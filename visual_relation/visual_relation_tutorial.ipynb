--- conflicted
+++ resolved
@@ -51,12 +51,8 @@
    "source": [
     "If you are running this notebook for the first time, it will take ~15 mins to download all the required sample data.\n",
     "\n",
-<<<<<<< HEAD
-    "The sampled version of the dataset **uses the same 26 data points across the train, dev, and test sets. This setting is meant to demonstrate how Snorkel works with this task, not to demonstrate performance.**"
-=======
-    "The sampled version of the dataset **uses the same 26 examples across the train, dev, and test sets.\n",
+    "The sampled version of the dataset **uses the same 26 data points across the train, dev, and test sets.\n",
     "This setting is meant to demonstrate quickly how Snorkel works with this task, not to demonstrate performance.**"
->>>>>>> ffd924d1
    ]
   },
   {
@@ -254,11 +250,7 @@
      "output_type": "stream",
      "text": [
       "\r",
-<<<<<<< HEAD
-      "100%|██████████| 26/26 [00:00<00:00, 3213.74it/s]"
-=======
-      "100%|██████████| 26/26 [00:00<00:00, 4097.69it/s]"
->>>>>>> ffd924d1
+      "100%|██████████| 26/26 [00:00<00:00, 3159.37it/s]"
      ]
     },
     {
@@ -275,11 +267,7 @@
      "output_type": "stream",
      "text": [
       "\r",
-<<<<<<< HEAD
-      "100%|██████████| 26/26 [00:00<00:00, 4484.96it/s]"
-=======
-      "100%|██████████| 26/26 [00:00<00:00, 3880.02it/s]"
->>>>>>> ffd924d1
+      "100%|██████████| 26/26 [00:00<00:00, 4457.83it/s]"
      ]
     },
     {
@@ -597,46 +585,34 @@
      "name": "stderr",
      "output_type": "stream",
      "text": [
-      "/Users/braden/repos/snorkel-tutorials/visual_relation/model.py:135: FutureWarning: Method .as_matrix will be removed in a future version. Use .values instead.\n",
+      "/home/ubuntu/snorkel-tutorials/visual_relation/model.py:135: FutureWarning: Method .as_matrix will be removed in a future version. Use .values instead.\n",
       "  return self.word_embs.loc[word].as_matrix()\n",
       "\r",
-      "Epoch 0::   0%|          | 0/2 [00:04<?, ?it/s, model/all/train/loss=1.25, model/all/train/lr=0.001]"
-     ]
-    },
-    {
-     "name": "stderr",
-     "output_type": "stream",
-     "text": [
-      "\r",
-<<<<<<< HEAD
-      "Epoch 0::  50%|█████     | 1/2 [00:01<00:01,  1.24s/it, model/all/train/loss=1.25, model/all/train/lr=0.001]"
-=======
-      "Epoch 0::  50%|█████     | 1/2 [00:04<00:04,  4.77s/it, model/all/train/loss=1.25, model/all/train/lr=0.001]"
->>>>>>> ffd924d1
-     ]
-    },
-    {
-     "name": "stderr",
-     "output_type": "stream",
-     "text": [
-      "\r",
-<<<<<<< HEAD
-      "Epoch 0::  50%|█████     | 1/2 [00:02<00:01,  1.24s/it, model/all/train/loss=1.07, model/all/train/lr=0.001]"
-=======
-      "Epoch 0::  50%|█████     | 1/2 [00:07<00:04,  4.77s/it, model/all/train/loss=1.07, model/all/train/lr=0.001]"
->>>>>>> ffd924d1
-     ]
-    },
-    {
-     "name": "stderr",
-     "output_type": "stream",
-     "text": [
-      "\r",
-<<<<<<< HEAD
-      "Epoch 0:: 100%|██████████| 2/2 [00:02<00:00,  1.21s/it, model/all/train/loss=1.07, model/all/train/lr=0.001]"
-=======
-      "Epoch 0:: 100%|██████████| 2/2 [00:07<00:00,  4.21s/it, model/all/train/loss=1.07, model/all/train/lr=0.001]"
->>>>>>> ffd924d1
+      "Epoch 0::   0%|          | 0/2 [00:01<?, ?it/s, model/all/train/loss=1.25, model/all/train/lr=0.001]"
+     ]
+    },
+    {
+     "name": "stderr",
+     "output_type": "stream",
+     "text": [
+      "\r",
+      "Epoch 0::  50%|█████     | 1/2 [00:01<00:01,  1.32s/it, model/all/train/loss=1.25, model/all/train/lr=0.001]"
+     ]
+    },
+    {
+     "name": "stderr",
+     "output_type": "stream",
+     "text": [
+      "\r",
+      "Epoch 0::  50%|█████     | 1/2 [00:02<00:01,  1.32s/it, model/all/train/loss=1.07, model/all/train/lr=0.001]"
+     ]
+    },
+    {
+     "name": "stderr",
+     "output_type": "stream",
+     "text": [
+      "\r",
+      "Epoch 0:: 100%|██████████| 2/2 [00:02<00:00,  1.20s/it, model/all/train/loss=1.07, model/all/train/lr=0.001]"
      ]
     },
     {
@@ -706,7 +682,7 @@
    "name": "python",
    "nbconvert_exporter": "python",
    "pygments_lexer": "ipython3",
-   "version": "3.7.3"
+   "version": "3.6.8"
   }
  },
  "nbformat": 4,
