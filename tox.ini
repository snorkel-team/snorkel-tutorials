[tox]
skipsdist = true
envlist =
    example,
    spouse,
    style,

[testenv]
description = test/sync for {envname}
# Note: in order to allow dependency library install reuse
# on CI, we allow overriding the default envdir
# (specified as `{toxworkdir}/{envname}`) by setting the
# environment variable `TOX_INSTALL_DIR`. We avoid
# collision with the already-used `TOX_ENV_DIR`.
envdir = {env:TOX_INSTALL_DIR:{toxworkdir}/{envname}}
# Note: we try to keep the deps the same for all tests
# running on CI so that we skip reinstalling dependency
# libraries for all testenvs
deps =
    -rrequirements.txt
    example: -rexample/requirements.txt
<<<<<<< HEAD
    spouse: -rspouse/requirements.txt
# Available posargs: test, sync, html
commands =
    example: python {toxinidir}/scripts/build.py {posargs:test} example
    spouse: python {toxinidir}/scripts/build.py {posargs:test} spouse
=======
    spam: -rspam/requirements.txt
# Available posargs: test, sync, html
commands =
    example: python {toxinidir}/scripts/build.py {posargs:test} example
    spam: python {toxinidir}/scripts/build.py {posargs:test} spam
>>>>>>> 0ba9861a

[testenv:style]
description = check the code style
commands =
    black --check {toxinidir}
    flake8 {toxinidir}

[testenv:fix]
description = run code stylers
commands = black {toxinidir}<|MERGE_RESOLUTION|>--- conflicted
+++ resolved
@@ -19,19 +19,13 @@
 deps =
     -rrequirements.txt
     example: -rexample/requirements.txt
-<<<<<<< HEAD
     spouse: -rspouse/requirements.txt
+    spam: -rspam/requirements.txt
 # Available posargs: test, sync, html
 commands =
     example: python {toxinidir}/scripts/build.py {posargs:test} example
     spouse: python {toxinidir}/scripts/build.py {posargs:test} spouse
-=======
-    spam: -rspam/requirements.txt
-# Available posargs: test, sync, html
-commands =
-    example: python {toxinidir}/scripts/build.py {posargs:test} example
     spam: python {toxinidir}/scripts/build.py {posargs:test} spam
->>>>>>> 0ba9861a
 
 [testenv:style]
 description = check the code style
