[tox]
skipsdist = true
envlist =
    example,
    style,

[testenv]
description = test/sync for {envname}
# Note: in order to allow dependency library install reuse
# on CI, we allow overriding the default envdir
# (specified as `{toxworkdir}/{envname}`) by setting the
# environment variable `TOX_INSTALL_DIR`. We avoid
# collision with the already-used `TOX_ENV_DIR`.
envdir = {env:TOX_INSTALL_DIR:{toxworkdir}/{envname}}
# Note: we try to keep the deps the same for all tests
# running on CI so that we skip reinstalling dependency
# libraries for all testenvs
<<<<<<< HEAD
deps = -rrequirements.txt
=======
deps =
    -rrequirements.txt
    example: -rexample/requirements.txt
# Available posargs: test, sync, html
commands =
    example: python {toxinidir}/scripts/build.py {posargs:test} example
>>>>>>> f7168bb0

[testenv:style]
description = check the code style
commands =
    black --check {toxinidir}
    flake8 {toxinidir}

[testenv:fix]
description = run code stylers
<<<<<<< HEAD
commands = black {toxinidir}

[testenv:sync]
description = sync notebooks
commands = python {toxinidir}/scripts/sync_notebooks.py {posargs}

[testenv:example]
description = run tests for the example tutorial
commands = {toxinidir}/scripts/test_and_build.sh example/

[testenv:spam]
description = run tests for the spam tutorial
commands = {toxinidir}/scripts/test_and_build.sh spam/
=======
commands = black {toxinidir}
>>>>>>> f7168bb0
<|MERGE_RESOLUTION|>--- conflicted
+++ resolved
@@ -15,16 +15,12 @@
 # Note: we try to keep the deps the same for all tests
 # running on CI so that we skip reinstalling dependency
 # libraries for all testenvs
-<<<<<<< HEAD
-deps = -rrequirements.txt
-=======
 deps =
     -rrequirements.txt
     example: -rexample/requirements.txt
 # Available posargs: test, sync, html
 commands =
     example: python {toxinidir}/scripts/build.py {posargs:test} example
->>>>>>> f7168bb0
 
 [testenv:style]
 description = check the code style
@@ -34,20 +30,4 @@
 
 [testenv:fix]
 description = run code stylers
-<<<<<<< HEAD
-commands = black {toxinidir}
-
-[testenv:sync]
-description = sync notebooks
-commands = python {toxinidir}/scripts/sync_notebooks.py {posargs}
-
-[testenv:example]
-description = run tests for the example tutorial
-commands = {toxinidir}/scripts/test_and_build.sh example/
-
-[testenv:spam]
-description = run tests for the spam tutorial
-commands = {toxinidir}/scripts/test_and_build.sh spam/
-=======
-commands = black {toxinidir}
->>>>>>> f7168bb0
+commands = black {toxinidir}