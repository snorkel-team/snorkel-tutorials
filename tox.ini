--- conflicted
+++ resolved
@@ -24,21 +24,15 @@
     example: -rexample/requirements.txt
     spam: -rspam/requirements.txt
     mtl: -rmtl/requirements.txt
-<<<<<<< HEAD
     scene_graph: -rscene_graph/requirements.txt
-=======
     crowdsourcing: -rcrowdsourcing/requirements.txt
->>>>>>> f7449fb3
 # Available posargs: test, sync, html
 commands =
     example: python {toxinidir}/scripts/build.py {posargs:test} example
     spam: python {toxinidir}/scripts/build.py {posargs:test} spam
     mtl: python {toxinidir}/scripts/build.py {posargs:test} mtl
-<<<<<<< HEAD
     scene_graph: python {toxinidir}/scripts/build.py {posargs:test} scene_graph
-=======
     crowdsourcing: python {toxinidir}/scripts/build.py {posargs:test} crowdsourcing
->>>>>>> f7449fb3
 
 [testenv:style]
 description = check the code style
