[tox]
skipsdist = true
envlist =
    example,
<<<<<<< HEAD
    scene_graph,
=======
    spam,
>>>>>>> 088c8bc6
    style,
    mtl

[testenv]
description = test/sync for {envname}
# Note: in order to allow dependency library install reuse
# on CI, we allow overriding the default envdir
# (specified as `{toxworkdir}/{envname}`) by setting the
# environment variable `TOX_INSTALL_DIR`. We avoid
# collision with the already-used `TOX_ENV_DIR`.
envdir = {env:TOX_INSTALL_DIR:{toxworkdir}/{envname}}
# Note: we try to keep the deps the same for all tests
# running on CI so that we skip reinstalling dependency
# libraries for all testenvs
deps =
    -rrequirements.txt
    example: -rexample/requirements.txt
    spam: -rspam/requirements.txt
    mtl: -rmtl/requirements.txt
    scene_graph: -rscene_graph/requirements.txt
# Available posargs: test, sync, html
commands =
    example: python {toxinidir}/scripts/build.py {posargs:test} example
    spam: python {toxinidir}/scripts/build.py {posargs:test} spam
    mtl: python {toxinidir}/scripts/build.py {posargs:test} mtl
    scene_graph: python {toxinidir}/scripts/build.py {posargs:test} scene_graph

[testenv:style]
description = check the code style
commands =
    black --check {toxinidir}
    flake8 {toxinidir}

[testenv:fix]
description = run code stylers
commands = black {toxinidir}<|MERGE_RESOLUTION|>--- conflicted
+++ resolved
@@ -2,11 +2,8 @@
 skipsdist = true
 envlist =
     example,
-<<<<<<< HEAD
     scene_graph,
-=======
     spam,
->>>>>>> 088c8bc6
     style,
     mtl
 
