--- conflicted
+++ resolved
@@ -25,26 +25,9 @@
 #
 # The tutorial is divided into four parts:
 # 1. **Loading Data**: We load a [YouTube comments dataset](http://www.dt.fee.unicamp.br/~tiago//youtubespamcollection/).
-<<<<<<< HEAD
 # 2. **Writing Transformation Functions**: We write Transformation Functions (TFs) that can be applied to training data points to generate new training data points.
-# 3. **Applying Transformation Functions**: We apply a sequence of TFs to each training data point, using a random policy, to generate an augmented training set.
-# 4. **Training A Model**: We use the augmented training set to train an LSTM model for classifying new comments as `SPAM` or `HAM`.
-
-# %% [markdown]
-# ### Data Splits in Snorkel
-#
-# We split our data into 3 sets:
-# * **Training Set**: The largest split of the dataset. These are the data points used for training, and also the ones that transformation functions are applied on.
-# * **Validation Set**: A labeled set used to tune hyperparameters and/or perform early stopping while training the classifier.
-# * **Test Set**: A labeled set for final evaluation of our classifier. This set should only be used for final evaluation, _not_ tuning.
-
-# %% [markdown]
-# ## 1. Loading Data
-=======
-# 2. **Writing Transformation Functions**: We write Transformation Functions (TFs) that can be applied to training examples to generate new training examples.
 # 3. **Applying Transformation Functions to Augment Our Dataset**: We apply a sequence of TFs to each training data point, using a random policy, to generate an augmented training set.
 # 4. **Training a Model**: We use the augmented training set to train an LSTM model for classifying new comments as `SPAM` or `HAM`.
->>>>>>> 4ee9a8d0
 
 # %% [markdown] {"tags": ["md-exclude"]}
 # This next cell takes care of some notebook-specific housekeeping.
@@ -114,18 +97,12 @@
 df_train.head()
 
 # %% [markdown]
-<<<<<<< HEAD
-# ## 2. Writing Transformation Functions
-#
-# Transformation Functions are functions that can be applied to a training data point to create another valid training data point. For example, for image classification problems, it is common to rotate or crop images in the training data to create new training inputs. Transformation functions should be atomic e.g. a small rotation of an image, or changing a single word in a sentence. We then compose multiple transformation functions when applying them to training data points.
-=======
 # ## 2. Writing Transformation Functions (TFs)
->>>>>>> 4ee9a8d0
-#
-# Transformation functions are functions that can be applied to a training example to create another valid training example of the same class.
+#
+# Transformation functions are functions that can be applied to a training data point to create another valid training data point of the same class.
 # For example, for image classification problems, it is common to rotate or crop images in the training data to create new training inputs.
 # Transformation functions should be atomic e.g. a small rotation of an image, or changing a single word in a sentence.
-# We then compose multiple transformation functions when applying them to training examples.
+# We then compose multiple transformation functions when applying them to training data points.
 #
 # Common ways to augment text includes replacing words with their synonyms, or replacing names entities with other entities.
 # More info can be found
@@ -138,7 +115,7 @@
 # which wraps a function that takes in a single data point and returns a transformed version of the data point.
 # If no transformation is possible, a TF can return `None` or the original data point.
 # If all the TFs applied to a data point return `None`, the data point won't be included in
-# the augmented data set when we apply our TFs below.
+# the augmented dataset when we apply our TFs below.
 #
 # Just like the `labeling_function` decorator, the `transformation_function` decorator
 # accepts `pre` argument for `Preprocessor` objects.
@@ -268,25 +245,6 @@
     replace_adjective_with_synonym,
 ]
 
-<<<<<<< HEAD
-transformed_examples = []
-for tf in tfs:
-    for i, row in df_train.sample(frac=1, random_state=2).iterrows():
-        transformed_or_none = tf(row)
-        # If TF returned a transformed data point, record it in dict and move to next TF.
-        if transformed_or_none is not None:
-            transformed_examples.append(
-                OrderedDict(
-                    {
-                        "TF Name": tf.name,
-                        "Original Text": row.text,
-                        "Transformed Text": transformed_or_none.text,
-                    }
-                )
-            )
-            break
-pd.DataFrame(transformed_examples)
-=======
 # %% [markdown]
 # Let's check out a few examples of transformed data points to see what our TFs are doing.
 
@@ -294,7 +252,6 @@
 from utils import preview_tfs
 
 preview_tfs(df_train, tfs)
->>>>>>> 4ee9a8d0
 
 # %% [markdown]
 # We notice a couple of things about the TFs.
@@ -307,21 +264,17 @@
 # [don't need to be perfect](https://arxiv.org/pdf/1901.11196.pdf).
 # This is especially true when using automated
 # [data augmentation techniques](https://snorkel.org/tanda/)
-# which can learn to avoid particularly corrupted examples.
+# which can learn to avoid particularly corrupted data points.
 # As we'll see below, Snorkel is compatible with such learned augmentation policies.
 
 # %% [markdown]
 # ## 3. Applying Transformation Functions
 
 # %% [markdown]
-<<<<<<< HEAD
-# To apply one or more TFs that we've written to a collection of data points, we use a `TFApplier`.
-# Because our data points are represented with a Pandas DataFrame in this tutorial, we use the `PandasTFApplier` class. In addition, we can apply multiple TFs in a sequence to each data point. A `policy` is used to determine what sequence of TFs to apply to each data point. In this case, we just use a `MeanFieldPolicy` that picks 2 TFs at random per data point, with probabilities given by `p`. We give higher probabilities to the replace_X_with_synonym TFs, since those provide more information to the model. The `n_per_original` argument determines how many augmented data points to generate per original data point.
-=======
-# We'll first define a `Policy` to determine what sequence of TFs to apply to each example.
+# We'll first define a `Policy` to determine what sequence of TFs to apply to each data point.
 # We'll start with a [`RandomPolicy`](https://snorkel.readthedocs.io/en/master/packages/_autosummary/augmentation/snorkel.augmentation.RandomPolicy.html)
-# that samples `sequence_length=2` TFs to apply uniformly at random per example.
-# The `n_per_original` argument determines how many augmented examples to generate per original example.
+# that samples `sequence_length=2` TFs to apply uniformly at random per data point.
+# The `n_per_original` argument determines how many augmented data points to generate per original data point.
 
 # %%
 from snorkel.augmentation import RandomPolicy
@@ -339,7 +292,6 @@
 # [`MeanFieldPolicy`](https://snorkel.readthedocs.io/en/master/packages/_autosummary/augmentation/snorkel.augmentation.MeanFieldPolicy.html),
 # which allows you to specify a sampling distribution for the TFs.
 # We give higher probabilities to the `replace_[X]_with_synonym` TFs, since those provide more information to the model.
->>>>>>> 4ee9a8d0
 
 # %%
 from snorkel.augmentation import MeanFieldPolicy
@@ -369,17 +321,13 @@
 print(f"Augmented training set size: {len(df_train_augmented)}")
 
 # %% [markdown]
-<<<<<<< HEAD
-# We have almost doubled our dataset using TFs! Note that despite `n_per_original` being set to 2, our dataset may not exactly triple in size, because sometimes TFs return `None` instead of a new data point (e.g. `change_person` when applied to a sentence with no persons).
-=======
 # We have almost doubled our dataset using TFs!
 # Note that despite `n_per_original` being set to 2, our dataset may not exactly triple in size,
-# because sometimes TFs return `None` instead of a new example
+# because sometimes TFs return `None` instead of a new data point
 # (e.g. `change_person` when applied to a sentence with no persons).
 # If you prefer to have exact proportions for your dataset, you can have TFs that can't perform a
 # valid transformation return the original data point rather than `None` (as they do here).
 
->>>>>>> 4ee9a8d0
 
 # %% [markdown]
 # ## 4. Training A Model
@@ -401,7 +349,7 @@
 tf.compat.v1.keras.backend.set_session(sess)
 
 # %% [markdown]
-# Now we'll train our LSTM on both the original and augmented data sets to compare performance.
+# Now we'll train our LSTM on both the original and augmented datasets to compare performance.
 
 # %% {"tags": ["md-exclude-output"]}
 from utils import featurize_df_tokens, get_keras_lstm, get_keras_early_stopping
