--- conflicted
+++ resolved
@@ -10,13 +10,8 @@
 # For our task, we have access to some labeled YouTube comments for training. We generate additional data by transforming the labeled comments using **_Transformation Functions_**.
 #
 # The tutorial is divided into four parts:
-<<<<<<< HEAD
-# 1. **Loading Data**: We load a [YouTube comments dataset](https://www.kaggle.com/goneee/youtube-spam-classifiedcomments) from Kaggle.
+# 1. **Loading Data**: We load a [YouTube comments dataset](http://www.dt.fee.unicamp.br/~tiago//youtubespamcollection/).
 # 2. **Writing Transformation Functions**: We write Transformation Functions (TFs) that can be applied to training data points to generate new training data points.
-=======
-# 1. **Loading Data**: We load a [YouTube comments dataset](http://www.dt.fee.unicamp.br/~tiago//youtubespamcollection/).
-# 2. **Writing Transformation Functions**: We write Transformation Functions (TFs) that can be applied to training examples to generate new training examples.
->>>>>>> 17f8611e
 # 3. **Applying Transformation Functions**: We apply a sequence of TFs to each training data point, using a random policy, to generate an augmented training set.
 # 4. **Training A Model**: We use the augmented training set to train an LSTM model for classifying new comments as `SPAM` or `HAM`.
 
