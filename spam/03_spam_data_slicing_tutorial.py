--- conflicted
+++ resolved
@@ -49,14 +49,8 @@
 # %% [markdown]
 # ## 1. Write slicing functions
 #
-<<<<<<< HEAD
-# We leverage *slicing functions* (SFs) — an abstraction that shares syntax with *labeling functions*, which you should already be familiar with.
-# If not, please see the [intro tutorial](https://github.com/snorkel-team/snorkel-tutorials/blob/master/spam/01_spam_tutorial.ipynb).
-# A key difference: whereas labeling functions output labels, slicing functions output binary _masks_ indicating whether a data point is in the slice or not.
-=======
-# We leverage *slicing functions* (SFs), which output binary _masks_ indicating whether an example is in the slice or not.
+# We leverage *slicing functions* (SFs), which output binary _masks_ indicating whether an data point is in the slice or not.
 # Each slice represents some noisily-defined subset of the data (corresponding to an SF) that we'd like to programmatically monitor.
->>>>>>> cca46c62
 
 # %% [markdown]
 # In the following cells, we use the [`@slicing_function()`](https://snorkel.readthedocs.io/en/master/packages/_autosummary/slicing/snorkel.slicing.slicing_function.html#snorkel.slicing.slicing_function) decorator to initialize an SF that identifies shortened links the spam dataset.
@@ -111,17 +105,7 @@
 X_test, Y_test = df_to_features(vectorizer, df_test, "test")
 
 # %% [markdown]
-<<<<<<< HEAD
-# ## 3. Perform error analysis
-#
-# In overall metrics (e.g. `f1`, `accuracy`) our model appears to perform well!
-# However, we emphasize we might actually be **more interested in performance for application-critical subsets,** or _slices_.
-#
-# Let's perform an error analysis, using [`get_label_buckets`](https://snorkel.readthedocs.io/en/master/packages/_autosummary/analysis/snorkel.analysis.get_label_buckets.html), to see where our model makes mistakes.
-# We collect the predictions from the model and visualize data points in specific error buckets.
-=======
 # We define a `LogisticRegression` model from `sklearn` and show how we might visualize these slice-specific scores.
->>>>>>> cca46c62
 
 # %%
 from sklearn.linear_model import LogisticRegression
@@ -140,14 +124,9 @@
 # ### Store slice metadata in `S`
 
 # %% [markdown]
-<<<<<<< HEAD
-# In order to monitor performance on our `short_link` slice, we add labels to an existing dataloader.
-# First, for our $n$ data points and $k$ slices in each split, we apply the SF to our data to create an $n \times k$ matrix. (So far, $k=1$).
-=======
 # We apply our list of `sfs` to the data using an SF applier.
 # For our data format, we leverage the [`PandasSFApplier`](https://snorkel.readthedocs.io/en/master/packages/_autosummary/slicing/snorkel.slicing.PandasSFApplier.html#snorkel.slicing.PandasSFApplier).
-# The output of the `applier` is an [`np.recarray`](https://docs.scipy.org/doc/numpy/reference/generated/numpy.recarray.html) which stores vectors in named fields indicating whether each of $n$ examples belongs to the corresponding slice.
->>>>>>> cca46c62
+# The output of the `applier` is an [`np.recarray`](https://docs.scipy.org/doc/numpy/reference/generated/numpy.recarray.html) which stores vectors in named fields indicating whether each of $n$ data points belongs to the corresponding slice.
 
 # %%
 from snorkel.slicing import PandasSFApplier
@@ -156,14 +135,7 @@
 S_test = applier.apply(df_test)
 
 # %% [markdown]
-<<<<<<< HEAD
-# Specifically, [`add_slice_labels`](https://snorkel.readthedocs.io/en/master/packages/_autosummary/slicing/snorkel.slicing.add_slice_labels.html#snorkel.slicing.add_slice_labels) will add two sets of labels for each slice:
-# * `spam_task_slice:{slice_name}_ind`: an indicator label, which corresponds to the outputs of the slicing functions.
-# These indicate whether each data point is in the slice (`label=1`)or not (`label=0`).
-# * `spam_task_slice:{slice_name}_pred`: a _masked_ set of the original task labels (in this case, labeled `spam_task`) for each slice. Examples that are masked (with `label=-1`) will not contribute to loss or scoring.
-=======
 # Now, we initialize a [`Scorer`](https://snorkel.readthedocs.io/en/master/packages/_autosummary/analysis/snorkel.analysis.Scorer.html#snorkel.analysis.Scorer) using the desired `metrics`.
->>>>>>> cca46c62
 
 # %%
 from snorkel.analysis import Scorer
@@ -241,15 +213,10 @@
 
 
 # %% [markdown]
-<<<<<<< HEAD
-# Like we saw above, we'd like to visualize data points in the slice.
-# In this case, most data points with high-polarity sentiments are strong opinions about the video — hence, they are usually relevant to the video, and the corresponding labels are $0$.
-=======
-# Again, we'd like to visualize examples in a particular slice. This time, we'll inspect the `textblob_polarity` slice.
-#
-# Most examples with high-polarity sentiments are strong opinions about the video — hence, they are usually relevant to the video, and the corresponding labels are $0$.
+# Again, we'd like to visualize data points in a particular slice. This time, we'll inspect the `textblob_polarity` slice.
+#
+# Most data points with high-polarity sentiments are strong opinions about the video — hence, they are usually relevant to the video, and the corresponding labels are $0$.
 # We might define a slice here for *product and marketing reasons*, it's important to make sure that we don't misclassify very positive comments from good users.
->>>>>>> cca46c62
 
 # %%
 polarity_df = slice_dataframe(df_valid, textblob_polarity)
@@ -290,16 +257,10 @@
 # ## 3. Improve slice performance
 #
 # In the following section, we demonstrate a modeling approach that we call _Slice-based Learning,_ which improves performance by adding extra slice-specific representational capacity to whichever model we're using.
-# Intuitively, we'd like to model to learn *representations that are better suited to handle examples in this slice*.
+# Intuitively, we'd like to model to learn *representations that are better suited to handle data points in this slice*.
 # In our approach, we model each slice as a separate "expert task" in the style of [multi-task learning](https://github.com/snorkel-team/snorkel-tutorials/blob/master/multitask/multitask_tutorial.ipynb); for further details of how slice-based learning works under the hood, check out the [code](https://github.com/snorkel-team/snorkel/blob/master/snorkel/slicing/utils.py) (with paper coming soon)!
 #
-<<<<<<< HEAD
-# In classification tasks, we might attempt to increase slice performance with techniques like _oversampling_ (i.e. with PyTorch's [`WeightedRandomSampler`](https://pytorch.org/docs/stable/data.html#torch.utils.data.WeightedRandomSampler)).
-# This would shift the training distribution to over-represent certain minority populations.
-# Intuitively, we'd like to show the model more `short_link` data points so that the representation is better suited to handle them.
-=======
 # In other approaches, one might attempt to increase slice performance with techniques like _oversampling_ (i.e. with PyTorch's [`WeightedRandomSampler`](https://pytorch.org/docs/stable/data.html#torch.utils.data.WeightedRandomSampler)), effectively shifting the training distribution towards certain populations.
->>>>>>> cca46c62
 #
 # This might work with small number of slices, but with hundreds or thousands or production slices at scale, it could quickly become intractable to tune upsampling weights per slice.
 
@@ -414,11 +375,7 @@
 slice_model.score_slices([valid_dl_slice, test_dl_slice], as_dataframe=True)
 
 # %% [markdown]
-<<<<<<< HEAD
-# *Note: in this toy dataset, we might not see significant gains because our dataset is so small that (i) there are few data points the train split, giving little signal to learn over, and (ii) there are few data points in the test split, making our evaluation metrics very noisy.
-=======
-# *Note: in this toy dataset, we see high variance in slice performance, because our dataset is so small that (i) there are few examples the train split, giving little signal to learn over, and (ii) there are few examples in the test split, making our evaluation metrics very noisy.
->>>>>>> cca46c62
+# *Note: in this toy dataset, we see high variance in slice performance, because our dataset is so small that (i) there are few data points in the train split, giving little signal to learn over, and (ii) there are few data points in the test split, making our evaluation metrics very noisy.
 # For a demonstration of data slicing deployed in state-of-the-art models, please see our [SuperGLUE](https://github.com/HazyResearch/snorkel-superglue/tree/master/tutorials) tutorials.*
 
 # %% [markdown]
