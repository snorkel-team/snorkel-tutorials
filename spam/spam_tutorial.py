# ---
# jupyter:
#   jupytext:
#     cell_metadata_filter: title,-all
#     formats: ipynb,py:percent
#     text_representation:
#       extension: .py
#       format_name: percent
#       format_version: '1.2'
#       jupytext_version: 1.1.7
#   kernelspec:
#     display_name: Python 3
#     language: python
#     name: python3
# ---

# %% [markdown]
# # Introductory Snorkel Tutorial: Spam Detection

# %% [markdown]
# In this tutorial, we will walk through the process of using `Snorkel` to classify YouTube comments as `spam` or `ham` (not spam). For an overview of Snorkel, visit [snorkel.stanford.edu](http://snorkel.stanford.edu). 
#
# For our task, we have access to a large amount of *unlabeled data*, which can be prohibitively expensive and slow to label manually. We therefore turn to weak supervision using *labeling functions*, or noisy, programmatic heuristics, to assign labels to unlabeled training data efficiently. We also have access to a small amount of labeled data, which we only for evaluation purposes. 
#
# The tutorial is divided in four parts:
# 1. **Loading Data**: We load a [YouTube comments dataset](https://www.kaggle.com/goneee/youtube-spam-classifiedcomments) from Kaggle.
#
# 2. **Writing Labeling Functions**: We write Python programs that take as input a datapoint and assign labels (or abstain) using heuristics, pattern matching, and third-party models.
#
# 3. **Combining Labels with the Label Model**: We use the outputs of the labeling functions over the train set as input to the LabelModel, which assings probabilistic labels to the train set.
#
# 4. **Training a Classifier**: We train a classifier that can predict labels for *any* YouTube comment using the probabilistic training labels from step 3.

# %% [markdown]
# ### Task: Spam Detection

# %% [markdown]
# We use a [YouTube comments dataset](https://www.kaggle.com/goneee/youtube-spam-classifiedcomments) that consists of YouTube comments from 5 videos. The task is to classify each comment as being `spam`, irrelevant or inappropriate messages, or `ham`, comments relevant to the video. 
#
# For example, the following comments are `spam`:
#
#         Subscribe to me for free Android games, apps..
#
#         Please check out my vidios
#
#         Subscribe to me and I'll subscribe back!!!
#
# and these are `ham`:
#
#
#         Came here to check the views, goodbye.
#
#         2 billion....Coming soon
#
#         This is a weird video.

# %% [markdown]
# ### Data Splits in Snorkel
<<<<<<< HEAD

# ### Data Splits in Snorkel
=======
>>>>>>> 83f792e9
#
# We split our data into 4 sets:
# * **Train Set**: This is the largest split of the dataset with no labels
# * **Validation (Valid) Set**: A labeled set used to tune hyperparameters for the end classifier. 
# * **Test Set**: A labeeld set used to evaluate the classifier. Note that users should not be looking at the test set and use it only for the final evaluation step.  
#
# While it is possible to write labeling functions without any labeled data and evaluate only with the classifier, ot os often usefule to have some labeled data to check performance against. We refer to this as the **development (dev) set**. This can either be a small labeled subset of the train set (e.g. 200 datapoints) or we can use the valid set as the dev set. Note that in the latter case, the our classifier can overfit to the valid set since both the labeling functions and the end model are tuned to the same labeled dataset.  

# %% [markdown]
# ## 1. Load data

# %% [markdown]
# We load the Kaggle dataset and create Pandas dataframe objects for each of the sets described above. Each dataframe consists of the following fields:
# * **COMMENT_ID**: Comment ID
# * **AUTHOR_ID**: Author ID
# * **DATE**: Date and time the comment was posted
# * **CONTENT**: The raw text content of the comment
# * **LABEL**: Whether the comment is `spam` (1) or `ham` (2)
# * **VIDEO_ID**: The video the comment is associated with
#
# The train and dev sets contain comments from 4 of the 5 videos in the dataset. The valid and test set both come from the last video and therefore belong to the same distribution, but are independent of the train and dev sets. The train set has `LABEL=0` for each comment, since it is unlabeled. 

# %%
from utils import load_spam_dataset

df_train, df_dev, df_valid, df_test = load_spam_dataset()


# %% [markdown]
# We look at some of the examples in the dev set here:

# %%
df_train.sample(5, random_state=1)

# %% [markdown]
# ## 2. Write Labeling Functions (LFs)

# %% [markdown]
# * What's an LF
#     * Why are they awesome
# * Can be many types:
#     * keyword
#     * pattern-match
#     * heuristic
#     * third-party models
#     * distant supervision
#     * crowdworkers (non-expert)

# %% [markdown]
# * Look at 10 examples; got any ideas?

# %%
# Don't truncate text fields in the display
pd.set_option('display.max_colwidth', 0)  

# Display just the text and label
df_dev[["CONTENT", "LABEL"]].sample(10, random_state=123)

# %% [markdown]
# The simplest way to create labeling functions in Snorkel is with the `@labeling_function()` decorator, which wraps a function for evaluating on a single `DataPoint` (in this case, a row of the dataframe).
#
# Looking at samples of our data, we see multiple messages where spammers are trying to get viewers to look at "my channel" or "my video," so we write a simple LF that labels an example as spam if it includes the word "my".

# %%
from snorkel.labeling.lf import labeling_function

# For clarity, we'll define constants to represent the class labels for spam, ham, and abstaining.
ABSTAIN = 0
SPAM = 1
HAM = 2

# We initialize an empty list that we'll add our LFs to as we create them
lfs = []

@labeling_function()
def keywords_my(x):
    return SPAM if 'my' in x.CONTENT.lower() else ABSTAIN

lfs.append(keywords_my)

# %% [markdown]
# To apply one or more LFs that we've written to a collection of `DataPoints`, we use an `LFApplier`.
#
# Because our `DataPoints` are represented with a Pandas dataframe in this tutorial, we use the `PandasLFApplier` class.

# %%
from snorkel.labeling.apply import PandasLFApplier

applier = PandasLFApplier(lfs)
L_train = applier.apply(df_train)

# %% [markdown]
# The output of the `apply()` method is a sparse label matrix which we generally refer to as `L`.

# %%
L_train

# %% [markdown]
# We can easily calculate the coverage of this LF (i.e., the percentage of the dataset that it labels) as follows:

# %%
coverage = L_train.nnz / L_train.shape[0]
print(f"Coverage: {coverage}")

# %% [markdown]
# To get an estimate of its accuracy, we can label the development set with it and compare that to the few gold labels we do have.

# %%
L_dev = applier.apply(df_dev)

# Note that we don't want to penalize the LF for examples where it abstained, 
# so we filter out both the predictions and the gold labels where the prediction
# is ABSTAIN
L_dev_array = np.asarray(L_dev.todense()).squeeze()
Y_dev_array = df_dev["LABEL"].values
accuracy = ((L_dev_array == Y_dev_array)[L_dev_array != ABSTAIN]).sum() / (L_dev_array != ABSTAIN).sum()
print(f"Accuracy: {accuracy}")

# %% [markdown]
# Alternatively, you can use the helper method `lf_summary` to report the following summary statistics:
# * Polarity: The set of labels this LF outputs
# * Coverage: The fraction of the dataset the LF labels
# * Overlaps: The fraction of the dataset where this LF and at least one other LF label
# * Conflicts: The fraction of the dataset where this LF and at least one other LF label and disagree
# * Correct: The number of `DataPoints` this LF labels correctly (if gold labels are provided)
# * Incorrect: The number of `DataPoints` this LF labels incorrectly (if gold labels are provided)
# * Emp. Acc.: The empirical accuracy of this LF (if gold labels are provided)

# %%
from snorkel.labeling.analysis import lf_summary

lf_names= [lf.name for lf in lfs]
lf_summary(L=L_dev, Y=Y_dev_array, lf_names=lf_names)

# %% [markdown]
# This LF is fairly accurate, but it only labels a fraction of the dataset.
# If we want to do well on our test set, we'll need more LFs.
#
# In the following subsections, we'll show just a few of the many types of LFs that you could write to generate a training dataset for this problem.

# %% [markdown]
# ### i. Keyword LFs

# %% [markdown]
# * Keywords

# %% [markdown]
# ### ii. Pattern-matching LFs

# %% [markdown]
# * Regexes

# %% [markdown]
# ### iii.  Heuristic LFs

# %% [markdown]
# * Length, early comma, etc.
# * SpaCy (preprocessor)

# %% [markdown]
# ### iv. Third-party Model LFs

# %% [markdown]
# * Sentiment classifier (preprocessor)

# %% [markdown]
# ### v. Write your own LFs

# %% [markdown]
# * Make a stub

# %% [markdown]
# ## 3. Combine with Label Model

# %% [markdown]
# * Pretty much copy prose from Spouse tutorial

# %% [markdown]
# * Run LabelModel, get probabilities
#     * Note: no labels are required or used
# * Look at probabilities (histogram)
# * What if we used this directly as a classifier? (score)
#     * Why we expect classifier we train to generalize better
#     * Look - we're randomly guessing on XX% of the data

# %% [markdown]
# * Can also compare to MV
#     * Does worse

# %% [markdown]
# ## 4. Predict with Classifier

# %% [markdown]
# * Now train classifier
#     * Can use any third-party classifier (plug into your existing pipelines!)
#     * Some libraries natively support probabilistic labels (us, TF); for others, can round.
# * Use bag-of-ngrams as features
# * [Train TF logreg w/ soft labels]
# * Score; see, we do better!
# * Also demonstrate sklearn logreg with hard labels (end model agnostic)
# * Compare with training on dev directly (see, we did better)
#     * And we could do even better with more raw unlabeled data

# %%<|MERGE_RESOLUTION|>--- conflicted
+++ resolved
@@ -56,11 +56,6 @@
 
 # %% [markdown]
 # ### Data Splits in Snorkel
-<<<<<<< HEAD
-
-# ### Data Splits in Snorkel
-=======
->>>>>>> 83f792e9
 #
 # We split our data into 4 sets:
 # * **Train Set**: This is the largest split of the dataset with no labels
