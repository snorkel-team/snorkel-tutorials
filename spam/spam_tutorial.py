--- conflicted
+++ resolved
@@ -55,7 +55,6 @@
 
 # %% [markdown]
 # ### Data Splits in Snorkel
-<<<<<<< HEAD
 #
 # We split our data into 4 sets:
 # * **training set**: This is the largest split of the dataset with no labels
@@ -64,24 +63,12 @@
 #
 # While it is possible to write labeling functions without any labeled data and evaluate only with the classifier, it is often useful to have some labeled data to estimate how the labeling functions are doing. For example, we can calculate the accuracy and coverage of the labeling functions over this labeled set, which can help guide how to edit existing labeling functions and/or what type of labeling functions to add.
 # 
-# . We refer to this as the **development (dev) set**. This can either be a small labeled subset of the training set (e.g. 100 data points) or we can use the valid set as the dev set. Note that in the latter case, the valid set will not be representative of the test set since the labeling functions are created to fit specifically to the validation set.  
-=======
-
-# %% [markdown]
-# * 4 splits: train, dev, valid, test
-# * train is large and unlabeled
-# * valid/test is labeled and you don't look at it
-# * best to come up with LFs while looking at data. Options:
-#     * look at train for ideas; no labels, but np.
-#     * label small subset of train (e.g., 100), call it "dev"
-#     * in a pinch, use valid set as dev (note though that valid will no longer be good rep of test)
->>>>>>> e026434b
+# We refer to this as the **development (dev) set**. This can either be a small labeled subset of the training set (e.g. 100 data points) or we can use the valid set as the dev set. Note that in the latter case, the valid set will not be representative of the test set since the labeling functions are created to fit specifically to the validation set.  
 
 # %% [markdown]
 # ## 1. Load data
 
 # %% [markdown]
-<<<<<<< HEAD
 # We load the Kaggle dataset and create Pandas dataframe objects for each of the sets described above. Each dataframe consists of the following fields:
 # * **COMMENT_ID**: Comment ID
 # * **AUTHOR_ID**: Author ID
@@ -90,15 +77,12 @@
 # * **LABEL**: Whether the comment is `SPAM` (1) or `HAM` (2)
 # * **VIDEO_ID**: The video the comment is associated with
 #
-# The train and dev sets contain comments from 4 of the 5 videos in the dataset. The valid and test set both come from the last video and therefore belong to the same distribution, but are independent of the train and dev sets. The training set has `LABEL=0` for each comment, since it is unlabeled. 
-=======
 # We start by loading our data. 
 # The `load_spam_dataset()` method downloads the raw csv files from the internet, divides them into splits, converts them into dataframes, and shuffles them.
 # As mentioned above, the dataset contains comments from 5 of the most popular YouTube videos during a particular timeframe in 2014 and 2015.
 # * The first four videos' comments are combined to form the `train` set. This set has no gold labels.
 # * The `dev` set is a random sample of 200 `DataPoints` from the `train` set with gold labels added.
 # * The fifth video is split 50/50 between a validation set (`valid`) and `test` set.
->>>>>>> e026434b
 
 # %%
 from utils import load_spam_dataset
@@ -524,14 +508,6 @@
 
 
 # %% [markdown]
-<<<<<<< HEAD
-# * Run label model, get probabilities
-#     * Note: no labels are required or used
-# * Look at probabilities (histogram)
-# * What if we used this directly as a classifier? (score)
-#     * Why we expect classifier we train to generalize better
-#     * Look - we're randomly guessing on XX% of the data
-=======
 # We can confirm that our resulting predicted labels are probabilistic, with the points we are least certain about having labels close to 0.5. The following histogram shows the confidences we have that each `DataPoint` has the label SPAM.
 
 # %%
@@ -543,7 +519,6 @@
 
 # %%
 label_model.score(L_dev, Y_dev)
->>>>>>> e026434b
 
 # %% [markdown]
 # While our `LabelModel` does improve over the majority vote baseline, it is still somewhat limited as a classifier. 
