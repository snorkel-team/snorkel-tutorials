{
 "cells": [
  {
   "cell_type": "markdown",
   "metadata": {},
   "source": [
    "# Snorkel Transformation Functions Tutorial"
   ]
  },
  {
   "cell_type": "markdown",
   "metadata": {},
   "source": [
    "In this tutorial, we will walk through the process of using Snorkel Transformation Functions (TFs) to classify YouTube comments as `SPAM` or `HAM` (not spam). For more details on the task, check out the [Introduction to LFs](https://snorkel.org/use-cases/01-spam-tutorial).\n",
    "For an overview of Snorkel, visit [snorkel.org](http://snorkel.org).\n",
    "You can also check out the [Snorkel API documentation](https://snorkel.readthedocs.io/).\n",
    "\n",
    "For our task, we have access to some labeled YouTube comments for training. We generate additional data by transforming the labeled comments using **_Transformation Functions_**.\n",
    "\n",
    "The tutorial is divided into four parts:\n",
    "1. **Loading Data**: We load a [YouTube comments dataset](http://www.dt.fee.unicamp.br/~tiago//youtubespamcollection/).\n",
    "2. **Writing Transformation Functions**: We write Transformation Functions (TFs) that can be applied to training examples to generate new training examples.\n",
    "3. **Applying Transformation Functions**: We apply a sequence of TFs to each training data point, using a random policy, to generate an augmented training set.\n",
    "4. **Training A Model**: We use the augmented training set to train an LSTM model for classifying new comments as `SPAM` or `HAM`."
   ]
  },
  {
   "cell_type": "markdown",
   "metadata": {},
   "source": [
    "### Data Splits in Snorkel\n",
    "\n",
    "We split our data into 3 sets:\n",
    "* **Training Set**: The largest split of the dataset. These are the examples used for training, and also the ones that transformation functions are applied on.\n",
    "* **Validation Set**: A labeled set used to tune hyperparameters and/or perform early stopping while training the classifier.\n",
    "* **Test Set**: A labeled set for final evaluation of our classifier. This set should only be used for final evaluation, _not_ tuning."
   ]
  },
  {
   "cell_type": "markdown",
   "metadata": {},
   "source": [
    "## 1. Loading Data"
   ]
  },
  {
   "cell_type": "markdown",
   "metadata": {},
   "source": [
    "We load the YouTube comments dataset and create Pandas DataFrame objects for each of the sets described above.\n",
    "The two main columns in the DataFrames are:\n",
    "* **`text`**: Raw text content of the comment\n",
    "* **`label`**: Whether the comment is `SPAM` (1) or `HAM` (0).\n",
    "\n",
    "For more details, check out the labeling functions [tutorial](https://github.com/snorkel-team/snorkel-tutorials/blob/master/spam/01_spam_tutorial.ipynb)."
   ]
  },
  {
   "cell_type": "code",
   "execution_count": 1,
   "metadata": {},
   "outputs": [],
   "source": [
    "import numpy as np\n",
    "import os\n",
    "import random\n",
    "\n",
    "# For reproducibility\n",
    "os.environ[\"PYTHONHASHSEED\"] = \"0\"\n",
    "np.random.seed(0)\n",
    "random.seed(0)\n",
    "\n",
    "# Turn off TensorFlow logging messages\n",
    "os.environ[\"TF_CPP_MIN_LOG_LEVEL\"] = \"3\"\n",
    "\n",
    "# Make sure we're running from the spam/ directory\n",
    "if os.path.basename(os.getcwd()) == \"snorkel-tutorials\":\n",
    "    os.chdir(\"spam\")"
   ]
  },
  {
   "cell_type": "code",
   "execution_count": 2,
   "metadata": {
    "lines_to_next_cell": 2
   },
   "outputs": [],
   "source": [
    "from utils import load_spam_dataset\n",
    "\n",
    "df_train, _, df_valid, df_test = load_spam_dataset(load_train_labels=True)\n",
    "\n",
    "# We pull out the label vectors for ease of use later\n",
    "Y_valid = df_valid[\"label\"].values\n",
    "Y_train = df_train[\"label\"].values\n",
    "Y_test = df_test[\"label\"].values"
   ]
  },
  {
   "cell_type": "code",
   "execution_count": 3,
   "metadata": {},
   "outputs": [
    {
     "data": {
      "text/html": [
       "<div>\n",
       "<style scoped>\n",
       "    .dataframe tbody tr th:only-of-type {\n",
       "        vertical-align: middle;\n",
       "    }\n",
       "\n",
       "    .dataframe tbody tr th {\n",
       "        vertical-align: top;\n",
       "    }\n",
       "\n",
       "    .dataframe thead th {\n",
       "        text-align: right;\n",
       "    }\n",
       "</style>\n",
       "<table border=\"1\" class=\"dataframe\">\n",
       "  <thead>\n",
       "    <tr style=\"text-align: right;\">\n",
       "      <th></th>\n",
       "      <th>author</th>\n",
       "      <th>date</th>\n",
       "      <th>text</th>\n",
       "      <th>label</th>\n",
       "      <th>video</th>\n",
       "    </tr>\n",
       "  </thead>\n",
       "  <tbody>\n",
       "    <tr>\n",
       "      <th>0</th>\n",
       "      <td>Alessandro leite</td>\n",
       "      <td>2014-11-05T22:21:36</td>\n",
       "      <td>pls http://www10.vakinha.com.br/VaquinhaE.aspx...</td>\n",
       "      <td>1</td>\n",
       "      <td>1</td>\n",
       "    </tr>\n",
       "    <tr>\n",
       "      <th>1</th>\n",
       "      <td>Salim Tayara</td>\n",
       "      <td>2014-11-02T14:33:30</td>\n",
       "      <td>if your like drones, plz subscribe to Kamal Ta...</td>\n",
       "      <td>1</td>\n",
       "      <td>1</td>\n",
       "    </tr>\n",
       "    <tr>\n",
       "      <th>2</th>\n",
       "      <td>Phuc Ly</td>\n",
       "      <td>2014-01-20T15:27:47</td>\n",
       "      <td>go here to check the views :3﻿</td>\n",
       "      <td>0</td>\n",
       "      <td>1</td>\n",
       "    </tr>\n",
       "    <tr>\n",
       "      <th>3</th>\n",
       "      <td>DropShotSk8r</td>\n",
       "      <td>2014-01-19T04:27:18</td>\n",
       "      <td>Came here to check the views, goodbye.﻿</td>\n",
       "      <td>0</td>\n",
       "      <td>1</td>\n",
       "    </tr>\n",
       "    <tr>\n",
       "      <th>4</th>\n",
       "      <td>css403</td>\n",
       "      <td>2014-11-07T14:25:48</td>\n",
       "      <td>i am 2,126,492,636 viewer :D﻿</td>\n",
       "      <td>0</td>\n",
       "      <td>1</td>\n",
       "    </tr>\n",
       "  </tbody>\n",
       "</table>\n",
       "</div>"
      ],
      "text/plain": [
       "             author                 date  \\\n",
       "0  Alessandro leite  2014-11-05T22:21:36   \n",
       "1      Salim Tayara  2014-11-02T14:33:30   \n",
       "2           Phuc Ly  2014-01-20T15:27:47   \n",
       "3      DropShotSk8r  2014-01-19T04:27:18   \n",
       "4            css403  2014-11-07T14:25:48   \n",
       "\n",
       "                                                text  label  video  \n",
       "0  pls http://www10.vakinha.com.br/VaquinhaE.aspx...      1      1  \n",
       "1  if your like drones, plz subscribe to Kamal Ta...      1      1  \n",
       "2                     go here to check the views :3﻿      0      1  \n",
       "3            Came here to check the views, goodbye.﻿      0      1  \n",
       "4                      i am 2,126,492,636 viewer :D﻿      0      1  "
      ]
     },
     "execution_count": 3,
     "metadata": {},
     "output_type": "execute_result"
    }
   ],
   "source": [
    "df_train.head()"
   ]
  },
  {
   "cell_type": "markdown",
   "metadata": {},
   "source": [
    "## 2. Writing Transformation Functions\n",
    "\n",
    "Transformation Functions are functions that can be applied to a training example to create another valid training example. For example, for image classification problems, it is common to rotate or crop images in the training data to create new training inputs. Transformation functions should be atomic e.g. a small rotation of an image, or changing a single word in a sentence. We then compose multiple transformation functions when applying them to training examples.\n",
    "\n",
    "Our task involves processing text. Some [common](https://towardsdatascience.com/data-augmentation-in-nlp-2801a34dfc28) [ways](https://towardsdatascience.com/these-are-the-easiest-data-augmentation-techniques-in-natural-language-processing-you-can-think-of-88e393fd610) to augment text includes replacing words with their synonyms, or replacing names entities with other entities. Applying these operations to a comment shouldn't change whether it is `SPAM` or not.\n",
    "\n",
    "Transformation functions in Snorkel are created with the `@transformation_function()` decorator, which wraps a function that takes in a single data point and returns a transformed version of the data point. If no transformation is possible, the function should return `None`."
   ]
  },
  {
   "cell_type": "markdown",
   "metadata": {},
   "source": [
    "### Adding `pre` mappers.\n",
    "Some TFs rely on fields that aren't present in the raw data, but can be derived from it.\n",
    "We can enrich our data (providing more fields for the TFs to refer to) using map functions specified in the `pre` field of the transformation_function decorator (similar to `preprocessor` used for Labeling Functions).\n",
    "\n",
    "For example, we can use the fantastic NLP tool [spaCy](https://spacy.io/) to add lemmas, part-of-speech (pos) tags, etc. to each token.\n",
    "Snorkel provides a prebuilt preprocessor for spaCy called `SpacyPreprocessor` which adds a new field to the\n",
    "data point containing a [spaCy `Doc` object](https://spacy.io/api/doc). It uses memoization internally, so it will not reparse the text after applying each TF unless the text's hash changes.\n",
    "For more info, see the [`SpacyPreprocessor` documentation](https://snorkel.readthedocs.io/en/master/packages/_autosummary/preprocess/snorkel.preprocess.nlp.SpacyPreprocessor.html#snorkel.preprocess.nlp.SpacyPreprocessor).\n"
   ]
  },
  {
   "cell_type": "code",
   "execution_count": 4,
   "metadata": {},
   "outputs": [
    {
     "name": "stdout",
     "output_type": "stream",
     "text": [
      "Requirement already satisfied: en_core_web_sm==2.1.0 from https://github.com/explosion/spacy-models/releases/download/en_core_web_sm-2.1.0/en_core_web_sm-2.1.0.tar.gz#egg=en_core_web_sm==2.1.0 in /Users/braden/repos/snorkel-tutorials/.tox/spam/lib/python3.7/site-packages (2.1.0)\r\n"
     ]
    },
    {
     "name": "stdout",
     "output_type": "stream",
     "text": [
      "\u001b[33mWARNING: You are using pip version 19.1.1, however version 19.2.2 is available.\r\n",
      "You should consider upgrading via the 'pip install --upgrade pip' command.\u001b[0m\r\n"
     ]
    },
    {
     "name": "stdout",
     "output_type": "stream",
     "text": [
      "\u001b[38;5;2m✔ Download and installation successful\u001b[0m\r\n",
      "You can now load the model via spacy.load('en_core_web_sm')\r\n"
     ]
    }
   ],
   "source": [
    "# Download the spaCy english model\n",
    "# If you see an error in the next cell, restart the kernel\n",
    "! python -m spacy download en_core_web_sm"
   ]
  },
  {
   "cell_type": "code",
   "execution_count": 5,
   "metadata": {},
   "outputs": [],
   "source": [
    "from snorkel.preprocess.nlp import SpacyPreprocessor\n",
    "\n",
    "# The SpacyPreprocessor parses the text in text_field and\n",
    "# stores the new enriched representation in doc_field\n",
    "spacy = SpacyPreprocessor(text_field=\"text\", doc_field=\"doc\", memoize=True)"
   ]
  },
  {
   "cell_type": "code",
   "execution_count": 6,
   "metadata": {},
   "outputs": [],
   "source": [
    "import names\n",
    "from snorkel.augmentation import transformation_function\n",
    "\n",
    "replacement_names = [names.get_full_name() for _ in range(50)]\n",
    "\n",
    "# Replace a random named entity with a different entity of the same type.\n",
    "@transformation_function(pre=[spacy])\n",
    "def change_person(x):\n",
    "    person_names = [ent.text for ent in x.doc.ents if ent.label_ == \"PERSON\"]\n",
    "    # If there is at least one person name, replace a random one. Else return None.\n",
    "    if person_names:\n",
    "        name_to_replace = np.random.choice(person_names)\n",
    "        replacement_name = np.random.choice(replacement_names)\n",
    "        x.text = x.text.replace(name_to_replace, replacement_name)\n",
    "        return x\n",
    "\n",
    "\n",
    "# Swap two adjectives at random.\n",
    "@transformation_function(pre=[spacy])\n",
    "def swap_adjectives(x):\n",
    "    adjective_idxs = [i for i, token in enumerate(x.doc) if token.pos_ == \"ADJ\"]\n",
    "    # Check that there are at least two adjectives to swap.\n",
    "    if len(adjective_idxs) >= 2:\n",
    "        idx1, idx2 = sorted(np.random.choice(adjective_idxs, 2, replace=False))\n",
    "        # Swap tokens in positions idx1 and idx2.\n",
    "        x.text = \" \".join(\n",
    "            [\n",
    "                x.doc[:idx1].text,\n",
    "                x.doc[idx2].text,\n",
    "                x.doc[1 + idx1 : idx2].text,\n",
    "                x.doc[idx1].text,\n",
    "                x.doc[1 + idx2 :].text,\n",
    "            ]\n",
    "        )\n",
    "        return x"
   ]
  },
  {
   "cell_type": "markdown",
   "metadata": {},
   "source": [
    "We add some transformation functions that use `wordnet` from [NLTK](https://www.nltk.org/) to replace different parts of speech with their synonyms."
   ]
  },
  {
   "cell_type": "code",
   "execution_count": 7,
   "metadata": {},
   "outputs": [
    {
     "name": "stderr",
     "output_type": "stream",
     "text": [
      "[nltk_data] Downloading package wordnet to /Users/braden/nltk_data...\n",
      "[nltk_data]   Package wordnet is already up-to-date!\n"
     ]
    }
   ],
   "source": [
    "import nltk\n",
    "from nltk.corpus import wordnet as wn\n",
    "\n",
    "nltk.download(\"wordnet\")\n",
    "\n",
    "\n",
    "def get_synonym(word, pos=None):\n",
    "    \"\"\"Get synonym for word given its part-of-speech (pos).\"\"\"\n",
    "    synsets = wn.synsets(word, pos=pos)\n",
    "    # Return None if wordnet has no synsets (synonym sets) for this word and pos.\n",
    "    if synsets:\n",
    "        words = [lemma.name() for lemma in synsets[0].lemmas()]\n",
    "        if words[0].lower() != word.lower():  # Skip if synonym is same as word.\n",
    "            # Multi word synonyms in wordnet use '_' as a separator e.g. reckon_with. Replace it with space.\n",
    "            return words[0].replace(\"_\", \" \")\n",
    "\n",
    "\n",
    "def replace_token(spacy_doc, idx, replacement):\n",
    "    \"\"\"Replace token in position idx with replacement.\"\"\"\n",
    "    return \" \".join([spacy_doc[:idx].text, replacement, spacy_doc[1 + idx :].text])\n",
    "\n",
    "\n",
    "@transformation_function(pre=[spacy])\n",
    "def replace_verb_with_synonym(x):\n",
    "    # Get indices of verb tokens in sentence.\n",
    "    verb_idxs = [i for i, token in enumerate(x.doc) if token.pos_ == \"VERB\"]\n",
    "    if verb_idxs:\n",
    "        # Pick random verb idx to replace.\n",
    "        idx = np.random.choice(verb_idxs)\n",
    "        synonym = get_synonym(x.doc[idx].text, pos=\"v\")\n",
    "        # If there's a valid verb synonym, replace it. Otherwise, return None.\n",
    "        if synonym:\n",
    "            x.text = replace_token(x.doc, idx, synonym)\n",
    "            return x\n",
    "\n",
    "\n",
    "@transformation_function(pre=[spacy])\n",
    "def replace_noun_with_synonym(x):\n",
    "    # Get indices of noun tokens in sentence.\n",
    "    noun_idxs = [i for i, token in enumerate(x.doc) if token.pos_ == \"NOUN\"]\n",
    "    if noun_idxs:\n",
    "        # Pick random noun idx to replace.\n",
    "        idx = np.random.choice(noun_idxs)\n",
    "        synonym = get_synonym(x.doc[idx].text, pos=\"n\")\n",
    "        # If there's a valid noun synonym, replace it. Otherwise, return None.\n",
    "        if synonym:\n",
    "            x.text = replace_token(x.doc, idx, synonym)\n",
    "            return x\n",
    "\n",
    "\n",
    "@transformation_function(pre=[spacy])\n",
    "def replace_adjective_with_synonym(x):\n",
    "    # Get indices of adjective tokens in sentence.\n",
    "    adjective_idxs = [i for i, token in enumerate(x.doc) if token.pos_ == \"ADJ\"]\n",
    "    if adjective_idxs:\n",
    "        # Pick random adjective idx to replace.\n",
    "        idx = np.random.choice(adjective_idxs)\n",
    "        synonym = get_synonym(x.doc[idx].text, pos=\"a\")\n",
    "        # If there's a valid adjective synonym, replace it. Otherwise, return None.\n",
    "        if synonym:\n",
    "            x.text = replace_token(x.doc, idx, synonym)\n",
    "            return x"
   ]
  },
  {
   "cell_type": "markdown",
   "metadata": {},
   "source": [
    "We can try running the TFs on our training data to demonstrate their effect."
   ]
  },
  {
   "cell_type": "code",
   "execution_count": 8,
   "metadata": {},
   "outputs": [
    {
     "data": {
      "text/html": [
       "<div>\n",
       "<style scoped>\n",
       "    .dataframe tbody tr th:only-of-type {\n",
       "        vertical-align: middle;\n",
       "    }\n",
       "\n",
       "    .dataframe tbody tr th {\n",
       "        vertical-align: top;\n",
       "    }\n",
       "\n",
       "    .dataframe thead th {\n",
       "        text-align: right;\n",
       "    }\n",
       "</style>\n",
       "<table border=\"1\" class=\"dataframe\">\n",
       "  <thead>\n",
       "    <tr style=\"text-align: right;\">\n",
       "      <th></th>\n",
       "      <th>TF Name</th>\n",
       "      <th>Original Text</th>\n",
       "      <th>Transformed Text</th>\n",
       "    </tr>\n",
       "  </thead>\n",
       "  <tbody>\n",
       "    <tr>\n",
       "      <th>0</th>\n",
       "      <td>change_person</td>\n",
       "      <td>Check out Berzerk video on my channel ! :D</td>\n",
       "      <td>Check out Jennifer Selby video on my channel ! :D</td>\n",
       "    </tr>\n",
       "    <tr>\n",
       "      <th>1</th>\n",
       "      <td>swap_adjectives</td>\n",
       "      <td>hey guys look im aware im spamming and it pisses people off but please take a moment to check out my music.  im a young rapper and i love to do it and i just wanna share my music with more people  just click my picture and then see if you like my stuff</td>\n",
       "      <td>hey guys look im aware im spamming and it pisses people off but please take a moment to check out my music.  im a more rapper and i love to do it and i just wanna share my music with young people  just click my picture and then see if you like my stuff</td>\n",
       "    </tr>\n",
       "    <tr>\n",
       "      <th>2</th>\n",
       "      <td>replace_verb_with_synonym</td>\n",
       "      <td>\"eye of the tiger\" \"i am the champion\" seems like katy perry is using  titles of old rock songs for lyrics..﻿</td>\n",
       "      <td>\"eye of the tiger\" \"i be the champion\" seems like katy perry is using  titles of old rock songs for lyrics..﻿</td>\n",
       "    </tr>\n",
       "    <tr>\n",
       "      <th>3</th>\n",
       "      <td>replace_noun_with_synonym</td>\n",
       "      <td>Hey, check out my new website!! This site is about kids stuff. kidsmediausa  . com</td>\n",
       "      <td>Hey, check out my new web site !! This site is about kids stuff. kidsmediausa  . com</td>\n",
       "    </tr>\n",
       "    <tr>\n",
       "      <th>4</th>\n",
       "      <td>replace_adjective_with_synonym</td>\n",
       "      <td>I started hating Katy Perry after finding out that she stole all of the  ideas on her videos  from an old comic book. Yet, her music is catchy. ﻿</td>\n",
       "      <td>I started hating Katy Perry after finding out that she stole all of the  ideas on her videos  from an old amusing book. Yet, her music is catchy. ﻿</td>\n",
       "    </tr>\n",
       "  </tbody>\n",
       "</table>\n",
       "</div>"
      ],
      "text/plain": [
       "                          TF Name  \\\n",
       "0  change_person                    \n",
       "1  swap_adjectives                  \n",
       "2  replace_verb_with_synonym        \n",
       "3  replace_noun_with_synonym        \n",
       "4  replace_adjective_with_synonym   \n",
       "\n",
       "                                                                                                                                                                                                                                                  Original Text  \\\n",
       "0  Check out Berzerk video on my channel ! :D                                                                                                                                                                                                                     \n",
       "1  hey guys look im aware im spamming and it pisses people off but please take a moment to check out my music.  im a young rapper and i love to do it and i just wanna share my music with more people  just click my picture and then see if you like my stuff   \n",
       "2  \"eye of the tiger\" \"i am the champion\" seems like katy perry is using  titles of old rock songs for lyrics..﻿                                                                                                                                                  \n",
       "3  Hey, check out my new website!! This site is about kids stuff. kidsmediausa  . com                                                                                                                                                                             \n",
       "4  I started hating Katy Perry after finding out that she stole all of the  ideas on her videos  from an old comic book. Yet, her music is catchy. ﻿                                                                                                              \n",
       "\n",
       "                                                                                                                                                                                                                                               Transformed Text  \n",
       "0  Check out Jennifer Selby video on my channel ! :D                                                                                                                                                                                                             \n",
       "1  hey guys look im aware im spamming and it pisses people off but please take a moment to check out my music.  im a more rapper and i love to do it and i just wanna share my music with young people  just click my picture and then see if you like my stuff  \n",
       "2  \"eye of the tiger\" \"i be the champion\" seems like katy perry is using  titles of old rock songs for lyrics..﻿                                                                                                                                                 \n",
       "3  Hey, check out my new web site !! This site is about kids stuff. kidsmediausa  . com                                                                                                                                                                          \n",
       "4  I started hating Katy Perry after finding out that she stole all of the  ideas on her videos  from an old amusing book. Yet, her music is catchy. ﻿                                                                                                           "
      ]
     },
     "execution_count": 8,
     "metadata": {},
     "output_type": "execute_result"
    }
   ],
   "source": [
    "import pandas as pd\n",
    "from collections import OrderedDict\n",
    "\n",
    "# Prevent truncating displayed sentences.\n",
    "pd.set_option(\"display.max_colwidth\", 0)\n",
    "tfs = [\n",
    "    change_person,\n",
    "    swap_adjectives,\n",
    "    replace_verb_with_synonym,\n",
    "    replace_noun_with_synonym,\n",
    "    replace_adjective_with_synonym,\n",
    "]\n",
    "\n",
    "transformed_examples = []\n",
    "for tf in tfs:\n",
    "    for i, row in df_train.sample(frac=1, random_state=2).iterrows():\n",
    "        transformed_or_none = tf(row)\n",
    "        # If TF returned a transformed example, record it in dict and move to next TF.\n",
    "        if transformed_or_none is not None:\n",
    "            transformed_examples.append(\n",
    "                OrderedDict(\n",
    "                    {\n",
    "                        \"TF Name\": tf.name,\n",
    "                        \"Original Text\": row.text,\n",
    "                        \"Transformed Text\": transformed_or_none.text,\n",
    "                    }\n",
    "                )\n",
    "            )\n",
    "            break\n",
    "pd.DataFrame(transformed_examples)"
   ]
  },
  {
   "cell_type": "markdown",
   "metadata": {},
   "source": [
    "We notice a couple of things about the TFs.\n",
    "* Sometimes they make trivial changes (_website_ -> _web site_ for replace_noun_with_synonym). This can still be helpful for training our model, because it teaches the model that these variations have similar meanings.\n",
    "* Sometimes they make the sentence less meaningful (e.g. swapping _young_ and _more_ for swap_adjectives).\n",
    "\n",
    "Data augmentation can be tricky for text inputs, so we expect most TFs to be a little flawed. But these TFs can  be useful despite the flaws; see [this paper](https://arxiv.org/pdf/1901.11196.pdf) for gains resulting from similar TFs."
   ]
  },
  {
   "cell_type": "markdown",
   "metadata": {},
   "source": [
    "## 3. Applying Transformation Functions"
   ]
  },
  {
   "cell_type": "markdown",
   "metadata": {},
   "source": [
    "To apply one or more TFs that we've written to a collection of data points, we use a `TFApplier`.\n",
    "Because our data points are represented with a Pandas DataFrame in this tutorial, we use the `PandasTFApplier` class. In addition, we can apply multiple TFs in a sequence to each example. A `policy` is used to determine what sequence of TFs to apply to each example. In this case, we just use a `MeanFieldPolicy` that picks 2 TFs at random per example, with probabilities given by `p`. We give higher probabilities to the replace_X_with_synonym TFs, since those provide more information to the model. The `n_per_original` argument determines how many augmented examples to generate per original example."
   ]
  },
  {
   "cell_type": "code",
   "execution_count": 9,
   "metadata": {},
   "outputs": [
    {
     "name": "stderr",
     "output_type": "stream",
     "text": [
      "\r",
      "  0%|          | 0/1586 [00:00<?, ?it/s]"
     ]
    },
    {
     "name": "stderr",
     "output_type": "stream",
     "text": [
      "\r",
<<<<<<< HEAD
      "  0%|          | 7/1586 [00:00<00:24, 64.24it/s]"
=======
      "  0%|          | 4/1586 [00:00<00:43, 36.10it/s]"
>>>>>>> 17f8611e
     ]
    },
    {
     "name": "stderr",
     "output_type": "stream",
     "text": [
      "\r",
<<<<<<< HEAD
      "  1%|          | 14/1586 [00:00<00:25, 60.73it/s]"
=======
      "  1%|          | 12/1586 [00:00<00:37, 41.65it/s]"
>>>>>>> 17f8611e
     ]
    },
    {
     "name": "stderr",
     "output_type": "stream",
     "text": [
      "\r",
<<<<<<< HEAD
      "  1%|          | 19/1586 [00:00<00:27, 57.01it/s]"
=======
      "  1%|          | 17/1586 [00:00<00:37, 42.30it/s]"
>>>>>>> 17f8611e
     ]
    },
    {
     "name": "stderr",
     "output_type": "stream",
     "text": [
      "\r",
<<<<<<< HEAD
      "  2%|▏         | 26/1586 [00:00<00:26, 59.25it/s]"
=======
      "  1%|▏         | 23/1586 [00:00<00:33, 46.18it/s]"
>>>>>>> 17f8611e
     ]
    },
    {
     "name": "stderr",
     "output_type": "stream",
     "text": [
      "\r",
<<<<<<< HEAD
      "  2%|▏         | 33/1586 [00:00<00:27, 56.58it/s]"
=======
      "  2%|▏         | 29/1586 [00:00<00:31, 48.73it/s]"
>>>>>>> 17f8611e
     ]
    },
    {
     "name": "stderr",
     "output_type": "stream",
     "text": [
      "\r",
<<<<<<< HEAD
      "  3%|▎         | 41/1586 [00:00<00:25, 60.55it/s]"
=======
      "  2%|▏         | 34/1586 [00:00<00:33, 46.82it/s]"
>>>>>>> 17f8611e
     ]
    },
    {
     "name": "stderr",
     "output_type": "stream",
     "text": [
      "\r",
<<<<<<< HEAD
      "  3%|▎         | 51/1586 [00:00<00:22, 68.03it/s]"
=======
      "  3%|▎         | 42/1586 [00:00<00:29, 52.61it/s]"
>>>>>>> 17f8611e
     ]
    },
    {
     "name": "stderr",
     "output_type": "stream",
     "text": [
      "\r",
<<<<<<< HEAD
      "  4%|▍         | 62/1586 [00:00<00:20, 75.79it/s]"
=======
      "  3%|▎         | 49/1586 [00:00<00:27, 56.68it/s]"
>>>>>>> 17f8611e
     ]
    },
    {
     "name": "stderr",
     "output_type": "stream",
     "text": [
      "\r",
<<<<<<< HEAD
      "  4%|▍         | 70/1586 [00:01<00:20, 73.48it/s]"
=======
      "  4%|▎         | 59/1586 [00:00<00:23, 63.99it/s]"
>>>>>>> 17f8611e
     ]
    },
    {
     "name": "stderr",
     "output_type": "stream",
     "text": [
      "\r",
<<<<<<< HEAD
      "  5%|▌         | 80/1586 [00:01<00:19, 78.18it/s]"
=======
      "  4%|▍         | 66/1586 [00:01<00:23, 64.82it/s]"
>>>>>>> 17f8611e
     ]
    },
    {
     "name": "stderr",
     "output_type": "stream",
     "text": [
      "\r",
<<<<<<< HEAD
      "  6%|▌         | 91/1586 [00:01<00:17, 85.35it/s]"
=======
      "  5%|▍         | 74/1586 [00:01<00:22, 66.05it/s]"
>>>>>>> 17f8611e
     ]
    },
    {
     "name": "stderr",
     "output_type": "stream",
     "text": [
      "\r",
<<<<<<< HEAD
      "  6%|▋         | 101/1586 [00:01<00:17, 86.92it/s]"
=======
      "  5%|▌         | 84/1586 [00:01<00:20, 72.65it/s]"
>>>>>>> 17f8611e
     ]
    },
    {
     "name": "stderr",
     "output_type": "stream",
     "text": [
      "\r",
<<<<<<< HEAD
      "  7%|▋         | 110/1586 [00:01<00:21, 69.52it/s]"
=======
      "  6%|▌         | 93/1586 [00:01<00:19, 76.05it/s]"
>>>>>>> 17f8611e
     ]
    },
    {
     "name": "stderr",
     "output_type": "stream",
     "text": [
      "\r",
<<<<<<< HEAD
      "  8%|▊         | 120/1586 [00:01<00:19, 75.37it/s]"
=======
      "  6%|▋         | 101/1586 [00:01<00:19, 75.39it/s]"
>>>>>>> 17f8611e
     ]
    },
    {
     "name": "stderr",
     "output_type": "stream",
     "text": [
      "\r",
<<<<<<< HEAD
      "  8%|▊         | 129/1586 [00:01<00:19, 73.87it/s]"
=======
      "  7%|▋         | 109/1586 [00:01<00:24, 60.81it/s]"
>>>>>>> 17f8611e
     ]
    },
    {
     "name": "stderr",
     "output_type": "stream",
     "text": [
      "\r",
<<<<<<< HEAD
      "  9%|▊         | 137/1586 [00:01<00:19, 73.06it/s]"
=======
      "  7%|▋         | 118/1586 [00:01<00:22, 66.59it/s]"
>>>>>>> 17f8611e
     ]
    },
    {
     "name": "stderr",
     "output_type": "stream",
     "text": [
      "\r",
<<<<<<< HEAD
      "  9%|▉         | 145/1586 [00:01<00:20, 71.15it/s]"
=======
      "  8%|▊         | 126/1586 [00:01<00:22, 63.96it/s]"
>>>>>>> 17f8611e
     ]
    },
    {
     "name": "stderr",
     "output_type": "stream",
     "text": [
      "\r",
<<<<<<< HEAD
      " 10%|▉         | 153/1586 [00:02<00:20, 71.43it/s]"
=======
      "  9%|▊         | 135/1586 [00:02<00:20, 69.47it/s]"
>>>>>>> 17f8611e
     ]
    },
    {
     "name": "stderr",
     "output_type": "stream",
     "text": [
      "\r",
<<<<<<< HEAD
      " 10%|█         | 161/1586 [00:02<00:20, 70.38it/s]"
=======
      "  9%|▉         | 143/1586 [00:02<00:20, 69.34it/s]"
>>>>>>> 17f8611e
     ]
    },
    {
     "name": "stderr",
     "output_type": "stream",
     "text": [
      "\r",
<<<<<<< HEAD
      " 11%|█         | 170/1586 [00:02<00:19, 72.33it/s]"
=======
      " 10%|▉         | 152/1586 [00:02<00:20, 70.59it/s]"
>>>>>>> 17f8611e
     ]
    },
    {
     "name": "stderr",
     "output_type": "stream",
     "text": [
      "\r",
<<<<<<< HEAD
      " 11%|█         | 178/1586 [00:02<00:22, 61.38it/s]"
=======
      " 10%|█         | 160/1586 [00:02<00:20, 70.93it/s]"
>>>>>>> 17f8611e
     ]
    },
    {
     "name": "stderr",
     "output_type": "stream",
     "text": [
      "\r",
<<<<<<< HEAD
      " 12%|█▏        | 185/1586 [00:02<00:24, 58.14it/s]"
=======
      " 11%|█         | 168/1586 [00:02<00:19, 72.49it/s]"
>>>>>>> 17f8611e
     ]
    },
    {
     "name": "stderr",
     "output_type": "stream",
     "text": [
      "\r",
<<<<<<< HEAD
      " 12%|█▏        | 192/1586 [00:02<00:23, 58.08it/s]"
=======
      " 11%|█         | 176/1586 [00:02<00:25, 54.23it/s]"
>>>>>>> 17f8611e
     ]
    },
    {
     "name": "stderr",
     "output_type": "stream",
     "text": [
      "\r",
<<<<<<< HEAD
      " 13%|█▎        | 201/1586 [00:02<00:21, 64.28it/s]"
=======
      " 12%|█▏        | 183/1586 [00:02<00:26, 52.38it/s]"
>>>>>>> 17f8611e
     ]
    },
    {
     "name": "stderr",
     "output_type": "stream",
     "text": [
      "\r",
<<<<<<< HEAD
      " 13%|█▎        | 210/1586 [00:02<00:19, 69.59it/s]"
=======
      " 12%|█▏        | 189/1586 [00:03<00:28, 48.38it/s]"
>>>>>>> 17f8611e
     ]
    },
    {
     "name": "stderr",
     "output_type": "stream",
     "text": [
      "\r",
<<<<<<< HEAD
      " 14%|█▍        | 220/1586 [00:03<00:18, 73.59it/s]"
=======
      " 12%|█▏        | 198/1586 [00:03<00:25, 55.21it/s]"
>>>>>>> 17f8611e
     ]
    },
    {
     "name": "stderr",
     "output_type": "stream",
     "text": [
      "\r",
<<<<<<< HEAD
      " 15%|█▍        | 232/1586 [00:03<00:16, 82.88it/s]"
=======
      " 13%|█▎        | 205/1586 [00:03<00:23, 58.69it/s]"
>>>>>>> 17f8611e
     ]
    },
    {
     "name": "stderr",
     "output_type": "stream",
     "text": [
      "\r",
<<<<<<< HEAD
      " 15%|█▌        | 241/1586 [00:03<00:16, 83.34it/s]"
=======
      " 13%|█▎        | 214/1586 [00:03<00:21, 64.66it/s]"
>>>>>>> 17f8611e
     ]
    },
    {
     "name": "stderr",
     "output_type": "stream",
     "text": [
      "\r",
<<<<<<< HEAD
      " 16%|█▌        | 250/1586 [00:03<00:17, 74.84it/s]"
=======
      " 14%|█▍        | 222/1586 [00:03<00:20, 66.81it/s]"
>>>>>>> 17f8611e
     ]
    },
    {
     "name": "stderr",
     "output_type": "stream",
     "text": [
      "\r",
<<<<<<< HEAD
      " 16%|█▋        | 260/1586 [00:03<00:17, 77.03it/s]"
=======
      " 15%|█▍        | 231/1586 [00:03<00:19, 71.20it/s]"
>>>>>>> 17f8611e
     ]
    },
    {
     "name": "stderr",
     "output_type": "stream",
     "text": [
      "\r",
<<<<<<< HEAD
      " 17%|█▋        | 269/1586 [00:03<00:17, 73.70it/s]"
=======
      " 15%|█▌        | 240/1586 [00:03<00:18, 74.21it/s]"
>>>>>>> 17f8611e
     ]
    },
    {
     "name": "stderr",
     "output_type": "stream",
     "text": [
      "\r",
<<<<<<< HEAD
      " 17%|█▋        | 277/1586 [00:03<00:17, 74.97it/s]"
=======
      " 16%|█▌        | 248/1586 [00:03<00:18, 70.57it/s]"
>>>>>>> 17f8611e
     ]
    },
    {
     "name": "stderr",
     "output_type": "stream",
     "text": [
      "\r",
<<<<<<< HEAD
      " 18%|█▊        | 285/1586 [00:03<00:18, 69.63it/s]"
=======
      " 16%|█▌        | 256/1586 [00:03<00:18, 70.16it/s]"
>>>>>>> 17f8611e
     ]
    },
    {
     "name": "stderr",
     "output_type": "stream",
     "text": [
      "\r",
<<<<<<< HEAD
      " 18%|█▊        | 293/1586 [00:04<00:18, 69.53it/s]"
=======
      " 17%|█▋        | 264/1586 [00:04<00:19, 68.07it/s]"
>>>>>>> 17f8611e
     ]
    },
    {
     "name": "stderr",
     "output_type": "stream",
     "text": [
      "\r",
<<<<<<< HEAD
      " 19%|█▉        | 301/1586 [00:04<00:21, 60.49it/s]"
=======
      " 17%|█▋        | 271/1586 [00:04<00:19, 68.56it/s]"
>>>>>>> 17f8611e
     ]
    },
    {
     "name": "stderr",
     "output_type": "stream",
     "text": [
      "\r",
<<<<<<< HEAD
      " 19%|█▉        | 308/1586 [00:04<00:21, 58.82it/s]"
=======
      " 18%|█▊        | 279/1586 [00:04<00:18, 70.56it/s]"
>>>>>>> 17f8611e
     ]
    },
    {
     "name": "stderr",
     "output_type": "stream",
     "text": [
      "\r",
<<<<<<< HEAD
      " 20%|██        | 319/1586 [00:04<00:18, 68.02it/s]"
=======
      " 18%|█▊        | 287/1586 [00:04<00:20, 64.09it/s]"
>>>>>>> 17f8611e
     ]
    },
    {
     "name": "stderr",
     "output_type": "stream",
     "text": [
      "\r",
<<<<<<< HEAD
      " 21%|██        | 327/1586 [00:04<00:17, 70.16it/s]"
=======
      " 19%|█▊        | 294/1586 [00:04<00:19, 65.10it/s]"
>>>>>>> 17f8611e
     ]
    },
    {
     "name": "stderr",
     "output_type": "stream",
     "text": [
      "\r",
<<<<<<< HEAD
      " 21%|██        | 335/1586 [00:04<00:18, 66.62it/s]"
=======
      " 19%|█▉        | 301/1586 [00:04<00:23, 54.09it/s]"
>>>>>>> 17f8611e
     ]
    },
    {
     "name": "stderr",
     "output_type": "stream",
     "text": [
      "\r",
<<<<<<< HEAD
      " 22%|██▏       | 346/1586 [00:04<00:16, 74.88it/s]"
=======
      " 19%|█▉        | 307/1586 [00:04<00:25, 50.42it/s]"
>>>>>>> 17f8611e
     ]
    },
    {
     "name": "stderr",
     "output_type": "stream",
     "text": [
      "\r",
<<<<<<< HEAD
      " 22%|██▏       | 355/1586 [00:04<00:16, 76.55it/s]"
=======
      " 20%|█▉        | 317/1586 [00:04<00:21, 58.60it/s]"
>>>>>>> 17f8611e
     ]
    },
    {
     "name": "stderr",
     "output_type": "stream",
     "text": [
      "\r",
<<<<<<< HEAD
      " 23%|██▎       | 364/1586 [00:05<00:16, 76.31it/s]"
=======
      " 20%|██        | 324/1586 [00:05<00:20, 61.26it/s]"
>>>>>>> 17f8611e
     ]
    },
    {
     "name": "stderr",
     "output_type": "stream",
     "text": [
      "\r",
<<<<<<< HEAD
      " 23%|██▎       | 372/1586 [00:05<00:17, 67.56it/s]"
=======
      " 21%|██        | 331/1586 [00:05<00:21, 57.53it/s]"
>>>>>>> 17f8611e
     ]
    },
    {
     "name": "stderr",
     "output_type": "stream",
     "text": [
      "\r",
<<<<<<< HEAD
      " 24%|██▍       | 381/1586 [00:05<00:16, 72.29it/s]"
=======
      " 21%|██▏       | 338/1586 [00:05<00:20, 60.69it/s]"
>>>>>>> 17f8611e
     ]
    },
    {
     "name": "stderr",
     "output_type": "stream",
     "text": [
      "\r",
<<<<<<< HEAD
      " 25%|██▍       | 391/1586 [00:05<00:16, 72.99it/s]"
=======
      " 22%|██▏       | 346/1586 [00:05<00:19, 64.93it/s]"
>>>>>>> 17f8611e
     ]
    },
    {
     "name": "stderr",
     "output_type": "stream",
     "text": [
      "\r",
<<<<<<< HEAD
      " 25%|██▌       | 399/1586 [00:05<00:18, 62.58it/s]"
=======
      " 22%|██▏       | 354/1586 [00:05<00:18, 67.01it/s]"
>>>>>>> 17f8611e
     ]
    },
    {
     "name": "stderr",
     "output_type": "stream",
     "text": [
      "\r",
<<<<<<< HEAD
      " 26%|██▌       | 407/1586 [00:05<00:18, 65.48it/s]"
=======
      " 23%|██▎       | 362/1586 [00:05<00:17, 69.38it/s]"
>>>>>>> 17f8611e
     ]
    },
    {
     "name": "stderr",
     "output_type": "stream",
     "text": [
      "\r",
<<<<<<< HEAD
      " 26%|██▌       | 414/1586 [00:05<00:17, 65.94it/s]"
=======
      " 23%|██▎       | 370/1586 [00:05<00:19, 61.35it/s]"
>>>>>>> 17f8611e
     ]
    },
    {
     "name": "stderr",
     "output_type": "stream",
     "text": [
      "\r",
<<<<<<< HEAD
      " 27%|██▋       | 426/1586 [00:05<00:15, 75.44it/s]"
=======
      " 24%|██▍       | 378/1586 [00:05<00:18, 64.79it/s]"
>>>>>>> 17f8611e
     ]
    },
    {
     "name": "stderr",
     "output_type": "stream",
     "text": [
      "\r",
<<<<<<< HEAD
      " 27%|██▋       | 435/1586 [00:06<00:15, 76.61it/s]"
=======
      " 24%|██▍       | 388/1586 [00:05<00:16, 72.14it/s]"
>>>>>>> 17f8611e
     ]
    },
    {
     "name": "stderr",
     "output_type": "stream",
     "text": [
      "\r",
<<<<<<< HEAD
      " 28%|██▊       | 445/1586 [00:06<00:14, 80.85it/s]"
=======
      " 25%|██▍       | 396/1586 [00:06<00:19, 60.73it/s]"
>>>>>>> 17f8611e
     ]
    },
    {
     "name": "stderr",
     "output_type": "stream",
     "text": [
      "\r",
<<<<<<< HEAD
      " 29%|██▊       | 455/1586 [00:06<00:13, 83.12it/s]"
=======
      " 25%|██▌       | 403/1586 [00:06<00:20, 57.55it/s]"
>>>>>>> 17f8611e
     ]
    },
    {
     "name": "stderr",
     "output_type": "stream",
     "text": [
      "\r",
<<<<<<< HEAD
      " 29%|██▉       | 464/1586 [00:06<00:15, 70.98it/s]"
=======
      " 26%|██▌       | 412/1586 [00:06<00:19, 61.55it/s]"
>>>>>>> 17f8611e
     ]
    },
    {
     "name": "stderr",
     "output_type": "stream",
     "text": [
      "\r",
<<<<<<< HEAD
      " 30%|██▉       | 473/1586 [00:06<00:15, 72.77it/s]"
=======
      " 26%|██▋       | 419/1586 [00:06<00:19, 60.65it/s]"
>>>>>>> 17f8611e
     ]
    },
    {
     "name": "stderr",
     "output_type": "stream",
     "text": [
      "\r",
<<<<<<< HEAD
      " 30%|███       | 481/1586 [00:06<00:20, 52.98it/s]"
=======
      " 27%|██▋       | 430/1586 [00:06<00:16, 68.88it/s]"
>>>>>>> 17f8611e
     ]
    },
    {
     "name": "stderr",
     "output_type": "stream",
     "text": [
      "\r",
<<<<<<< HEAD
      " 31%|███       | 488/1586 [00:06<00:19, 56.23it/s]"
=======
      " 28%|██▊       | 438/1586 [00:06<00:17, 66.59it/s]"
>>>>>>> 17f8611e
     ]
    },
    {
     "name": "stderr",
     "output_type": "stream",
     "text": [
      "\r",
<<<<<<< HEAD
      " 31%|███       | 495/1586 [00:07<00:21, 51.61it/s]"
=======
      " 28%|██▊       | 447/1586 [00:06<00:15, 71.59it/s]"
>>>>>>> 17f8611e
     ]
    },
    {
     "name": "stderr",
     "output_type": "stream",
     "text": [
      "\r",
<<<<<<< HEAD
      " 32%|███▏      | 502/1586 [00:07<00:19, 55.70it/s]"
=======
      " 29%|██▊       | 455/1586 [00:06<00:15, 72.21it/s]"
>>>>>>> 17f8611e
     ]
    },
    {
     "name": "stderr",
     "output_type": "stream",
     "text": [
      "\r",
<<<<<<< HEAD
      " 32%|███▏      | 511/1586 [00:07<00:17, 62.69it/s]"
=======
      " 29%|██▉       | 463/1586 [00:07<00:17, 64.49it/s]"
>>>>>>> 17f8611e
     ]
    },
    {
     "name": "stderr",
     "output_type": "stream",
     "text": [
      "\r",
<<<<<<< HEAD
      " 33%|███▎      | 518/1586 [00:07<00:17, 61.86it/s]"
=======
      " 30%|██▉       | 473/1586 [00:07<00:16, 67.99it/s]"
>>>>>>> 17f8611e
     ]
    },
    {
     "name": "stderr",
     "output_type": "stream",
     "text": [
      "\r",
<<<<<<< HEAD
      " 33%|███▎      | 525/1586 [00:07<00:17, 59.49it/s]"
=======
      " 30%|███       | 481/1586 [00:07<00:21, 51.00it/s]"
>>>>>>> 17f8611e
     ]
    },
    {
     "name": "stderr",
     "output_type": "stream",
     "text": [
      "\r",
<<<<<<< HEAD
      " 34%|███▎      | 532/1586 [00:07<00:16, 62.21it/s]"
=======
      " 31%|███       | 487/1586 [00:07<00:20, 52.93it/s]"
>>>>>>> 17f8611e
     ]
    },
    {
     "name": "stderr",
     "output_type": "stream",
     "text": [
      "\r",
<<<<<<< HEAD
      " 34%|███▍      | 539/1586 [00:07<00:16, 63.60it/s]"
=======
      " 31%|███       | 494/1586 [00:07<00:21, 51.56it/s]"
>>>>>>> 17f8611e
     ]
    },
    {
     "name": "stderr",
     "output_type": "stream",
     "text": [
      "\r",
<<<<<<< HEAD
      " 34%|███▍      | 546/1586 [00:07<00:17, 60.83it/s]"
=======
      " 32%|███▏      | 501/1586 [00:07<00:19, 55.91it/s]"
>>>>>>> 17f8611e
     ]
    },
    {
     "name": "stderr",
     "output_type": "stream",
     "text": [
      "\r",
<<<<<<< HEAD
      " 35%|███▌      | 556/1586 [00:07<00:15, 68.66it/s]"
=======
      " 32%|███▏      | 510/1586 [00:07<00:17, 62.28it/s]"
>>>>>>> 17f8611e
     ]
    },
    {
     "name": "stderr",
     "output_type": "stream",
     "text": [
      "\r",
<<<<<<< HEAD
      " 36%|███▌      | 564/1586 [00:08<00:14, 68.90it/s]"
=======
      " 33%|███▎      | 517/1586 [00:08<00:17, 60.63it/s]"
>>>>>>> 17f8611e
     ]
    },
    {
     "name": "stderr",
     "output_type": "stream",
     "text": [
      "\r",
<<<<<<< HEAD
      " 36%|███▌      | 573/1586 [00:08<00:14, 70.92it/s]"
=======
      " 33%|███▎      | 524/1586 [00:08<00:17, 60.46it/s]"
>>>>>>> 17f8611e
     ]
    },
    {
     "name": "stderr",
     "output_type": "stream",
     "text": [
      "\r",
<<<<<<< HEAD
      " 37%|███▋      | 583/1586 [00:08<00:13, 75.56it/s]"
=======
      " 33%|███▎      | 531/1586 [00:08<00:17, 60.67it/s]"
>>>>>>> 17f8611e
     ]
    },
    {
     "name": "stderr",
     "output_type": "stream",
     "text": [
      "\r",
<<<<<<< HEAD
      " 37%|███▋      | 591/1586 [00:08<00:14, 70.00it/s]"
=======
      " 34%|███▍      | 538/1586 [00:08<00:17, 61.42it/s]"
>>>>>>> 17f8611e
     ]
    },
    {
     "name": "stderr",
     "output_type": "stream",
     "text": [
      "\r",
<<<<<<< HEAD
      " 38%|███▊      | 599/1586 [00:08<00:14, 69.44it/s]"
=======
      " 34%|███▍      | 545/1586 [00:08<00:17, 58.39it/s]"
>>>>>>> 17f8611e
     ]
    },
    {
     "name": "stderr",
     "output_type": "stream",
     "text": [
      "\r",
<<<<<<< HEAD
      " 38%|███▊      | 608/1586 [00:08<00:13, 73.58it/s]"
=======
      " 35%|███▍      | 555/1586 [00:08<00:15, 65.77it/s]"
>>>>>>> 17f8611e
     ]
    },
    {
     "name": "stderr",
     "output_type": "stream",
     "text": [
      "\r",
<<<<<<< HEAD
      " 39%|███▉      | 616/1586 [00:08<00:14, 68.80it/s]"
=======
      " 35%|███▌      | 563/1586 [00:08<00:15, 66.22it/s]"
>>>>>>> 17f8611e
     ]
    },
    {
     "name": "stderr",
     "output_type": "stream",
     "text": [
      "\r",
<<<<<<< HEAD
      " 39%|███▉      | 624/1586 [00:08<00:13, 69.18it/s]"
=======
      " 36%|███▌      | 571/1586 [00:08<00:15, 67.33it/s]"
>>>>>>> 17f8611e
     ]
    },
    {
     "name": "stderr",
     "output_type": "stream",
     "text": [
      "\r",
<<<<<<< HEAD
      " 40%|███▉      | 632/1586 [00:08<00:13, 70.56it/s]"
=======
      " 37%|███▋      | 580/1586 [00:09<00:13, 72.48it/s]"
>>>>>>> 17f8611e
     ]
    },
    {
     "name": "stderr",
     "output_type": "stream",
     "text": [
      "\r",
<<<<<<< HEAD
      " 40%|████      | 640/1586 [00:09<00:13, 71.62it/s]"
=======
      " 37%|███▋      | 588/1586 [00:09<00:15, 65.36it/s]"
>>>>>>> 17f8611e
     ]
    },
    {
     "name": "stderr",
     "output_type": "stream",
     "text": [
      "\r",
<<<<<<< HEAD
      " 41%|████      | 649/1586 [00:09<00:12, 75.87it/s]"
=======
      " 38%|███▊      | 595/1586 [00:09<00:15, 65.70it/s]"
>>>>>>> 17f8611e
     ]
    },
    {
     "name": "stderr",
     "output_type": "stream",
     "text": [
      "\r",
<<<<<<< HEAD
      " 41%|████▏     | 657/1586 [00:09<00:12, 73.73it/s]"
=======
      " 38%|███▊      | 603/1586 [00:09<00:14, 67.92it/s]"
>>>>>>> 17f8611e
     ]
    },
    {
     "name": "stderr",
     "output_type": "stream",
     "text": [
      "\r",
<<<<<<< HEAD
      " 42%|████▏     | 666/1586 [00:09<00:12, 76.20it/s]"
=======
      " 38%|███▊      | 610/1586 [00:09<00:14, 67.48it/s]"
>>>>>>> 17f8611e
     ]
    },
    {
     "name": "stderr",
     "output_type": "stream",
     "text": [
      "\r",
<<<<<<< HEAD
      " 43%|████▎     | 675/1586 [00:09<00:11, 79.29it/s]"
=======
      " 39%|███▉      | 617/1586 [00:09<00:14, 66.92it/s]"
>>>>>>> 17f8611e
     ]
    },
    {
     "name": "stderr",
     "output_type": "stream",
     "text": [
      "\r",
<<<<<<< HEAD
      " 43%|████▎     | 684/1586 [00:09<00:11, 77.93it/s]"
=======
      " 39%|███▉      | 624/1586 [00:09<00:15, 62.01it/s]"
>>>>>>> 17f8611e
     ]
    },
    {
     "name": "stderr",
     "output_type": "stream",
     "text": [
      "\r",
<<<<<<< HEAD
      " 44%|████▎     | 692/1586 [00:09<00:11, 76.34it/s]"
=======
      " 40%|███▉      | 631/1586 [00:09<00:15, 62.70it/s]"
>>>>>>> 17f8611e
     ]
    },
    {
     "name": "stderr",
     "output_type": "stream",
     "text": [
      "\r",
<<<<<<< HEAD
      " 44%|████▍     | 702/1586 [00:09<00:10, 81.17it/s]"
=======
      " 40%|████      | 639/1586 [00:09<00:14, 66.62it/s]"
>>>>>>> 17f8611e
     ]
    },
    {
     "name": "stderr",
     "output_type": "stream",
     "text": [
      "\r",
<<<<<<< HEAD
      " 45%|████▍     | 712/1586 [00:09<00:10, 84.76it/s]"
=======
      " 41%|████      | 647/1586 [00:10<00:13, 69.48it/s]"
>>>>>>> 17f8611e
     ]
    },
    {
     "name": "stderr",
     "output_type": "stream",
     "text": [
      "\r",
<<<<<<< HEAD
      " 45%|████▌     | 721/1586 [00:10<00:10, 83.54it/s]"
=======
      " 41%|████▏     | 655/1586 [00:10<00:13, 69.46it/s]"
>>>>>>> 17f8611e
     ]
    },
    {
     "name": "stderr",
     "output_type": "stream",
     "text": [
      "\r",
<<<<<<< HEAD
      " 46%|████▋     | 735/1586 [00:10<00:09, 93.47it/s]"
=======
      " 42%|████▏     | 664/1586 [00:10<00:12, 72.95it/s]"
>>>>>>> 17f8611e
     ]
    },
    {
     "name": "stderr",
     "output_type": "stream",
     "text": [
      "\r",
<<<<<<< HEAD
      " 47%|████▋     | 746/1586 [00:10<00:08, 94.54it/s]"
=======
      " 42%|████▏     | 672/1586 [00:10<00:12, 73.76it/s]"
>>>>>>> 17f8611e
     ]
    },
    {
     "name": "stderr",
     "output_type": "stream",
     "text": [
      "\r",
<<<<<<< HEAD
      " 48%|████▊     | 758/1586 [00:10<00:08, 99.72it/s]"
=======
      " 43%|████▎     | 680/1586 [00:10<00:13, 69.48it/s]"
>>>>>>> 17f8611e
     ]
    },
    {
     "name": "stderr",
     "output_type": "stream",
     "text": [
      "\r",
<<<<<<< HEAD
      " 48%|████▊     | 769/1586 [00:10<00:08, 100.99it/s]"
=======
      " 44%|████▎     | 690/1586 [00:10<00:11, 75.43it/s]"
>>>>>>> 17f8611e
     ]
    },
    {
     "name": "stderr",
     "output_type": "stream",
     "text": [
      "\r",
<<<<<<< HEAD
      " 49%|████▉     | 780/1586 [00:10<00:08, 98.27it/s] "
=======
      " 44%|████▍     | 698/1586 [00:10<00:12, 71.04it/s]"
>>>>>>> 17f8611e
     ]
    },
    {
     "name": "stderr",
     "output_type": "stream",
     "text": [
      "\r",
<<<<<<< HEAD
      " 50%|████▉     | 791/1586 [00:10<00:08, 98.53it/s]"
=======
      " 45%|████▍     | 708/1586 [00:10<00:11, 77.44it/s]"
>>>>>>> 17f8611e
     ]
    },
    {
     "name": "stderr",
     "output_type": "stream",
     "text": [
      "\r",
<<<<<<< HEAD
      " 51%|█████     | 801/1586 [00:10<00:08, 92.20it/s]"
=======
      " 45%|████▌     | 718/1586 [00:10<00:10, 82.92it/s]"
>>>>>>> 17f8611e
     ]
    },
    {
     "name": "stderr",
     "output_type": "stream",
     "text": [
      "\r",
<<<<<<< HEAD
      " 51%|█████     | 811/1586 [00:10<00:08, 88.89it/s]"
=======
      " 46%|████▌     | 732/1586 [00:11<00:09, 94.05it/s]"
>>>>>>> 17f8611e
     ]
    },
    {
     "name": "stderr",
     "output_type": "stream",
     "text": [
      "\r",
<<<<<<< HEAD
      " 52%|█████▏    | 823/1586 [00:11<00:07, 96.26it/s]"
=======
      " 47%|████▋     | 743/1586 [00:11<00:09, 92.02it/s]"
>>>>>>> 17f8611e
     ]
    },
    {
     "name": "stderr",
     "output_type": "stream",
     "text": [
      "\r",
<<<<<<< HEAD
      " 53%|█████▎    | 837/1586 [00:11<00:07, 105.66it/s]"
=======
      " 47%|████▋     | 753/1586 [00:11<00:08, 93.90it/s]"
>>>>>>> 17f8611e
     ]
    },
    {
     "name": "stderr",
     "output_type": "stream",
     "text": [
      "\r",
<<<<<<< HEAD
      " 54%|█████▎    | 849/1586 [00:11<00:07, 101.62it/s]"
=======
      " 48%|████▊     | 763/1586 [00:11<00:08, 95.07it/s]"
>>>>>>> 17f8611e
     ]
    },
    {
     "name": "stderr",
     "output_type": "stream",
     "text": [
      "\r",
<<<<<<< HEAD
      " 54%|█████▍    | 862/1586 [00:11<00:06, 108.60it/s]"
=======
      " 49%|████▊     | 773/1586 [00:11<00:08, 94.72it/s]"
>>>>>>> 17f8611e
     ]
    },
    {
     "name": "stderr",
     "output_type": "stream",
     "text": [
      "\r",
<<<<<<< HEAD
      " 55%|█████▌    | 874/1586 [00:11<00:06, 104.04it/s]"
=======
      " 49%|████▉     | 785/1586 [00:11<00:07, 100.25it/s]"
>>>>>>> 17f8611e
     ]
    },
    {
     "name": "stderr",
     "output_type": "stream",
     "text": [
      "\r",
<<<<<<< HEAD
      " 56%|█████▌    | 885/1586 [00:11<00:06, 100.97it/s]"
=======
      " 50%|█████     | 796/1586 [00:11<00:08, 91.56it/s] "
>>>>>>> 17f8611e
     ]
    },
    {
     "name": "stderr",
     "output_type": "stream",
     "text": [
      "\r",
<<<<<<< HEAD
      " 56%|█████▋    | 896/1586 [00:11<00:07, 97.55it/s] "
=======
      " 51%|█████     | 806/1586 [00:11<00:09, 86.04it/s]"
>>>>>>> 17f8611e
     ]
    },
    {
     "name": "stderr",
     "output_type": "stream",
     "text": [
      "\r",
<<<<<<< HEAD
      " 57%|█████▋    | 906/1586 [00:11<00:06, 97.52it/s]"
=======
      " 51%|█████▏    | 816/1586 [00:11<00:08, 87.81it/s]"
>>>>>>> 17f8611e
     ]
    },
    {
     "name": "stderr",
     "output_type": "stream",
     "text": [
      "\r",
<<<<<<< HEAD
      " 58%|█████▊    | 916/1586 [00:12<00:07, 88.19it/s]"
=======
      " 52%|█████▏    | 828/1586 [00:12<00:08, 91.66it/s]"
>>>>>>> 17f8611e
     ]
    },
    {
     "name": "stderr",
     "output_type": "stream",
     "text": [
      "\r",
<<<<<<< HEAD
      " 58%|█████▊    | 926/1586 [00:12<00:07, 91.00it/s]"
=======
      " 53%|█████▎    | 841/1586 [00:12<00:07, 99.08it/s]"
>>>>>>> 17f8611e
     ]
    },
    {
     "name": "stderr",
     "output_type": "stream",
     "text": [
      "\r",
<<<<<<< HEAD
      " 59%|█████▉    | 936/1586 [00:12<00:08, 78.30it/s]"
=======
      " 54%|█████▎    | 852/1586 [00:12<00:07, 91.77it/s]"
>>>>>>> 17f8611e
     ]
    },
    {
     "name": "stderr",
     "output_type": "stream",
     "text": [
      "\r",
<<<<<<< HEAD
      " 60%|█████▉    | 946/1586 [00:12<00:07, 83.09it/s]"
=======
      " 54%|█████▍    | 863/1586 [00:12<00:07, 96.37it/s]"
>>>>>>> 17f8611e
     ]
    },
    {
     "name": "stderr",
     "output_type": "stream",
     "text": [
      "\r",
<<<<<<< HEAD
      " 60%|██████    | 958/1586 [00:12<00:06, 91.35it/s]"
=======
      " 55%|█████▌    | 873/1586 [00:12<00:07, 90.31it/s]"
>>>>>>> 17f8611e
     ]
    },
    {
     "name": "stderr",
     "output_type": "stream",
     "text": [
      "\r",
<<<<<<< HEAD
      " 61%|██████    | 968/1586 [00:12<00:06, 92.90it/s]"
=======
      " 56%|█████▌    | 883/1586 [00:12<00:07, 87.97it/s]"
>>>>>>> 17f8611e
     ]
    },
    {
     "name": "stderr",
     "output_type": "stream",
     "text": [
      "\r",
<<<<<<< HEAD
      " 62%|██████▏   | 978/1586 [00:12<00:07, 84.41it/s]"
=======
      " 56%|█████▋    | 893/1586 [00:12<00:08, 86.42it/s]"
>>>>>>> 17f8611e
     ]
    },
    {
     "name": "stderr",
     "output_type": "stream",
     "text": [
      "\r",
<<<<<<< HEAD
      " 62%|██████▏   | 988/1586 [00:12<00:07, 85.31it/s]"
=======
      " 57%|█████▋    | 902/1586 [00:12<00:08, 83.73it/s]"
>>>>>>> 17f8611e
     ]
    },
    {
     "name": "stderr",
     "output_type": "stream",
     "text": [
      "\r",
<<<<<<< HEAD
      " 63%|██████▎   | 1001/1586 [00:12<00:06, 94.87it/s]"
=======
      " 58%|█████▊    | 913/1586 [00:13<00:07, 85.19it/s]"
>>>>>>> 17f8611e
     ]
    },
    {
     "name": "stderr",
     "output_type": "stream",
     "text": [
      "\r",
<<<<<<< HEAD
      " 64%|██████▍   | 1013/1586 [00:13<00:05, 101.16it/s]"
=======
      " 58%|█████▊    | 925/1586 [00:13<00:07, 91.63it/s]"
>>>>>>> 17f8611e
     ]
    },
    {
     "name": "stderr",
     "output_type": "stream",
     "text": [
      "\r",
<<<<<<< HEAD
      " 65%|██████▍   | 1026/1586 [00:13<00:05, 107.33it/s]"
=======
      " 59%|█████▉    | 935/1586 [00:13<00:08, 80.58it/s]"
>>>>>>> 17f8611e
     ]
    },
    {
     "name": "stderr",
     "output_type": "stream",
     "text": [
      "\r",
<<<<<<< HEAD
      " 65%|██████▌   | 1038/1586 [00:13<00:05, 105.06it/s]"
=======
      " 60%|█████▉    | 945/1586 [00:13<00:07, 82.78it/s]"
>>>>>>> 17f8611e
     ]
    },
    {
     "name": "stderr",
     "output_type": "stream",
     "text": [
      "\r",
<<<<<<< HEAD
      " 66%|██████▌   | 1049/1586 [00:13<00:05, 95.53it/s] "
=======
      " 60%|██████    | 956/1586 [00:13<00:07, 88.37it/s]"
>>>>>>> 17f8611e
     ]
    },
    {
     "name": "stderr",
     "output_type": "stream",
     "text": [
      "\r",
<<<<<<< HEAD
      " 67%|██████▋   | 1060/1586 [00:13<00:05, 98.02it/s]"
=======
      " 61%|██████    | 966/1586 [00:13<00:06, 88.73it/s]"
>>>>>>> 17f8611e
     ]
    },
    {
     "name": "stderr",
     "output_type": "stream",
     "text": [
      "\r",
<<<<<<< HEAD
      " 68%|██████▊   | 1071/1586 [00:13<00:05, 94.89it/s]"
=======
      " 62%|██████▏   | 976/1586 [00:13<00:07, 81.43it/s]"
>>>>>>> 17f8611e
     ]
    },
    {
     "name": "stderr",
     "output_type": "stream",
     "text": [
      "\r",
<<<<<<< HEAD
      " 68%|██████▊   | 1081/1586 [00:13<00:05, 88.68it/s]"
=======
      " 62%|██████▏   | 985/1586 [00:13<00:07, 83.31it/s]"
>>>>>>> 17f8611e
     ]
    },
    {
     "name": "stderr",
     "output_type": "stream",
     "text": [
      "\r",
<<<<<<< HEAD
      " 69%|██████▉   | 1091/1586 [00:13<00:05, 86.27it/s]"
=======
      " 63%|██████▎   | 994/1586 [00:13<00:07, 83.51it/s]"
>>>>>>> 17f8611e
     ]
    },
    {
     "name": "stderr",
     "output_type": "stream",
     "text": [
      "\r",
<<<<<<< HEAD
      " 69%|██████▉   | 1101/1586 [00:14<00:05, 88.18it/s]"
=======
      " 63%|██████▎   | 1005/1586 [00:14<00:06, 89.68it/s]"
>>>>>>> 17f8611e
     ]
    },
    {
     "name": "stderr",
     "output_type": "stream",
     "text": [
      "\r",
<<<<<<< HEAD
      " 70%|██████▉   | 1110/1586 [00:14<00:05, 83.06it/s]"
=======
      " 64%|██████▍   | 1015/1586 [00:14<00:06, 90.29it/s]"
>>>>>>> 17f8611e
     ]
    },
    {
     "name": "stderr",
     "output_type": "stream",
     "text": [
      "\r",
<<<<<<< HEAD
      " 71%|███████   | 1120/1586 [00:14<00:05, 87.20it/s]"
=======
      " 65%|██████▍   | 1025/1586 [00:14<00:06, 91.96it/s]"
>>>>>>> 17f8611e
     ]
    },
    {
     "name": "stderr",
     "output_type": "stream",
     "text": [
      "\r",
<<<<<<< HEAD
      " 71%|███████   | 1130/1586 [00:14<00:05, 89.84it/s]"
=======
      " 65%|██████▌   | 1035/1586 [00:14<00:05, 92.05it/s]"
>>>>>>> 17f8611e
     ]
    },
    {
     "name": "stderr",
     "output_type": "stream",
     "text": [
      "\r",
<<<<<<< HEAD
      " 72%|███████▏  | 1140/1586 [00:14<00:05, 81.51it/s]"
=======
      " 66%|██████▌   | 1045/1586 [00:14<00:06, 84.72it/s]"
>>>>>>> 17f8611e
     ]
    },
    {
     "name": "stderr",
     "output_type": "stream",
     "text": [
      "\r",
<<<<<<< HEAD
      " 72%|███████▏  | 1149/1586 [00:14<00:07, 61.28it/s]"
=======
      " 66%|██████▋   | 1054/1586 [00:14<00:06, 85.21it/s]"
>>>>>>> 17f8611e
     ]
    },
    {
     "name": "stderr",
     "output_type": "stream",
     "text": [
      "\r",
<<<<<<< HEAD
      " 73%|███████▎  | 1157/1586 [00:14<00:07, 54.31it/s]"
=======
      " 67%|██████▋   | 1063/1586 [00:14<00:06, 81.74it/s]"
>>>>>>> 17f8611e
     ]
    },
    {
     "name": "stderr",
     "output_type": "stream",
     "text": [
      "\r",
<<<<<<< HEAD
      " 73%|███████▎  | 1164/1586 [00:15<00:09, 45.09it/s]"
=======
      " 68%|██████▊   | 1072/1586 [00:14<00:06, 76.03it/s]"
>>>>>>> 17f8611e
     ]
    },
    {
     "name": "stderr",
     "output_type": "stream",
     "text": [
      "\r",
<<<<<<< HEAD
      " 74%|███████▍  | 1172/1586 [00:15<00:08, 51.74it/s]"
=======
      " 68%|██████▊   | 1080/1586 [00:15<00:06, 74.91it/s]"
>>>>>>> 17f8611e
     ]
    },
    {
     "name": "stderr",
     "output_type": "stream",
     "text": [
      "\r",
<<<<<<< HEAD
      " 74%|███████▍  | 1179/1586 [00:15<00:09, 41.06it/s]"
=======
      " 69%|██████▊   | 1088/1586 [00:15<00:06, 71.42it/s]"
>>>>>>> 17f8611e
     ]
    },
    {
     "name": "stderr",
     "output_type": "stream",
     "text": [
      "\r",
<<<<<<< HEAD
      " 75%|███████▍  | 1185/1586 [00:15<00:10, 39.75it/s]"
=======
      " 69%|██████▉   | 1098/1586 [00:15<00:06, 77.77it/s]"
>>>>>>> 17f8611e
     ]
    },
    {
     "name": "stderr",
     "output_type": "stream",
     "text": [
      "\r",
<<<<<<< HEAD
      " 75%|███████▌  | 1191/1586 [00:15<00:09, 43.08it/s]"
=======
      " 70%|██████▉   | 1107/1586 [00:15<00:06, 75.06it/s]"
>>>>>>> 17f8611e
     ]
    },
    {
     "name": "stderr",
     "output_type": "stream",
     "text": [
      "\r",
<<<<<<< HEAD
      " 75%|███████▌  | 1196/1586 [00:15<00:10, 36.92it/s]"
=======
      " 70%|███████   | 1115/1586 [00:15<00:06, 76.02it/s]"
>>>>>>> 17f8611e
     ]
    },
    {
     "name": "stderr",
     "output_type": "stream",
     "text": [
      "\r",
<<<<<<< HEAD
      " 76%|███████▌  | 1201/1586 [00:16<00:09, 39.89it/s]"
=======
      " 71%|███████   | 1124/1586 [00:15<00:05, 78.12it/s]"
>>>>>>> 17f8611e
     ]
    },
    {
     "name": "stderr",
     "output_type": "stream",
     "text": [
      "\r",
<<<<<<< HEAD
      " 76%|███████▌  | 1206/1586 [00:16<00:09, 40.08it/s]"
=======
      " 72%|███████▏  | 1134/1586 [00:15<00:05, 82.38it/s]"
>>>>>>> 17f8611e
     ]
    },
    {
     "name": "stderr",
     "output_type": "stream",
     "text": [
      "\r",
<<<<<<< HEAD
      " 76%|███████▋  | 1211/1586 [00:16<00:09, 40.77it/s]"
=======
      " 72%|███████▏  | 1143/1586 [00:15<00:06, 68.00it/s]"
>>>>>>> 17f8611e
     ]
    },
    {
     "name": "stderr",
     "output_type": "stream",
     "text": [
      "\r",
<<<<<<< HEAD
      " 77%|███████▋  | 1218/1586 [00:16<00:07, 46.11it/s]"
=======
      " 73%|███████▎  | 1151/1586 [00:16<00:07, 55.94it/s]"
>>>>>>> 17f8611e
     ]
    },
    {
     "name": "stderr",
     "output_type": "stream",
     "text": [
      "\r",
<<<<<<< HEAD
      " 77%|███████▋  | 1225/1586 [00:16<00:07, 47.31it/s]"
=======
      " 73%|███████▎  | 1158/1586 [00:16<00:08, 52.48it/s]"
>>>>>>> 17f8611e
     ]
    },
    {
     "name": "stderr",
     "output_type": "stream",
     "text": [
      "\r",
<<<<<<< HEAD
      " 78%|███████▊  | 1232/1586 [00:16<00:07, 47.08it/s]"
=======
      " 73%|███████▎  | 1164/1586 [00:16<00:10, 39.97it/s]"
>>>>>>> 17f8611e
     ]
    },
    {
     "name": "stderr",
     "output_type": "stream",
     "text": [
      "\r",
<<<<<<< HEAD
      " 78%|███████▊  | 1237/1586 [00:16<00:07, 45.41it/s]"
=======
      " 74%|███████▍  | 1171/1586 [00:16<00:09, 44.60it/s]"
>>>>>>> 17f8611e
     ]
    },
    {
     "name": "stderr",
     "output_type": "stream",
     "text": [
      "\r",
<<<<<<< HEAD
      " 78%|███████▊  | 1242/1586 [00:17<00:09, 36.55it/s]"
=======
      " 74%|███████▍  | 1177/1586 [00:16<00:11, 36.98it/s]"
>>>>>>> 17f8611e
     ]
    },
    {
     "name": "stderr",
     "output_type": "stream",
     "text": [
      "\r",
<<<<<<< HEAD
      " 79%|███████▊  | 1247/1586 [00:17<00:08, 39.58it/s]"
=======
      " 75%|███████▍  | 1183/1586 [00:16<00:10, 39.95it/s]"
>>>>>>> 17f8611e
     ]
    },
    {
     "name": "stderr",
     "output_type": "stream",
     "text": [
      "\r",
<<<<<<< HEAD
      " 79%|███████▉  | 1252/1586 [00:17<00:08, 40.43it/s]"
=======
      " 75%|███████▍  | 1188/1586 [00:17<00:09, 40.29it/s]"
>>>>>>> 17f8611e
     ]
    },
    {
     "name": "stderr",
     "output_type": "stream",
     "text": [
      "\r",
<<<<<<< HEAD
      " 79%|███████▉  | 1257/1586 [00:17<00:08, 37.97it/s]"
=======
      " 75%|███████▌  | 1193/1586 [00:17<00:10, 38.06it/s]"
>>>>>>> 17f8611e
     ]
    },
    {
     "name": "stderr",
     "output_type": "stream",
     "text": [
      "\r",
<<<<<<< HEAD
      " 80%|███████▉  | 1261/1586 [00:17<00:09, 33.59it/s]"
=======
      " 76%|███████▌  | 1198/1586 [00:17<00:11, 34.53it/s]"
>>>>>>> 17f8611e
     ]
    },
    {
     "name": "stderr",
     "output_type": "stream",
     "text": [
      "\r",
<<<<<<< HEAD
      " 80%|███████▉  | 1266/1586 [00:17<00:08, 35.60it/s]"
=======
      " 76%|███████▌  | 1202/1586 [00:17<00:11, 33.30it/s]"
>>>>>>> 17f8611e
     ]
    },
    {
     "name": "stderr",
     "output_type": "stream",
     "text": [
      "\r",
<<<<<<< HEAD
      " 80%|████████  | 1272/1586 [00:17<00:08, 38.18it/s]"
=======
      " 76%|███████▌  | 1206/1586 [00:17<00:11, 32.06it/s]"
>>>>>>> 17f8611e
     ]
    },
    {
     "name": "stderr",
     "output_type": "stream",
     "text": [
      "\r",
<<<<<<< HEAD
      " 81%|████████  | 1277/1586 [00:17<00:08, 37.96it/s]"
=======
      " 76%|███████▋  | 1210/1586 [00:17<00:11, 32.46it/s]"
>>>>>>> 17f8611e
     ]
    },
    {
     "name": "stderr",
     "output_type": "stream",
     "text": [
      "\r",
<<<<<<< HEAD
      " 81%|████████  | 1281/1586 [00:18<00:08, 37.18it/s]"
=======
      " 77%|███████▋  | 1216/1586 [00:17<00:10, 36.32it/s]"
>>>>>>> 17f8611e
     ]
    },
    {
     "name": "stderr",
     "output_type": "stream",
     "text": [
      "\r",
<<<<<<< HEAD
      " 81%|████████  | 1286/1586 [00:18<00:07, 38.88it/s]"
=======
      " 77%|███████▋  | 1224/1586 [00:17<00:08, 42.72it/s]"
>>>>>>> 17f8611e
     ]
    },
    {
     "name": "stderr",
     "output_type": "stream",
     "text": [
      "\r",
<<<<<<< HEAD
      " 81%|████████▏ | 1290/1586 [00:18<00:09, 32.67it/s]"
=======
      " 77%|███████▋  | 1229/1586 [00:18<00:08, 39.94it/s]"
>>>>>>> 17f8611e
     ]
    },
    {
     "name": "stderr",
     "output_type": "stream",
     "text": [
      "\r",
<<<<<<< HEAD
      " 82%|████████▏ | 1294/1586 [00:18<00:09, 32.40it/s]"
=======
      " 78%|███████▊  | 1235/1586 [00:18<00:09, 38.07it/s]"
>>>>>>> 17f8611e
     ]
    },
    {
     "name": "stderr",
     "output_type": "stream",
     "text": [
      "\r",
<<<<<<< HEAD
      " 82%|████████▏ | 1298/1586 [00:18<00:09, 31.70it/s]"
=======
      " 78%|███████▊  | 1240/1586 [00:18<00:09, 35.23it/s]"
>>>>>>> 17f8611e
     ]
    },
    {
     "name": "stderr",
     "output_type": "stream",
     "text": [
      "\r",
<<<<<<< HEAD
      " 82%|████████▏ | 1302/1586 [00:18<00:08, 31.63it/s]"
=======
      " 78%|███████▊  | 1244/1586 [00:18<00:09, 34.31it/s]"
>>>>>>> 17f8611e
     ]
    },
    {
     "name": "stderr",
     "output_type": "stream",
     "text": [
      "\r",
<<<<<<< HEAD
      " 82%|████████▏ | 1306/1586 [00:18<00:09, 28.11it/s]"
=======
      " 79%|███████▉  | 1249/1586 [00:18<00:08, 37.72it/s]"
>>>>>>> 17f8611e
     ]
    },
    {
     "name": "stderr",
     "output_type": "stream",
     "text": [
      "\r",
<<<<<<< HEAD
      " 83%|████████▎ | 1313/1586 [00:19<00:08, 32.58it/s]"
=======
      " 79%|███████▉  | 1254/1586 [00:18<00:08, 37.45it/s]"
>>>>>>> 17f8611e
     ]
    },
    {
     "name": "stderr",
     "output_type": "stream",
     "text": [
      "\r",
<<<<<<< HEAD
      " 83%|████████▎ | 1317/1586 [00:19<00:08, 33.48it/s]"
=======
      " 79%|███████▉  | 1258/1586 [00:18<00:09, 34.46it/s]"
>>>>>>> 17f8611e
     ]
    },
    {
     "name": "stderr",
     "output_type": "stream",
     "text": [
      "\r",
<<<<<<< HEAD
      " 84%|████████▎ | 1327/1586 [00:19<00:06, 39.47it/s]"
=======
      " 80%|███████▉  | 1262/1586 [00:19<00:09, 32.77it/s]"
>>>>>>> 17f8611e
     ]
    },
    {
     "name": "stderr",
     "output_type": "stream",
     "text": [
      "\r",
<<<<<<< HEAD
      " 84%|████████▍ | 1332/1586 [00:19<00:06, 37.57it/s]"
=======
      " 80%|███████▉  | 1266/1586 [00:19<00:09, 32.34it/s]"
>>>>>>> 17f8611e
     ]
    },
    {
     "name": "stderr",
     "output_type": "stream",
     "text": [
      "\r",
<<<<<<< HEAD
      " 84%|████████▍ | 1337/1586 [00:19<00:07, 35.09it/s]"
=======
      " 80%|████████  | 1271/1586 [00:19<00:08, 35.73it/s]"
>>>>>>> 17f8611e
     ]
    },
    {
     "name": "stderr",
     "output_type": "stream",
     "text": [
      "\r",
<<<<<<< HEAD
      " 85%|████████▍ | 1343/1586 [00:19<00:06, 37.79it/s]"
=======
      " 80%|████████  | 1275/1586 [00:19<00:09, 33.99it/s]"
>>>>>>> 17f8611e
     ]
    },
    {
     "name": "stderr",
     "output_type": "stream",
     "text": [
      "\r",
<<<<<<< HEAD
      " 85%|████████▍ | 1348/1586 [00:19<00:06, 37.97it/s]"
=======
      " 81%|████████  | 1279/1586 [00:19<00:09, 31.56it/s]"
>>>>>>> 17f8611e
     ]
    },
    {
     "name": "stderr",
     "output_type": "stream",
     "text": [
      "\r",
<<<<<<< HEAD
      " 85%|████████▌ | 1353/1586 [00:20<00:06, 34.82it/s]"
=======
      " 81%|████████  | 1285/1586 [00:19<00:08, 33.45it/s]"
>>>>>>> 17f8611e
     ]
    },
    {
     "name": "stderr",
     "output_type": "stream",
     "text": [
      "\r",
<<<<<<< HEAD
      " 86%|████████▌ | 1358/1586 [00:20<00:06, 37.42it/s]"
=======
      " 81%|████████▏ | 1289/1586 [00:19<00:10, 28.08it/s]"
>>>>>>> 17f8611e
     ]
    },
    {
     "name": "stderr",
     "output_type": "stream",
     "text": [
      "\r",
<<<<<<< HEAD
      " 86%|████████▌ | 1363/1586 [00:20<00:05, 40.42it/s]"
=======
      " 82%|████████▏ | 1293/1586 [00:20<00:09, 29.60it/s]"
>>>>>>> 17f8611e
     ]
    },
    {
     "name": "stderr",
     "output_type": "stream",
     "text": [
      "\r",
<<<<<<< HEAD
      " 86%|████████▋ | 1368/1586 [00:20<00:06, 34.27it/s]"
=======
      " 82%|████████▏ | 1297/1586 [00:20<00:09, 30.13it/s]"
>>>>>>> 17f8611e
     ]
    },
    {
     "name": "stderr",
     "output_type": "stream",
     "text": [
      "\r",
<<<<<<< HEAD
      " 87%|████████▋ | 1374/1586 [00:20<00:05, 39.31it/s]"
=======
      " 82%|████████▏ | 1301/1586 [00:20<00:10, 26.93it/s]"
>>>>>>> 17f8611e
     ]
    },
    {
     "name": "stderr",
     "output_type": "stream",
     "text": [
      "\r",
<<<<<<< HEAD
      " 87%|████████▋ | 1379/1586 [00:20<00:06, 33.86it/s]"
=======
      " 82%|████████▏ | 1305/1586 [00:20<00:09, 29.68it/s]"
>>>>>>> 17f8611e
     ]
    },
    {
     "name": "stderr",
     "output_type": "stream",
     "text": [
      "\r",
<<<<<<< HEAD
      " 87%|████████▋ | 1387/1586 [00:20<00:04, 40.42it/s]"
=======
      " 83%|████████▎ | 1309/1586 [00:20<00:09, 30.31it/s]"
>>>>>>> 17f8611e
     ]
    },
    {
     "name": "stderr",
     "output_type": "stream",
     "text": [
      "\r",
<<<<<<< HEAD
      " 88%|████████▊ | 1392/1586 [00:20<00:05, 36.42it/s]"
=======
      " 83%|████████▎ | 1314/1586 [00:20<00:08, 32.55it/s]"
>>>>>>> 17f8611e
     ]
    },
    {
     "name": "stderr",
     "output_type": "stream",
     "text": [
      "\r",
<<<<<<< HEAD
      " 88%|████████▊ | 1397/1586 [00:21<00:05, 36.79it/s]"
=======
      " 83%|████████▎ | 1320/1586 [00:20<00:07, 37.51it/s]"
>>>>>>> 17f8611e
     ]
    },
    {
     "name": "stderr",
     "output_type": "stream",
     "text": [
      "\r",
<<<<<<< HEAD
      " 88%|████████▊ | 1403/1586 [00:21<00:04, 40.38it/s]"
=======
      " 84%|████████▎ | 1327/1586 [00:20<00:06, 41.19it/s]"
>>>>>>> 17f8611e
     ]
    },
    {
     "name": "stderr",
     "output_type": "stream",
     "text": [
      "\r",
<<<<<<< HEAD
      " 89%|████████▉ | 1408/1586 [00:21<00:04, 39.43it/s]"
=======
      " 84%|████████▍ | 1332/1586 [00:21<00:06, 39.70it/s]"
>>>>>>> 17f8611e
     ]
    },
    {
     "name": "stderr",
     "output_type": "stream",
     "text": [
      "\r",
<<<<<<< HEAD
      " 89%|████████▉ | 1416/1586 [00:21<00:03, 45.47it/s]"
=======
      " 84%|████████▍ | 1337/1586 [00:21<00:06, 37.10it/s]"
>>>>>>> 17f8611e
     ]
    },
    {
     "name": "stderr",
     "output_type": "stream",
     "text": [
      "\r",
<<<<<<< HEAD
      " 90%|████████▉ | 1422/1586 [00:21<00:04, 37.25it/s]"
=======
      " 85%|████████▍ | 1343/1586 [00:21<00:06, 39.13it/s]"
>>>>>>> 17f8611e
     ]
    },
    {
     "name": "stderr",
     "output_type": "stream",
     "text": [
      "\r",
<<<<<<< HEAD
      " 90%|████████▉ | 1427/1586 [00:21<00:04, 37.85it/s]"
=======
      " 85%|████████▍ | 1348/1586 [00:21<00:06, 36.70it/s]"
>>>>>>> 17f8611e
     ]
    },
    {
     "name": "stderr",
     "output_type": "stream",
     "text": [
      "\r",
<<<<<<< HEAD
      " 90%|█████████ | 1432/1586 [00:21<00:03, 40.81it/s]"
=======
      " 85%|████████▌ | 1352/1586 [00:21<00:07, 33.39it/s]"
>>>>>>> 17f8611e
     ]
    },
    {
     "name": "stderr",
     "output_type": "stream",
     "text": [
      "\r",
<<<<<<< HEAD
      " 91%|█████████ | 1437/1586 [00:22<00:04, 33.99it/s]"
=======
      " 86%|████████▌ | 1357/1586 [00:21<00:06, 35.14it/s]"
>>>>>>> 17f8611e
     ]
    },
    {
     "name": "stderr",
     "output_type": "stream",
     "text": [
      "\r",
<<<<<<< HEAD
      " 91%|█████████ | 1441/1586 [00:22<00:04, 32.21it/s]"
=======
      " 86%|████████▌ | 1361/1586 [00:21<00:06, 35.50it/s]"
>>>>>>> 17f8611e
     ]
    },
    {
     "name": "stderr",
     "output_type": "stream",
     "text": [
      "\r",
<<<<<<< HEAD
      " 91%|█████████ | 1445/1586 [00:22<00:06, 23.04it/s]"
=======
      " 86%|████████▌ | 1365/1586 [00:22<00:06, 35.23it/s]"
>>>>>>> 17f8611e
     ]
    },
    {
     "name": "stderr",
     "output_type": "stream",
     "text": [
      "\r",
<<<<<<< HEAD
      " 91%|█████████▏| 1451/1586 [00:22<00:04, 28.09it/s]"
=======
      " 86%|████████▋ | 1369/1586 [00:22<00:06, 33.88it/s]"
>>>>>>> 17f8611e
     ]
    },
    {
     "name": "stderr",
     "output_type": "stream",
     "text": [
      "\r",
<<<<<<< HEAD
      " 92%|█████████▏| 1456/1586 [00:22<00:04, 30.86it/s]"
=======
      " 87%|████████▋ | 1374/1586 [00:22<00:05, 37.48it/s]"
>>>>>>> 17f8611e
     ]
    },
    {
     "name": "stderr",
     "output_type": "stream",
     "text": [
      "\r",
<<<<<<< HEAD
      " 92%|█████████▏| 1460/1586 [00:23<00:04, 25.73it/s]"
=======
      " 87%|████████▋ | 1378/1586 [00:22<00:06, 31.85it/s]"
>>>>>>> 17f8611e
     ]
    },
    {
     "name": "stderr",
     "output_type": "stream",
     "text": [
      "\r",
<<<<<<< HEAD
      " 93%|█████████▎| 1469/1586 [00:23<00:03, 32.07it/s]"
=======
      " 87%|████████▋ | 1383/1586 [00:22<00:05, 34.12it/s]"
>>>>>>> 17f8611e
     ]
    },
    {
     "name": "stderr",
     "output_type": "stream",
     "text": [
      "\r",
<<<<<<< HEAD
      " 93%|█████████▎| 1474/1586 [00:23<00:03, 32.68it/s]"
=======
      " 88%|████████▊ | 1388/1586 [00:22<00:05, 35.24it/s]"
>>>>>>> 17f8611e
     ]
    },
    {
     "name": "stderr",
     "output_type": "stream",
     "text": [
      "\r",
<<<<<<< HEAD
      " 93%|█████████▎| 1479/1586 [00:23<00:02, 36.40it/s]"
=======
      " 88%|████████▊ | 1392/1586 [00:22<00:05, 34.45it/s]"
>>>>>>> 17f8611e
     ]
    },
    {
     "name": "stderr",
     "output_type": "stream",
     "text": [
      "\r",
<<<<<<< HEAD
      " 94%|█████████▎| 1484/1586 [00:23<00:02, 36.05it/s]"
=======
      " 88%|████████▊ | 1397/1586 [00:22<00:05, 35.06it/s]"
>>>>>>> 17f8611e
     ]
    },
    {
     "name": "stderr",
     "output_type": "stream",
     "text": [
      "\r",
<<<<<<< HEAD
      " 94%|█████████▍| 1489/1586 [00:23<00:02, 37.01it/s]"
=======
      " 88%|████████▊ | 1403/1586 [00:23<00:04, 39.06it/s]"
>>>>>>> 17f8611e
     ]
    },
    {
     "name": "stderr",
     "output_type": "stream",
     "text": [
      "\r",
<<<<<<< HEAD
      " 94%|█████████▍| 1494/1586 [00:23<00:02, 33.79it/s]"
=======
      " 89%|████████▉ | 1408/1586 [00:23<00:04, 38.49it/s]"
>>>>>>> 17f8611e
     ]
    },
    {
     "name": "stderr",
     "output_type": "stream",
     "text": [
      "\r",
<<<<<<< HEAD
      " 95%|█████████▍| 1501/1586 [00:23<00:02, 37.86it/s]"
=======
      " 89%|████████▉ | 1415/1586 [00:23<00:03, 44.16it/s]"
>>>>>>> 17f8611e
     ]
    },
    {
     "name": "stderr",
     "output_type": "stream",
     "text": [
      "\r",
<<<<<<< HEAD
      " 95%|█████████▌| 1507/1586 [00:24<00:01, 41.31it/s]"
=======
      " 90%|████████▉ | 1420/1586 [00:23<00:04, 34.09it/s]"
>>>>>>> 17f8611e
     ]
    },
    {
     "name": "stderr",
     "output_type": "stream",
     "text": [
      "\r",
<<<<<<< HEAD
      " 95%|█████████▌| 1512/1586 [00:24<00:01, 37.51it/s]"
=======
      " 90%|████████▉ | 1425/1586 [00:23<00:04, 35.81it/s]"
>>>>>>> 17f8611e
     ]
    },
    {
     "name": "stderr",
     "output_type": "stream",
     "text": [
      "\r",
<<<<<<< HEAD
      " 96%|█████████▌| 1517/1586 [00:24<00:02, 29.26it/s]"
=======
      " 90%|█████████ | 1430/1586 [00:23<00:04, 32.65it/s]"
>>>>>>> 17f8611e
     ]
    },
    {
     "name": "stderr",
     "output_type": "stream",
     "text": [
      "\r",
<<<<<<< HEAD
      " 96%|█████████▌| 1522/1586 [00:24<00:01, 32.70it/s]"
=======
      " 90%|█████████ | 1434/1586 [00:24<00:05, 29.01it/s]"
>>>>>>> 17f8611e
     ]
    },
    {
     "name": "stderr",
     "output_type": "stream",
     "text": [
      "\r",
<<<<<<< HEAD
      " 96%|█████████▋| 1528/1586 [00:24<00:01, 36.91it/s]"
=======
      " 91%|█████████ | 1440/1586 [00:24<00:04, 29.75it/s]"
>>>>>>> 17f8611e
     ]
    },
    {
     "name": "stderr",
     "output_type": "stream",
     "text": [
      "\r",
<<<<<<< HEAD
      " 97%|█████████▋| 1533/1586 [00:24<00:01, 38.60it/s]"
=======
      " 91%|█████████ | 1444/1586 [00:24<00:06, 22.54it/s]"
>>>>>>> 17f8611e
     ]
    },
    {
     "name": "stderr",
     "output_type": "stream",
     "text": [
      "\r",
<<<<<<< HEAD
      " 97%|█████████▋| 1538/1586 [00:24<00:01, 36.76it/s]"
=======
      " 91%|█████████ | 1447/1586 [00:24<00:05, 23.80it/s]"
>>>>>>> 17f8611e
     ]
    },
    {
     "name": "stderr",
     "output_type": "stream",
     "text": [
      "\r",
<<<<<<< HEAD
      " 97%|█████████▋| 1542/1586 [00:25<00:01, 35.80it/s]"
=======
      " 92%|█████████▏| 1452/1586 [00:24<00:04, 27.83it/s]"
>>>>>>> 17f8611e
     ]
    },
    {
     "name": "stderr",
     "output_type": "stream",
     "text": [
      "\r",
<<<<<<< HEAD
      " 97%|█████████▋| 1546/1586 [00:25<00:01, 28.55it/s]"
=======
      " 92%|█████████▏| 1456/1586 [00:24<00:04, 29.34it/s]"
>>>>>>> 17f8611e
     ]
    },
    {
     "name": "stderr",
     "output_type": "stream",
     "text": [
      "\r",
<<<<<<< HEAD
      " 98%|█████████▊| 1550/1586 [00:25<00:01, 30.65it/s]"
=======
      " 92%|█████████▏| 1460/1586 [00:25<00:05, 24.57it/s]"
>>>>>>> 17f8611e
     ]
    },
    {
     "name": "stderr",
     "output_type": "stream",
     "text": [
      "\r",
<<<<<<< HEAD
      " 98%|█████████▊| 1554/1586 [00:25<00:01, 28.41it/s]"
=======
      " 93%|█████████▎| 1469/1586 [00:25<00:03, 29.94it/s]"
>>>>>>> 17f8611e
     ]
    },
    {
     "name": "stderr",
     "output_type": "stream",
     "text": [
      "\r",
<<<<<<< HEAD
      " 98%|█████████▊| 1558/1586 [00:25<00:00, 28.05it/s]"
=======
      " 93%|█████████▎| 1473/1586 [00:25<00:03, 31.88it/s]"
>>>>>>> 17f8611e
     ]
    },
    {
     "name": "stderr",
     "output_type": "stream",
     "text": [
      "\r",
<<<<<<< HEAD
      " 98%|█████████▊| 1561/1586 [00:25<00:00, 25.41it/s]"
=======
      " 93%|█████████▎| 1477/1586 [00:25<00:03, 31.32it/s]"
>>>>>>> 17f8611e
     ]
    },
    {
     "name": "stderr",
     "output_type": "stream",
     "text": [
      "\r",
<<<<<<< HEAD
      " 99%|█████████▉| 1567/1586 [00:25<00:00, 30.31it/s]"
=======
      " 93%|█████████▎| 1481/1586 [00:25<00:03, 30.75it/s]"
>>>>>>> 17f8611e
     ]
    },
    {
     "name": "stderr",
     "output_type": "stream",
     "text": [
      "\r",
<<<<<<< HEAD
      " 99%|█████████▉| 1575/1586 [00:26<00:00, 36.66it/s]"
=======
      " 94%|█████████▍| 1487/1586 [00:25<00:02, 34.92it/s]"
>>>>>>> 17f8611e
     ]
    },
    {
     "name": "stderr",
     "output_type": "stream",
     "text": [
      "\r",
<<<<<<< HEAD
      "100%|█████████▉| 1580/1586 [00:26<00:00, 38.83it/s]"
=======
      " 94%|█████████▍| 1491/1586 [00:25<00:03, 28.69it/s]"
>>>>>>> 17f8611e
     ]
    },
    {
     "name": "stderr",
     "output_type": "stream",
     "text": [
      "\r",
<<<<<<< HEAD
      "100%|█████████▉| 1585/1586 [00:26<00:00, 35.16it/s]"
=======
      " 94%|█████████▍| 1496/1586 [00:26<00:02, 32.69it/s]"
>>>>>>> 17f8611e
     ]
    },
    {
     "name": "stderr",
     "output_type": "stream",
     "text": [
      "\r",
<<<<<<< HEAD
      "100%|██████████| 1586/1586 [00:26<00:00, 60.04it/s]"
=======
      " 95%|█████████▍| 1501/1586 [00:26<00:02, 34.93it/s]"
     ]
    },
    {
     "name": "stderr",
     "output_type": "stream",
     "text": [
      "\r",
      " 95%|█████████▌| 1508/1586 [00:26<00:01, 39.11it/s]"
     ]
    },
    {
     "name": "stderr",
     "output_type": "stream",
     "text": [
      "\r",
      " 95%|█████████▌| 1513/1586 [00:26<00:02, 33.16it/s]"
     ]
    },
    {
     "name": "stderr",
     "output_type": "stream",
     "text": [
      "\r",
      " 96%|█████████▌| 1517/1586 [00:26<00:02, 27.55it/s]"
     ]
    },
    {
     "name": "stderr",
     "output_type": "stream",
     "text": [
      "\r",
      " 96%|█████████▌| 1522/1586 [00:26<00:02, 30.00it/s]"
     ]
    },
    {
     "name": "stderr",
     "output_type": "stream",
     "text": [
      "\r",
      " 96%|█████████▋| 1528/1586 [00:26<00:01, 33.65it/s]"
     ]
    },
    {
     "name": "stderr",
     "output_type": "stream",
     "text": [
      "\r",
      " 97%|█████████▋| 1533/1586 [00:27<00:01, 35.48it/s]"
     ]
    },
    {
     "name": "stderr",
     "output_type": "stream",
     "text": [
      "\r",
      " 97%|█████████▋| 1537/1586 [00:27<00:01, 36.15it/s]"
     ]
    },
    {
     "name": "stderr",
     "output_type": "stream",
     "text": [
      "\r",
      " 97%|█████████▋| 1541/1586 [00:27<00:01, 32.43it/s]"
     ]
    },
    {
     "name": "stderr",
     "output_type": "stream",
     "text": [
      "\r",
      " 97%|█████████▋| 1545/1586 [00:27<00:01, 29.41it/s]"
     ]
    },
    {
     "name": "stderr",
     "output_type": "stream",
     "text": [
      "\r",
      " 98%|█████████▊| 1549/1586 [00:27<00:01, 26.42it/s]"
     ]
    },
    {
     "name": "stderr",
     "output_type": "stream",
     "text": [
      "\r",
      " 98%|█████████▊| 1553/1586 [00:27<00:01, 25.07it/s]"
     ]
    },
    {
     "name": "stderr",
     "output_type": "stream",
     "text": [
      "\r",
      " 98%|█████████▊| 1556/1586 [00:27<00:01, 23.86it/s]"
     ]
    },
    {
     "name": "stderr",
     "output_type": "stream",
     "text": [
      "\r",
      " 98%|█████████▊| 1560/1586 [00:28<00:01, 22.61it/s]"
     ]
    },
    {
     "name": "stderr",
     "output_type": "stream",
     "text": [
      "\r",
      " 99%|█████████▊| 1565/1586 [00:28<00:00, 26.54it/s]"
     ]
    },
    {
     "name": "stderr",
     "output_type": "stream",
     "text": [
      "\r",
      " 99%|█████████▉| 1570/1586 [00:28<00:00, 30.62it/s]"
     ]
    },
    {
     "name": "stderr",
     "output_type": "stream",
     "text": [
      "\r",
      " 99%|█████████▉| 1577/1586 [00:28<00:00, 36.15it/s]"
     ]
    },
    {
     "name": "stderr",
     "output_type": "stream",
     "text": [
      "\r",
      "100%|█████████▉| 1583/1586 [00:28<00:00, 40.48it/s]"
     ]
    },
    {
     "name": "stderr",
     "output_type": "stream",
     "text": [
      "\r",
      "100%|██████████| 1586/1586 [00:28<00:00, 55.12it/s]"
>>>>>>> 17f8611e
     ]
    },
    {
     "name": "stderr",
     "output_type": "stream",
     "text": [
      "\n"
     ]
    }
   ],
   "source": [
    "from snorkel.augmentation import MeanFieldPolicy, PandasTFApplier\n",
    "\n",
    "policy = MeanFieldPolicy(\n",
    "    len(tfs),\n",
    "    sequence_length=2,\n",
    "    n_per_original=2,\n",
    "    keep_original=True,\n",
    "    p=[0.05, 0.05, 0.3, 0.3, 0.3],\n",
    ")\n",
    "tf_applier = PandasTFApplier(tfs, policy)\n",
    "df_train_augmented = tf_applier.apply(df_train)\n",
    "Y_train_augmented = df_train_augmented[\"label\"].values"
   ]
  },
  {
   "cell_type": "code",
   "execution_count": 10,
   "metadata": {},
   "outputs": [
    {
     "name": "stdout",
     "output_type": "stream",
     "text": [
      "Original training set size: 1586\n",
      "Augmented training set size: 2486\n"
     ]
    }
   ],
   "source": [
    "print(f\"Original training set size: {len(df_train)}\")\n",
    "print(f\"Augmented training set size: {len(df_train_augmented)}\")"
   ]
  },
  {
   "cell_type": "markdown",
   "metadata": {},
   "source": [
    "We have almost doubled our dataset using TFs! Note that despite `n_per_original` being set to 2, our dataset may not exactly triple in size, because sometimes TFs return `None` instead of a new example (e.g. `change_person` when applied to a sentence with no persons)."
   ]
  },
  {
   "cell_type": "markdown",
   "metadata": {},
   "source": [
    "## 4. Training A Model\n",
    "\n",
    "Our final step is to use the augmented data to train a model. We train an LSTM (Long Short Term Memory) model, which is a very standard architecture for text processing tasks.\n",
    "\n",
    "The next cell makes keras results reproducible. You can ignore it."
   ]
  },
  {
   "cell_type": "code",
   "execution_count": 11,
   "metadata": {},
   "outputs": [],
   "source": [
    "import tensorflow as tf\n",
    "\n",
    "session_conf = tf.compat.v1.ConfigProto(\n",
    "    intra_op_parallelism_threads=1, inter_op_parallelism_threads=1\n",
    ")\n",
    "\n",
    "tf.compat.v1.set_random_seed(0)\n",
    "sess = tf.compat.v1.Session(graph=tf.compat.v1.get_default_graph(), config=session_conf)\n",
    "tf.compat.v1.keras.backend.set_session(sess)"
   ]
  },
  {
   "cell_type": "markdown",
   "metadata": {},
   "source": [
    "Next, we add some boilerplate code for creating an LSTM model."
   ]
  },
  {
   "cell_type": "code",
   "execution_count": 12,
   "metadata": {},
   "outputs": [],
   "source": [
    "def get_lstm_model(num_buckets, embed_dim=16, rnn_state_size=64):\n",
    "    lstm_model = tf.keras.Sequential()\n",
    "    lstm_model.add(tf.keras.layers.Embedding(num_buckets, embed_dim))\n",
    "    lstm_model.add(tf.keras.layers.LSTM(rnn_state_size, activation=tf.nn.relu))\n",
    "    lstm_model.add(tf.keras.layers.Dense(1, activation=tf.nn.sigmoid))\n",
    "    lstm_model.compile(\"Adagrad\", \"binary_crossentropy\", metrics=[\"accuracy\"])\n",
    "    return lstm_model"
   ]
  },
  {
   "cell_type": "code",
   "execution_count": 13,
   "metadata": {},
   "outputs": [
    {
     "name": "stderr",
     "output_type": "stream",
     "text": [
      "WARNING: Logging before flag parsing goes to stderr.\n",
<<<<<<< HEAD
      "W0814 23:35:00.401198 4605494720 deprecation.py:506] From /Users/braden/repos/snorkel-tutorials/.tox/spam/lib/python3.7/site-packages/tensorflow/python/keras/initializers.py:119: calling RandomUniform.__init__ (from tensorflow.python.ops.init_ops) with dtype is deprecated and will be removed in a future version.\n",
=======
      "W0814 23:21:30.086397 4711486912 deprecation.py:506] From /Users/braden/repos/snorkel-tutorials/.tox/spam/lib/python3.7/site-packages/tensorflow/python/keras/initializers.py:119: calling RandomUniform.__init__ (from tensorflow.python.ops.init_ops) with dtype is deprecated and will be removed in a future version.\n",
>>>>>>> 17f8611e
      "Instructions for updating:\n",
      "Call initializer instance with the dtype argument instead of passing it to the constructor\n"
     ]
    },
    {
     "name": "stderr",
     "output_type": "stream",
     "text": [
<<<<<<< HEAD
      "W0814 23:35:00.411831 4605494720 deprecation.py:506] From /Users/braden/repos/snorkel-tutorials/.tox/spam/lib/python3.7/site-packages/tensorflow/python/ops/init_ops.py:1251: calling VarianceScaling.__init__ (from tensorflow.python.ops.init_ops) with dtype is deprecated and will be removed in a future version.\n",
=======
      "W0814 23:21:30.097786 4711486912 deprecation.py:506] From /Users/braden/repos/snorkel-tutorials/.tox/spam/lib/python3.7/site-packages/tensorflow/python/ops/init_ops.py:1251: calling VarianceScaling.__init__ (from tensorflow.python.ops.init_ops) with dtype is deprecated and will be removed in a future version.\n",
>>>>>>> 17f8611e
      "Instructions for updating:\n",
      "Call initializer instance with the dtype argument instead of passing it to the constructor\n"
     ]
    },
    {
     "name": "stderr",
     "output_type": "stream",
     "text": [
<<<<<<< HEAD
      "W0814 23:35:00.561137 4605494720 deprecation.py:323] From /Users/braden/repos/snorkel-tutorials/.tox/spam/lib/python3.7/site-packages/tensorflow/python/ops/nn_impl.py:180: add_dispatch_support.<locals>.wrapper (from tensorflow.python.ops.array_ops) is deprecated and will be removed in a future version.\n",
=======
      "W0814 23:21:30.258535 4711486912 deprecation.py:323] From /Users/braden/repos/snorkel-tutorials/.tox/spam/lib/python3.7/site-packages/tensorflow/python/ops/nn_impl.py:180: add_dispatch_support.<locals>.wrapper (from tensorflow.python.ops.array_ops) is deprecated and will be removed in a future version.\n",
>>>>>>> 17f8611e
      "Instructions for updating:\n",
      "Use tf.where in 2.0, which has the same broadcast rule as np.where\n"
     ]
    },
    {
     "name": "stderr",
     "output_type": "stream",
     "text": [
<<<<<<< HEAD
      "W0814 23:35:00.959264 4605494720 deprecation.py:506] From /Users/braden/repos/snorkel-tutorials/.tox/spam/lib/python3.7/site-packages/tensorflow/python/keras/optimizer_v2/adagrad.py:105: calling Constant.__init__ (from tensorflow.python.ops.init_ops) with dtype is deprecated and will be removed in a future version.\n",
=======
      "W0814 23:21:30.665669 4711486912 deprecation.py:506] From /Users/braden/repos/snorkel-tutorials/.tox/spam/lib/python3.7/site-packages/tensorflow/python/keras/optimizer_v2/adagrad.py:105: calling Constant.__init__ (from tensorflow.python.ops.init_ops) with dtype is deprecated and will be removed in a future version.\n",
>>>>>>> 17f8611e
      "Instructions for updating:\n",
      "Call initializer instance with the dtype argument instead of passing it to the constructor\n"
     ]
    },
    {
     "name": "stdout",
     "output_type": "stream",
     "text": [
      "Restoring model weights from the end of the best epoch.\n",
      "Epoch 00012: early stopping\n"
     ]
    },
    {
     "name": "stdout",
     "output_type": "stream",
     "text": [
      "Restoring model weights from the end of the best epoch.\n",
      "Epoch 00021: early stopping\n",
      "Test Accuracy when training on original dataset: 0.92\n",
      "Test Accuracy when training on augmented dataset: 0.928\n"
     ]
    }
   ],
   "source": [
    "def train_and_test(train_set, Y_train, num_buckets=30000):\n",
    "    def map_pad_or_truncate(string, max_length=30):\n",
    "        \"\"\"Tokenize text, pad or truncate to get max_length, and hash tokens.\"\"\"\n",
    "        ids = tf.keras.preprocessing.text.hashing_trick(\n",
    "            string, n=num_buckets, hash_function=\"md5\"\n",
    "        )\n",
    "        return ids[:max_length] + [0] * (max_length - len(ids))\n",
    "\n",
    "    # Tokenize training text and convert words to integers.\n",
    "    X_train = np.array(list(map(map_pad_or_truncate, train_set.text)))\n",
    "    lstm_model = get_lstm_model(num_buckets)\n",
    "\n",
    "    # Tokenize validation set text and convert words to integers.\n",
    "    X_valid = np.array(list(map(map_pad_or_truncate, df_valid.text)))\n",
    "\n",
    "    lstm_model.fit(\n",
    "        X_train,\n",
    "        Y_train,\n",
    "        epochs=25,\n",
    "        validation_data=(X_valid, Y_valid),\n",
    "        # Set up early stopping based on val set accuracy.\n",
    "        callbacks=[\n",
    "            tf.keras.callbacks.EarlyStopping(\n",
    "                monitor=\"val_acc\", patience=5, verbose=1, restore_best_weights=True\n",
    "            )\n",
    "        ],\n",
    "        verbose=0,\n",
    "    )\n",
    "\n",
    "    # Tokenize validation set text and convert words to integers.\n",
    "    X_test = np.array(list(map(map_pad_or_truncate, df_test.text)))\n",
    "    probs_test = lstm_model.predict(X_test)\n",
    "    preds_test = probs_test[:, 0] > 0.5\n",
    "    return (preds_test == Y_test).mean()\n",
    "\n",
    "\n",
    "test_accuracy_augmented = train_and_test(df_train_augmented, Y_train_augmented)\n",
    "test_accuracy_original = train_and_test(df_train, Y_train)\n",
    "\n",
    "print(f\"Test Accuracy when training on original dataset: {test_accuracy_original}\")\n",
    "print(f\"Test Accuracy when training on augmented dataset: {test_accuracy_augmented}\")"
   ]
  }
 ],
 "metadata": {
  "jupytext": {
   "cell_metadata_filter": "-all",
   "encoding": "# -*- coding: utf-8 -*-"
  },
  "kernelspec": {
   "display_name": "Python 3",
   "language": "python",
   "name": "python3"
  },
  "language_info": {
   "codemirror_mode": {
    "name": "ipython",
    "version": 3
   },
   "file_extension": ".py",
   "mimetype": "text/x-python",
   "name": "python",
   "nbconvert_exporter": "python",
   "pygments_lexer": "ipython3",
   "version": "3.7.3"
  }
 },
 "nbformat": 4,
 "nbformat_minor": 2
}<|MERGE_RESOLUTION|>--- conflicted
+++ resolved
@@ -243,13 +243,7 @@
      "output_type": "stream",
      "text": [
       "\u001b[33mWARNING: You are using pip version 19.1.1, however version 19.2.2 is available.\r\n",
-      "You should consider upgrading via the 'pip install --upgrade pip' command.\u001b[0m\r\n"
-     ]
-    },
-    {
-     "name": "stdout",
-     "output_type": "stream",
-     "text": [
+      "You should consider upgrading via the 'pip install --upgrade pip' command.\u001b[0m\r\n",
       "\u001b[38;5;2m✔ Download and installation successful\u001b[0m\r\n",
       "You can now load the model via spacy.load('en_core_web_sm')\r\n"
      ]
@@ -581,2603 +575,1775 @@
      "output_type": "stream",
      "text": [
       "\r",
-<<<<<<< HEAD
-      "  0%|          | 7/1586 [00:00<00:24, 64.24it/s]"
-=======
-      "  0%|          | 4/1586 [00:00<00:43, 36.10it/s]"
->>>>>>> 17f8611e
-     ]
-    },
-    {
-     "name": "stderr",
-     "output_type": "stream",
-     "text": [
-      "\r",
-<<<<<<< HEAD
-      "  1%|          | 14/1586 [00:00<00:25, 60.73it/s]"
-=======
-      "  1%|          | 12/1586 [00:00<00:37, 41.65it/s]"
->>>>>>> 17f8611e
-     ]
-    },
-    {
-     "name": "stderr",
-     "output_type": "stream",
-     "text": [
-      "\r",
-<<<<<<< HEAD
-      "  1%|          | 19/1586 [00:00<00:27, 57.01it/s]"
-=======
-      "  1%|          | 17/1586 [00:00<00:37, 42.30it/s]"
->>>>>>> 17f8611e
-     ]
-    },
-    {
-     "name": "stderr",
-     "output_type": "stream",
-     "text": [
-      "\r",
-<<<<<<< HEAD
-      "  2%|▏         | 26/1586 [00:00<00:26, 59.25it/s]"
-=======
-      "  1%|▏         | 23/1586 [00:00<00:33, 46.18it/s]"
->>>>>>> 17f8611e
-     ]
-    },
-    {
-     "name": "stderr",
-     "output_type": "stream",
-     "text": [
-      "\r",
-<<<<<<< HEAD
-      "  2%|▏         | 33/1586 [00:00<00:27, 56.58it/s]"
-=======
-      "  2%|▏         | 29/1586 [00:00<00:31, 48.73it/s]"
->>>>>>> 17f8611e
-     ]
-    },
-    {
-     "name": "stderr",
-     "output_type": "stream",
-     "text": [
-      "\r",
-<<<<<<< HEAD
-      "  3%|▎         | 41/1586 [00:00<00:25, 60.55it/s]"
-=======
-      "  2%|▏         | 34/1586 [00:00<00:33, 46.82it/s]"
->>>>>>> 17f8611e
-     ]
-    },
-    {
-     "name": "stderr",
-     "output_type": "stream",
-     "text": [
-      "\r",
-<<<<<<< HEAD
-      "  3%|▎         | 51/1586 [00:00<00:22, 68.03it/s]"
-=======
-      "  3%|▎         | 42/1586 [00:00<00:29, 52.61it/s]"
->>>>>>> 17f8611e
-     ]
-    },
-    {
-     "name": "stderr",
-     "output_type": "stream",
-     "text": [
-      "\r",
-<<<<<<< HEAD
-      "  4%|▍         | 62/1586 [00:00<00:20, 75.79it/s]"
-=======
-      "  3%|▎         | 49/1586 [00:00<00:27, 56.68it/s]"
->>>>>>> 17f8611e
-     ]
-    },
-    {
-     "name": "stderr",
-     "output_type": "stream",
-     "text": [
-      "\r",
-<<<<<<< HEAD
-      "  4%|▍         | 70/1586 [00:01<00:20, 73.48it/s]"
-=======
-      "  4%|▎         | 59/1586 [00:00<00:23, 63.99it/s]"
->>>>>>> 17f8611e
-     ]
-    },
-    {
-     "name": "stderr",
-     "output_type": "stream",
-     "text": [
-      "\r",
-<<<<<<< HEAD
-      "  5%|▌         | 80/1586 [00:01<00:19, 78.18it/s]"
-=======
-      "  4%|▍         | 66/1586 [00:01<00:23, 64.82it/s]"
->>>>>>> 17f8611e
-     ]
-    },
-    {
-     "name": "stderr",
-     "output_type": "stream",
-     "text": [
-      "\r",
-<<<<<<< HEAD
-      "  6%|▌         | 91/1586 [00:01<00:17, 85.35it/s]"
-=======
-      "  5%|▍         | 74/1586 [00:01<00:22, 66.05it/s]"
->>>>>>> 17f8611e
-     ]
-    },
-    {
-     "name": "stderr",
-     "output_type": "stream",
-     "text": [
-      "\r",
-<<<<<<< HEAD
-      "  6%|▋         | 101/1586 [00:01<00:17, 86.92it/s]"
-=======
-      "  5%|▌         | 84/1586 [00:01<00:20, 72.65it/s]"
->>>>>>> 17f8611e
-     ]
-    },
-    {
-     "name": "stderr",
-     "output_type": "stream",
-     "text": [
-      "\r",
-<<<<<<< HEAD
-      "  7%|▋         | 110/1586 [00:01<00:21, 69.52it/s]"
-=======
-      "  6%|▌         | 93/1586 [00:01<00:19, 76.05it/s]"
->>>>>>> 17f8611e
-     ]
-    },
-    {
-     "name": "stderr",
-     "output_type": "stream",
-     "text": [
-      "\r",
-<<<<<<< HEAD
-      "  8%|▊         | 120/1586 [00:01<00:19, 75.37it/s]"
-=======
-      "  6%|▋         | 101/1586 [00:01<00:19, 75.39it/s]"
->>>>>>> 17f8611e
-     ]
-    },
-    {
-     "name": "stderr",
-     "output_type": "stream",
-     "text": [
-      "\r",
-<<<<<<< HEAD
-      "  8%|▊         | 129/1586 [00:01<00:19, 73.87it/s]"
-=======
-      "  7%|▋         | 109/1586 [00:01<00:24, 60.81it/s]"
->>>>>>> 17f8611e
-     ]
-    },
-    {
-     "name": "stderr",
-     "output_type": "stream",
-     "text": [
-      "\r",
-<<<<<<< HEAD
-      "  9%|▊         | 137/1586 [00:01<00:19, 73.06it/s]"
-=======
-      "  7%|▋         | 118/1586 [00:01<00:22, 66.59it/s]"
->>>>>>> 17f8611e
-     ]
-    },
-    {
-     "name": "stderr",
-     "output_type": "stream",
-     "text": [
-      "\r",
-<<<<<<< HEAD
-      "  9%|▉         | 145/1586 [00:01<00:20, 71.15it/s]"
-=======
-      "  8%|▊         | 126/1586 [00:01<00:22, 63.96it/s]"
->>>>>>> 17f8611e
-     ]
-    },
-    {
-     "name": "stderr",
-     "output_type": "stream",
-     "text": [
-      "\r",
-<<<<<<< HEAD
-      " 10%|▉         | 153/1586 [00:02<00:20, 71.43it/s]"
-=======
-      "  9%|▊         | 135/1586 [00:02<00:20, 69.47it/s]"
->>>>>>> 17f8611e
-     ]
-    },
-    {
-     "name": "stderr",
-     "output_type": "stream",
-     "text": [
-      "\r",
-<<<<<<< HEAD
-      " 10%|█         | 161/1586 [00:02<00:20, 70.38it/s]"
-=======
-      "  9%|▉         | 143/1586 [00:02<00:20, 69.34it/s]"
->>>>>>> 17f8611e
-     ]
-    },
-    {
-     "name": "stderr",
-     "output_type": "stream",
-     "text": [
-      "\r",
-<<<<<<< HEAD
-      " 11%|█         | 170/1586 [00:02<00:19, 72.33it/s]"
-=======
-      " 10%|▉         | 152/1586 [00:02<00:20, 70.59it/s]"
->>>>>>> 17f8611e
-     ]
-    },
-    {
-     "name": "stderr",
-     "output_type": "stream",
-     "text": [
-      "\r",
-<<<<<<< HEAD
-      " 11%|█         | 178/1586 [00:02<00:22, 61.38it/s]"
-=======
-      " 10%|█         | 160/1586 [00:02<00:20, 70.93it/s]"
->>>>>>> 17f8611e
-     ]
-    },
-    {
-     "name": "stderr",
-     "output_type": "stream",
-     "text": [
-      "\r",
-<<<<<<< HEAD
-      " 12%|█▏        | 185/1586 [00:02<00:24, 58.14it/s]"
-=======
-      " 11%|█         | 168/1586 [00:02<00:19, 72.49it/s]"
->>>>>>> 17f8611e
-     ]
-    },
-    {
-     "name": "stderr",
-     "output_type": "stream",
-     "text": [
-      "\r",
-<<<<<<< HEAD
-      " 12%|█▏        | 192/1586 [00:02<00:23, 58.08it/s]"
-=======
-      " 11%|█         | 176/1586 [00:02<00:25, 54.23it/s]"
->>>>>>> 17f8611e
-     ]
-    },
-    {
-     "name": "stderr",
-     "output_type": "stream",
-     "text": [
-      "\r",
-<<<<<<< HEAD
-      " 13%|█▎        | 201/1586 [00:02<00:21, 64.28it/s]"
-=======
-      " 12%|█▏        | 183/1586 [00:02<00:26, 52.38it/s]"
->>>>>>> 17f8611e
-     ]
-    },
-    {
-     "name": "stderr",
-     "output_type": "stream",
-     "text": [
-      "\r",
-<<<<<<< HEAD
-      " 13%|█▎        | 210/1586 [00:02<00:19, 69.59it/s]"
-=======
-      " 12%|█▏        | 189/1586 [00:03<00:28, 48.38it/s]"
->>>>>>> 17f8611e
-     ]
-    },
-    {
-     "name": "stderr",
-     "output_type": "stream",
-     "text": [
-      "\r",
-<<<<<<< HEAD
-      " 14%|█▍        | 220/1586 [00:03<00:18, 73.59it/s]"
-=======
-      " 12%|█▏        | 198/1586 [00:03<00:25, 55.21it/s]"
->>>>>>> 17f8611e
-     ]
-    },
-    {
-     "name": "stderr",
-     "output_type": "stream",
-     "text": [
-      "\r",
-<<<<<<< HEAD
-      " 15%|█▍        | 232/1586 [00:03<00:16, 82.88it/s]"
-=======
-      " 13%|█▎        | 205/1586 [00:03<00:23, 58.69it/s]"
->>>>>>> 17f8611e
-     ]
-    },
-    {
-     "name": "stderr",
-     "output_type": "stream",
-     "text": [
-      "\r",
-<<<<<<< HEAD
-      " 15%|█▌        | 241/1586 [00:03<00:16, 83.34it/s]"
-=======
-      " 13%|█▎        | 214/1586 [00:03<00:21, 64.66it/s]"
->>>>>>> 17f8611e
-     ]
-    },
-    {
-     "name": "stderr",
-     "output_type": "stream",
-     "text": [
-      "\r",
-<<<<<<< HEAD
-      " 16%|█▌        | 250/1586 [00:03<00:17, 74.84it/s]"
-=======
-      " 14%|█▍        | 222/1586 [00:03<00:20, 66.81it/s]"
->>>>>>> 17f8611e
-     ]
-    },
-    {
-     "name": "stderr",
-     "output_type": "stream",
-     "text": [
-      "\r",
-<<<<<<< HEAD
-      " 16%|█▋        | 260/1586 [00:03<00:17, 77.03it/s]"
-=======
-      " 15%|█▍        | 231/1586 [00:03<00:19, 71.20it/s]"
->>>>>>> 17f8611e
-     ]
-    },
-    {
-     "name": "stderr",
-     "output_type": "stream",
-     "text": [
-      "\r",
-<<<<<<< HEAD
-      " 17%|█▋        | 269/1586 [00:03<00:17, 73.70it/s]"
-=======
-      " 15%|█▌        | 240/1586 [00:03<00:18, 74.21it/s]"
->>>>>>> 17f8611e
-     ]
-    },
-    {
-     "name": "stderr",
-     "output_type": "stream",
-     "text": [
-      "\r",
-<<<<<<< HEAD
-      " 17%|█▋        | 277/1586 [00:03<00:17, 74.97it/s]"
-=======
-      " 16%|█▌        | 248/1586 [00:03<00:18, 70.57it/s]"
->>>>>>> 17f8611e
-     ]
-    },
-    {
-     "name": "stderr",
-     "output_type": "stream",
-     "text": [
-      "\r",
-<<<<<<< HEAD
-      " 18%|█▊        | 285/1586 [00:03<00:18, 69.63it/s]"
-=======
-      " 16%|█▌        | 256/1586 [00:03<00:18, 70.16it/s]"
->>>>>>> 17f8611e
-     ]
-    },
-    {
-     "name": "stderr",
-     "output_type": "stream",
-     "text": [
-      "\r",
-<<<<<<< HEAD
-      " 18%|█▊        | 293/1586 [00:04<00:18, 69.53it/s]"
-=======
-      " 17%|█▋        | 264/1586 [00:04<00:19, 68.07it/s]"
->>>>>>> 17f8611e
-     ]
-    },
-    {
-     "name": "stderr",
-     "output_type": "stream",
-     "text": [
-      "\r",
-<<<<<<< HEAD
-      " 19%|█▉        | 301/1586 [00:04<00:21, 60.49it/s]"
-=======
-      " 17%|█▋        | 271/1586 [00:04<00:19, 68.56it/s]"
->>>>>>> 17f8611e
-     ]
-    },
-    {
-     "name": "stderr",
-     "output_type": "stream",
-     "text": [
-      "\r",
-<<<<<<< HEAD
-      " 19%|█▉        | 308/1586 [00:04<00:21, 58.82it/s]"
-=======
-      " 18%|█▊        | 279/1586 [00:04<00:18, 70.56it/s]"
->>>>>>> 17f8611e
-     ]
-    },
-    {
-     "name": "stderr",
-     "output_type": "stream",
-     "text": [
-      "\r",
-<<<<<<< HEAD
-      " 20%|██        | 319/1586 [00:04<00:18, 68.02it/s]"
-=======
-      " 18%|█▊        | 287/1586 [00:04<00:20, 64.09it/s]"
->>>>>>> 17f8611e
-     ]
-    },
-    {
-     "name": "stderr",
-     "output_type": "stream",
-     "text": [
-      "\r",
-<<<<<<< HEAD
-      " 21%|██        | 327/1586 [00:04<00:17, 70.16it/s]"
-=======
-      " 19%|█▊        | 294/1586 [00:04<00:19, 65.10it/s]"
->>>>>>> 17f8611e
-     ]
-    },
-    {
-     "name": "stderr",
-     "output_type": "stream",
-     "text": [
-      "\r",
-<<<<<<< HEAD
-      " 21%|██        | 335/1586 [00:04<00:18, 66.62it/s]"
-=======
-      " 19%|█▉        | 301/1586 [00:04<00:23, 54.09it/s]"
->>>>>>> 17f8611e
-     ]
-    },
-    {
-     "name": "stderr",
-     "output_type": "stream",
-     "text": [
-      "\r",
-<<<<<<< HEAD
-      " 22%|██▏       | 346/1586 [00:04<00:16, 74.88it/s]"
-=======
-      " 19%|█▉        | 307/1586 [00:04<00:25, 50.42it/s]"
->>>>>>> 17f8611e
-     ]
-    },
-    {
-     "name": "stderr",
-     "output_type": "stream",
-     "text": [
-      "\r",
-<<<<<<< HEAD
-      " 22%|██▏       | 355/1586 [00:04<00:16, 76.55it/s]"
-=======
-      " 20%|█▉        | 317/1586 [00:04<00:21, 58.60it/s]"
->>>>>>> 17f8611e
-     ]
-    },
-    {
-     "name": "stderr",
-     "output_type": "stream",
-     "text": [
-      "\r",
-<<<<<<< HEAD
-      " 23%|██▎       | 364/1586 [00:05<00:16, 76.31it/s]"
-=======
-      " 20%|██        | 324/1586 [00:05<00:20, 61.26it/s]"
->>>>>>> 17f8611e
-     ]
-    },
-    {
-     "name": "stderr",
-     "output_type": "stream",
-     "text": [
-      "\r",
-<<<<<<< HEAD
-      " 23%|██▎       | 372/1586 [00:05<00:17, 67.56it/s]"
-=======
-      " 21%|██        | 331/1586 [00:05<00:21, 57.53it/s]"
->>>>>>> 17f8611e
-     ]
-    },
-    {
-     "name": "stderr",
-     "output_type": "stream",
-     "text": [
-      "\r",
-<<<<<<< HEAD
-      " 24%|██▍       | 381/1586 [00:05<00:16, 72.29it/s]"
-=======
-      " 21%|██▏       | 338/1586 [00:05<00:20, 60.69it/s]"
->>>>>>> 17f8611e
-     ]
-    },
-    {
-     "name": "stderr",
-     "output_type": "stream",
-     "text": [
-      "\r",
-<<<<<<< HEAD
-      " 25%|██▍       | 391/1586 [00:05<00:16, 72.99it/s]"
-=======
-      " 22%|██▏       | 346/1586 [00:05<00:19, 64.93it/s]"
->>>>>>> 17f8611e
-     ]
-    },
-    {
-     "name": "stderr",
-     "output_type": "stream",
-     "text": [
-      "\r",
-<<<<<<< HEAD
-      " 25%|██▌       | 399/1586 [00:05<00:18, 62.58it/s]"
-=======
-      " 22%|██▏       | 354/1586 [00:05<00:18, 67.01it/s]"
->>>>>>> 17f8611e
-     ]
-    },
-    {
-     "name": "stderr",
-     "output_type": "stream",
-     "text": [
-      "\r",
-<<<<<<< HEAD
-      " 26%|██▌       | 407/1586 [00:05<00:18, 65.48it/s]"
-=======
-      " 23%|██▎       | 362/1586 [00:05<00:17, 69.38it/s]"
->>>>>>> 17f8611e
-     ]
-    },
-    {
-     "name": "stderr",
-     "output_type": "stream",
-     "text": [
-      "\r",
-<<<<<<< HEAD
-      " 26%|██▌       | 414/1586 [00:05<00:17, 65.94it/s]"
-=======
-      " 23%|██▎       | 370/1586 [00:05<00:19, 61.35it/s]"
->>>>>>> 17f8611e
-     ]
-    },
-    {
-     "name": "stderr",
-     "output_type": "stream",
-     "text": [
-      "\r",
-<<<<<<< HEAD
-      " 27%|██▋       | 426/1586 [00:05<00:15, 75.44it/s]"
-=======
-      " 24%|██▍       | 378/1586 [00:05<00:18, 64.79it/s]"
->>>>>>> 17f8611e
-     ]
-    },
-    {
-     "name": "stderr",
-     "output_type": "stream",
-     "text": [
-      "\r",
-<<<<<<< HEAD
-      " 27%|██▋       | 435/1586 [00:06<00:15, 76.61it/s]"
-=======
-      " 24%|██▍       | 388/1586 [00:05<00:16, 72.14it/s]"
->>>>>>> 17f8611e
-     ]
-    },
-    {
-     "name": "stderr",
-     "output_type": "stream",
-     "text": [
-      "\r",
-<<<<<<< HEAD
-      " 28%|██▊       | 445/1586 [00:06<00:14, 80.85it/s]"
-=======
-      " 25%|██▍       | 396/1586 [00:06<00:19, 60.73it/s]"
->>>>>>> 17f8611e
-     ]
-    },
-    {
-     "name": "stderr",
-     "output_type": "stream",
-     "text": [
-      "\r",
-<<<<<<< HEAD
-      " 29%|██▊       | 455/1586 [00:06<00:13, 83.12it/s]"
-=======
-      " 25%|██▌       | 403/1586 [00:06<00:20, 57.55it/s]"
->>>>>>> 17f8611e
-     ]
-    },
-    {
-     "name": "stderr",
-     "output_type": "stream",
-     "text": [
-      "\r",
-<<<<<<< HEAD
-      " 29%|██▉       | 464/1586 [00:06<00:15, 70.98it/s]"
-=======
-      " 26%|██▌       | 412/1586 [00:06<00:19, 61.55it/s]"
->>>>>>> 17f8611e
-     ]
-    },
-    {
-     "name": "stderr",
-     "output_type": "stream",
-     "text": [
-      "\r",
-<<<<<<< HEAD
-      " 30%|██▉       | 473/1586 [00:06<00:15, 72.77it/s]"
-=======
-      " 26%|██▋       | 419/1586 [00:06<00:19, 60.65it/s]"
->>>>>>> 17f8611e
-     ]
-    },
-    {
-     "name": "stderr",
-     "output_type": "stream",
-     "text": [
-      "\r",
-<<<<<<< HEAD
-      " 30%|███       | 481/1586 [00:06<00:20, 52.98it/s]"
-=======
-      " 27%|██▋       | 430/1586 [00:06<00:16, 68.88it/s]"
->>>>>>> 17f8611e
-     ]
-    },
-    {
-     "name": "stderr",
-     "output_type": "stream",
-     "text": [
-      "\r",
-<<<<<<< HEAD
-      " 31%|███       | 488/1586 [00:06<00:19, 56.23it/s]"
-=======
-      " 28%|██▊       | 438/1586 [00:06<00:17, 66.59it/s]"
->>>>>>> 17f8611e
-     ]
-    },
-    {
-     "name": "stderr",
-     "output_type": "stream",
-     "text": [
-      "\r",
-<<<<<<< HEAD
-      " 31%|███       | 495/1586 [00:07<00:21, 51.61it/s]"
-=======
-      " 28%|██▊       | 447/1586 [00:06<00:15, 71.59it/s]"
->>>>>>> 17f8611e
-     ]
-    },
-    {
-     "name": "stderr",
-     "output_type": "stream",
-     "text": [
-      "\r",
-<<<<<<< HEAD
-      " 32%|███▏      | 502/1586 [00:07<00:19, 55.70it/s]"
-=======
-      " 29%|██▊       | 455/1586 [00:06<00:15, 72.21it/s]"
->>>>>>> 17f8611e
-     ]
-    },
-    {
-     "name": "stderr",
-     "output_type": "stream",
-     "text": [
-      "\r",
-<<<<<<< HEAD
-      " 32%|███▏      | 511/1586 [00:07<00:17, 62.69it/s]"
-=======
-      " 29%|██▉       | 463/1586 [00:07<00:17, 64.49it/s]"
->>>>>>> 17f8611e
-     ]
-    },
-    {
-     "name": "stderr",
-     "output_type": "stream",
-     "text": [
-      "\r",
-<<<<<<< HEAD
-      " 33%|███▎      | 518/1586 [00:07<00:17, 61.86it/s]"
-=======
-      " 30%|██▉       | 473/1586 [00:07<00:16, 67.99it/s]"
->>>>>>> 17f8611e
-     ]
-    },
-    {
-     "name": "stderr",
-     "output_type": "stream",
-     "text": [
-      "\r",
-<<<<<<< HEAD
-      " 33%|███▎      | 525/1586 [00:07<00:17, 59.49it/s]"
-=======
-      " 30%|███       | 481/1586 [00:07<00:21, 51.00it/s]"
->>>>>>> 17f8611e
-     ]
-    },
-    {
-     "name": "stderr",
-     "output_type": "stream",
-     "text": [
-      "\r",
-<<<<<<< HEAD
-      " 34%|███▎      | 532/1586 [00:07<00:16, 62.21it/s]"
-=======
-      " 31%|███       | 487/1586 [00:07<00:20, 52.93it/s]"
->>>>>>> 17f8611e
-     ]
-    },
-    {
-     "name": "stderr",
-     "output_type": "stream",
-     "text": [
-      "\r",
-<<<<<<< HEAD
-      " 34%|███▍      | 539/1586 [00:07<00:16, 63.60it/s]"
-=======
-      " 31%|███       | 494/1586 [00:07<00:21, 51.56it/s]"
->>>>>>> 17f8611e
-     ]
-    },
-    {
-     "name": "stderr",
-     "output_type": "stream",
-     "text": [
-      "\r",
-<<<<<<< HEAD
-      " 34%|███▍      | 546/1586 [00:07<00:17, 60.83it/s]"
-=======
-      " 32%|███▏      | 501/1586 [00:07<00:19, 55.91it/s]"
->>>>>>> 17f8611e
-     ]
-    },
-    {
-     "name": "stderr",
-     "output_type": "stream",
-     "text": [
-      "\r",
-<<<<<<< HEAD
-      " 35%|███▌      | 556/1586 [00:07<00:15, 68.66it/s]"
-=======
-      " 32%|███▏      | 510/1586 [00:07<00:17, 62.28it/s]"
->>>>>>> 17f8611e
-     ]
-    },
-    {
-     "name": "stderr",
-     "output_type": "stream",
-     "text": [
-      "\r",
-<<<<<<< HEAD
-      " 36%|███▌      | 564/1586 [00:08<00:14, 68.90it/s]"
-=======
-      " 33%|███▎      | 517/1586 [00:08<00:17, 60.63it/s]"
->>>>>>> 17f8611e
-     ]
-    },
-    {
-     "name": "stderr",
-     "output_type": "stream",
-     "text": [
-      "\r",
-<<<<<<< HEAD
-      " 36%|███▌      | 573/1586 [00:08<00:14, 70.92it/s]"
-=======
-      " 33%|███▎      | 524/1586 [00:08<00:17, 60.46it/s]"
->>>>>>> 17f8611e
-     ]
-    },
-    {
-     "name": "stderr",
-     "output_type": "stream",
-     "text": [
-      "\r",
-<<<<<<< HEAD
-      " 37%|███▋      | 583/1586 [00:08<00:13, 75.56it/s]"
-=======
-      " 33%|███▎      | 531/1586 [00:08<00:17, 60.67it/s]"
->>>>>>> 17f8611e
-     ]
-    },
-    {
-     "name": "stderr",
-     "output_type": "stream",
-     "text": [
-      "\r",
-<<<<<<< HEAD
-      " 37%|███▋      | 591/1586 [00:08<00:14, 70.00it/s]"
-=======
-      " 34%|███▍      | 538/1586 [00:08<00:17, 61.42it/s]"
->>>>>>> 17f8611e
-     ]
-    },
-    {
-     "name": "stderr",
-     "output_type": "stream",
-     "text": [
-      "\r",
-<<<<<<< HEAD
-      " 38%|███▊      | 599/1586 [00:08<00:14, 69.44it/s]"
-=======
-      " 34%|███▍      | 545/1586 [00:08<00:17, 58.39it/s]"
->>>>>>> 17f8611e
-     ]
-    },
-    {
-     "name": "stderr",
-     "output_type": "stream",
-     "text": [
-      "\r",
-<<<<<<< HEAD
-      " 38%|███▊      | 608/1586 [00:08<00:13, 73.58it/s]"
-=======
-      " 35%|███▍      | 555/1586 [00:08<00:15, 65.77it/s]"
->>>>>>> 17f8611e
-     ]
-    },
-    {
-     "name": "stderr",
-     "output_type": "stream",
-     "text": [
-      "\r",
-<<<<<<< HEAD
-      " 39%|███▉      | 616/1586 [00:08<00:14, 68.80it/s]"
-=======
-      " 35%|███▌      | 563/1586 [00:08<00:15, 66.22it/s]"
->>>>>>> 17f8611e
-     ]
-    },
-    {
-     "name": "stderr",
-     "output_type": "stream",
-     "text": [
-      "\r",
-<<<<<<< HEAD
-      " 39%|███▉      | 624/1586 [00:08<00:13, 69.18it/s]"
-=======
-      " 36%|███▌      | 571/1586 [00:08<00:15, 67.33it/s]"
->>>>>>> 17f8611e
-     ]
-    },
-    {
-     "name": "stderr",
-     "output_type": "stream",
-     "text": [
-      "\r",
-<<<<<<< HEAD
-      " 40%|███▉      | 632/1586 [00:08<00:13, 70.56it/s]"
-=======
-      " 37%|███▋      | 580/1586 [00:09<00:13, 72.48it/s]"
->>>>>>> 17f8611e
-     ]
-    },
-    {
-     "name": "stderr",
-     "output_type": "stream",
-     "text": [
-      "\r",
-<<<<<<< HEAD
-      " 40%|████      | 640/1586 [00:09<00:13, 71.62it/s]"
-=======
-      " 37%|███▋      | 588/1586 [00:09<00:15, 65.36it/s]"
->>>>>>> 17f8611e
-     ]
-    },
-    {
-     "name": "stderr",
-     "output_type": "stream",
-     "text": [
-      "\r",
-<<<<<<< HEAD
-      " 41%|████      | 649/1586 [00:09<00:12, 75.87it/s]"
-=======
-      " 38%|███▊      | 595/1586 [00:09<00:15, 65.70it/s]"
->>>>>>> 17f8611e
-     ]
-    },
-    {
-     "name": "stderr",
-     "output_type": "stream",
-     "text": [
-      "\r",
-<<<<<<< HEAD
-      " 41%|████▏     | 657/1586 [00:09<00:12, 73.73it/s]"
-=======
-      " 38%|███▊      | 603/1586 [00:09<00:14, 67.92it/s]"
->>>>>>> 17f8611e
-     ]
-    },
-    {
-     "name": "stderr",
-     "output_type": "stream",
-     "text": [
-      "\r",
-<<<<<<< HEAD
-      " 42%|████▏     | 666/1586 [00:09<00:12, 76.20it/s]"
-=======
-      " 38%|███▊      | 610/1586 [00:09<00:14, 67.48it/s]"
->>>>>>> 17f8611e
-     ]
-    },
-    {
-     "name": "stderr",
-     "output_type": "stream",
-     "text": [
-      "\r",
-<<<<<<< HEAD
-      " 43%|████▎     | 675/1586 [00:09<00:11, 79.29it/s]"
-=======
-      " 39%|███▉      | 617/1586 [00:09<00:14, 66.92it/s]"
->>>>>>> 17f8611e
-     ]
-    },
-    {
-     "name": "stderr",
-     "output_type": "stream",
-     "text": [
-      "\r",
-<<<<<<< HEAD
-      " 43%|████▎     | 684/1586 [00:09<00:11, 77.93it/s]"
-=======
-      " 39%|███▉      | 624/1586 [00:09<00:15, 62.01it/s]"
->>>>>>> 17f8611e
-     ]
-    },
-    {
-     "name": "stderr",
-     "output_type": "stream",
-     "text": [
-      "\r",
-<<<<<<< HEAD
-      " 44%|████▎     | 692/1586 [00:09<00:11, 76.34it/s]"
-=======
-      " 40%|███▉      | 631/1586 [00:09<00:15, 62.70it/s]"
->>>>>>> 17f8611e
-     ]
-    },
-    {
-     "name": "stderr",
-     "output_type": "stream",
-     "text": [
-      "\r",
-<<<<<<< HEAD
-      " 44%|████▍     | 702/1586 [00:09<00:10, 81.17it/s]"
-=======
-      " 40%|████      | 639/1586 [00:09<00:14, 66.62it/s]"
->>>>>>> 17f8611e
-     ]
-    },
-    {
-     "name": "stderr",
-     "output_type": "stream",
-     "text": [
-      "\r",
-<<<<<<< HEAD
-      " 45%|████▍     | 712/1586 [00:09<00:10, 84.76it/s]"
-=======
-      " 41%|████      | 647/1586 [00:10<00:13, 69.48it/s]"
->>>>>>> 17f8611e
-     ]
-    },
-    {
-     "name": "stderr",
-     "output_type": "stream",
-     "text": [
-      "\r",
-<<<<<<< HEAD
-      " 45%|████▌     | 721/1586 [00:10<00:10, 83.54it/s]"
-=======
-      " 41%|████▏     | 655/1586 [00:10<00:13, 69.46it/s]"
->>>>>>> 17f8611e
-     ]
-    },
-    {
-     "name": "stderr",
-     "output_type": "stream",
-     "text": [
-      "\r",
-<<<<<<< HEAD
-      " 46%|████▋     | 735/1586 [00:10<00:09, 93.47it/s]"
-=======
-      " 42%|████▏     | 664/1586 [00:10<00:12, 72.95it/s]"
->>>>>>> 17f8611e
-     ]
-    },
-    {
-     "name": "stderr",
-     "output_type": "stream",
-     "text": [
-      "\r",
-<<<<<<< HEAD
-      " 47%|████▋     | 746/1586 [00:10<00:08, 94.54it/s]"
-=======
-      " 42%|████▏     | 672/1586 [00:10<00:12, 73.76it/s]"
->>>>>>> 17f8611e
-     ]
-    },
-    {
-     "name": "stderr",
-     "output_type": "stream",
-     "text": [
-      "\r",
-<<<<<<< HEAD
-      " 48%|████▊     | 758/1586 [00:10<00:08, 99.72it/s]"
-=======
-      " 43%|████▎     | 680/1586 [00:10<00:13, 69.48it/s]"
->>>>>>> 17f8611e
-     ]
-    },
-    {
-     "name": "stderr",
-     "output_type": "stream",
-     "text": [
-      "\r",
-<<<<<<< HEAD
-      " 48%|████▊     | 769/1586 [00:10<00:08, 100.99it/s]"
-=======
-      " 44%|████▎     | 690/1586 [00:10<00:11, 75.43it/s]"
->>>>>>> 17f8611e
-     ]
-    },
-    {
-     "name": "stderr",
-     "output_type": "stream",
-     "text": [
-      "\r",
-<<<<<<< HEAD
-      " 49%|████▉     | 780/1586 [00:10<00:08, 98.27it/s] "
-=======
-      " 44%|████▍     | 698/1586 [00:10<00:12, 71.04it/s]"
->>>>>>> 17f8611e
-     ]
-    },
-    {
-     "name": "stderr",
-     "output_type": "stream",
-     "text": [
-      "\r",
-<<<<<<< HEAD
-      " 50%|████▉     | 791/1586 [00:10<00:08, 98.53it/s]"
-=======
-      " 45%|████▍     | 708/1586 [00:10<00:11, 77.44it/s]"
->>>>>>> 17f8611e
-     ]
-    },
-    {
-     "name": "stderr",
-     "output_type": "stream",
-     "text": [
-      "\r",
-<<<<<<< HEAD
-      " 51%|█████     | 801/1586 [00:10<00:08, 92.20it/s]"
-=======
-      " 45%|████▌     | 718/1586 [00:10<00:10, 82.92it/s]"
->>>>>>> 17f8611e
-     ]
-    },
-    {
-     "name": "stderr",
-     "output_type": "stream",
-     "text": [
-      "\r",
-<<<<<<< HEAD
-      " 51%|█████     | 811/1586 [00:10<00:08, 88.89it/s]"
-=======
-      " 46%|████▌     | 732/1586 [00:11<00:09, 94.05it/s]"
->>>>>>> 17f8611e
-     ]
-    },
-    {
-     "name": "stderr",
-     "output_type": "stream",
-     "text": [
-      "\r",
-<<<<<<< HEAD
-      " 52%|█████▏    | 823/1586 [00:11<00:07, 96.26it/s]"
-=======
-      " 47%|████▋     | 743/1586 [00:11<00:09, 92.02it/s]"
->>>>>>> 17f8611e
-     ]
-    },
-    {
-     "name": "stderr",
-     "output_type": "stream",
-     "text": [
-      "\r",
-<<<<<<< HEAD
-      " 53%|█████▎    | 837/1586 [00:11<00:07, 105.66it/s]"
-=======
-      " 47%|████▋     | 753/1586 [00:11<00:08, 93.90it/s]"
->>>>>>> 17f8611e
-     ]
-    },
-    {
-     "name": "stderr",
-     "output_type": "stream",
-     "text": [
-      "\r",
-<<<<<<< HEAD
-      " 54%|█████▎    | 849/1586 [00:11<00:07, 101.62it/s]"
-=======
-      " 48%|████▊     | 763/1586 [00:11<00:08, 95.07it/s]"
->>>>>>> 17f8611e
-     ]
-    },
-    {
-     "name": "stderr",
-     "output_type": "stream",
-     "text": [
-      "\r",
-<<<<<<< HEAD
-      " 54%|█████▍    | 862/1586 [00:11<00:06, 108.60it/s]"
-=======
-      " 49%|████▊     | 773/1586 [00:11<00:08, 94.72it/s]"
->>>>>>> 17f8611e
-     ]
-    },
-    {
-     "name": "stderr",
-     "output_type": "stream",
-     "text": [
-      "\r",
-<<<<<<< HEAD
-      " 55%|█████▌    | 874/1586 [00:11<00:06, 104.04it/s]"
-=======
-      " 49%|████▉     | 785/1586 [00:11<00:07, 100.25it/s]"
->>>>>>> 17f8611e
-     ]
-    },
-    {
-     "name": "stderr",
-     "output_type": "stream",
-     "text": [
-      "\r",
-<<<<<<< HEAD
-      " 56%|█████▌    | 885/1586 [00:11<00:06, 100.97it/s]"
-=======
-      " 50%|█████     | 796/1586 [00:11<00:08, 91.56it/s] "
->>>>>>> 17f8611e
-     ]
-    },
-    {
-     "name": "stderr",
-     "output_type": "stream",
-     "text": [
-      "\r",
-<<<<<<< HEAD
-      " 56%|█████▋    | 896/1586 [00:11<00:07, 97.55it/s] "
-=======
-      " 51%|█████     | 806/1586 [00:11<00:09, 86.04it/s]"
->>>>>>> 17f8611e
-     ]
-    },
-    {
-     "name": "stderr",
-     "output_type": "stream",
-     "text": [
-      "\r",
-<<<<<<< HEAD
-      " 57%|█████▋    | 906/1586 [00:11<00:06, 97.52it/s]"
-=======
-      " 51%|█████▏    | 816/1586 [00:11<00:08, 87.81it/s]"
->>>>>>> 17f8611e
-     ]
-    },
-    {
-     "name": "stderr",
-     "output_type": "stream",
-     "text": [
-      "\r",
-<<<<<<< HEAD
-      " 58%|█████▊    | 916/1586 [00:12<00:07, 88.19it/s]"
-=======
-      " 52%|█████▏    | 828/1586 [00:12<00:08, 91.66it/s]"
->>>>>>> 17f8611e
-     ]
-    },
-    {
-     "name": "stderr",
-     "output_type": "stream",
-     "text": [
-      "\r",
-<<<<<<< HEAD
-      " 58%|█████▊    | 926/1586 [00:12<00:07, 91.00it/s]"
-=======
-      " 53%|█████▎    | 841/1586 [00:12<00:07, 99.08it/s]"
->>>>>>> 17f8611e
-     ]
-    },
-    {
-     "name": "stderr",
-     "output_type": "stream",
-     "text": [
-      "\r",
-<<<<<<< HEAD
-      " 59%|█████▉    | 936/1586 [00:12<00:08, 78.30it/s]"
-=======
-      " 54%|█████▎    | 852/1586 [00:12<00:07, 91.77it/s]"
->>>>>>> 17f8611e
-     ]
-    },
-    {
-     "name": "stderr",
-     "output_type": "stream",
-     "text": [
-      "\r",
-<<<<<<< HEAD
-      " 60%|█████▉    | 946/1586 [00:12<00:07, 83.09it/s]"
-=======
-      " 54%|█████▍    | 863/1586 [00:12<00:07, 96.37it/s]"
->>>>>>> 17f8611e
-     ]
-    },
-    {
-     "name": "stderr",
-     "output_type": "stream",
-     "text": [
-      "\r",
-<<<<<<< HEAD
-      " 60%|██████    | 958/1586 [00:12<00:06, 91.35it/s]"
-=======
-      " 55%|█████▌    | 873/1586 [00:12<00:07, 90.31it/s]"
->>>>>>> 17f8611e
-     ]
-    },
-    {
-     "name": "stderr",
-     "output_type": "stream",
-     "text": [
-      "\r",
-<<<<<<< HEAD
-      " 61%|██████    | 968/1586 [00:12<00:06, 92.90it/s]"
-=======
-      " 56%|█████▌    | 883/1586 [00:12<00:07, 87.97it/s]"
->>>>>>> 17f8611e
-     ]
-    },
-    {
-     "name": "stderr",
-     "output_type": "stream",
-     "text": [
-      "\r",
-<<<<<<< HEAD
-      " 62%|██████▏   | 978/1586 [00:12<00:07, 84.41it/s]"
-=======
-      " 56%|█████▋    | 893/1586 [00:12<00:08, 86.42it/s]"
->>>>>>> 17f8611e
-     ]
-    },
-    {
-     "name": "stderr",
-     "output_type": "stream",
-     "text": [
-      "\r",
-<<<<<<< HEAD
-      " 62%|██████▏   | 988/1586 [00:12<00:07, 85.31it/s]"
-=======
-      " 57%|█████▋    | 902/1586 [00:12<00:08, 83.73it/s]"
->>>>>>> 17f8611e
-     ]
-    },
-    {
-     "name": "stderr",
-     "output_type": "stream",
-     "text": [
-      "\r",
-<<<<<<< HEAD
-      " 63%|██████▎   | 1001/1586 [00:12<00:06, 94.87it/s]"
-=======
-      " 58%|█████▊    | 913/1586 [00:13<00:07, 85.19it/s]"
->>>>>>> 17f8611e
-     ]
-    },
-    {
-     "name": "stderr",
-     "output_type": "stream",
-     "text": [
-      "\r",
-<<<<<<< HEAD
-      " 64%|██████▍   | 1013/1586 [00:13<00:05, 101.16it/s]"
-=======
-      " 58%|█████▊    | 925/1586 [00:13<00:07, 91.63it/s]"
->>>>>>> 17f8611e
-     ]
-    },
-    {
-     "name": "stderr",
-     "output_type": "stream",
-     "text": [
-      "\r",
-<<<<<<< HEAD
-      " 65%|██████▍   | 1026/1586 [00:13<00:05, 107.33it/s]"
-=======
-      " 59%|█████▉    | 935/1586 [00:13<00:08, 80.58it/s]"
->>>>>>> 17f8611e
-     ]
-    },
-    {
-     "name": "stderr",
-     "output_type": "stream",
-     "text": [
-      "\r",
-<<<<<<< HEAD
-      " 65%|██████▌   | 1038/1586 [00:13<00:05, 105.06it/s]"
-=======
-      " 60%|█████▉    | 945/1586 [00:13<00:07, 82.78it/s]"
->>>>>>> 17f8611e
-     ]
-    },
-    {
-     "name": "stderr",
-     "output_type": "stream",
-     "text": [
-      "\r",
-<<<<<<< HEAD
-      " 66%|██████▌   | 1049/1586 [00:13<00:05, 95.53it/s] "
-=======
-      " 60%|██████    | 956/1586 [00:13<00:07, 88.37it/s]"
->>>>>>> 17f8611e
-     ]
-    },
-    {
-     "name": "stderr",
-     "output_type": "stream",
-     "text": [
-      "\r",
-<<<<<<< HEAD
-      " 67%|██████▋   | 1060/1586 [00:13<00:05, 98.02it/s]"
-=======
-      " 61%|██████    | 966/1586 [00:13<00:06, 88.73it/s]"
->>>>>>> 17f8611e
-     ]
-    },
-    {
-     "name": "stderr",
-     "output_type": "stream",
-     "text": [
-      "\r",
-<<<<<<< HEAD
-      " 68%|██████▊   | 1071/1586 [00:13<00:05, 94.89it/s]"
-=======
-      " 62%|██████▏   | 976/1586 [00:13<00:07, 81.43it/s]"
->>>>>>> 17f8611e
-     ]
-    },
-    {
-     "name": "stderr",
-     "output_type": "stream",
-     "text": [
-      "\r",
-<<<<<<< HEAD
-      " 68%|██████▊   | 1081/1586 [00:13<00:05, 88.68it/s]"
-=======
-      " 62%|██████▏   | 985/1586 [00:13<00:07, 83.31it/s]"
->>>>>>> 17f8611e
-     ]
-    },
-    {
-     "name": "stderr",
-     "output_type": "stream",
-     "text": [
-      "\r",
-<<<<<<< HEAD
-      " 69%|██████▉   | 1091/1586 [00:13<00:05, 86.27it/s]"
-=======
-      " 63%|██████▎   | 994/1586 [00:13<00:07, 83.51it/s]"
->>>>>>> 17f8611e
-     ]
-    },
-    {
-     "name": "stderr",
-     "output_type": "stream",
-     "text": [
-      "\r",
-<<<<<<< HEAD
-      " 69%|██████▉   | 1101/1586 [00:14<00:05, 88.18it/s]"
-=======
-      " 63%|██████▎   | 1005/1586 [00:14<00:06, 89.68it/s]"
->>>>>>> 17f8611e
-     ]
-    },
-    {
-     "name": "stderr",
-     "output_type": "stream",
-     "text": [
-      "\r",
-<<<<<<< HEAD
-      " 70%|██████▉   | 1110/1586 [00:14<00:05, 83.06it/s]"
-=======
-      " 64%|██████▍   | 1015/1586 [00:14<00:06, 90.29it/s]"
->>>>>>> 17f8611e
-     ]
-    },
-    {
-     "name": "stderr",
-     "output_type": "stream",
-     "text": [
-      "\r",
-<<<<<<< HEAD
-      " 71%|███████   | 1120/1586 [00:14<00:05, 87.20it/s]"
-=======
-      " 65%|██████▍   | 1025/1586 [00:14<00:06, 91.96it/s]"
->>>>>>> 17f8611e
-     ]
-    },
-    {
-     "name": "stderr",
-     "output_type": "stream",
-     "text": [
-      "\r",
-<<<<<<< HEAD
-      " 71%|███████   | 1130/1586 [00:14<00:05, 89.84it/s]"
-=======
-      " 65%|██████▌   | 1035/1586 [00:14<00:05, 92.05it/s]"
->>>>>>> 17f8611e
-     ]
-    },
-    {
-     "name": "stderr",
-     "output_type": "stream",
-     "text": [
-      "\r",
-<<<<<<< HEAD
-      " 72%|███████▏  | 1140/1586 [00:14<00:05, 81.51it/s]"
-=======
-      " 66%|██████▌   | 1045/1586 [00:14<00:06, 84.72it/s]"
->>>>>>> 17f8611e
-     ]
-    },
-    {
-     "name": "stderr",
-     "output_type": "stream",
-     "text": [
-      "\r",
-<<<<<<< HEAD
-      " 72%|███████▏  | 1149/1586 [00:14<00:07, 61.28it/s]"
-=======
-      " 66%|██████▋   | 1054/1586 [00:14<00:06, 85.21it/s]"
->>>>>>> 17f8611e
-     ]
-    },
-    {
-     "name": "stderr",
-     "output_type": "stream",
-     "text": [
-      "\r",
-<<<<<<< HEAD
-      " 73%|███████▎  | 1157/1586 [00:14<00:07, 54.31it/s]"
-=======
-      " 67%|██████▋   | 1063/1586 [00:14<00:06, 81.74it/s]"
->>>>>>> 17f8611e
-     ]
-    },
-    {
-     "name": "stderr",
-     "output_type": "stream",
-     "text": [
-      "\r",
-<<<<<<< HEAD
-      " 73%|███████▎  | 1164/1586 [00:15<00:09, 45.09it/s]"
-=======
-      " 68%|██████▊   | 1072/1586 [00:14<00:06, 76.03it/s]"
->>>>>>> 17f8611e
-     ]
-    },
-    {
-     "name": "stderr",
-     "output_type": "stream",
-     "text": [
-      "\r",
-<<<<<<< HEAD
-      " 74%|███████▍  | 1172/1586 [00:15<00:08, 51.74it/s]"
-=======
-      " 68%|██████▊   | 1080/1586 [00:15<00:06, 74.91it/s]"
->>>>>>> 17f8611e
-     ]
-    },
-    {
-     "name": "stderr",
-     "output_type": "stream",
-     "text": [
-      "\r",
-<<<<<<< HEAD
-      " 74%|███████▍  | 1179/1586 [00:15<00:09, 41.06it/s]"
-=======
-      " 69%|██████▊   | 1088/1586 [00:15<00:06, 71.42it/s]"
->>>>>>> 17f8611e
-     ]
-    },
-    {
-     "name": "stderr",
-     "output_type": "stream",
-     "text": [
-      "\r",
-<<<<<<< HEAD
-      " 75%|███████▍  | 1185/1586 [00:15<00:10, 39.75it/s]"
-=======
-      " 69%|██████▉   | 1098/1586 [00:15<00:06, 77.77it/s]"
->>>>>>> 17f8611e
-     ]
-    },
-    {
-     "name": "stderr",
-     "output_type": "stream",
-     "text": [
-      "\r",
-<<<<<<< HEAD
-      " 75%|███████▌  | 1191/1586 [00:15<00:09, 43.08it/s]"
-=======
-      " 70%|██████▉   | 1107/1586 [00:15<00:06, 75.06it/s]"
->>>>>>> 17f8611e
-     ]
-    },
-    {
-     "name": "stderr",
-     "output_type": "stream",
-     "text": [
-      "\r",
-<<<<<<< HEAD
-      " 75%|███████▌  | 1196/1586 [00:15<00:10, 36.92it/s]"
-=======
-      " 70%|███████   | 1115/1586 [00:15<00:06, 76.02it/s]"
->>>>>>> 17f8611e
-     ]
-    },
-    {
-     "name": "stderr",
-     "output_type": "stream",
-     "text": [
-      "\r",
-<<<<<<< HEAD
-      " 76%|███████▌  | 1201/1586 [00:16<00:09, 39.89it/s]"
-=======
-      " 71%|███████   | 1124/1586 [00:15<00:05, 78.12it/s]"
->>>>>>> 17f8611e
-     ]
-    },
-    {
-     "name": "stderr",
-     "output_type": "stream",
-     "text": [
-      "\r",
-<<<<<<< HEAD
-      " 76%|███████▌  | 1206/1586 [00:16<00:09, 40.08it/s]"
-=======
-      " 72%|███████▏  | 1134/1586 [00:15<00:05, 82.38it/s]"
->>>>>>> 17f8611e
-     ]
-    },
-    {
-     "name": "stderr",
-     "output_type": "stream",
-     "text": [
-      "\r",
-<<<<<<< HEAD
-      " 76%|███████▋  | 1211/1586 [00:16<00:09, 40.77it/s]"
-=======
-      " 72%|███████▏  | 1143/1586 [00:15<00:06, 68.00it/s]"
->>>>>>> 17f8611e
-     ]
-    },
-    {
-     "name": "stderr",
-     "output_type": "stream",
-     "text": [
-      "\r",
-<<<<<<< HEAD
-      " 77%|███████▋  | 1218/1586 [00:16<00:07, 46.11it/s]"
-=======
-      " 73%|███████▎  | 1151/1586 [00:16<00:07, 55.94it/s]"
->>>>>>> 17f8611e
-     ]
-    },
-    {
-     "name": "stderr",
-     "output_type": "stream",
-     "text": [
-      "\r",
-<<<<<<< HEAD
-      " 77%|███████▋  | 1225/1586 [00:16<00:07, 47.31it/s]"
-=======
-      " 73%|███████▎  | 1158/1586 [00:16<00:08, 52.48it/s]"
->>>>>>> 17f8611e
-     ]
-    },
-    {
-     "name": "stderr",
-     "output_type": "stream",
-     "text": [
-      "\r",
-<<<<<<< HEAD
-      " 78%|███████▊  | 1232/1586 [00:16<00:07, 47.08it/s]"
-=======
-      " 73%|███████▎  | 1164/1586 [00:16<00:10, 39.97it/s]"
->>>>>>> 17f8611e
-     ]
-    },
-    {
-     "name": "stderr",
-     "output_type": "stream",
-     "text": [
-      "\r",
-<<<<<<< HEAD
-      " 78%|███████▊  | 1237/1586 [00:16<00:07, 45.41it/s]"
-=======
-      " 74%|███████▍  | 1171/1586 [00:16<00:09, 44.60it/s]"
->>>>>>> 17f8611e
-     ]
-    },
-    {
-     "name": "stderr",
-     "output_type": "stream",
-     "text": [
-      "\r",
-<<<<<<< HEAD
-      " 78%|███████▊  | 1242/1586 [00:17<00:09, 36.55it/s]"
-=======
-      " 74%|███████▍  | 1177/1586 [00:16<00:11, 36.98it/s]"
->>>>>>> 17f8611e
-     ]
-    },
-    {
-     "name": "stderr",
-     "output_type": "stream",
-     "text": [
-      "\r",
-<<<<<<< HEAD
-      " 79%|███████▊  | 1247/1586 [00:17<00:08, 39.58it/s]"
-=======
-      " 75%|███████▍  | 1183/1586 [00:16<00:10, 39.95it/s]"
->>>>>>> 17f8611e
-     ]
-    },
-    {
-     "name": "stderr",
-     "output_type": "stream",
-     "text": [
-      "\r",
-<<<<<<< HEAD
-      " 79%|███████▉  | 1252/1586 [00:17<00:08, 40.43it/s]"
-=======
-      " 75%|███████▍  | 1188/1586 [00:17<00:09, 40.29it/s]"
->>>>>>> 17f8611e
-     ]
-    },
-    {
-     "name": "stderr",
-     "output_type": "stream",
-     "text": [
-      "\r",
-<<<<<<< HEAD
-      " 79%|███████▉  | 1257/1586 [00:17<00:08, 37.97it/s]"
-=======
-      " 75%|███████▌  | 1193/1586 [00:17<00:10, 38.06it/s]"
->>>>>>> 17f8611e
-     ]
-    },
-    {
-     "name": "stderr",
-     "output_type": "stream",
-     "text": [
-      "\r",
-<<<<<<< HEAD
-      " 80%|███████▉  | 1261/1586 [00:17<00:09, 33.59it/s]"
-=======
-      " 76%|███████▌  | 1198/1586 [00:17<00:11, 34.53it/s]"
->>>>>>> 17f8611e
-     ]
-    },
-    {
-     "name": "stderr",
-     "output_type": "stream",
-     "text": [
-      "\r",
-<<<<<<< HEAD
-      " 80%|███████▉  | 1266/1586 [00:17<00:08, 35.60it/s]"
-=======
-      " 76%|███████▌  | 1202/1586 [00:17<00:11, 33.30it/s]"
->>>>>>> 17f8611e
-     ]
-    },
-    {
-     "name": "stderr",
-     "output_type": "stream",
-     "text": [
-      "\r",
-<<<<<<< HEAD
-      " 80%|████████  | 1272/1586 [00:17<00:08, 38.18it/s]"
-=======
-      " 76%|███████▌  | 1206/1586 [00:17<00:11, 32.06it/s]"
->>>>>>> 17f8611e
-     ]
-    },
-    {
-     "name": "stderr",
-     "output_type": "stream",
-     "text": [
-      "\r",
-<<<<<<< HEAD
-      " 81%|████████  | 1277/1586 [00:17<00:08, 37.96it/s]"
-=======
-      " 76%|███████▋  | 1210/1586 [00:17<00:11, 32.46it/s]"
->>>>>>> 17f8611e
-     ]
-    },
-    {
-     "name": "stderr",
-     "output_type": "stream",
-     "text": [
-      "\r",
-<<<<<<< HEAD
-      " 81%|████████  | 1281/1586 [00:18<00:08, 37.18it/s]"
-=======
-      " 77%|███████▋  | 1216/1586 [00:17<00:10, 36.32it/s]"
->>>>>>> 17f8611e
-     ]
-    },
-    {
-     "name": "stderr",
-     "output_type": "stream",
-     "text": [
-      "\r",
-<<<<<<< HEAD
-      " 81%|████████  | 1286/1586 [00:18<00:07, 38.88it/s]"
-=======
-      " 77%|███████▋  | 1224/1586 [00:17<00:08, 42.72it/s]"
->>>>>>> 17f8611e
-     ]
-    },
-    {
-     "name": "stderr",
-     "output_type": "stream",
-     "text": [
-      "\r",
-<<<<<<< HEAD
-      " 81%|████████▏ | 1290/1586 [00:18<00:09, 32.67it/s]"
-=======
-      " 77%|███████▋  | 1229/1586 [00:18<00:08, 39.94it/s]"
->>>>>>> 17f8611e
-     ]
-    },
-    {
-     "name": "stderr",
-     "output_type": "stream",
-     "text": [
-      "\r",
-<<<<<<< HEAD
-      " 82%|████████▏ | 1294/1586 [00:18<00:09, 32.40it/s]"
-=======
-      " 78%|███████▊  | 1235/1586 [00:18<00:09, 38.07it/s]"
->>>>>>> 17f8611e
-     ]
-    },
-    {
-     "name": "stderr",
-     "output_type": "stream",
-     "text": [
-      "\r",
-<<<<<<< HEAD
-      " 82%|████████▏ | 1298/1586 [00:18<00:09, 31.70it/s]"
-=======
-      " 78%|███████▊  | 1240/1586 [00:18<00:09, 35.23it/s]"
->>>>>>> 17f8611e
-     ]
-    },
-    {
-     "name": "stderr",
-     "output_type": "stream",
-     "text": [
-      "\r",
-<<<<<<< HEAD
-      " 82%|████████▏ | 1302/1586 [00:18<00:08, 31.63it/s]"
-=======
-      " 78%|███████▊  | 1244/1586 [00:18<00:09, 34.31it/s]"
->>>>>>> 17f8611e
-     ]
-    },
-    {
-     "name": "stderr",
-     "output_type": "stream",
-     "text": [
-      "\r",
-<<<<<<< HEAD
-      " 82%|████████▏ | 1306/1586 [00:18<00:09, 28.11it/s]"
-=======
-      " 79%|███████▉  | 1249/1586 [00:18<00:08, 37.72it/s]"
->>>>>>> 17f8611e
-     ]
-    },
-    {
-     "name": "stderr",
-     "output_type": "stream",
-     "text": [
-      "\r",
-<<<<<<< HEAD
-      " 83%|████████▎ | 1313/1586 [00:19<00:08, 32.58it/s]"
-=======
-      " 79%|███████▉  | 1254/1586 [00:18<00:08, 37.45it/s]"
->>>>>>> 17f8611e
-     ]
-    },
-    {
-     "name": "stderr",
-     "output_type": "stream",
-     "text": [
-      "\r",
-<<<<<<< HEAD
-      " 83%|████████▎ | 1317/1586 [00:19<00:08, 33.48it/s]"
-=======
-      " 79%|███████▉  | 1258/1586 [00:18<00:09, 34.46it/s]"
->>>>>>> 17f8611e
-     ]
-    },
-    {
-     "name": "stderr",
-     "output_type": "stream",
-     "text": [
-      "\r",
-<<<<<<< HEAD
-      " 84%|████████▎ | 1327/1586 [00:19<00:06, 39.47it/s]"
-=======
-      " 80%|███████▉  | 1262/1586 [00:19<00:09, 32.77it/s]"
->>>>>>> 17f8611e
-     ]
-    },
-    {
-     "name": "stderr",
-     "output_type": "stream",
-     "text": [
-      "\r",
-<<<<<<< HEAD
-      " 84%|████████▍ | 1332/1586 [00:19<00:06, 37.57it/s]"
-=======
-      " 80%|███████▉  | 1266/1586 [00:19<00:09, 32.34it/s]"
->>>>>>> 17f8611e
-     ]
-    },
-    {
-     "name": "stderr",
-     "output_type": "stream",
-     "text": [
-      "\r",
-<<<<<<< HEAD
-      " 84%|████████▍ | 1337/1586 [00:19<00:07, 35.09it/s]"
-=======
-      " 80%|████████  | 1271/1586 [00:19<00:08, 35.73it/s]"
->>>>>>> 17f8611e
-     ]
-    },
-    {
-     "name": "stderr",
-     "output_type": "stream",
-     "text": [
-      "\r",
-<<<<<<< HEAD
-      " 85%|████████▍ | 1343/1586 [00:19<00:06, 37.79it/s]"
-=======
-      " 80%|████████  | 1275/1586 [00:19<00:09, 33.99it/s]"
->>>>>>> 17f8611e
-     ]
-    },
-    {
-     "name": "stderr",
-     "output_type": "stream",
-     "text": [
-      "\r",
-<<<<<<< HEAD
-      " 85%|████████▍ | 1348/1586 [00:19<00:06, 37.97it/s]"
-=======
-      " 81%|████████  | 1279/1586 [00:19<00:09, 31.56it/s]"
->>>>>>> 17f8611e
-     ]
-    },
-    {
-     "name": "stderr",
-     "output_type": "stream",
-     "text": [
-      "\r",
-<<<<<<< HEAD
-      " 85%|████████▌ | 1353/1586 [00:20<00:06, 34.82it/s]"
-=======
-      " 81%|████████  | 1285/1586 [00:19<00:08, 33.45it/s]"
->>>>>>> 17f8611e
-     ]
-    },
-    {
-     "name": "stderr",
-     "output_type": "stream",
-     "text": [
-      "\r",
-<<<<<<< HEAD
-      " 86%|████████▌ | 1358/1586 [00:20<00:06, 37.42it/s]"
-=======
-      " 81%|████████▏ | 1289/1586 [00:19<00:10, 28.08it/s]"
->>>>>>> 17f8611e
-     ]
-    },
-    {
-     "name": "stderr",
-     "output_type": "stream",
-     "text": [
-      "\r",
-<<<<<<< HEAD
-      " 86%|████████▌ | 1363/1586 [00:20<00:05, 40.42it/s]"
-=======
-      " 82%|████████▏ | 1293/1586 [00:20<00:09, 29.60it/s]"
->>>>>>> 17f8611e
-     ]
-    },
-    {
-     "name": "stderr",
-     "output_type": "stream",
-     "text": [
-      "\r",
-<<<<<<< HEAD
-      " 86%|████████▋ | 1368/1586 [00:20<00:06, 34.27it/s]"
-=======
-      " 82%|████████▏ | 1297/1586 [00:20<00:09, 30.13it/s]"
->>>>>>> 17f8611e
-     ]
-    },
-    {
-     "name": "stderr",
-     "output_type": "stream",
-     "text": [
-      "\r",
-<<<<<<< HEAD
-      " 87%|████████▋ | 1374/1586 [00:20<00:05, 39.31it/s]"
-=======
-      " 82%|████████▏ | 1301/1586 [00:20<00:10, 26.93it/s]"
->>>>>>> 17f8611e
-     ]
-    },
-    {
-     "name": "stderr",
-     "output_type": "stream",
-     "text": [
-      "\r",
-<<<<<<< HEAD
-      " 87%|████████▋ | 1379/1586 [00:20<00:06, 33.86it/s]"
-=======
-      " 82%|████████▏ | 1305/1586 [00:20<00:09, 29.68it/s]"
->>>>>>> 17f8611e
-     ]
-    },
-    {
-     "name": "stderr",
-     "output_type": "stream",
-     "text": [
-      "\r",
-<<<<<<< HEAD
-      " 87%|████████▋ | 1387/1586 [00:20<00:04, 40.42it/s]"
-=======
-      " 83%|████████▎ | 1309/1586 [00:20<00:09, 30.31it/s]"
->>>>>>> 17f8611e
-     ]
-    },
-    {
-     "name": "stderr",
-     "output_type": "stream",
-     "text": [
-      "\r",
-<<<<<<< HEAD
-      " 88%|████████▊ | 1392/1586 [00:20<00:05, 36.42it/s]"
-=======
-      " 83%|████████▎ | 1314/1586 [00:20<00:08, 32.55it/s]"
->>>>>>> 17f8611e
-     ]
-    },
-    {
-     "name": "stderr",
-     "output_type": "stream",
-     "text": [
-      "\r",
-<<<<<<< HEAD
-      " 88%|████████▊ | 1397/1586 [00:21<00:05, 36.79it/s]"
-=======
-      " 83%|████████▎ | 1320/1586 [00:20<00:07, 37.51it/s]"
->>>>>>> 17f8611e
-     ]
-    },
-    {
-     "name": "stderr",
-     "output_type": "stream",
-     "text": [
-      "\r",
-<<<<<<< HEAD
-      " 88%|████████▊ | 1403/1586 [00:21<00:04, 40.38it/s]"
-=======
-      " 84%|████████▎ | 1327/1586 [00:20<00:06, 41.19it/s]"
->>>>>>> 17f8611e
-     ]
-    },
-    {
-     "name": "stderr",
-     "output_type": "stream",
-     "text": [
-      "\r",
-<<<<<<< HEAD
-      " 89%|████████▉ | 1408/1586 [00:21<00:04, 39.43it/s]"
-=======
-      " 84%|████████▍ | 1332/1586 [00:21<00:06, 39.70it/s]"
->>>>>>> 17f8611e
-     ]
-    },
-    {
-     "name": "stderr",
-     "output_type": "stream",
-     "text": [
-      "\r",
-<<<<<<< HEAD
-      " 89%|████████▉ | 1416/1586 [00:21<00:03, 45.47it/s]"
-=======
-      " 84%|████████▍ | 1337/1586 [00:21<00:06, 37.10it/s]"
->>>>>>> 17f8611e
-     ]
-    },
-    {
-     "name": "stderr",
-     "output_type": "stream",
-     "text": [
-      "\r",
-<<<<<<< HEAD
-      " 90%|████████▉ | 1422/1586 [00:21<00:04, 37.25it/s]"
-=======
-      " 85%|████████▍ | 1343/1586 [00:21<00:06, 39.13it/s]"
->>>>>>> 17f8611e
-     ]
-    },
-    {
-     "name": "stderr",
-     "output_type": "stream",
-     "text": [
-      "\r",
-<<<<<<< HEAD
-      " 90%|████████▉ | 1427/1586 [00:21<00:04, 37.85it/s]"
-=======
-      " 85%|████████▍ | 1348/1586 [00:21<00:06, 36.70it/s]"
->>>>>>> 17f8611e
-     ]
-    },
-    {
-     "name": "stderr",
-     "output_type": "stream",
-     "text": [
-      "\r",
-<<<<<<< HEAD
-      " 90%|█████████ | 1432/1586 [00:21<00:03, 40.81it/s]"
-=======
-      " 85%|████████▌ | 1352/1586 [00:21<00:07, 33.39it/s]"
->>>>>>> 17f8611e
-     ]
-    },
-    {
-     "name": "stderr",
-     "output_type": "stream",
-     "text": [
-      "\r",
-<<<<<<< HEAD
-      " 91%|█████████ | 1437/1586 [00:22<00:04, 33.99it/s]"
-=======
-      " 86%|████████▌ | 1357/1586 [00:21<00:06, 35.14it/s]"
->>>>>>> 17f8611e
-     ]
-    },
-    {
-     "name": "stderr",
-     "output_type": "stream",
-     "text": [
-      "\r",
-<<<<<<< HEAD
-      " 91%|█████████ | 1441/1586 [00:22<00:04, 32.21it/s]"
-=======
-      " 86%|████████▌ | 1361/1586 [00:21<00:06, 35.50it/s]"
->>>>>>> 17f8611e
-     ]
-    },
-    {
-     "name": "stderr",
-     "output_type": "stream",
-     "text": [
-      "\r",
-<<<<<<< HEAD
-      " 91%|█████████ | 1445/1586 [00:22<00:06, 23.04it/s]"
-=======
-      " 86%|████████▌ | 1365/1586 [00:22<00:06, 35.23it/s]"
->>>>>>> 17f8611e
-     ]
-    },
-    {
-     "name": "stderr",
-     "output_type": "stream",
-     "text": [
-      "\r",
-<<<<<<< HEAD
-      " 91%|█████████▏| 1451/1586 [00:22<00:04, 28.09it/s]"
-=======
-      " 86%|████████▋ | 1369/1586 [00:22<00:06, 33.88it/s]"
->>>>>>> 17f8611e
-     ]
-    },
-    {
-     "name": "stderr",
-     "output_type": "stream",
-     "text": [
-      "\r",
-<<<<<<< HEAD
-      " 92%|█████████▏| 1456/1586 [00:22<00:04, 30.86it/s]"
-=======
-      " 87%|████████▋ | 1374/1586 [00:22<00:05, 37.48it/s]"
->>>>>>> 17f8611e
-     ]
-    },
-    {
-     "name": "stderr",
-     "output_type": "stream",
-     "text": [
-      "\r",
-<<<<<<< HEAD
-      " 92%|█████████▏| 1460/1586 [00:23<00:04, 25.73it/s]"
-=======
-      " 87%|████████▋ | 1378/1586 [00:22<00:06, 31.85it/s]"
->>>>>>> 17f8611e
-     ]
-    },
-    {
-     "name": "stderr",
-     "output_type": "stream",
-     "text": [
-      "\r",
-<<<<<<< HEAD
-      " 93%|█████████▎| 1469/1586 [00:23<00:03, 32.07it/s]"
-=======
-      " 87%|████████▋ | 1383/1586 [00:22<00:05, 34.12it/s]"
->>>>>>> 17f8611e
-     ]
-    },
-    {
-     "name": "stderr",
-     "output_type": "stream",
-     "text": [
-      "\r",
-<<<<<<< HEAD
-      " 93%|█████████▎| 1474/1586 [00:23<00:03, 32.68it/s]"
-=======
-      " 88%|████████▊ | 1388/1586 [00:22<00:05, 35.24it/s]"
->>>>>>> 17f8611e
-     ]
-    },
-    {
-     "name": "stderr",
-     "output_type": "stream",
-     "text": [
-      "\r",
-<<<<<<< HEAD
-      " 93%|█████████▎| 1479/1586 [00:23<00:02, 36.40it/s]"
-=======
-      " 88%|████████▊ | 1392/1586 [00:22<00:05, 34.45it/s]"
->>>>>>> 17f8611e
-     ]
-    },
-    {
-     "name": "stderr",
-     "output_type": "stream",
-     "text": [
-      "\r",
-<<<<<<< HEAD
-      " 94%|█████████▎| 1484/1586 [00:23<00:02, 36.05it/s]"
-=======
-      " 88%|████████▊ | 1397/1586 [00:22<00:05, 35.06it/s]"
->>>>>>> 17f8611e
-     ]
-    },
-    {
-     "name": "stderr",
-     "output_type": "stream",
-     "text": [
-      "\r",
-<<<<<<< HEAD
-      " 94%|█████████▍| 1489/1586 [00:23<00:02, 37.01it/s]"
-=======
-      " 88%|████████▊ | 1403/1586 [00:23<00:04, 39.06it/s]"
->>>>>>> 17f8611e
-     ]
-    },
-    {
-     "name": "stderr",
-     "output_type": "stream",
-     "text": [
-      "\r",
-<<<<<<< HEAD
-      " 94%|█████████▍| 1494/1586 [00:23<00:02, 33.79it/s]"
-=======
-      " 89%|████████▉ | 1408/1586 [00:23<00:04, 38.49it/s]"
->>>>>>> 17f8611e
-     ]
-    },
-    {
-     "name": "stderr",
-     "output_type": "stream",
-     "text": [
-      "\r",
-<<<<<<< HEAD
-      " 95%|█████████▍| 1501/1586 [00:23<00:02, 37.86it/s]"
-=======
-      " 89%|████████▉ | 1415/1586 [00:23<00:03, 44.16it/s]"
->>>>>>> 17f8611e
-     ]
-    },
-    {
-     "name": "stderr",
-     "output_type": "stream",
-     "text": [
-      "\r",
-<<<<<<< HEAD
-      " 95%|█████████▌| 1507/1586 [00:24<00:01, 41.31it/s]"
-=======
-      " 90%|████████▉ | 1420/1586 [00:23<00:04, 34.09it/s]"
->>>>>>> 17f8611e
-     ]
-    },
-    {
-     "name": "stderr",
-     "output_type": "stream",
-     "text": [
-      "\r",
-<<<<<<< HEAD
-      " 95%|█████████▌| 1512/1586 [00:24<00:01, 37.51it/s]"
-=======
-      " 90%|████████▉ | 1425/1586 [00:23<00:04, 35.81it/s]"
->>>>>>> 17f8611e
-     ]
-    },
-    {
-     "name": "stderr",
-     "output_type": "stream",
-     "text": [
-      "\r",
-<<<<<<< HEAD
-      " 96%|█████████▌| 1517/1586 [00:24<00:02, 29.26it/s]"
-=======
-      " 90%|█████████ | 1430/1586 [00:23<00:04, 32.65it/s]"
->>>>>>> 17f8611e
-     ]
-    },
-    {
-     "name": "stderr",
-     "output_type": "stream",
-     "text": [
-      "\r",
-<<<<<<< HEAD
-      " 96%|█████████▌| 1522/1586 [00:24<00:01, 32.70it/s]"
-=======
-      " 90%|█████████ | 1434/1586 [00:24<00:05, 29.01it/s]"
->>>>>>> 17f8611e
-     ]
-    },
-    {
-     "name": "stderr",
-     "output_type": "stream",
-     "text": [
-      "\r",
-<<<<<<< HEAD
-      " 96%|█████████▋| 1528/1586 [00:24<00:01, 36.91it/s]"
-=======
-      " 91%|█████████ | 1440/1586 [00:24<00:04, 29.75it/s]"
->>>>>>> 17f8611e
-     ]
-    },
-    {
-     "name": "stderr",
-     "output_type": "stream",
-     "text": [
-      "\r",
-<<<<<<< HEAD
-      " 97%|█████████▋| 1533/1586 [00:24<00:01, 38.60it/s]"
-=======
-      " 91%|█████████ | 1444/1586 [00:24<00:06, 22.54it/s]"
->>>>>>> 17f8611e
-     ]
-    },
-    {
-     "name": "stderr",
-     "output_type": "stream",
-     "text": [
-      "\r",
-<<<<<<< HEAD
-      " 97%|█████████▋| 1538/1586 [00:24<00:01, 36.76it/s]"
-=======
-      " 91%|█████████ | 1447/1586 [00:24<00:05, 23.80it/s]"
->>>>>>> 17f8611e
-     ]
-    },
-    {
-     "name": "stderr",
-     "output_type": "stream",
-     "text": [
-      "\r",
-<<<<<<< HEAD
-      " 97%|█████████▋| 1542/1586 [00:25<00:01, 35.80it/s]"
-=======
-      " 92%|█████████▏| 1452/1586 [00:24<00:04, 27.83it/s]"
->>>>>>> 17f8611e
-     ]
-    },
-    {
-     "name": "stderr",
-     "output_type": "stream",
-     "text": [
-      "\r",
-<<<<<<< HEAD
-      " 97%|█████████▋| 1546/1586 [00:25<00:01, 28.55it/s]"
-=======
-      " 92%|█████████▏| 1456/1586 [00:24<00:04, 29.34it/s]"
->>>>>>> 17f8611e
-     ]
-    },
-    {
-     "name": "stderr",
-     "output_type": "stream",
-     "text": [
-      "\r",
-<<<<<<< HEAD
-      " 98%|█████████▊| 1550/1586 [00:25<00:01, 30.65it/s]"
-=======
-      " 92%|█████████▏| 1460/1586 [00:25<00:05, 24.57it/s]"
->>>>>>> 17f8611e
-     ]
-    },
-    {
-     "name": "stderr",
-     "output_type": "stream",
-     "text": [
-      "\r",
-<<<<<<< HEAD
-      " 98%|█████████▊| 1554/1586 [00:25<00:01, 28.41it/s]"
-=======
-      " 93%|█████████▎| 1469/1586 [00:25<00:03, 29.94it/s]"
->>>>>>> 17f8611e
-     ]
-    },
-    {
-     "name": "stderr",
-     "output_type": "stream",
-     "text": [
-      "\r",
-<<<<<<< HEAD
-      " 98%|█████████▊| 1558/1586 [00:25<00:00, 28.05it/s]"
-=======
-      " 93%|█████████▎| 1473/1586 [00:25<00:03, 31.88it/s]"
->>>>>>> 17f8611e
-     ]
-    },
-    {
-     "name": "stderr",
-     "output_type": "stream",
-     "text": [
-      "\r",
-<<<<<<< HEAD
-      " 98%|█████████▊| 1561/1586 [00:25<00:00, 25.41it/s]"
-=======
-      " 93%|█████████▎| 1477/1586 [00:25<00:03, 31.32it/s]"
->>>>>>> 17f8611e
-     ]
-    },
-    {
-     "name": "stderr",
-     "output_type": "stream",
-     "text": [
-      "\r",
-<<<<<<< HEAD
-      " 99%|█████████▉| 1567/1586 [00:25<00:00, 30.31it/s]"
-=======
-      " 93%|█████████▎| 1481/1586 [00:25<00:03, 30.75it/s]"
->>>>>>> 17f8611e
-     ]
-    },
-    {
-     "name": "stderr",
-     "output_type": "stream",
-     "text": [
-      "\r",
-<<<<<<< HEAD
-      " 99%|█████████▉| 1575/1586 [00:26<00:00, 36.66it/s]"
-=======
-      " 94%|█████████▍| 1487/1586 [00:25<00:02, 34.92it/s]"
->>>>>>> 17f8611e
-     ]
-    },
-    {
-     "name": "stderr",
-     "output_type": "stream",
-     "text": [
-      "\r",
-<<<<<<< HEAD
-      "100%|█████████▉| 1580/1586 [00:26<00:00, 38.83it/s]"
-=======
-      " 94%|█████████▍| 1491/1586 [00:25<00:03, 28.69it/s]"
->>>>>>> 17f8611e
-     ]
-    },
-    {
-     "name": "stderr",
-     "output_type": "stream",
-     "text": [
-      "\r",
-<<<<<<< HEAD
-      "100%|█████████▉| 1585/1586 [00:26<00:00, 35.16it/s]"
-=======
-      " 94%|█████████▍| 1496/1586 [00:26<00:02, 32.69it/s]"
->>>>>>> 17f8611e
-     ]
-    },
-    {
-     "name": "stderr",
-     "output_type": "stream",
-     "text": [
-      "\r",
-<<<<<<< HEAD
-      "100%|██████████| 1586/1586 [00:26<00:00, 60.04it/s]"
-=======
-      " 95%|█████████▍| 1501/1586 [00:26<00:02, 34.93it/s]"
-     ]
-    },
-    {
-     "name": "stderr",
-     "output_type": "stream",
-     "text": [
-      "\r",
-      " 95%|█████████▌| 1508/1586 [00:26<00:01, 39.11it/s]"
-     ]
-    },
-    {
-     "name": "stderr",
-     "output_type": "stream",
-     "text": [
-      "\r",
-      " 95%|█████████▌| 1513/1586 [00:26<00:02, 33.16it/s]"
-     ]
-    },
-    {
-     "name": "stderr",
-     "output_type": "stream",
-     "text": [
-      "\r",
-      " 96%|█████████▌| 1517/1586 [00:26<00:02, 27.55it/s]"
-     ]
-    },
-    {
-     "name": "stderr",
-     "output_type": "stream",
-     "text": [
-      "\r",
-      " 96%|█████████▌| 1522/1586 [00:26<00:02, 30.00it/s]"
-     ]
-    },
-    {
-     "name": "stderr",
-     "output_type": "stream",
-     "text": [
-      "\r",
-      " 96%|█████████▋| 1528/1586 [00:26<00:01, 33.65it/s]"
-     ]
-    },
-    {
-     "name": "stderr",
-     "output_type": "stream",
-     "text": [
-      "\r",
-      " 97%|█████████▋| 1533/1586 [00:27<00:01, 35.48it/s]"
-     ]
-    },
-    {
-     "name": "stderr",
-     "output_type": "stream",
-     "text": [
-      "\r",
-      " 97%|█████████▋| 1537/1586 [00:27<00:01, 36.15it/s]"
-     ]
-    },
-    {
-     "name": "stderr",
-     "output_type": "stream",
-     "text": [
-      "\r",
-      " 97%|█████████▋| 1541/1586 [00:27<00:01, 32.43it/s]"
-     ]
-    },
-    {
-     "name": "stderr",
-     "output_type": "stream",
-     "text": [
-      "\r",
-      " 97%|█████████▋| 1545/1586 [00:27<00:01, 29.41it/s]"
-     ]
-    },
-    {
-     "name": "stderr",
-     "output_type": "stream",
-     "text": [
-      "\r",
-      " 98%|█████████▊| 1549/1586 [00:27<00:01, 26.42it/s]"
-     ]
-    },
-    {
-     "name": "stderr",
-     "output_type": "stream",
-     "text": [
-      "\r",
-      " 98%|█████████▊| 1553/1586 [00:27<00:01, 25.07it/s]"
-     ]
-    },
-    {
-     "name": "stderr",
-     "output_type": "stream",
-     "text": [
-      "\r",
-      " 98%|█████████▊| 1556/1586 [00:27<00:01, 23.86it/s]"
-     ]
-    },
-    {
-     "name": "stderr",
-     "output_type": "stream",
-     "text": [
-      "\r",
-      " 98%|█████████▊| 1560/1586 [00:28<00:01, 22.61it/s]"
-     ]
-    },
-    {
-     "name": "stderr",
-     "output_type": "stream",
-     "text": [
-      "\r",
-      " 99%|█████████▊| 1565/1586 [00:28<00:00, 26.54it/s]"
-     ]
-    },
-    {
-     "name": "stderr",
-     "output_type": "stream",
-     "text": [
-      "\r",
-      " 99%|█████████▉| 1570/1586 [00:28<00:00, 30.62it/s]"
-     ]
-    },
-    {
-     "name": "stderr",
-     "output_type": "stream",
-     "text": [
-      "\r",
-      " 99%|█████████▉| 1577/1586 [00:28<00:00, 36.15it/s]"
-     ]
-    },
-    {
-     "name": "stderr",
-     "output_type": "stream",
-     "text": [
-      "\r",
-      "100%|█████████▉| 1583/1586 [00:28<00:00, 40.48it/s]"
-     ]
-    },
-    {
-     "name": "stderr",
-     "output_type": "stream",
-     "text": [
-      "\r",
-      "100%|██████████| 1586/1586 [00:28<00:00, 55.12it/s]"
->>>>>>> 17f8611e
+      "  0%|          | 7/1586 [00:00<00:24, 65.51it/s]"
+     ]
+    },
+    {
+     "name": "stderr",
+     "output_type": "stream",
+     "text": [
+      "\r",
+      "  1%|          | 13/1586 [00:00<00:24, 63.62it/s]"
+     ]
+    },
+    {
+     "name": "stderr",
+     "output_type": "stream",
+     "text": [
+      "\r",
+      "  1%|          | 18/1586 [00:00<00:28, 55.19it/s]"
+     ]
+    },
+    {
+     "name": "stderr",
+     "output_type": "stream",
+     "text": [
+      "\r",
+      "  2%|▏         | 25/1586 [00:00<00:26, 58.43it/s]"
+     ]
+    },
+    {
+     "name": "stderr",
+     "output_type": "stream",
+     "text": [
+      "\r",
+      "  2%|▏         | 32/1586 [00:00<00:25, 60.33it/s]"
+     ]
+    },
+    {
+     "name": "stderr",
+     "output_type": "stream",
+     "text": [
+      "\r",
+      "  2%|▏         | 38/1586 [00:00<00:26, 58.71it/s]"
+     ]
+    },
+    {
+     "name": "stderr",
+     "output_type": "stream",
+     "text": [
+      "\r",
+      "  3%|▎         | 47/1586 [00:00<00:23, 65.49it/s]"
+     ]
+    },
+    {
+     "name": "stderr",
+     "output_type": "stream",
+     "text": [
+      "\r",
+      "  4%|▎         | 57/1586 [00:00<00:21, 72.06it/s]"
+     ]
+    },
+    {
+     "name": "stderr",
+     "output_type": "stream",
+     "text": [
+      "\r",
+      "  4%|▍         | 65/1586 [00:00<00:20, 73.94it/s]"
+     ]
+    },
+    {
+     "name": "stderr",
+     "output_type": "stream",
+     "text": [
+      "\r",
+      "  5%|▍         | 73/1586 [00:01<00:20, 74.66it/s]"
+     ]
+    },
+    {
+     "name": "stderr",
+     "output_type": "stream",
+     "text": [
+      "\r",
+      "  5%|▌         | 83/1586 [00:01<00:18, 80.44it/s]"
+     ]
+    },
+    {
+     "name": "stderr",
+     "output_type": "stream",
+     "text": [
+      "\r",
+      "  6%|▌         | 92/1586 [00:01<00:18, 82.04it/s]"
+     ]
+    },
+    {
+     "name": "stderr",
+     "output_type": "stream",
+     "text": [
+      "\r",
+      "  6%|▋         | 101/1586 [00:01<00:18, 81.48it/s]"
+     ]
+    },
+    {
+     "name": "stderr",
+     "output_type": "stream",
+     "text": [
+      "\r",
+      "  7%|▋         | 110/1586 [00:01<00:21, 67.40it/s]"
+     ]
+    },
+    {
+     "name": "stderr",
+     "output_type": "stream",
+     "text": [
+      "\r",
+      "  8%|▊         | 121/1586 [00:01<00:19, 75.28it/s]"
+     ]
+    },
+    {
+     "name": "stderr",
+     "output_type": "stream",
+     "text": [
+      "\r",
+      "  8%|▊         | 130/1586 [00:01<00:19, 73.85it/s]"
+     ]
+    },
+    {
+     "name": "stderr",
+     "output_type": "stream",
+     "text": [
+      "\r",
+      "  9%|▊         | 138/1586 [00:01<00:19, 73.78it/s]"
+     ]
+    },
+    {
+     "name": "stderr",
+     "output_type": "stream",
+     "text": [
+      "\r",
+      "  9%|▉         | 146/1586 [00:02<00:20, 71.93it/s]"
+     ]
+    },
+    {
+     "name": "stderr",
+     "output_type": "stream",
+     "text": [
+      "\r",
+      " 10%|▉         | 154/1586 [00:02<00:20, 70.49it/s]"
+     ]
+    },
+    {
+     "name": "stderr",
+     "output_type": "stream",
+     "text": [
+      "\r",
+      " 10%|█         | 162/1586 [00:02<00:20, 70.34it/s]"
+     ]
+    },
+    {
+     "name": "stderr",
+     "output_type": "stream",
+     "text": [
+      "\r",
+      " 11%|█         | 171/1586 [00:02<00:19, 73.87it/s]"
+     ]
+    },
+    {
+     "name": "stderr",
+     "output_type": "stream",
+     "text": [
+      "\r",
+      " 11%|█▏        | 179/1586 [00:02<00:24, 56.95it/s]"
+     ]
+    },
+    {
+     "name": "stderr",
+     "output_type": "stream",
+     "text": [
+      "\r",
+      " 12%|█▏        | 186/1586 [00:02<00:24, 57.71it/s]"
+     ]
+    },
+    {
+     "name": "stderr",
+     "output_type": "stream",
+     "text": [
+      "\r",
+      " 12%|█▏        | 193/1586 [00:02<00:24, 57.25it/s]"
+     ]
+    },
+    {
+     "name": "stderr",
+     "output_type": "stream",
+     "text": [
+      "\r",
+      " 13%|█▎        | 202/1586 [00:02<00:22, 61.28it/s]"
+     ]
+    },
+    {
+     "name": "stderr",
+     "output_type": "stream",
+     "text": [
+      "\r",
+      " 13%|█▎        | 212/1586 [00:03<00:20, 67.75it/s]"
+     ]
+    },
+    {
+     "name": "stderr",
+     "output_type": "stream",
+     "text": [
+      "\r",
+      " 14%|█▍        | 220/1586 [00:03<00:19, 70.70it/s]"
+     ]
+    },
+    {
+     "name": "stderr",
+     "output_type": "stream",
+     "text": [
+      "\r",
+      " 15%|█▍        | 230/1586 [00:03<00:17, 76.92it/s]"
+     ]
+    },
+    {
+     "name": "stderr",
+     "output_type": "stream",
+     "text": [
+      "\r",
+      " 15%|█▌        | 239/1586 [00:03<00:17, 79.07it/s]"
+     ]
+    },
+    {
+     "name": "stderr",
+     "output_type": "stream",
+     "text": [
+      "\r",
+      " 16%|█▌        | 248/1586 [00:03<00:18, 73.97it/s]"
+     ]
+    },
+    {
+     "name": "stderr",
+     "output_type": "stream",
+     "text": [
+      "\r",
+      " 16%|█▌        | 256/1586 [00:03<00:18, 73.42it/s]"
+     ]
+    },
+    {
+     "name": "stderr",
+     "output_type": "stream",
+     "text": [
+      "\r",
+      " 17%|█▋        | 264/1586 [00:03<00:18, 69.94it/s]"
+     ]
+    },
+    {
+     "name": "stderr",
+     "output_type": "stream",
+     "text": [
+      "\r",
+      " 17%|█▋        | 272/1586 [00:03<00:19, 68.51it/s]"
+     ]
+    },
+    {
+     "name": "stderr",
+     "output_type": "stream",
+     "text": [
+      "\r",
+      " 18%|█▊        | 280/1586 [00:03<00:18, 70.55it/s]"
+     ]
+    },
+    {
+     "name": "stderr",
+     "output_type": "stream",
+     "text": [
+      "\r",
+      " 18%|█▊        | 288/1586 [00:04<00:20, 63.46it/s]"
+     ]
+    },
+    {
+     "name": "stderr",
+     "output_type": "stream",
+     "text": [
+      "\r",
+      " 19%|█▊        | 296/1586 [00:04<00:19, 66.19it/s]"
+     ]
+    },
+    {
+     "name": "stderr",
+     "output_type": "stream",
+     "text": [
+      "\r",
+      " 19%|█▉        | 303/1586 [00:04<00:22, 56.72it/s]"
+     ]
+    },
+    {
+     "name": "stderr",
+     "output_type": "stream",
+     "text": [
+      "\r",
+      " 20%|█▉        | 310/1586 [00:04<00:22, 55.84it/s]"
+     ]
+    },
+    {
+     "name": "stderr",
+     "output_type": "stream",
+     "text": [
+      "\r",
+      " 20%|██        | 321/1586 [00:04<00:19, 65.12it/s]"
+     ]
+    },
+    {
+     "name": "stderr",
+     "output_type": "stream",
+     "text": [
+      "\r",
+      " 21%|██        | 329/1586 [00:04<00:18, 66.35it/s]"
+     ]
+    },
+    {
+     "name": "stderr",
+     "output_type": "stream",
+     "text": [
+      "\r",
+      " 21%|██        | 337/1586 [00:04<00:18, 67.19it/s]"
+     ]
+    },
+    {
+     "name": "stderr",
+     "output_type": "stream",
+     "text": [
+      "\r",
+      " 22%|██▏       | 346/1586 [00:04<00:17, 71.79it/s]"
+     ]
+    },
+    {
+     "name": "stderr",
+     "output_type": "stream",
+     "text": [
+      "\r",
+      " 22%|██▏       | 354/1586 [00:05<00:17, 71.99it/s]"
+     ]
+    },
+    {
+     "name": "stderr",
+     "output_type": "stream",
+     "text": [
+      "\r",
+      " 23%|██▎       | 363/1586 [00:05<00:16, 73.06it/s]"
+     ]
+    },
+    {
+     "name": "stderr",
+     "output_type": "stream",
+     "text": [
+      "\r",
+      " 23%|██▎       | 371/1586 [00:05<00:18, 64.36it/s]"
+     ]
+    },
+    {
+     "name": "stderr",
+     "output_type": "stream",
+     "text": [
+      "\r",
+      " 24%|██▍       | 379/1586 [00:05<00:17, 67.68it/s]"
+     ]
+    },
+    {
+     "name": "stderr",
+     "output_type": "stream",
+     "text": [
+      "\r",
+      " 25%|██▍       | 389/1586 [00:05<00:16, 73.56it/s]"
+     ]
+    },
+    {
+     "name": "stderr",
+     "output_type": "stream",
+     "text": [
+      "\r",
+      " 25%|██▌       | 397/1586 [00:05<00:19, 61.02it/s]"
+     ]
+    },
+    {
+     "name": "stderr",
+     "output_type": "stream",
+     "text": [
+      "\r",
+      " 25%|██▌       | 404/1586 [00:05<00:19, 61.13it/s]"
+     ]
+    },
+    {
+     "name": "stderr",
+     "output_type": "stream",
+     "text": [
+      "\r",
+      " 26%|██▌       | 412/1586 [00:05<00:18, 64.90it/s]"
+     ]
+    },
+    {
+     "name": "stderr",
+     "output_type": "stream",
+     "text": [
+      "\r",
+      " 26%|██▋       | 419/1586 [00:06<00:18, 63.24it/s]"
+     ]
+    },
+    {
+     "name": "stderr",
+     "output_type": "stream",
+     "text": [
+      "\r",
+      " 27%|██▋       | 430/1586 [00:06<00:16, 72.21it/s]"
+     ]
+    },
+    {
+     "name": "stderr",
+     "output_type": "stream",
+     "text": [
+      "\r",
+      " 28%|██▊       | 438/1586 [00:06<00:16, 70.57it/s]"
+     ]
+    },
+    {
+     "name": "stderr",
+     "output_type": "stream",
+     "text": [
+      "\r",
+      " 28%|██▊       | 447/1586 [00:06<00:15, 75.08it/s]"
+     ]
+    },
+    {
+     "name": "stderr",
+     "output_type": "stream",
+     "text": [
+      "\r",
+      " 29%|██▊       | 455/1586 [00:06<00:15, 74.69it/s]"
+     ]
+    },
+    {
+     "name": "stderr",
+     "output_type": "stream",
+     "text": [
+      "\r",
+      " 29%|██▉       | 463/1586 [00:06<00:17, 65.24it/s]"
+     ]
+    },
+    {
+     "name": "stderr",
+     "output_type": "stream",
+     "text": [
+      "\r",
+      " 30%|██▉       | 472/1586 [00:06<00:15, 70.85it/s]"
+     ]
+    },
+    {
+     "name": "stderr",
+     "output_type": "stream",
+     "text": [
+      "\r",
+      " 30%|███       | 480/1586 [00:07<00:22, 49.40it/s]"
+     ]
+    },
+    {
+     "name": "stderr",
+     "output_type": "stream",
+     "text": [
+      "\r",
+      " 31%|███       | 487/1586 [00:07<00:22, 49.51it/s]"
+     ]
+    },
+    {
+     "name": "stderr",
+     "output_type": "stream",
+     "text": [
+      "\r",
+      " 31%|███       | 494/1586 [00:07<00:22, 49.05it/s]"
+     ]
+    },
+    {
+     "name": "stderr",
+     "output_type": "stream",
+     "text": [
+      "\r",
+      " 32%|███▏      | 501/1586 [00:07<00:20, 53.74it/s]"
+     ]
+    },
+    {
+     "name": "stderr",
+     "output_type": "stream",
+     "text": [
+      "\r",
+      " 32%|███▏      | 510/1586 [00:07<00:17, 60.60it/s]"
+     ]
+    },
+    {
+     "name": "stderr",
+     "output_type": "stream",
+     "text": [
+      "\r",
+      " 33%|███▎      | 517/1586 [00:07<00:17, 62.67it/s]"
+     ]
+    },
+    {
+     "name": "stderr",
+     "output_type": "stream",
+     "text": [
+      "\r",
+      " 33%|███▎      | 524/1586 [00:07<00:16, 64.06it/s]"
+     ]
+    },
+    {
+     "name": "stderr",
+     "output_type": "stream",
+     "text": [
+      "\r",
+      " 33%|███▎      | 531/1586 [00:07<00:16, 63.91it/s]"
+     ]
+    },
+    {
+     "name": "stderr",
+     "output_type": "stream",
+     "text": [
+      "\r",
+      " 34%|███▍      | 538/1586 [00:07<00:16, 64.26it/s]"
+     ]
+    },
+    {
+     "name": "stderr",
+     "output_type": "stream",
+     "text": [
+      "\r",
+      " 34%|███▍      | 545/1586 [00:08<00:17, 60.72it/s]"
+     ]
+    },
+    {
+     "name": "stderr",
+     "output_type": "stream",
+     "text": [
+      "\r",
+      " 35%|███▍      | 555/1586 [00:08<00:15, 67.84it/s]"
+     ]
+    },
+    {
+     "name": "stderr",
+     "output_type": "stream",
+     "text": [
+      "\r",
+      " 35%|███▌      | 563/1586 [00:08<00:14, 68.88it/s]"
+     ]
+    },
+    {
+     "name": "stderr",
+     "output_type": "stream",
+     "text": [
+      "\r",
+      " 36%|███▌      | 571/1586 [00:08<00:14, 70.45it/s]"
+     ]
+    },
+    {
+     "name": "stderr",
+     "output_type": "stream",
+     "text": [
+      "\r",
+      " 37%|███▋      | 581/1586 [00:08<00:13, 74.37it/s]"
+     ]
+    },
+    {
+     "name": "stderr",
+     "output_type": "stream",
+     "text": [
+      "\r",
+      " 37%|███▋      | 589/1586 [00:08<00:15, 66.22it/s]"
+     ]
+    },
+    {
+     "name": "stderr",
+     "output_type": "stream",
+     "text": [
+      "\r",
+      " 38%|███▊      | 596/1586 [00:08<00:15, 64.50it/s]"
+     ]
+    },
+    {
+     "name": "stderr",
+     "output_type": "stream",
+     "text": [
+      "\r",
+      " 38%|███▊      | 604/1586 [00:08<00:14, 65.76it/s]"
+     ]
+    },
+    {
+     "name": "stderr",
+     "output_type": "stream",
+     "text": [
+      "\r",
+      " 39%|███▊      | 611/1586 [00:09<00:15, 61.44it/s]"
+     ]
+    },
+    {
+     "name": "stderr",
+     "output_type": "stream",
+     "text": [
+      "\r",
+      " 39%|███▉      | 619/1586 [00:09<00:15, 63.40it/s]"
+     ]
+    },
+    {
+     "name": "stderr",
+     "output_type": "stream",
+     "text": [
+      "\r",
+      " 39%|███▉      | 626/1586 [00:09<00:15, 62.36it/s]"
+     ]
+    },
+    {
+     "name": "stderr",
+     "output_type": "stream",
+     "text": [
+      "\r",
+      " 40%|███▉      | 634/1586 [00:09<00:14, 65.69it/s]"
+     ]
+    },
+    {
+     "name": "stderr",
+     "output_type": "stream",
+     "text": [
+      "\r",
+      " 40%|████      | 642/1586 [00:09<00:13, 68.60it/s]"
+     ]
+    },
+    {
+     "name": "stderr",
+     "output_type": "stream",
+     "text": [
+      "\r",
+      " 41%|████      | 651/1586 [00:09<00:12, 72.87it/s]"
+     ]
+    },
+    {
+     "name": "stderr",
+     "output_type": "stream",
+     "text": [
+      "\r",
+      " 42%|████▏     | 659/1586 [00:09<00:13, 67.09it/s]"
+     ]
+    },
+    {
+     "name": "stderr",
+     "output_type": "stream",
+     "text": [
+      "\r",
+      " 42%|████▏     | 668/1586 [00:09<00:12, 71.53it/s]"
+     ]
+    },
+    {
+     "name": "stderr",
+     "output_type": "stream",
+     "text": [
+      "\r",
+      " 43%|████▎     | 676/1586 [00:09<00:12, 72.83it/s]"
+     ]
+    },
+    {
+     "name": "stderr",
+     "output_type": "stream",
+     "text": [
+      "\r",
+      " 43%|████▎     | 684/1586 [00:10<00:12, 72.01it/s]"
+     ]
+    },
+    {
+     "name": "stderr",
+     "output_type": "stream",
+     "text": [
+      "\r",
+      " 44%|████▎     | 692/1586 [00:10<00:12, 69.44it/s]"
+     ]
+    },
+    {
+     "name": "stderr",
+     "output_type": "stream",
+     "text": [
+      "\r",
+      " 44%|████▍     | 701/1586 [00:10<00:12, 73.75it/s]"
+     ]
+    },
+    {
+     "name": "stderr",
+     "output_type": "stream",
+     "text": [
+      "\r",
+      " 45%|████▍     | 711/1586 [00:10<00:11, 79.17it/s]"
+     ]
+    },
+    {
+     "name": "stderr",
+     "output_type": "stream",
+     "text": [
+      "\r",
+      " 45%|████▌     | 720/1586 [00:10<00:11, 76.70it/s]"
+     ]
+    },
+    {
+     "name": "stderr",
+     "output_type": "stream",
+     "text": [
+      "\r",
+      " 46%|████▌     | 731/1586 [00:10<00:10, 83.13it/s]"
+     ]
+    },
+    {
+     "name": "stderr",
+     "output_type": "stream",
+     "text": [
+      "\r",
+      " 47%|████▋     | 740/1586 [00:10<00:10, 82.95it/s]"
+     ]
+    },
+    {
+     "name": "stderr",
+     "output_type": "stream",
+     "text": [
+      "\r",
+      " 47%|████▋     | 751/1586 [00:10<00:09, 88.63it/s]"
+     ]
+    },
+    {
+     "name": "stderr",
+     "output_type": "stream",
+     "text": [
+      "\r",
+      " 48%|████▊     | 763/1586 [00:10<00:08, 95.24it/s]"
+     ]
+    },
+    {
+     "name": "stderr",
+     "output_type": "stream",
+     "text": [
+      "\r",
+      " 49%|████▊     | 773/1586 [00:11<00:08, 93.08it/s]"
+     ]
+    },
+    {
+     "name": "stderr",
+     "output_type": "stream",
+     "text": [
+      "\r",
+      " 49%|████▉     | 785/1586 [00:11<00:08, 97.54it/s]"
+     ]
+    },
+    {
+     "name": "stderr",
+     "output_type": "stream",
+     "text": [
+      "\r",
+      " 50%|█████     | 795/1586 [00:11<00:08, 89.85it/s]"
+     ]
+    },
+    {
+     "name": "stderr",
+     "output_type": "stream",
+     "text": [
+      "\r",
+      " 51%|█████     | 805/1586 [00:11<00:09, 85.69it/s]"
+     ]
+    },
+    {
+     "name": "stderr",
+     "output_type": "stream",
+     "text": [
+      "\r",
+      " 51%|█████▏    | 816/1586 [00:11<00:08, 88.32it/s]"
+     ]
+    },
+    {
+     "name": "stderr",
+     "output_type": "stream",
+     "text": [
+      "\r",
+      " 52%|█████▏    | 827/1586 [00:11<00:08, 93.66it/s]"
+     ]
+    },
+    {
+     "name": "stderr",
+     "output_type": "stream",
+     "text": [
+      "\r",
+      " 53%|█████▎    | 837/1586 [00:11<00:07, 95.02it/s]"
+     ]
+    },
+    {
+     "name": "stderr",
+     "output_type": "stream",
+     "text": [
+      "\r",
+      " 53%|█████▎    | 847/1586 [00:11<00:08, 89.06it/s]"
+     ]
+    },
+    {
+     "name": "stderr",
+     "output_type": "stream",
+     "text": [
+      "\r",
+      " 54%|█████▍    | 857/1586 [00:12<00:08, 90.34it/s]"
+     ]
+    },
+    {
+     "name": "stderr",
+     "output_type": "stream",
+     "text": [
+      "\r",
+      " 55%|█████▍    | 867/1586 [00:12<00:08, 82.32it/s]"
+     ]
+    },
+    {
+     "name": "stderr",
+     "output_type": "stream",
+     "text": [
+      "\r",
+      " 55%|█████▌    | 876/1586 [00:12<00:08, 83.94it/s]"
+     ]
+    },
+    {
+     "name": "stderr",
+     "output_type": "stream",
+     "text": [
+      "\r",
+      " 56%|█████▌    | 886/1586 [00:12<00:08, 83.32it/s]"
+     ]
+    },
+    {
+     "name": "stderr",
+     "output_type": "stream",
+     "text": [
+      "\r",
+      " 56%|█████▋    | 895/1586 [00:12<00:08, 85.10it/s]"
+     ]
+    },
+    {
+     "name": "stderr",
+     "output_type": "stream",
+     "text": [
+      "\r",
+      " 57%|█████▋    | 904/1586 [00:12<00:08, 83.92it/s]"
+     ]
+    },
+    {
+     "name": "stderr",
+     "output_type": "stream",
+     "text": [
+      "\r",
+      " 58%|█████▊    | 913/1586 [00:12<00:08, 83.91it/s]"
+     ]
+    },
+    {
+     "name": "stderr",
+     "output_type": "stream",
+     "text": [
+      "\r",
+      " 58%|█████▊    | 925/1586 [00:12<00:07, 90.70it/s]"
+     ]
+    },
+    {
+     "name": "stderr",
+     "output_type": "stream",
+     "text": [
+      "\r",
+      " 59%|█████▉    | 935/1586 [00:12<00:07, 82.28it/s]"
+     ]
+    },
+    {
+     "name": "stderr",
+     "output_type": "stream",
+     "text": [
+      "\r",
+      " 60%|█████▉    | 945/1586 [00:13<00:07, 84.43it/s]"
+     ]
+    },
+    {
+     "name": "stderr",
+     "output_type": "stream",
+     "text": [
+      "\r",
+      " 60%|██████    | 955/1586 [00:13<00:07, 88.54it/s]"
+     ]
+    },
+    {
+     "name": "stderr",
+     "output_type": "stream",
+     "text": [
+      "\r",
+      " 61%|██████    | 965/1586 [00:13<00:06, 90.19it/s]"
+     ]
+    },
+    {
+     "name": "stderr",
+     "output_type": "stream",
+     "text": [
+      "\r",
+      " 61%|██████▏   | 975/1586 [00:13<00:07, 78.94it/s]"
+     ]
+    },
+    {
+     "name": "stderr",
+     "output_type": "stream",
+     "text": [
+      "\r",
+      " 62%|██████▏   | 985/1586 [00:13<00:07, 81.34it/s]"
+     ]
+    },
+    {
+     "name": "stderr",
+     "output_type": "stream",
+     "text": [
+      "\r",
+      " 63%|██████▎   | 994/1586 [00:13<00:07, 81.08it/s]"
+     ]
+    },
+    {
+     "name": "stderr",
+     "output_type": "stream",
+     "text": [
+      "\r",
+      " 63%|██████▎   | 1005/1586 [00:13<00:06, 86.90it/s]"
+     ]
+    },
+    {
+     "name": "stderr",
+     "output_type": "stream",
+     "text": [
+      "\r",
+      " 64%|██████▍   | 1014/1586 [00:13<00:06, 87.39it/s]"
+     ]
+    },
+    {
+     "name": "stderr",
+     "output_type": "stream",
+     "text": [
+      "\r",
+      " 65%|██████▍   | 1024/1586 [00:13<00:06, 90.24it/s]"
+     ]
+    },
+    {
+     "name": "stderr",
+     "output_type": "stream",
+     "text": [
+      "\r",
+      " 65%|██████▌   | 1034/1586 [00:14<00:06, 88.20it/s]"
+     ]
+    },
+    {
+     "name": "stderr",
+     "output_type": "stream",
+     "text": [
+      "\r",
+      " 66%|██████▌   | 1043/1586 [00:14<00:06, 82.99it/s]"
+     ]
+    },
+    {
+     "name": "stderr",
+     "output_type": "stream",
+     "text": [
+      "\r",
+      " 66%|██████▋   | 1053/1586 [00:14<00:06, 85.89it/s]"
+     ]
+    },
+    {
+     "name": "stderr",
+     "output_type": "stream",
+     "text": [
+      "\r",
+      " 67%|██████▋   | 1062/1586 [00:14<00:06, 84.59it/s]"
+     ]
+    },
+    {
+     "name": "stderr",
+     "output_type": "stream",
+     "text": [
+      "\r",
+      " 68%|██████▊   | 1071/1586 [00:14<00:06, 81.74it/s]"
+     ]
+    },
+    {
+     "name": "stderr",
+     "output_type": "stream",
+     "text": [
+      "\r",
+      " 68%|██████▊   | 1080/1586 [00:14<00:06, 77.57it/s]"
+     ]
+    },
+    {
+     "name": "stderr",
+     "output_type": "stream",
+     "text": [
+      "\r",
+      " 69%|██████▊   | 1088/1586 [00:14<00:06, 73.08it/s]"
+     ]
+    },
+    {
+     "name": "stderr",
+     "output_type": "stream",
+     "text": [
+      "\r",
+      " 69%|██████▉   | 1098/1586 [00:14<00:06, 78.73it/s]"
+     ]
+    },
+    {
+     "name": "stderr",
+     "output_type": "stream",
+     "text": [
+      "\r",
+      " 70%|██████▉   | 1107/1586 [00:15<00:06, 74.96it/s]"
+     ]
+    },
+    {
+     "name": "stderr",
+     "output_type": "stream",
+     "text": [
+      "\r",
+      " 70%|███████   | 1115/1586 [00:15<00:06, 73.96it/s]"
+     ]
+    },
+    {
+     "name": "stderr",
+     "output_type": "stream",
+     "text": [
+      "\r",
+      " 71%|███████   | 1124/1586 [00:15<00:05, 78.04it/s]"
+     ]
+    },
+    {
+     "name": "stderr",
+     "output_type": "stream",
+     "text": [
+      "\r",
+      " 72%|███████▏  | 1135/1586 [00:15<00:05, 84.43it/s]"
+     ]
+    },
+    {
+     "name": "stderr",
+     "output_type": "stream",
+     "text": [
+      "\r",
+      " 72%|███████▏  | 1144/1586 [00:15<00:06, 67.48it/s]"
+     ]
+    },
+    {
+     "name": "stderr",
+     "output_type": "stream",
+     "text": [
+      "\r",
+      " 73%|███████▎  | 1152/1586 [00:15<00:08, 53.66it/s]"
+     ]
+    },
+    {
+     "name": "stderr",
+     "output_type": "stream",
+     "text": [
+      "\r",
+      " 73%|███████▎  | 1159/1586 [00:15<00:09, 44.95it/s]"
+     ]
+    },
+    {
+     "name": "stderr",
+     "output_type": "stream",
+     "text": [
+      "\r",
+      " 73%|███████▎  | 1165/1586 [00:16<00:10, 40.45it/s]"
+     ]
+    },
+    {
+     "name": "stderr",
+     "output_type": "stream",
+     "text": [
+      "\r",
+      " 74%|███████▍  | 1171/1586 [00:16<00:09, 43.90it/s]"
+     ]
+    },
+    {
+     "name": "stderr",
+     "output_type": "stream",
+     "text": [
+      "\r",
+      " 74%|███████▍  | 1176/1586 [00:16<00:10, 40.48it/s]"
+     ]
+    },
+    {
+     "name": "stderr",
+     "output_type": "stream",
+     "text": [
+      "\r",
+      " 74%|███████▍  | 1181/1586 [00:16<00:11, 35.87it/s]"
+     ]
+    },
+    {
+     "name": "stderr",
+     "output_type": "stream",
+     "text": [
+      "\r",
+      " 75%|███████▍  | 1186/1586 [00:16<00:12, 32.83it/s]"
+     ]
+    },
+    {
+     "name": "stderr",
+     "output_type": "stream",
+     "text": [
+      "\r",
+      " 75%|███████▌  | 1192/1586 [00:16<00:11, 35.29it/s]"
+     ]
+    },
+    {
+     "name": "stderr",
+     "output_type": "stream",
+     "text": [
+      "\r",
+      " 75%|███████▌  | 1196/1586 [00:17<00:14, 27.17it/s]"
+     ]
+    },
+    {
+     "name": "stderr",
+     "output_type": "stream",
+     "text": [
+      "\r",
+      " 76%|███████▌  | 1200/1586 [00:17<00:13, 29.54it/s]"
+     ]
+    },
+    {
+     "name": "stderr",
+     "output_type": "stream",
+     "text": [
+      "\r",
+      " 76%|███████▌  | 1204/1586 [00:17<00:14, 26.52it/s]"
+     ]
+    },
+    {
+     "name": "stderr",
+     "output_type": "stream",
+     "text": [
+      "\r",
+      " 76%|███████▌  | 1209/1586 [00:17<00:12, 29.60it/s]"
+     ]
+    },
+    {
+     "name": "stderr",
+     "output_type": "stream",
+     "text": [
+      "\r",
+      " 77%|███████▋  | 1214/1586 [00:17<00:11, 31.55it/s]"
+     ]
+    },
+    {
+     "name": "stderr",
+     "output_type": "stream",
+     "text": [
+      "\r",
+      " 77%|███████▋  | 1223/1586 [00:17<00:09, 38.02it/s]"
+     ]
+    },
+    {
+     "name": "stderr",
+     "output_type": "stream",
+     "text": [
+      "\r",
+      " 77%|███████▋  | 1228/1586 [00:17<00:09, 36.80it/s]"
+     ]
+    },
+    {
+     "name": "stderr",
+     "output_type": "stream",
+     "text": [
+      "\r",
+      " 78%|███████▊  | 1233/1586 [00:18<00:08, 39.88it/s]"
+     ]
+    },
+    {
+     "name": "stderr",
+     "output_type": "stream",
+     "text": [
+      "\r",
+      " 78%|███████▊  | 1238/1586 [00:18<00:10, 33.40it/s]"
+     ]
+    },
+    {
+     "name": "stderr",
+     "output_type": "stream",
+     "text": [
+      "\r",
+      " 78%|███████▊  | 1242/1586 [00:18<00:10, 31.89it/s]"
+     ]
+    },
+    {
+     "name": "stderr",
+     "output_type": "stream",
+     "text": [
+      "\r",
+      " 79%|███████▊  | 1247/1586 [00:18<00:09, 35.67it/s]"
+     ]
+    },
+    {
+     "name": "stderr",
+     "output_type": "stream",
+     "text": [
+      "\r",
+      " 79%|███████▉  | 1252/1586 [00:18<00:08, 37.89it/s]"
+     ]
+    },
+    {
+     "name": "stderr",
+     "output_type": "stream",
+     "text": [
+      "\r",
+      " 79%|███████▉  | 1257/1586 [00:18<00:09, 35.45it/s]"
+     ]
+    },
+    {
+     "name": "stderr",
+     "output_type": "stream",
+     "text": [
+      "\r",
+      " 80%|███████▉  | 1261/1586 [00:18<00:10, 31.04it/s]"
+     ]
+    },
+    {
+     "name": "stderr",
+     "output_type": "stream",
+     "text": [
+      "\r",
+      " 80%|███████▉  | 1265/1586 [00:19<00:09, 33.04it/s]"
+     ]
+    },
+    {
+     "name": "stderr",
+     "output_type": "stream",
+     "text": [
+      "\r",
+      " 80%|████████  | 1270/1586 [00:19<00:08, 36.42it/s]"
+     ]
+    },
+    {
+     "name": "stderr",
+     "output_type": "stream",
+     "text": [
+      "\r",
+      " 80%|████████  | 1274/1586 [00:19<00:08, 36.98it/s]"
+     ]
+    },
+    {
+     "name": "stderr",
+     "output_type": "stream",
+     "text": [
+      "\r",
+      " 81%|████████  | 1278/1586 [00:19<00:09, 33.62it/s]"
+     ]
+    },
+    {
+     "name": "stderr",
+     "output_type": "stream",
+     "text": [
+      "\r",
+      " 81%|████████  | 1283/1586 [00:19<00:08, 36.52it/s]"
+     ]
+    },
+    {
+     "name": "stderr",
+     "output_type": "stream",
+     "text": [
+      "\r",
+      " 81%|████████  | 1287/1586 [00:19<00:09, 30.37it/s]"
+     ]
+    },
+    {
+     "name": "stderr",
+     "output_type": "stream",
+     "text": [
+      "\r",
+      " 81%|████████▏ | 1292/1586 [00:19<00:08, 32.67it/s]"
+     ]
+    },
+    {
+     "name": "stderr",
+     "output_type": "stream",
+     "text": [
+      "\r",
+      " 82%|████████▏ | 1296/1586 [00:20<00:10, 28.96it/s]"
+     ]
+    },
+    {
+     "name": "stderr",
+     "output_type": "stream",
+     "text": [
+      "\r",
+      " 82%|████████▏ | 1300/1586 [00:20<00:10, 27.46it/s]"
+     ]
+    },
+    {
+     "name": "stderr",
+     "output_type": "stream",
+     "text": [
+      "\r",
+      " 82%|████████▏ | 1304/1586 [00:20<00:09, 28.69it/s]"
+     ]
+    },
+    {
+     "name": "stderr",
+     "output_type": "stream",
+     "text": [
+      "\r",
+      " 82%|████████▏ | 1308/1586 [00:20<00:09, 28.49it/s]"
+     ]
+    },
+    {
+     "name": "stderr",
+     "output_type": "stream",
+     "text": [
+      "\r",
+      " 83%|████████▎ | 1313/1586 [00:20<00:08, 31.68it/s]"
+     ]
+    },
+    {
+     "name": "stderr",
+     "output_type": "stream",
+     "text": [
+      "\r",
+      " 83%|████████▎ | 1317/1586 [00:20<00:08, 32.80it/s]"
+     ]
+    },
+    {
+     "name": "stderr",
+     "output_type": "stream",
+     "text": [
+      "\r",
+      " 84%|████████▎ | 1326/1586 [00:20<00:06, 40.47it/s]"
+     ]
+    },
+    {
+     "name": "stderr",
+     "output_type": "stream",
+     "text": [
+      "\r",
+      " 84%|████████▍ | 1332/1586 [00:20<00:07, 35.84it/s]"
+     ]
+    },
+    {
+     "name": "stderr",
+     "output_type": "stream",
+     "text": [
+      "\r",
+      " 84%|████████▍ | 1337/1586 [00:21<00:07, 33.38it/s]"
+     ]
+    },
+    {
+     "name": "stderr",
+     "output_type": "stream",
+     "text": [
+      "\r",
+      " 85%|████████▍ | 1343/1586 [00:21<00:06, 35.92it/s]"
+     ]
+    },
+    {
+     "name": "stderr",
+     "output_type": "stream",
+     "text": [
+      "\r",
+      " 85%|████████▍ | 1348/1586 [00:21<00:06, 35.09it/s]"
+     ]
+    },
+    {
+     "name": "stderr",
+     "output_type": "stream",
+     "text": [
+      "\r",
+      " 85%|████████▌ | 1352/1586 [00:21<00:07, 32.88it/s]"
+     ]
+    },
+    {
+     "name": "stderr",
+     "output_type": "stream",
+     "text": [
+      "\r",
+      " 86%|████████▌ | 1357/1586 [00:21<00:06, 34.30it/s]"
+     ]
+    },
+    {
+     "name": "stderr",
+     "output_type": "stream",
+     "text": [
+      "\r",
+      " 86%|████████▌ | 1361/1586 [00:21<00:06, 33.92it/s]"
+     ]
+    },
+    {
+     "name": "stderr",
+     "output_type": "stream",
+     "text": [
+      "\r",
+      " 86%|████████▌ | 1365/1586 [00:21<00:06, 31.77it/s]"
+     ]
+    },
+    {
+     "name": "stderr",
+     "output_type": "stream",
+     "text": [
+      "\r",
+      " 86%|████████▋ | 1369/1586 [00:22<00:07, 29.22it/s]"
+     ]
+    },
+    {
+     "name": "stderr",
+     "output_type": "stream",
+     "text": [
+      "\r",
+      " 87%|████████▋ | 1374/1586 [00:22<00:06, 33.18it/s]"
+     ]
+    },
+    {
+     "name": "stderr",
+     "output_type": "stream",
+     "text": [
+      "\r",
+      " 87%|████████▋ | 1378/1586 [00:22<00:07, 27.71it/s]"
+     ]
+    },
+    {
+     "name": "stderr",
+     "output_type": "stream",
+     "text": [
+      "\r",
+      " 87%|████████▋ | 1383/1586 [00:22<00:06, 30.58it/s]"
+     ]
+    },
+    {
+     "name": "stderr",
+     "output_type": "stream",
+     "text": [
+      "\r",
+      " 88%|████████▊ | 1388/1586 [00:22<00:06, 32.02it/s]"
+     ]
+    },
+    {
+     "name": "stderr",
+     "output_type": "stream",
+     "text": [
+      "\r",
+      " 88%|████████▊ | 1392/1586 [00:22<00:06, 31.10it/s]"
+     ]
+    },
+    {
+     "name": "stderr",
+     "output_type": "stream",
+     "text": [
+      "\r",
+      " 88%|████████▊ | 1397/1586 [00:22<00:06, 31.25it/s]"
+     ]
+    },
+    {
+     "name": "stderr",
+     "output_type": "stream",
+     "text": [
+      "\r",
+      " 88%|████████▊ | 1403/1586 [00:23<00:05, 34.92it/s]"
+     ]
+    },
+    {
+     "name": "stderr",
+     "output_type": "stream",
+     "text": [
+      "\r",
+      " 89%|████████▊ | 1407/1586 [00:23<00:05, 34.61it/s]"
+     ]
+    },
+    {
+     "name": "stderr",
+     "output_type": "stream",
+     "text": [
+      "\r",
+      " 89%|████████▉ | 1414/1586 [00:23<00:04, 39.34it/s]"
+     ]
+    },
+    {
+     "name": "stderr",
+     "output_type": "stream",
+     "text": [
+      "\r",
+      " 89%|████████▉ | 1419/1586 [00:23<00:05, 33.23it/s]"
+     ]
+    },
+    {
+     "name": "stderr",
+     "output_type": "stream",
+     "text": [
+      "\r",
+      " 90%|████████▉ | 1425/1586 [00:23<00:04, 35.94it/s]"
+     ]
+    },
+    {
+     "name": "stderr",
+     "output_type": "stream",
+     "text": [
+      "\r",
+      " 90%|█████████ | 1429/1586 [00:23<00:04, 33.33it/s]"
+     ]
+    },
+    {
+     "name": "stderr",
+     "output_type": "stream",
+     "text": [
+      "\r",
+      " 90%|█████████ | 1433/1586 [00:24<00:05, 30.37it/s]"
+     ]
+    },
+    {
+     "name": "stderr",
+     "output_type": "stream",
+     "text": [
+      "\r",
+      " 91%|█████████ | 1437/1586 [00:24<00:04, 31.82it/s]"
+     ]
+    },
+    {
+     "name": "stderr",
+     "output_type": "stream",
+     "text": [
+      "\r",
+      " 91%|█████████ | 1441/1586 [00:24<00:04, 30.76it/s]"
+     ]
+    },
+    {
+     "name": "stderr",
+     "output_type": "stream",
+     "text": [
+      "\r",
+      " 91%|█████████ | 1445/1586 [00:24<00:06, 21.84it/s]"
+     ]
+    },
+    {
+     "name": "stderr",
+     "output_type": "stream",
+     "text": [
+      "\r",
+      " 92%|█████████▏| 1452/1586 [00:24<00:04, 26.85it/s]"
+     ]
+    },
+    {
+     "name": "stderr",
+     "output_type": "stream",
+     "text": [
+      "\r",
+      " 92%|█████████▏| 1456/1586 [00:24<00:04, 28.92it/s]"
+     ]
+    },
+    {
+     "name": "stderr",
+     "output_type": "stream",
+     "text": [
+      "\r",
+      " 92%|█████████▏| 1460/1586 [00:25<00:05, 24.21it/s]"
+     ]
+    },
+    {
+     "name": "stderr",
+     "output_type": "stream",
+     "text": [
+      "\r",
+      " 93%|█████████▎| 1468/1586 [00:25<00:03, 30.38it/s]"
+     ]
+    },
+    {
+     "name": "stderr",
+     "output_type": "stream",
+     "text": [
+      "\r",
+      " 93%|█████████▎| 1473/1586 [00:25<00:03, 30.46it/s]"
+     ]
+    },
+    {
+     "name": "stderr",
+     "output_type": "stream",
+     "text": [
+      "\r",
+      " 93%|█████████▎| 1477/1586 [00:25<00:03, 29.98it/s]"
+     ]
+    },
+    {
+     "name": "stderr",
+     "output_type": "stream",
+     "text": [
+      "\r",
+      " 93%|█████████▎| 1481/1586 [00:25<00:03, 30.05it/s]"
+     ]
+    },
+    {
+     "name": "stderr",
+     "output_type": "stream",
+     "text": [
+      "\r",
+      " 94%|█████████▍| 1487/1586 [00:25<00:02, 34.58it/s]"
+     ]
+    },
+    {
+     "name": "stderr",
+     "output_type": "stream",
+     "text": [
+      "\r",
+      " 94%|█████████▍| 1492/1586 [00:25<00:03, 29.09it/s]"
+     ]
+    },
+    {
+     "name": "stderr",
+     "output_type": "stream",
+     "text": [
+      "\r",
+      " 94%|█████████▍| 1498/1586 [00:26<00:02, 32.91it/s]"
+     ]
+    },
+    {
+     "name": "stderr",
+     "output_type": "stream",
+     "text": [
+      "\r",
+      " 95%|█████████▍| 1503/1586 [00:26<00:02, 36.54it/s]"
+     ]
+    },
+    {
+     "name": "stderr",
+     "output_type": "stream",
+     "text": [
+      "\r",
+      " 95%|█████████▌| 1508/1586 [00:26<00:02, 38.00it/s]"
+     ]
+    },
+    {
+     "name": "stderr",
+     "output_type": "stream",
+     "text": [
+      "\r",
+      " 95%|█████████▌| 1513/1586 [00:26<00:02, 32.81it/s]"
+     ]
+    },
+    {
+     "name": "stderr",
+     "output_type": "stream",
+     "text": [
+      "\r",
+      " 96%|█████████▌| 1517/1586 [00:26<00:02, 25.67it/s]"
+     ]
+    },
+    {
+     "name": "stderr",
+     "output_type": "stream",
+     "text": [
+      "\r",
+      " 96%|█████████▌| 1522/1586 [00:26<00:02, 28.11it/s]"
+     ]
+    },
+    {
+     "name": "stderr",
+     "output_type": "stream",
+     "text": [
+      "\r",
+      " 96%|█████████▋| 1528/1586 [00:26<00:01, 30.99it/s]"
+     ]
+    },
+    {
+     "name": "stderr",
+     "output_type": "stream",
+     "text": [
+      "\r",
+      " 97%|█████████▋| 1532/1586 [00:27<00:01, 30.37it/s]"
+     ]
+    },
+    {
+     "name": "stderr",
+     "output_type": "stream",
+     "text": [
+      "\r",
+      " 97%|█████████▋| 1536/1586 [00:27<00:01, 32.36it/s]"
+     ]
+    },
+    {
+     "name": "stderr",
+     "output_type": "stream",
+     "text": [
+      "\r",
+      " 97%|█████████▋| 1540/1586 [00:27<00:01, 29.05it/s]"
+     ]
+    },
+    {
+     "name": "stderr",
+     "output_type": "stream",
+     "text": [
+      "\r",
+      " 97%|█████████▋| 1544/1586 [00:27<00:01, 27.09it/s]"
+     ]
+    },
+    {
+     "name": "stderr",
+     "output_type": "stream",
+     "text": [
+      "\r",
+      " 98%|█████████▊| 1547/1586 [00:27<00:01, 25.09it/s]"
+     ]
+    },
+    {
+     "name": "stderr",
+     "output_type": "stream",
+     "text": [
+      "\r",
+      " 98%|█████████▊| 1550/1586 [00:27<00:01, 25.63it/s]"
+     ]
+    },
+    {
+     "name": "stderr",
+     "output_type": "stream",
+     "text": [
+      "\r",
+      " 98%|█████████▊| 1553/1586 [00:27<00:01, 22.17it/s]"
+     ]
+    },
+    {
+     "name": "stderr",
+     "output_type": "stream",
+     "text": [
+      "\r",
+      " 98%|█████████▊| 1556/1586 [00:28<00:01, 21.65it/s]"
+     ]
+    },
+    {
+     "name": "stderr",
+     "output_type": "stream",
+     "text": [
+      "\r",
+      " 98%|█████████▊| 1560/1586 [00:28<00:01, 21.09it/s]"
+     ]
+    },
+    {
+     "name": "stderr",
+     "output_type": "stream",
+     "text": [
+      "\r",
+      " 99%|█████████▊| 1564/1586 [00:28<00:00, 24.27it/s]"
+     ]
+    },
+    {
+     "name": "stderr",
+     "output_type": "stream",
+     "text": [
+      "\r",
+      " 99%|█████████▉| 1570/1586 [00:28<00:00, 28.34it/s]"
+     ]
+    },
+    {
+     "name": "stderr",
+     "output_type": "stream",
+     "text": [
+      "\r",
+      " 99%|█████████▉| 1577/1586 [00:28<00:00, 33.23it/s]"
+     ]
+    },
+    {
+     "name": "stderr",
+     "output_type": "stream",
+     "text": [
+      "\r",
+      "100%|█████████▉| 1582/1586 [00:28<00:00, 34.75it/s]"
+     ]
+    },
+    {
+     "name": "stderr",
+     "output_type": "stream",
+     "text": [
+      "\r",
+      "100%|██████████| 1586/1586 [00:29<00:00, 29.65it/s]"
      ]
     },
     {
@@ -3289,11 +2455,7 @@
      "output_type": "stream",
      "text": [
       "WARNING: Logging before flag parsing goes to stderr.\n",
-<<<<<<< HEAD
-      "W0814 23:35:00.401198 4605494720 deprecation.py:506] From /Users/braden/repos/snorkel-tutorials/.tox/spam/lib/python3.7/site-packages/tensorflow/python/keras/initializers.py:119: calling RandomUniform.__init__ (from tensorflow.python.ops.init_ops) with dtype is deprecated and will be removed in a future version.\n",
-=======
-      "W0814 23:21:30.086397 4711486912 deprecation.py:506] From /Users/braden/repos/snorkel-tutorials/.tox/spam/lib/python3.7/site-packages/tensorflow/python/keras/initializers.py:119: calling RandomUniform.__init__ (from tensorflow.python.ops.init_ops) with dtype is deprecated and will be removed in a future version.\n",
->>>>>>> 17f8611e
+      "W0815 00:00:33.394971 4632221120 deprecation.py:506] From /Users/braden/repos/snorkel-tutorials/.tox/spam/lib/python3.7/site-packages/tensorflow/python/keras/initializers.py:119: calling RandomUniform.__init__ (from tensorflow.python.ops.init_ops) with dtype is deprecated and will be removed in a future version.\n",
       "Instructions for updating:\n",
       "Call initializer instance with the dtype argument instead of passing it to the constructor\n"
      ]
@@ -3302,11 +2464,7 @@
      "name": "stderr",
      "output_type": "stream",
      "text": [
-<<<<<<< HEAD
-      "W0814 23:35:00.411831 4605494720 deprecation.py:506] From /Users/braden/repos/snorkel-tutorials/.tox/spam/lib/python3.7/site-packages/tensorflow/python/ops/init_ops.py:1251: calling VarianceScaling.__init__ (from tensorflow.python.ops.init_ops) with dtype is deprecated and will be removed in a future version.\n",
-=======
-      "W0814 23:21:30.097786 4711486912 deprecation.py:506] From /Users/braden/repos/snorkel-tutorials/.tox/spam/lib/python3.7/site-packages/tensorflow/python/ops/init_ops.py:1251: calling VarianceScaling.__init__ (from tensorflow.python.ops.init_ops) with dtype is deprecated and will be removed in a future version.\n",
->>>>>>> 17f8611e
+      "W0815 00:00:33.409255 4632221120 deprecation.py:506] From /Users/braden/repos/snorkel-tutorials/.tox/spam/lib/python3.7/site-packages/tensorflow/python/ops/init_ops.py:1251: calling VarianceScaling.__init__ (from tensorflow.python.ops.init_ops) with dtype is deprecated and will be removed in a future version.\n",
       "Instructions for updating:\n",
       "Call initializer instance with the dtype argument instead of passing it to the constructor\n"
      ]
@@ -3315,11 +2473,7 @@
      "name": "stderr",
      "output_type": "stream",
      "text": [
-<<<<<<< HEAD
-      "W0814 23:35:00.561137 4605494720 deprecation.py:323] From /Users/braden/repos/snorkel-tutorials/.tox/spam/lib/python3.7/site-packages/tensorflow/python/ops/nn_impl.py:180: add_dispatch_support.<locals>.wrapper (from tensorflow.python.ops.array_ops) is deprecated and will be removed in a future version.\n",
-=======
-      "W0814 23:21:30.258535 4711486912 deprecation.py:323] From /Users/braden/repos/snorkel-tutorials/.tox/spam/lib/python3.7/site-packages/tensorflow/python/ops/nn_impl.py:180: add_dispatch_support.<locals>.wrapper (from tensorflow.python.ops.array_ops) is deprecated and will be removed in a future version.\n",
->>>>>>> 17f8611e
+      "W0815 00:00:33.587043 4632221120 deprecation.py:323] From /Users/braden/repos/snorkel-tutorials/.tox/spam/lib/python3.7/site-packages/tensorflow/python/ops/nn_impl.py:180: add_dispatch_support.<locals>.wrapper (from tensorflow.python.ops.array_ops) is deprecated and will be removed in a future version.\n",
       "Instructions for updating:\n",
       "Use tf.where in 2.0, which has the same broadcast rule as np.where\n"
      ]
@@ -3328,11 +2482,7 @@
      "name": "stderr",
      "output_type": "stream",
      "text": [
-<<<<<<< HEAD
-      "W0814 23:35:00.959264 4605494720 deprecation.py:506] From /Users/braden/repos/snorkel-tutorials/.tox/spam/lib/python3.7/site-packages/tensorflow/python/keras/optimizer_v2/adagrad.py:105: calling Constant.__init__ (from tensorflow.python.ops.init_ops) with dtype is deprecated and will be removed in a future version.\n",
-=======
-      "W0814 23:21:30.665669 4711486912 deprecation.py:506] From /Users/braden/repos/snorkel-tutorials/.tox/spam/lib/python3.7/site-packages/tensorflow/python/keras/optimizer_v2/adagrad.py:105: calling Constant.__init__ (from tensorflow.python.ops.init_ops) with dtype is deprecated and will be removed in a future version.\n",
->>>>>>> 17f8611e
+      "W0815 00:00:34.006658 4632221120 deprecation.py:506] From /Users/braden/repos/snorkel-tutorials/.tox/spam/lib/python3.7/site-packages/tensorflow/python/keras/optimizer_v2/adagrad.py:105: calling Constant.__init__ (from tensorflow.python.ops.init_ops) with dtype is deprecated and will be removed in a future version.\n",
       "Instructions for updating:\n",
       "Call initializer instance with the dtype argument instead of passing it to the constructor\n"
      ]
@@ -3350,7 +2500,13 @@
      "output_type": "stream",
      "text": [
       "Restoring model weights from the end of the best epoch.\n",
-      "Epoch 00021: early stopping\n",
+      "Epoch 00021: early stopping\n"
+     ]
+    },
+    {
+     "name": "stdout",
+     "output_type": "stream",
+     "text": [
       "Test Accuracy when training on original dataset: 0.92\n",
       "Test Accuracy when training on augmented dataset: 0.928\n"
      ]
