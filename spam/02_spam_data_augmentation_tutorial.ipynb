--- conflicted
+++ resolved
@@ -18,13 +18,8 @@
     "For our task, we have access to some labeled YouTube comments for training. We generate additional data by transforming the labeled comments using **_Transformation Functions_**.\n",
     "\n",
     "The tutorial is divided into four parts:\n",
-<<<<<<< HEAD
-    "1. **Loading Data**: We load a [YouTube comments dataset](https://www.kaggle.com/goneee/youtube-spam-classifiedcomments) from Kaggle.\n",
+    "1. **Loading Data**: We load a [YouTube comments dataset](http://www.dt.fee.unicamp.br/~tiago//youtubespamcollection/).\n",
     "2. **Writing Transformation Functions**: We write Transformation Functions (TFs) that can be applied to training data points to generate new training data points.\n",
-=======
-    "1. **Loading Data**: We load a [YouTube comments dataset](http://www.dt.fee.unicamp.br/~tiago//youtubespamcollection/).\n",
-    "2. **Writing Transformation Functions**: We write Transformation Functions (TFs) that can be applied to training examples to generate new training examples.\n",
->>>>>>> 17f8611e
     "3. **Applying Transformation Functions**: We apply a sequence of TFs to each training data point, using a random policy, to generate an augmented training set.\n",
     "4. **Training A Model**: We use the augmented training set to train an LSTM model for classifying new comments as `SPAM` or `HAM`."
    ]
@@ -240,7 +235,7 @@
      "name": "stdout",
      "output_type": "stream",
      "text": [
-      "Requirement already satisfied: en_core_web_sm==2.1.0 from https://github.com/explosion/spacy-models/releases/download/en_core_web_sm-2.1.0/en_core_web_sm-2.1.0.tar.gz#egg=en_core_web_sm==2.1.0 in /Users/braden/repos/snorkel-tutorials/.tox/spam/lib/python3.7/site-packages (2.1.0)\r\n"
+      "Requirement already satisfied: en_core_web_sm==2.1.0 from https://github.com/explosion/spacy-models/releases/download/en_core_web_sm-2.1.0/en_core_web_sm-2.1.0.tar.gz#egg=en_core_web_sm==2.1.0 in /home/ubuntu/snorkel-tutorials/.tox/spam/lib/python3.6/site-packages (2.1.0)\r\n"
      ]
     },
     {
@@ -248,9 +243,6 @@
      "output_type": "stream",
      "text": [
       "\u001b[33mWARNING: You are using pip version 19.1.1, however version 19.2.2 is available.\r\n",
-<<<<<<< HEAD
-      "You should consider upgrading via the 'pip install --upgrade pip' command.\u001b[0m\r\n",
-=======
       "You should consider upgrading via the 'pip install --upgrade pip' command.\u001b[0m\r\n"
      ]
     },
@@ -258,7 +250,6 @@
      "name": "stdout",
      "output_type": "stream",
      "text": [
->>>>>>> 17f8611e
       "\u001b[38;5;2m✔ Download and installation successful\u001b[0m\r\n",
       "You can now load the model via spacy.load('en_core_web_sm')\r\n"
      ]
@@ -342,7 +333,7 @@
      "name": "stderr",
      "output_type": "stream",
      "text": [
-      "[nltk_data] Downloading package wordnet to /Users/braden/nltk_data...\n",
+      "[nltk_data] Downloading package wordnet to /home/ubuntu/nltk_data...\n",
       "[nltk_data]   Package wordnet is already up-to-date!\n"
      ]
     }
@@ -590,2575 +581,1671 @@
      "output_type": "stream",
      "text": [
       "\r",
-<<<<<<< HEAD
-      "  1%|          | 9/1586 [00:00<00:19, 80.47it/s]"
-=======
-      "  0%|          | 4/1586 [00:00<00:43, 36.10it/s]"
-     ]
-    },
-    {
-     "name": "stderr",
-     "output_type": "stream",
-     "text": [
-      "\r",
-      "  1%|          | 12/1586 [00:00<00:37, 41.65it/s]"
-     ]
-    },
-    {
-     "name": "stderr",
-     "output_type": "stream",
-     "text": [
-      "\r",
-      "  1%|          | 17/1586 [00:00<00:37, 42.30it/s]"
-     ]
-    },
-    {
-     "name": "stderr",
-     "output_type": "stream",
-     "text": [
-      "\r",
-      "  1%|▏         | 23/1586 [00:00<00:33, 46.18it/s]"
-     ]
-    },
-    {
-     "name": "stderr",
-     "output_type": "stream",
-     "text": [
-      "\r",
-      "  2%|▏         | 29/1586 [00:00<00:31, 48.73it/s]"
-     ]
-    },
-    {
-     "name": "stderr",
-     "output_type": "stream",
-     "text": [
-      "\r",
-      "  2%|▏         | 34/1586 [00:00<00:33, 46.82it/s]"
-     ]
-    },
-    {
-     "name": "stderr",
-     "output_type": "stream",
-     "text": [
-      "\r",
-      "  3%|▎         | 42/1586 [00:00<00:29, 52.61it/s]"
-     ]
-    },
-    {
-     "name": "stderr",
-     "output_type": "stream",
-     "text": [
-      "\r",
-      "  3%|▎         | 49/1586 [00:00<00:27, 56.68it/s]"
->>>>>>> 17f8611e
-     ]
-    },
-    {
-     "name": "stderr",
-     "output_type": "stream",
-     "text": [
-      "\r",
-<<<<<<< HEAD
-      "  1%|          | 16/1586 [00:00<00:20, 75.64it/s]"
-=======
-      "  4%|▎         | 59/1586 [00:00<00:23, 63.99it/s]"
->>>>>>> 17f8611e
-     ]
-    },
-    {
-     "name": "stderr",
-     "output_type": "stream",
-     "text": [
-      "\r",
-<<<<<<< HEAD
-      "  1%|▏         | 23/1586 [00:00<00:21, 73.18it/s]"
-=======
-      "  4%|▍         | 66/1586 [00:01<00:23, 64.82it/s]"
->>>>>>> 17f8611e
-     ]
-    },
-    {
-     "name": "stderr",
-     "output_type": "stream",
-     "text": [
-      "\r",
-<<<<<<< HEAD
-      "  2%|▏         | 31/1586 [00:00<00:20, 74.05it/s]"
-=======
-      "  5%|▍         | 74/1586 [00:01<00:22, 66.05it/s]"
->>>>>>> 17f8611e
-     ]
-    },
-    {
-     "name": "stderr",
-     "output_type": "stream",
-     "text": [
-      "\r",
-<<<<<<< HEAD
-      "  2%|▏         | 38/1586 [00:00<00:21, 70.56it/s]"
-=======
-      "  5%|▌         | 84/1586 [00:01<00:20, 72.65it/s]"
->>>>>>> 17f8611e
-     ]
-    },
-    {
-     "name": "stderr",
-     "output_type": "stream",
-     "text": [
-      "\r",
-<<<<<<< HEAD
-      "  3%|▎         | 48/1586 [00:00<00:20, 75.73it/s]"
-=======
-      "  6%|▌         | 93/1586 [00:01<00:19, 76.05it/s]"
->>>>>>> 17f8611e
-     ]
-    },
-    {
-     "name": "stderr",
-     "output_type": "stream",
-     "text": [
-      "\r",
-<<<<<<< HEAD
-      "  4%|▎         | 59/1586 [00:00<00:18, 82.29it/s]"
-=======
-      "  6%|▋         | 101/1586 [00:01<00:19, 75.39it/s]"
->>>>>>> 17f8611e
-     ]
-    },
-    {
-     "name": "stderr",
-     "output_type": "stream",
-     "text": [
-      "\r",
-<<<<<<< HEAD
-      "  4%|▍         | 69/1586 [00:00<00:17, 85.76it/s]"
-=======
-      "  7%|▋         | 109/1586 [00:01<00:24, 60.81it/s]"
->>>>>>> 17f8611e
-     ]
-    },
-    {
-     "name": "stderr",
-     "output_type": "stream",
-     "text": [
-      "\r",
-<<<<<<< HEAD
-      "  5%|▍         | 78/1586 [00:00<00:17, 85.86it/s]"
-=======
-      "  7%|▋         | 118/1586 [00:01<00:22, 66.59it/s]"
->>>>>>> 17f8611e
-     ]
-    },
-    {
-     "name": "stderr",
-     "output_type": "stream",
-     "text": [
-      "\r",
-<<<<<<< HEAD
-      "  6%|▌         | 89/1586 [00:01<00:16, 90.02it/s]"
-=======
-      "  8%|▊         | 126/1586 [00:01<00:22, 63.96it/s]"
->>>>>>> 17f8611e
-     ]
-    },
-    {
-     "name": "stderr",
-     "output_type": "stream",
-     "text": [
-      "\r",
-<<<<<<< HEAD
-      "  6%|▌         | 99/1586 [00:01<00:16, 91.63it/s]"
-=======
-      "  9%|▊         | 135/1586 [00:02<00:20, 69.47it/s]"
->>>>>>> 17f8611e
-     ]
-    },
-    {
-     "name": "stderr",
-     "output_type": "stream",
-     "text": [
-      "\r",
-<<<<<<< HEAD
-      "  7%|▋         | 109/1586 [00:01<00:18, 78.12it/s]"
-=======
-      "  9%|▉         | 143/1586 [00:02<00:20, 69.34it/s]"
->>>>>>> 17f8611e
-     ]
-    },
-    {
-     "name": "stderr",
-     "output_type": "stream",
-     "text": [
-      "\r",
-<<<<<<< HEAD
-      "  8%|▊         | 119/1586 [00:01<00:17, 82.76it/s]"
-=======
-      " 10%|▉         | 152/1586 [00:02<00:20, 70.59it/s]"
->>>>>>> 17f8611e
-     ]
-    },
-    {
-     "name": "stderr",
-     "output_type": "stream",
-     "text": [
-      "\r",
-<<<<<<< HEAD
-      "  8%|▊         | 128/1586 [00:01<00:17, 81.76it/s]"
-=======
-      " 10%|█         | 160/1586 [00:02<00:20, 70.93it/s]"
->>>>>>> 17f8611e
-     ]
-    },
-    {
-     "name": "stderr",
-     "output_type": "stream",
-     "text": [
-      "\r",
-<<<<<<< HEAD
-      "  9%|▊         | 138/1586 [00:01<00:16, 85.44it/s]"
-=======
-      " 11%|█         | 168/1586 [00:02<00:19, 72.49it/s]"
->>>>>>> 17f8611e
-     ]
-    },
-    {
-     "name": "stderr",
-     "output_type": "stream",
-     "text": [
-      "\r",
-<<<<<<< HEAD
-      "  9%|▉         | 147/1586 [00:01<00:16, 86.70it/s]"
-=======
-      " 11%|█         | 176/1586 [00:02<00:25, 54.23it/s]"
->>>>>>> 17f8611e
-     ]
-    },
-    {
-     "name": "stderr",
-     "output_type": "stream",
-     "text": [
-      "\r",
-<<<<<<< HEAD
-      " 10%|▉         | 156/1586 [00:01<00:16, 86.51it/s]"
-=======
-      " 12%|█▏        | 183/1586 [00:02<00:26, 52.38it/s]"
->>>>>>> 17f8611e
-     ]
-    },
-    {
-     "name": "stderr",
-     "output_type": "stream",
-     "text": [
-      "\r",
-<<<<<<< HEAD
-      " 10%|█         | 165/1586 [00:01<00:16, 85.33it/s]"
-=======
-      " 12%|█▏        | 189/1586 [00:03<00:28, 48.38it/s]"
->>>>>>> 17f8611e
-     ]
-    },
-    {
-     "name": "stderr",
-     "output_type": "stream",
-     "text": [
-      "\r",
-<<<<<<< HEAD
-      " 11%|█         | 174/1586 [00:02<00:18, 76.79it/s]"
-=======
-      " 12%|█▏        | 198/1586 [00:03<00:25, 55.21it/s]"
->>>>>>> 17f8611e
-     ]
-    },
-    {
-     "name": "stderr",
-     "output_type": "stream",
-     "text": [
-      "\r",
-<<<<<<< HEAD
-      " 11%|█▏        | 182/1586 [00:02<00:20, 68.53it/s]"
-=======
-      " 13%|█▎        | 205/1586 [00:03<00:23, 58.69it/s]"
->>>>>>> 17f8611e
-     ]
-    },
-    {
-     "name": "stderr",
-     "output_type": "stream",
-     "text": [
-      "\r",
-<<<<<<< HEAD
-      " 12%|█▏        | 190/1586 [00:02<00:21, 65.43it/s]"
-=======
-      " 13%|█▎        | 214/1586 [00:03<00:21, 64.66it/s]"
->>>>>>> 17f8611e
-     ]
-    },
-    {
-     "name": "stderr",
-     "output_type": "stream",
-     "text": [
-      "\r",
-<<<<<<< HEAD
-      " 13%|█▎        | 199/1586 [00:02<00:19, 71.21it/s]"
-=======
-      " 14%|█▍        | 222/1586 [00:03<00:20, 66.81it/s]"
->>>>>>> 17f8611e
-     ]
-    },
-    {
-     "name": "stderr",
-     "output_type": "stream",
-     "text": [
-      "\r",
-<<<<<<< HEAD
-      " 13%|█▎        | 209/1586 [00:02<00:17, 77.45it/s]"
-=======
-      " 15%|█▍        | 231/1586 [00:03<00:19, 71.20it/s]"
->>>>>>> 17f8611e
-     ]
-    },
-    {
-     "name": "stderr",
-     "output_type": "stream",
-     "text": [
-      "\r",
-<<<<<<< HEAD
-      " 14%|█▍        | 219/1586 [00:02<00:16, 81.91it/s]"
-=======
-      " 15%|█▌        | 240/1586 [00:03<00:18, 74.21it/s]"
->>>>>>> 17f8611e
-     ]
-    },
-    {
-     "name": "stderr",
-     "output_type": "stream",
-     "text": [
-      "\r",
-<<<<<<< HEAD
-      " 14%|█▍        | 228/1586 [00:02<00:16, 83.65it/s]"
-=======
-      " 16%|█▌        | 248/1586 [00:03<00:18, 70.57it/s]"
->>>>>>> 17f8611e
-     ]
-    },
-    {
-     "name": "stderr",
-     "output_type": "stream",
-     "text": [
-      "\r",
-<<<<<<< HEAD
-      " 15%|█▌        | 238/1586 [00:02<00:15, 87.64it/s]"
-=======
-      " 16%|█▌        | 256/1586 [00:03<00:18, 70.16it/s]"
->>>>>>> 17f8611e
-     ]
-    },
-    {
-     "name": "stderr",
-     "output_type": "stream",
-     "text": [
-      "\r",
-<<<<<<< HEAD
-      " 16%|█▌        | 247/1586 [00:03<00:15, 85.22it/s]"
-=======
-      " 17%|█▋        | 264/1586 [00:04<00:19, 68.07it/s]"
->>>>>>> 17f8611e
-     ]
-    },
-    {
-     "name": "stderr",
-     "output_type": "stream",
-     "text": [
-      "\r",
-<<<<<<< HEAD
-      " 16%|█▌        | 256/1586 [00:03<00:15, 85.61it/s]"
-=======
-      " 17%|█▋        | 271/1586 [00:04<00:19, 68.56it/s]"
->>>>>>> 17f8611e
-     ]
-    },
-    {
-     "name": "stderr",
-     "output_type": "stream",
-     "text": [
-      "\r",
-<<<<<<< HEAD
-      " 17%|█▋        | 265/1586 [00:03<00:15, 82.80it/s]"
-=======
-      " 18%|█▊        | 279/1586 [00:04<00:18, 70.56it/s]"
->>>>>>> 17f8611e
-     ]
-    },
-    {
-     "name": "stderr",
-     "output_type": "stream",
-     "text": [
-      "\r",
-<<<<<<< HEAD
-      " 17%|█▋        | 274/1586 [00:03<00:15, 82.50it/s]"
-=======
-      " 18%|█▊        | 287/1586 [00:04<00:20, 64.09it/s]"
->>>>>>> 17f8611e
-     ]
-    },
-    {
-     "name": "stderr",
-     "output_type": "stream",
-     "text": [
-      "\r",
-<<<<<<< HEAD
-      " 18%|█▊        | 283/1586 [00:03<00:16, 80.29it/s]"
-=======
-      " 19%|█▊        | 294/1586 [00:04<00:19, 65.10it/s]"
->>>>>>> 17f8611e
-     ]
-    },
-    {
-     "name": "stderr",
-     "output_type": "stream",
-     "text": [
-      "\r",
-<<<<<<< HEAD
-      " 18%|█▊        | 292/1586 [00:03<00:16, 78.46it/s]"
-=======
-      " 19%|█▉        | 301/1586 [00:04<00:23, 54.09it/s]"
->>>>>>> 17f8611e
-     ]
-    },
-    {
-     "name": "stderr",
-     "output_type": "stream",
-     "text": [
-      "\r",
-<<<<<<< HEAD
-      " 19%|█▉        | 300/1586 [00:03<00:19, 67.38it/s]"
-=======
-      " 19%|█▉        | 307/1586 [00:04<00:25, 50.42it/s]"
->>>>>>> 17f8611e
-     ]
-    },
-    {
-     "name": "stderr",
-     "output_type": "stream",
-     "text": [
-      "\r",
-<<<<<<< HEAD
-      " 19%|█▉        | 308/1586 [00:03<00:19, 65.72it/s]"
-=======
-      " 20%|█▉        | 317/1586 [00:04<00:21, 58.60it/s]"
->>>>>>> 17f8611e
-     ]
-    },
-    {
-     "name": "stderr",
-     "output_type": "stream",
-     "text": [
-      "\r",
-<<<<<<< HEAD
-      " 20%|██        | 318/1586 [00:03<00:17, 72.72it/s]"
-=======
-      " 20%|██        | 324/1586 [00:05<00:20, 61.26it/s]"
->>>>>>> 17f8611e
-     ]
-    },
-    {
-     "name": "stderr",
-     "output_type": "stream",
-     "text": [
-      "\r",
-<<<<<<< HEAD
-      " 21%|██        | 326/1586 [00:04<00:16, 74.13it/s]"
-=======
-      " 21%|██        | 331/1586 [00:05<00:21, 57.53it/s]"
->>>>>>> 17f8611e
-     ]
-    },
-    {
-     "name": "stderr",
-     "output_type": "stream",
-     "text": [
-      "\r",
-<<<<<<< HEAD
-      " 21%|██        | 334/1586 [00:04<00:21, 56.93it/s]"
-=======
-      " 21%|██▏       | 338/1586 [00:05<00:20, 60.69it/s]"
->>>>>>> 17f8611e
-     ]
-    },
-    {
-     "name": "stderr",
-     "output_type": "stream",
-     "text": [
-      "\r",
-<<<<<<< HEAD
-      " 22%|██▏       | 343/1586 [00:04<00:19, 63.87it/s]"
-=======
-      " 22%|██▏       | 346/1586 [00:05<00:19, 64.93it/s]"
->>>>>>> 17f8611e
-     ]
-    },
-    {
-     "name": "stderr",
-     "output_type": "stream",
-     "text": [
-      "\r",
-<<<<<<< HEAD
-      " 22%|██▏       | 353/1586 [00:04<00:17, 71.35it/s]"
-=======
-      " 22%|██▏       | 354/1586 [00:05<00:18, 67.01it/s]"
->>>>>>> 17f8611e
-     ]
-    },
-    {
-     "name": "stderr",
-     "output_type": "stream",
-     "text": [
-      "\r",
-<<<<<<< HEAD
-      " 23%|██▎       | 362/1586 [00:04<00:16, 75.80it/s]"
-=======
-      " 23%|██▎       | 362/1586 [00:05<00:17, 69.38it/s]"
->>>>>>> 17f8611e
-     ]
-    },
-    {
-     "name": "stderr",
-     "output_type": "stream",
-     "text": [
-      "\r",
-<<<<<<< HEAD
-      " 23%|██▎       | 371/1586 [00:04<00:17, 70.63it/s]"
-=======
-      " 23%|██▎       | 370/1586 [00:05<00:19, 61.35it/s]"
->>>>>>> 17f8611e
-     ]
-    },
-    {
-     "name": "stderr",
-     "output_type": "stream",
-     "text": [
-      "\r",
-<<<<<<< HEAD
-      " 24%|██▍       | 380/1586 [00:04<00:16, 74.78it/s]"
-=======
-      " 24%|██▍       | 378/1586 [00:05<00:18, 64.79it/s]"
->>>>>>> 17f8611e
-     ]
-    },
-    {
-     "name": "stderr",
-     "output_type": "stream",
-     "text": [
-      "\r",
-<<<<<<< HEAD
-      " 25%|██▍       | 391/1586 [00:04<00:15, 78.48it/s]"
-=======
-      " 24%|██▍       | 388/1586 [00:05<00:16, 72.14it/s]"
->>>>>>> 17f8611e
-     ]
-    },
-    {
-     "name": "stderr",
-     "output_type": "stream",
-     "text": [
-      "\r",
-<<<<<<< HEAD
-      " 25%|██▌       | 400/1586 [00:05<00:16, 70.30it/s]"
-=======
-      " 25%|██▍       | 396/1586 [00:06<00:19, 60.73it/s]"
->>>>>>> 17f8611e
-     ]
-    },
-    {
-     "name": "stderr",
-     "output_type": "stream",
-     "text": [
-      "\r",
-<<<<<<< HEAD
-      " 26%|██▌       | 408/1586 [00:05<00:16, 72.67it/s]"
-=======
-      " 25%|██▌       | 403/1586 [00:06<00:20, 57.55it/s]"
->>>>>>> 17f8611e
-     ]
-    },
-    {
-     "name": "stderr",
-     "output_type": "stream",
-     "text": [
-      "\r",
-<<<<<<< HEAD
-      " 26%|██▌       | 416/1586 [00:05<00:16, 70.81it/s]"
-=======
-      " 26%|██▌       | 412/1586 [00:06<00:19, 61.55it/s]"
->>>>>>> 17f8611e
-     ]
-    },
-    {
-     "name": "stderr",
-     "output_type": "stream",
-     "text": [
-      "\r",
-<<<<<<< HEAD
-      " 27%|██▋       | 428/1586 [00:05<00:14, 80.57it/s]"
-=======
-      " 26%|██▋       | 419/1586 [00:06<00:19, 60.65it/s]"
->>>>>>> 17f8611e
-     ]
-    },
-    {
-     "name": "stderr",
-     "output_type": "stream",
-     "text": [
-      "\r",
-<<<<<<< HEAD
-      " 28%|██▊       | 437/1586 [00:05<00:14, 80.78it/s]"
-=======
-      " 27%|██▋       | 430/1586 [00:06<00:16, 68.88it/s]"
->>>>>>> 17f8611e
-     ]
-    },
-    {
-     "name": "stderr",
-     "output_type": "stream",
-     "text": [
-      "\r",
-<<<<<<< HEAD
-      " 28%|██▊       | 448/1586 [00:05<00:13, 86.90it/s]"
-=======
-      " 28%|██▊       | 438/1586 [00:06<00:17, 66.59it/s]"
->>>>>>> 17f8611e
-     ]
-    },
-    {
-     "name": "stderr",
-     "output_type": "stream",
-     "text": [
-      "\r",
-<<<<<<< HEAD
-      " 29%|██▉       | 458/1586 [00:05<00:13, 85.50it/s]"
-=======
-      " 28%|██▊       | 447/1586 [00:06<00:15, 71.59it/s]"
->>>>>>> 17f8611e
-     ]
-    },
-    {
-     "name": "stderr",
-     "output_type": "stream",
-     "text": [
-      "\r",
-<<<<<<< HEAD
-      " 29%|██▉       | 467/1586 [00:05<00:14, 76.19it/s]"
-=======
-      " 29%|██▊       | 455/1586 [00:06<00:15, 72.21it/s]"
->>>>>>> 17f8611e
-     ]
-    },
-    {
-     "name": "stderr",
-     "output_type": "stream",
-     "text": [
-      "\r",
-<<<<<<< HEAD
-      " 30%|███       | 476/1586 [00:06<00:14, 76.85it/s]"
-=======
-      " 29%|██▉       | 463/1586 [00:07<00:17, 64.49it/s]"
->>>>>>> 17f8611e
-     ]
-    },
-    {
-     "name": "stderr",
-     "output_type": "stream",
-     "text": [
-      "\r",
-<<<<<<< HEAD
-      " 31%|███       | 484/1586 [00:06<00:15, 71.92it/s]"
-=======
-      " 30%|██▉       | 473/1586 [00:07<00:16, 67.99it/s]"
->>>>>>> 17f8611e
-     ]
-    },
-    {
-     "name": "stderr",
-     "output_type": "stream",
-     "text": [
-      "\r",
-<<<<<<< HEAD
-      " 31%|███       | 493/1586 [00:06<00:14, 75.85it/s]"
-=======
-      " 30%|███       | 481/1586 [00:07<00:21, 51.00it/s]"
->>>>>>> 17f8611e
-     ]
-    },
-    {
-     "name": "stderr",
-     "output_type": "stream",
-     "text": [
-      "\r",
-<<<<<<< HEAD
-      " 32%|███▏      | 501/1586 [00:06<00:15, 68.84it/s]"
-=======
-      " 31%|███       | 487/1586 [00:07<00:20, 52.93it/s]"
->>>>>>> 17f8611e
-     ]
-    },
-    {
-     "name": "stderr",
-     "output_type": "stream",
-     "text": [
-      "\r",
-<<<<<<< HEAD
-      " 32%|███▏      | 512/1586 [00:06<00:14, 72.21it/s]"
-=======
-      " 31%|███       | 494/1586 [00:07<00:21, 51.56it/s]"
->>>>>>> 17f8611e
-     ]
-    },
-    {
-     "name": "stderr",
-     "output_type": "stream",
-     "text": [
-      "\r",
-<<<<<<< HEAD
-      " 33%|███▎      | 521/1586 [00:06<00:13, 76.38it/s]"
-=======
-      " 32%|███▏      | 501/1586 [00:07<00:19, 55.91it/s]"
->>>>>>> 17f8611e
-     ]
-    },
-    {
-     "name": "stderr",
-     "output_type": "stream",
-     "text": [
-      "\r",
-<<<<<<< HEAD
-      " 33%|███▎      | 529/1586 [00:06<00:14, 72.35it/s]"
-=======
-      " 32%|███▏      | 510/1586 [00:07<00:17, 62.28it/s]"
->>>>>>> 17f8611e
-     ]
-    },
-    {
-     "name": "stderr",
-     "output_type": "stream",
-     "text": [
-      "\r",
-<<<<<<< HEAD
-      " 34%|███▍      | 538/1586 [00:06<00:14, 73.75it/s]"
-=======
-      " 33%|███▎      | 517/1586 [00:08<00:17, 60.63it/s]"
->>>>>>> 17f8611e
-     ]
-    },
-    {
-     "name": "stderr",
-     "output_type": "stream",
-     "text": [
-      "\r",
-<<<<<<< HEAD
-      " 34%|███▍      | 546/1586 [00:07<00:14, 70.99it/s]"
-=======
-      " 33%|███▎      | 524/1586 [00:08<00:17, 60.46it/s]"
->>>>>>> 17f8611e
-     ]
-    },
-    {
-     "name": "stderr",
-     "output_type": "stream",
-     "text": [
-      "\r",
-<<<<<<< HEAD
-      " 35%|███▌      | 558/1586 [00:07<00:12, 79.08it/s]"
-=======
-      " 33%|███▎      | 531/1586 [00:08<00:17, 60.67it/s]"
->>>>>>> 17f8611e
-     ]
-    },
-    {
-     "name": "stderr",
-     "output_type": "stream",
-     "text": [
-      "\r",
-<<<<<<< HEAD
-      " 36%|███▌      | 567/1586 [00:07<00:13, 77.68it/s]"
-=======
-      " 34%|███▍      | 538/1586 [00:08<00:17, 61.42it/s]"
->>>>>>> 17f8611e
-     ]
-    },
-    {
-     "name": "stderr",
-     "output_type": "stream",
-     "text": [
-      "\r",
-<<<<<<< HEAD
-      " 36%|███▋      | 577/1586 [00:07<00:12, 82.69it/s]"
-=======
-      " 34%|███▍      | 545/1586 [00:08<00:17, 58.39it/s]"
->>>>>>> 17f8611e
-     ]
-    },
-    {
-     "name": "stderr",
-     "output_type": "stream",
-     "text": [
-      "\r",
-<<<<<<< HEAD
-      " 37%|███▋      | 586/1586 [00:07<00:12, 78.45it/s]"
-=======
-      " 35%|███▍      | 555/1586 [00:08<00:15, 65.77it/s]"
->>>>>>> 17f8611e
-     ]
-    },
-    {
-     "name": "stderr",
-     "output_type": "stream",
-     "text": [
-      "\r",
-<<<<<<< HEAD
-      " 38%|███▊      | 595/1586 [00:07<00:12, 77.36it/s]"
-=======
-      " 35%|███▌      | 563/1586 [00:08<00:15, 66.22it/s]"
->>>>>>> 17f8611e
-     ]
-    },
-    {
-     "name": "stderr",
-     "output_type": "stream",
-     "text": [
-      "\r",
-<<<<<<< HEAD
-      " 38%|███▊      | 604/1586 [00:07<00:12, 77.65it/s]"
-=======
-      " 36%|███▌      | 571/1586 [00:08<00:15, 67.33it/s]"
->>>>>>> 17f8611e
-     ]
-    },
-    {
-     "name": "stderr",
-     "output_type": "stream",
-     "text": [
-      "\r",
-<<<<<<< HEAD
-      " 39%|███▊      | 612/1586 [00:07<00:12, 75.75it/s]"
-=======
-      " 37%|███▋      | 580/1586 [00:09<00:13, 72.48it/s]"
->>>>>>> 17f8611e
-     ]
-    },
-    {
-     "name": "stderr",
-     "output_type": "stream",
-     "text": [
-      "\r",
-<<<<<<< HEAD
-      " 39%|███▉      | 621/1586 [00:07<00:12, 77.03it/s]"
-=======
-      " 37%|███▋      | 588/1586 [00:09<00:15, 65.36it/s]"
->>>>>>> 17f8611e
-     ]
-    },
-    {
-     "name": "stderr",
-     "output_type": "stream",
-     "text": [
-      "\r",
-<<<<<<< HEAD
-      " 40%|███▉      | 630/1586 [00:08<00:12, 78.41it/s]"
-=======
-      " 38%|███▊      | 595/1586 [00:09<00:15, 65.70it/s]"
->>>>>>> 17f8611e
-     ]
-    },
-    {
-     "name": "stderr",
-     "output_type": "stream",
-     "text": [
-      "\r",
-<<<<<<< HEAD
-      " 40%|████      | 640/1586 [00:08<00:11, 80.70it/s]"
-=======
-      " 38%|███▊      | 603/1586 [00:09<00:14, 67.92it/s]"
->>>>>>> 17f8611e
-     ]
-    },
-    {
-     "name": "stderr",
-     "output_type": "stream",
-     "text": [
-      "\r",
-<<<<<<< HEAD
-      " 41%|████      | 650/1586 [00:08<00:11, 84.89it/s]"
-=======
-      " 38%|███▊      | 610/1586 [00:09<00:14, 67.48it/s]"
->>>>>>> 17f8611e
-     ]
-    },
-    {
-     "name": "stderr",
-     "output_type": "stream",
-     "text": [
-      "\r",
-<<<<<<< HEAD
-      " 42%|████▏     | 659/1586 [00:08<00:11, 78.85it/s]"
-=======
-      " 39%|███▉      | 617/1586 [00:09<00:14, 66.92it/s]"
->>>>>>> 17f8611e
-     ]
-    },
-    {
-     "name": "stderr",
-     "output_type": "stream",
-     "text": [
-      "\r",
-<<<<<<< HEAD
-      " 42%|████▏     | 669/1586 [00:08<00:11, 83.18it/s]"
-=======
-      " 39%|███▉      | 624/1586 [00:09<00:15, 62.01it/s]"
->>>>>>> 17f8611e
-     ]
-    },
-    {
-     "name": "stderr",
-     "output_type": "stream",
-     "text": [
-      "\r",
-<<<<<<< HEAD
-      " 43%|████▎     | 678/1586 [00:08<00:10, 84.35it/s]"
-=======
-      " 40%|███▉      | 631/1586 [00:09<00:15, 62.70it/s]"
->>>>>>> 17f8611e
-     ]
-    },
-    {
-     "name": "stderr",
-     "output_type": "stream",
-     "text": [
-      "\r",
-<<<<<<< HEAD
-      " 43%|████▎     | 688/1586 [00:08<00:10, 87.67it/s]"
-=======
-      " 40%|████      | 639/1586 [00:09<00:14, 66.62it/s]"
->>>>>>> 17f8611e
-     ]
-    },
-    {
-     "name": "stderr",
-     "output_type": "stream",
-     "text": [
-      "\r",
-<<<<<<< HEAD
-      " 44%|████▍     | 697/1586 [00:08<00:10, 83.03it/s]"
-=======
-      " 41%|████      | 647/1586 [00:10<00:13, 69.48it/s]"
->>>>>>> 17f8611e
-     ]
-    },
-    {
-     "name": "stderr",
-     "output_type": "stream",
-     "text": [
-      "\r",
-<<<<<<< HEAD
-      " 45%|████▍     | 708/1586 [00:08<00:09, 88.90it/s]"
-=======
-      " 41%|████▏     | 655/1586 [00:10<00:13, 69.46it/s]"
->>>>>>> 17f8611e
-     ]
-    },
-    {
-     "name": "stderr",
-     "output_type": "stream",
-     "text": [
-      "\r",
-<<<<<<< HEAD
-      " 45%|████▌     | 718/1586 [00:09<00:09, 90.11it/s]"
-=======
-      " 42%|████▏     | 664/1586 [00:10<00:12, 72.95it/s]"
->>>>>>> 17f8611e
-     ]
-    },
-    {
-     "name": "stderr",
-     "output_type": "stream",
-     "text": [
-      "\r",
-<<<<<<< HEAD
-      " 46%|████▌     | 729/1586 [00:09<00:09, 94.95it/s]"
-=======
-      " 42%|████▏     | 672/1586 [00:10<00:12, 73.76it/s]"
->>>>>>> 17f8611e
-     ]
-    },
-    {
-     "name": "stderr",
-     "output_type": "stream",
-     "text": [
-      "\r",
-<<<<<<< HEAD
-      " 47%|████▋     | 739/1586 [00:09<00:09, 92.44it/s]"
-=======
-      " 43%|████▎     | 680/1586 [00:10<00:13, 69.48it/s]"
->>>>>>> 17f8611e
-     ]
-    },
-    {
-     "name": "stderr",
-     "output_type": "stream",
-     "text": [
-      "\r",
-<<<<<<< HEAD
-      " 47%|████▋     | 750/1586 [00:09<00:08, 96.61it/s]"
-=======
-      " 44%|████▎     | 690/1586 [00:10<00:11, 75.43it/s]"
->>>>>>> 17f8611e
-     ]
-    },
-    {
-     "name": "stderr",
-     "output_type": "stream",
-     "text": [
-      "\r",
-<<<<<<< HEAD
-      " 48%|████▊     | 762/1586 [00:09<00:08, 99.81it/s]"
-=======
-      " 44%|████▍     | 698/1586 [00:10<00:12, 71.04it/s]"
->>>>>>> 17f8611e
-     ]
-    },
-    {
-     "name": "stderr",
-     "output_type": "stream",
-     "text": [
-      "\r",
-<<<<<<< HEAD
-      " 49%|████▊     | 773/1586 [00:09<00:08, 99.83it/s]"
-=======
-      " 45%|████▍     | 708/1586 [00:10<00:11, 77.44it/s]"
->>>>>>> 17f8611e
-     ]
-    },
-    {
-     "name": "stderr",
-     "output_type": "stream",
-     "text": [
-      "\r",
-<<<<<<< HEAD
-      " 49%|████▉     | 785/1586 [00:09<00:07, 105.05it/s]"
-=======
-      " 45%|████▌     | 718/1586 [00:10<00:10, 82.92it/s]"
->>>>>>> 17f8611e
-     ]
-    },
-    {
-     "name": "stderr",
-     "output_type": "stream",
-     "text": [
-      "\r",
-<<<<<<< HEAD
-      " 50%|█████     | 796/1586 [00:09<00:07, 100.39it/s]"
-=======
-      " 46%|████▌     | 732/1586 [00:11<00:09, 94.05it/s]"
->>>>>>> 17f8611e
-     ]
-    },
-    {
-     "name": "stderr",
-     "output_type": "stream",
-     "text": [
-      "\r",
-<<<<<<< HEAD
-      " 51%|█████     | 807/1586 [00:09<00:07, 97.52it/s] "
-=======
-      " 47%|████▋     | 743/1586 [00:11<00:09, 92.02it/s]"
->>>>>>> 17f8611e
-     ]
-    },
-    {
-     "name": "stderr",
-     "output_type": "stream",
-     "text": [
-      "\r",
-<<<<<<< HEAD
-      " 52%|█████▏    | 818/1586 [00:10<00:07, 99.30it/s]"
-=======
-      " 47%|████▋     | 753/1586 [00:11<00:08, 93.90it/s]"
->>>>>>> 17f8611e
-     ]
-    },
-    {
-     "name": "stderr",
-     "output_type": "stream",
-     "text": [
-      "\r",
-<<<<<<< HEAD
-      " 52%|█████▏    | 830/1586 [00:10<00:07, 104.56it/s]"
-=======
-      " 48%|████▊     | 763/1586 [00:11<00:08, 95.07it/s]"
->>>>>>> 17f8611e
-     ]
-    },
-    {
-     "name": "stderr",
-     "output_type": "stream",
-     "text": [
-      "\r",
-<<<<<<< HEAD
-      " 53%|█████▎    | 842/1586 [00:10<00:06, 108.38it/s]"
-=======
-      " 49%|████▊     | 773/1586 [00:11<00:08, 94.72it/s]"
->>>>>>> 17f8611e
-     ]
-    },
-    {
-     "name": "stderr",
-     "output_type": "stream",
-     "text": [
-      "\r",
-<<<<<<< HEAD
-      " 54%|█████▍    | 853/1586 [00:10<00:06, 107.51it/s]"
-=======
-      " 49%|████▉     | 785/1586 [00:11<00:07, 100.25it/s]"
->>>>>>> 17f8611e
-     ]
-    },
-    {
-     "name": "stderr",
-     "output_type": "stream",
-     "text": [
-      "\r",
-<<<<<<< HEAD
-      " 55%|█████▍    | 865/1586 [00:10<00:06, 106.88it/s]"
-=======
-      " 50%|█████     | 796/1586 [00:11<00:08, 91.56it/s] "
->>>>>>> 17f8611e
-     ]
-    },
-    {
-     "name": "stderr",
-     "output_type": "stream",
-     "text": [
-      "\r",
-<<<<<<< HEAD
-      " 55%|█████▌    | 876/1586 [00:10<00:06, 105.47it/s]"
-=======
-      " 51%|█████     | 806/1586 [00:11<00:09, 86.04it/s]"
->>>>>>> 17f8611e
-     ]
-    },
-    {
-     "name": "stderr",
-     "output_type": "stream",
-     "text": [
-      "\r",
-<<<<<<< HEAD
-      " 56%|█████▌    | 887/1586 [00:10<00:06, 102.20it/s]"
-=======
-      " 51%|█████▏    | 816/1586 [00:11<00:08, 87.81it/s]"
->>>>>>> 17f8611e
-     ]
-    },
-    {
-     "name": "stderr",
-     "output_type": "stream",
-     "text": [
-      "\r",
-<<<<<<< HEAD
-      " 57%|█████▋    | 898/1586 [00:10<00:06, 99.18it/s] "
-=======
-      " 52%|█████▏    | 828/1586 [00:12<00:08, 91.66it/s]"
->>>>>>> 17f8611e
-     ]
-    },
-    {
-     "name": "stderr",
-     "output_type": "stream",
-     "text": [
-      "\r",
-<<<<<<< HEAD
-      " 57%|█████▋    | 909/1586 [00:10<00:06, 100.91it/s]"
-=======
-      " 53%|█████▎    | 841/1586 [00:12<00:07, 99.08it/s]"
->>>>>>> 17f8611e
-     ]
-    },
-    {
-     "name": "stderr",
-     "output_type": "stream",
-     "text": [
-      "\r",
-<<<<<<< HEAD
-      " 58%|█████▊    | 920/1586 [00:11<00:07, 93.33it/s] "
-=======
-      " 54%|█████▎    | 852/1586 [00:12<00:07, 91.77it/s]"
->>>>>>> 17f8611e
-     ]
-    },
-    {
-     "name": "stderr",
-     "output_type": "stream",
-     "text": [
-      "\r",
-<<<<<<< HEAD
-      " 59%|█████▊    | 931/1586 [00:11<00:07, 92.39it/s]"
-=======
-      " 54%|█████▍    | 863/1586 [00:12<00:07, 96.37it/s]"
->>>>>>> 17f8611e
-     ]
-    },
-    {
-     "name": "stderr",
-     "output_type": "stream",
-     "text": [
-      "\r",
-<<<<<<< HEAD
-      " 59%|█████▉    | 941/1586 [00:11<00:06, 93.45it/s]"
-=======
-      " 55%|█████▌    | 873/1586 [00:12<00:07, 90.31it/s]"
->>>>>>> 17f8611e
-     ]
-    },
-    {
-     "name": "stderr",
-     "output_type": "stream",
-     "text": [
-      "\r",
-<<<<<<< HEAD
-      " 60%|█████▉    | 951/1586 [00:11<00:06, 94.33it/s]"
-=======
-      " 56%|█████▌    | 883/1586 [00:12<00:07, 87.97it/s]"
->>>>>>> 17f8611e
-     ]
-    },
-    {
-     "name": "stderr",
-     "output_type": "stream",
-     "text": [
-      "\r",
-<<<<<<< HEAD
-      " 61%|██████    | 963/1586 [00:11<00:06, 100.79it/s]"
-=======
-      " 56%|█████▋    | 893/1586 [00:12<00:08, 86.42it/s]"
->>>>>>> 17f8611e
-     ]
-    },
-    {
-     "name": "stderr",
-     "output_type": "stream",
-     "text": [
-      "\r",
-<<<<<<< HEAD
-      " 61%|██████▏   | 974/1586 [00:11<00:06, 92.66it/s] "
-=======
-      " 57%|█████▋    | 902/1586 [00:12<00:08, 83.73it/s]"
->>>>>>> 17f8611e
-     ]
-    },
-    {
-     "name": "stderr",
-     "output_type": "stream",
-     "text": [
-      "\r",
-<<<<<<< HEAD
-      " 62%|██████▏   | 985/1586 [00:11<00:06, 95.14it/s]"
-=======
-      " 58%|█████▊    | 913/1586 [00:13<00:07, 85.19it/s]"
->>>>>>> 17f8611e
-     ]
-    },
-    {
-     "name": "stderr",
-     "output_type": "stream",
-     "text": [
-      "\r",
-<<<<<<< HEAD
-      " 63%|██████▎   | 995/1586 [00:11<00:06, 95.19it/s]"
-=======
-      " 58%|█████▊    | 925/1586 [00:13<00:07, 91.63it/s]"
->>>>>>> 17f8611e
-     ]
-    },
-    {
-     "name": "stderr",
-     "output_type": "stream",
-     "text": [
-      "\r",
-<<<<<<< HEAD
-      " 63%|██████▎   | 1007/1586 [00:11<00:05, 100.39it/s]"
-=======
-      " 59%|█████▉    | 935/1586 [00:13<00:08, 80.58it/s]"
->>>>>>> 17f8611e
-     ]
-    },
-    {
-     "name": "stderr",
-     "output_type": "stream",
-     "text": [
-      "\r",
-<<<<<<< HEAD
-      " 64%|██████▍   | 1018/1586 [00:12<00:05, 100.76it/s]"
-=======
-      " 60%|█████▉    | 945/1586 [00:13<00:07, 82.78it/s]"
->>>>>>> 17f8611e
-     ]
-    },
-    {
-     "name": "stderr",
-     "output_type": "stream",
-     "text": [
-      "\r",
-<<<<<<< HEAD
-      " 65%|██████▍   | 1030/1586 [00:12<00:05, 102.69it/s]"
-=======
-      " 60%|██████    | 956/1586 [00:13<00:07, 88.37it/s]"
->>>>>>> 17f8611e
-     ]
-    },
-    {
-     "name": "stderr",
-     "output_type": "stream",
-     "text": [
-      "\r",
-<<<<<<< HEAD
-      " 66%|██████▌   | 1041/1586 [00:12<00:05, 98.35it/s] "
-=======
-      " 61%|██████    | 966/1586 [00:13<00:06, 88.73it/s]"
->>>>>>> 17f8611e
-     ]
-    },
-    {
-     "name": "stderr",
-     "output_type": "stream",
-     "text": [
-      "\r",
-<<<<<<< HEAD
-      " 66%|██████▋   | 1051/1586 [00:12<00:05, 96.68it/s]"
-=======
-      " 62%|██████▏   | 976/1586 [00:13<00:07, 81.43it/s]"
->>>>>>> 17f8611e
-     ]
-    },
-    {
-     "name": "stderr",
-     "output_type": "stream",
-     "text": [
-      "\r",
-<<<<<<< HEAD
-      " 67%|██████▋   | 1061/1586 [00:12<00:05, 97.40it/s]"
-=======
-      " 62%|██████▏   | 985/1586 [00:13<00:07, 83.31it/s]"
->>>>>>> 17f8611e
-     ]
-    },
-    {
-     "name": "stderr",
-     "output_type": "stream",
-     "text": [
-      "\r",
-<<<<<<< HEAD
-      " 68%|██████▊   | 1071/1586 [00:12<00:05, 95.10it/s]"
-=======
-      " 63%|██████▎   | 994/1586 [00:13<00:07, 83.51it/s]"
->>>>>>> 17f8611e
-     ]
-    },
-    {
-     "name": "stderr",
-     "output_type": "stream",
-     "text": [
-      "\r",
-<<<<<<< HEAD
-      " 68%|██████▊   | 1081/1586 [00:12<00:05, 87.07it/s]"
-=======
-      " 63%|██████▎   | 1005/1586 [00:14<00:06, 89.68it/s]"
->>>>>>> 17f8611e
-     ]
-    },
-    {
-     "name": "stderr",
-     "output_type": "stream",
-     "text": [
-      "\r",
-<<<<<<< HEAD
-      " 69%|██████▊   | 1090/1586 [00:12<00:05, 85.06it/s]"
-=======
-      " 64%|██████▍   | 1015/1586 [00:14<00:06, 90.29it/s]"
->>>>>>> 17f8611e
-     ]
-    },
-    {
-     "name": "stderr",
-     "output_type": "stream",
-     "text": [
-      "\r",
-<<<<<<< HEAD
-      " 69%|██████▉   | 1101/1586 [00:12<00:05, 90.65it/s]"
-=======
-      " 65%|██████▍   | 1025/1586 [00:14<00:06, 91.96it/s]"
->>>>>>> 17f8611e
-     ]
-    },
-    {
-     "name": "stderr",
-     "output_type": "stream",
-     "text": [
-      "\r",
-<<<<<<< HEAD
-      " 70%|███████   | 1111/1586 [00:13<00:05, 85.57it/s]"
-=======
-      " 65%|██████▌   | 1035/1586 [00:14<00:05, 92.05it/s]"
->>>>>>> 17f8611e
-     ]
-    },
-    {
-     "name": "stderr",
-     "output_type": "stream",
-     "text": [
-      "\r",
-<<<<<<< HEAD
-      " 71%|███████   | 1121/1586 [00:13<00:05, 88.66it/s]"
-=======
-      " 66%|██████▌   | 1045/1586 [00:14<00:06, 84.72it/s]"
->>>>>>> 17f8611e
-     ]
-    },
-    {
-     "name": "stderr",
-     "output_type": "stream",
-     "text": [
-      "\r",
-<<<<<<< HEAD
-      " 71%|███████▏  | 1131/1586 [00:13<00:04, 91.05it/s]"
-=======
-      " 66%|██████▋   | 1054/1586 [00:14<00:06, 85.21it/s]"
->>>>>>> 17f8611e
-     ]
-    },
-    {
-     "name": "stderr",
-     "output_type": "stream",
-     "text": [
-      "\r",
-<<<<<<< HEAD
-      " 72%|███████▏  | 1141/1586 [00:13<00:05, 80.98it/s]"
-=======
-      " 67%|██████▋   | 1063/1586 [00:14<00:06, 81.74it/s]"
->>>>>>> 17f8611e
-     ]
-    },
-    {
-     "name": "stderr",
-     "output_type": "stream",
-     "text": [
-      "\r",
-<<<<<<< HEAD
-      " 73%|███████▎  | 1150/1586 [00:13<00:06, 63.16it/s]"
-=======
-      " 68%|██████▊   | 1072/1586 [00:14<00:06, 76.03it/s]"
->>>>>>> 17f8611e
-     ]
-    },
-    {
-     "name": "stderr",
-     "output_type": "stream",
-     "text": [
-      "\r",
-<<<<<<< HEAD
-      " 73%|███████▎  | 1158/1586 [00:13<00:07, 59.12it/s]"
-=======
-      " 68%|██████▊   | 1080/1586 [00:15<00:06, 74.91it/s]"
->>>>>>> 17f8611e
-     ]
-    },
-    {
-     "name": "stderr",
-     "output_type": "stream",
-     "text": [
-      "\r",
-<<<<<<< HEAD
-      " 73%|███████▎  | 1165/1586 [00:14<00:08, 48.21it/s]"
-=======
-      " 69%|██████▊   | 1088/1586 [00:15<00:06, 71.42it/s]"
->>>>>>> 17f8611e
-     ]
-    },
-    {
-     "name": "stderr",
-     "output_type": "stream",
-     "text": [
-      "\r",
-<<<<<<< HEAD
-      " 74%|███████▍  | 1172/1586 [00:14<00:07, 52.97it/s]"
-=======
-      " 69%|██████▉   | 1098/1586 [00:15<00:06, 77.77it/s]"
->>>>>>> 17f8611e
-     ]
-    },
-    {
-     "name": "stderr",
-     "output_type": "stream",
-     "text": [
-      "\r",
-<<<<<<< HEAD
-      " 74%|███████▍  | 1178/1586 [00:14<00:09, 42.37it/s]"
-=======
-      " 70%|██████▉   | 1107/1586 [00:15<00:06, 75.06it/s]"
->>>>>>> 17f8611e
-     ]
-    },
-    {
-     "name": "stderr",
-     "output_type": "stream",
-     "text": [
-      "\r",
-<<<<<<< HEAD
-      " 75%|███████▍  | 1184/1586 [00:14<00:09, 41.45it/s]"
-=======
-      " 70%|███████   | 1115/1586 [00:15<00:06, 76.02it/s]"
->>>>>>> 17f8611e
-     ]
-    },
-    {
-     "name": "stderr",
-     "output_type": "stream",
-     "text": [
-      "\r",
-<<<<<<< HEAD
-      " 75%|███████▍  | 1189/1586 [00:14<00:09, 43.02it/s]"
-=======
-      " 71%|███████   | 1124/1586 [00:15<00:05, 78.12it/s]"
->>>>>>> 17f8611e
-     ]
-    },
-    {
-     "name": "stderr",
-     "output_type": "stream",
-     "text": [
-      "\r",
-<<<<<<< HEAD
-      " 75%|███████▌  | 1194/1586 [00:14<00:09, 39.37it/s]"
-=======
-      " 72%|███████▏  | 1134/1586 [00:15<00:05, 82.38it/s]"
->>>>>>> 17f8611e
-     ]
-    },
-    {
-     "name": "stderr",
-     "output_type": "stream",
-     "text": [
-      "\r",
-<<<<<<< HEAD
-      " 76%|███████▌  | 1199/1586 [00:14<00:10, 37.61it/s]"
-=======
-      " 72%|███████▏  | 1143/1586 [00:15<00:06, 68.00it/s]"
->>>>>>> 17f8611e
-     ]
-    },
-    {
-     "name": "stderr",
-     "output_type": "stream",
-     "text": [
-      "\r",
-<<<<<<< HEAD
-      " 76%|███████▌  | 1204/1586 [00:15<00:10, 35.02it/s]"
-=======
-      " 73%|███████▎  | 1151/1586 [00:16<00:07, 55.94it/s]"
->>>>>>> 17f8611e
-     ]
-    },
-    {
-     "name": "stderr",
-     "output_type": "stream",
-     "text": [
-      "\r",
-<<<<<<< HEAD
-      " 76%|███████▋  | 1210/1586 [00:15<00:09, 37.97it/s]"
-=======
-      " 73%|███████▎  | 1158/1586 [00:16<00:08, 52.48it/s]"
->>>>>>> 17f8611e
-     ]
-    },
-    {
-     "name": "stderr",
-     "output_type": "stream",
-     "text": [
-      "\r",
-<<<<<<< HEAD
-      " 77%|███████▋  | 1216/1586 [00:15<00:08, 41.37it/s]"
-=======
-      " 73%|███████▎  | 1164/1586 [00:16<00:10, 39.97it/s]"
->>>>>>> 17f8611e
-     ]
-    },
-    {
-     "name": "stderr",
-     "output_type": "stream",
-     "text": [
-      "\r",
-<<<<<<< HEAD
-      " 77%|███████▋  | 1225/1586 [00:15<00:07, 45.95it/s]"
-=======
-      " 74%|███████▍  | 1171/1586 [00:16<00:09, 44.60it/s]"
->>>>>>> 17f8611e
-     ]
-    },
-    {
-     "name": "stderr",
-     "output_type": "stream",
-     "text": [
-      "\r",
-<<<<<<< HEAD
-      " 78%|███████▊  | 1232/1586 [00:15<00:07, 46.09it/s]"
-=======
-      " 74%|███████▍  | 1177/1586 [00:16<00:11, 36.98it/s]"
->>>>>>> 17f8611e
-     ]
-    },
-    {
-     "name": "stderr",
-     "output_type": "stream",
-     "text": [
-      "\r",
-<<<<<<< HEAD
-      " 78%|███████▊  | 1237/1586 [00:15<00:07, 44.02it/s]"
-=======
-      " 75%|███████▍  | 1183/1586 [00:16<00:10, 39.95it/s]"
->>>>>>> 17f8611e
-     ]
-    },
-    {
-     "name": "stderr",
-     "output_type": "stream",
-     "text": [
-      "\r",
-<<<<<<< HEAD
-      " 78%|███████▊  | 1242/1586 [00:15<00:09, 37.32it/s]"
-=======
-      " 75%|███████▍  | 1188/1586 [00:17<00:09, 40.29it/s]"
->>>>>>> 17f8611e
-     ]
-    },
-    {
-     "name": "stderr",
-     "output_type": "stream",
-     "text": [
-      "\r",
-<<<<<<< HEAD
-      " 79%|███████▉  | 1249/1586 [00:16<00:07, 42.77it/s]"
-=======
-      " 75%|███████▌  | 1193/1586 [00:17<00:10, 38.06it/s]"
->>>>>>> 17f8611e
-     ]
-    },
-    {
-     "name": "stderr",
-     "output_type": "stream",
-     "text": [
-      "\r",
-<<<<<<< HEAD
-      " 79%|███████▉  | 1254/1586 [00:16<00:07, 42.98it/s]"
-=======
-      " 76%|███████▌  | 1198/1586 [00:17<00:11, 34.53it/s]"
->>>>>>> 17f8611e
-     ]
-    },
-    {
-     "name": "stderr",
-     "output_type": "stream",
-     "text": [
-      "\r",
-<<<<<<< HEAD
-      " 79%|███████▉  | 1259/1586 [00:16<00:08, 37.56it/s]"
-=======
-      " 76%|███████▌  | 1202/1586 [00:17<00:11, 33.30it/s]"
->>>>>>> 17f8611e
-     ]
-    },
-    {
-     "name": "stderr",
-     "output_type": "stream",
-     "text": [
-      "\r",
-<<<<<<< HEAD
-      " 80%|███████▉  | 1265/1586 [00:16<00:08, 39.43it/s]"
-=======
-      " 76%|███████▌  | 1206/1586 [00:17<00:11, 32.06it/s]"
->>>>>>> 17f8611e
-     ]
-    },
-    {
-     "name": "stderr",
-     "output_type": "stream",
-     "text": [
-      "\r",
-<<<<<<< HEAD
-      " 80%|████████  | 1271/1586 [00:16<00:07, 42.34it/s]"
-=======
-      " 76%|███████▋  | 1210/1586 [00:17<00:11, 32.46it/s]"
->>>>>>> 17f8611e
-     ]
-    },
-    {
-     "name": "stderr",
-     "output_type": "stream",
-     "text": [
-      "\r",
-<<<<<<< HEAD
-      " 80%|████████  | 1276/1586 [00:16<00:07, 40.34it/s]"
-=======
-      " 77%|███████▋  | 1216/1586 [00:17<00:10, 36.32it/s]"
->>>>>>> 17f8611e
-     ]
-    },
-    {
-     "name": "stderr",
-     "output_type": "stream",
-     "text": [
-      "\r",
-<<<<<<< HEAD
-      " 81%|████████  | 1281/1586 [00:16<00:07, 39.38it/s]"
-=======
-      " 77%|███████▋  | 1224/1586 [00:17<00:08, 42.72it/s]"
->>>>>>> 17f8611e
-     ]
-    },
-    {
-     "name": "stderr",
-     "output_type": "stream",
-     "text": [
-      "\r",
-<<<<<<< HEAD
-      " 81%|████████  | 1286/1586 [00:16<00:07, 41.05it/s]"
-=======
-      " 77%|███████▋  | 1229/1586 [00:18<00:08, 39.94it/s]"
->>>>>>> 17f8611e
-     ]
-    },
-    {
-     "name": "stderr",
-     "output_type": "stream",
-     "text": [
-      "\r",
-<<<<<<< HEAD
-      " 81%|████████▏ | 1291/1586 [00:17<00:07, 37.15it/s]"
-=======
-      " 78%|███████▊  | 1235/1586 [00:18<00:09, 38.07it/s]"
->>>>>>> 17f8611e
-     ]
-    },
-    {
-     "name": "stderr",
-     "output_type": "stream",
-     "text": [
-      "\r",
-<<<<<<< HEAD
-      " 82%|████████▏ | 1295/1586 [00:17<00:08, 32.34it/s]"
-=======
-      " 78%|███████▊  | 1240/1586 [00:18<00:09, 35.23it/s]"
->>>>>>> 17f8611e
-     ]
-    },
-    {
-     "name": "stderr",
-     "output_type": "stream",
-     "text": [
-      "\r",
-<<<<<<< HEAD
-      " 82%|████████▏ | 1299/1586 [00:17<00:08, 32.48it/s]"
-=======
-      " 78%|███████▊  | 1244/1586 [00:18<00:09, 34.31it/s]"
->>>>>>> 17f8611e
-     ]
-    },
-    {
-     "name": "stderr",
-     "output_type": "stream",
-     "text": [
-      "\r",
-<<<<<<< HEAD
-      " 82%|████████▏ | 1303/1586 [00:17<00:08, 32.72it/s]"
-=======
-      " 79%|███████▉  | 1249/1586 [00:18<00:08, 37.72it/s]"
->>>>>>> 17f8611e
-     ]
-    },
-    {
-     "name": "stderr",
-     "output_type": "stream",
-     "text": [
-      "\r",
-<<<<<<< HEAD
-      " 82%|████████▏ | 1307/1586 [00:17<00:08, 31.60it/s]"
-=======
-      " 79%|███████▉  | 1254/1586 [00:18<00:08, 37.45it/s]"
->>>>>>> 17f8611e
-     ]
-    },
-    {
-     "name": "stderr",
-     "output_type": "stream",
-     "text": [
-      "\r",
-<<<<<<< HEAD
-      " 83%|████████▎ | 1313/1586 [00:17<00:07, 36.20it/s]"
-=======
-      " 79%|███████▉  | 1258/1586 [00:18<00:09, 34.46it/s]"
->>>>>>> 17f8611e
-     ]
-    },
-    {
-     "name": "stderr",
-     "output_type": "stream",
-     "text": [
-      "\r",
-<<<<<<< HEAD
-      " 83%|████████▎ | 1317/1586 [00:17<00:07, 36.66it/s]"
-=======
-      " 80%|███████▉  | 1262/1586 [00:19<00:09, 32.77it/s]"
->>>>>>> 17f8611e
-     ]
-    },
-    {
-     "name": "stderr",
-     "output_type": "stream",
-     "text": [
-      "\r",
-<<<<<<< HEAD
-      " 84%|████████▎ | 1327/1586 [00:18<00:06, 42.52it/s]"
-=======
-      " 80%|███████▉  | 1266/1586 [00:19<00:09, 32.34it/s]"
->>>>>>> 17f8611e
-     ]
-    },
-    {
-     "name": "stderr",
-     "output_type": "stream",
-     "text": [
-      "\r",
-<<<<<<< HEAD
-      " 84%|████████▍ | 1332/1586 [00:18<00:06, 41.42it/s]"
-=======
-      " 80%|████████  | 1271/1586 [00:19<00:08, 35.73it/s]"
->>>>>>> 17f8611e
-     ]
-    },
-    {
-     "name": "stderr",
-     "output_type": "stream",
-     "text": [
-      "\r",
-<<<<<<< HEAD
-      " 84%|████████▍ | 1337/1586 [00:18<00:06, 38.55it/s]"
-=======
-      " 80%|████████  | 1275/1586 [00:19<00:09, 33.99it/s]"
->>>>>>> 17f8611e
-     ]
-    },
-    {
-     "name": "stderr",
-     "output_type": "stream",
-     "text": [
-      "\r",
-<<<<<<< HEAD
-      " 85%|████████▍ | 1343/1586 [00:18<00:05, 41.32it/s]"
-=======
-      " 81%|████████  | 1279/1586 [00:19<00:09, 31.56it/s]"
->>>>>>> 17f8611e
-     ]
-    },
-    {
-     "name": "stderr",
-     "output_type": "stream",
-     "text": [
-      "\r",
-<<<<<<< HEAD
-      " 85%|████████▍ | 1348/1586 [00:18<00:05, 39.94it/s]"
-=======
-      " 81%|████████  | 1285/1586 [00:19<00:08, 33.45it/s]"
->>>>>>> 17f8611e
-     ]
-    },
-    {
-     "name": "stderr",
-     "output_type": "stream",
-     "text": [
-      "\r",
-<<<<<<< HEAD
-      " 85%|████████▌ | 1353/1586 [00:18<00:06, 37.45it/s]"
-=======
-      " 81%|████████▏ | 1289/1586 [00:19<00:10, 28.08it/s]"
->>>>>>> 17f8611e
-     ]
-    },
-    {
-     "name": "stderr",
-     "output_type": "stream",
-     "text": [
-      "\r",
-<<<<<<< HEAD
-      " 86%|████████▌ | 1358/1586 [00:18<00:05, 39.92it/s]"
-=======
-      " 82%|████████▏ | 1293/1586 [00:20<00:09, 29.60it/s]"
->>>>>>> 17f8611e
-     ]
-    },
-    {
-     "name": "stderr",
-     "output_type": "stream",
-     "text": [
-      "\r",
-<<<<<<< HEAD
-      " 86%|████████▌ | 1363/1586 [00:18<00:05, 40.89it/s]"
-=======
-      " 82%|████████▏ | 1297/1586 [00:20<00:09, 30.13it/s]"
->>>>>>> 17f8611e
-     ]
-    },
-    {
-     "name": "stderr",
-     "output_type": "stream",
-     "text": [
-      "\r",
-<<<<<<< HEAD
-      " 86%|████████▋ | 1368/1586 [00:19<00:06, 34.69it/s]"
-=======
-      " 82%|████████▏ | 1301/1586 [00:20<00:10, 26.93it/s]"
->>>>>>> 17f8611e
-     ]
-    },
-    {
-     "name": "stderr",
-     "output_type": "stream",
-     "text": [
-      "\r",
-<<<<<<< HEAD
-      " 87%|████████▋ | 1375/1586 [00:19<00:05, 37.55it/s]"
-=======
-      " 82%|████████▏ | 1305/1586 [00:20<00:09, 29.68it/s]"
->>>>>>> 17f8611e
-     ]
-    },
-    {
-     "name": "stderr",
-     "output_type": "stream",
-     "text": [
-      "\r",
-<<<<<<< HEAD
-      " 87%|████████▋ | 1379/1586 [00:19<00:06, 33.24it/s]"
-=======
-      " 83%|████████▎ | 1309/1586 [00:20<00:09, 30.31it/s]"
->>>>>>> 17f8611e
-     ]
-    },
-    {
-     "name": "stderr",
-     "output_type": "stream",
-     "text": [
-      "\r",
-<<<<<<< HEAD
-      " 87%|████████▋ | 1386/1586 [00:19<00:05, 38.92it/s]"
-=======
-      " 83%|████████▎ | 1314/1586 [00:20<00:08, 32.55it/s]"
->>>>>>> 17f8611e
-     ]
-    },
-    {
-     "name": "stderr",
-     "output_type": "stream",
-     "text": [
-      "\r",
-<<<<<<< HEAD
-      " 88%|████████▊ | 1391/1586 [00:19<00:05, 35.93it/s]"
-=======
-      " 83%|████████▎ | 1320/1586 [00:20<00:07, 37.51it/s]"
->>>>>>> 17f8611e
-     ]
-    },
-    {
-     "name": "stderr",
-     "output_type": "stream",
-     "text": [
-      "\r",
-<<<<<<< HEAD
-      " 88%|████████▊ | 1397/1586 [00:19<00:05, 37.77it/s]"
-=======
-      " 84%|████████▎ | 1327/1586 [00:20<00:06, 41.19it/s]"
->>>>>>> 17f8611e
-     ]
-    },
-    {
-     "name": "stderr",
-     "output_type": "stream",
-     "text": [
-      "\r",
-<<<<<<< HEAD
-      " 88%|████████▊ | 1403/1586 [00:19<00:04, 41.63it/s]"
-=======
-      " 84%|████████▍ | 1332/1586 [00:21<00:06, 39.70it/s]"
->>>>>>> 17f8611e
-     ]
-    },
-    {
-     "name": "stderr",
-     "output_type": "stream",
-     "text": [
-      "\r",
-<<<<<<< HEAD
-      " 89%|████████▉ | 1408/1586 [00:20<00:04, 41.21it/s]"
-=======
-      " 84%|████████▍ | 1337/1586 [00:21<00:06, 37.10it/s]"
->>>>>>> 17f8611e
-     ]
-    },
-    {
-     "name": "stderr",
-     "output_type": "stream",
-     "text": [
-      "\r",
-<<<<<<< HEAD
-      " 89%|████████▉ | 1416/1586 [00:20<00:03, 46.09it/s]"
-=======
-      " 85%|████████▍ | 1343/1586 [00:21<00:06, 39.13it/s]"
->>>>>>> 17f8611e
-     ]
-    },
-    {
-     "name": "stderr",
-     "output_type": "stream",
-     "text": [
-      "\r",
-<<<<<<< HEAD
-      " 90%|████████▉ | 1421/1586 [00:20<00:04, 36.17it/s]"
-=======
-      " 85%|████████▍ | 1348/1586 [00:21<00:06, 36.70it/s]"
->>>>>>> 17f8611e
-     ]
-    },
-    {
-     "name": "stderr",
-     "output_type": "stream",
-     "text": [
-      "\r",
-<<<<<<< HEAD
-      " 90%|████████▉ | 1426/1586 [00:20<00:04, 36.39it/s]"
-=======
-      " 85%|████████▌ | 1352/1586 [00:21<00:07, 33.39it/s]"
->>>>>>> 17f8611e
-     ]
-    },
-    {
-     "name": "stderr",
-     "output_type": "stream",
-     "text": [
-      "\r",
-<<<<<<< HEAD
-      " 90%|█████████ | 1432/1586 [00:20<00:03, 39.48it/s]"
-=======
-      " 86%|████████▌ | 1357/1586 [00:21<00:06, 35.14it/s]"
->>>>>>> 17f8611e
-     ]
-    },
-    {
-     "name": "stderr",
-     "output_type": "stream",
-     "text": [
-      "\r",
-<<<<<<< HEAD
-      " 91%|█████████ | 1437/1586 [00:20<00:04, 36.53it/s]"
-=======
-      " 86%|████████▌ | 1361/1586 [00:21<00:06, 35.50it/s]"
->>>>>>> 17f8611e
-     ]
-    },
-    {
-     "name": "stderr",
-     "output_type": "stream",
-     "text": [
-      "\r",
-<<<<<<< HEAD
-      " 91%|█████████ | 1441/1586 [00:20<00:03, 36.40it/s]"
-=======
-      " 86%|████████▌ | 1365/1586 [00:22<00:06, 35.23it/s]"
->>>>>>> 17f8611e
-     ]
-    },
-    {
-     "name": "stderr",
-     "output_type": "stream",
-     "text": [
-      "\r",
-<<<<<<< HEAD
-      " 91%|█████████ | 1445/1586 [00:21<00:05, 25.56it/s]"
-=======
-      " 86%|████████▋ | 1369/1586 [00:22<00:06, 33.88it/s]"
->>>>>>> 17f8611e
-     ]
-    },
-    {
-     "name": "stderr",
-     "output_type": "stream",
-     "text": [
-      "\r",
-<<<<<<< HEAD
-      " 91%|█████████▏| 1450/1586 [00:21<00:04, 29.95it/s]"
-=======
-      " 87%|████████▋ | 1374/1586 [00:22<00:05, 37.48it/s]"
->>>>>>> 17f8611e
-     ]
-    },
-    {
-     "name": "stderr",
-     "output_type": "stream",
-     "text": [
-      "\r",
-<<<<<<< HEAD
-      " 92%|█████████▏| 1455/1586 [00:21<00:03, 33.62it/s]"
-=======
-      " 87%|████████▋ | 1378/1586 [00:22<00:06, 31.85it/s]"
->>>>>>> 17f8611e
-     ]
-    },
-    {
-     "name": "stderr",
-     "output_type": "stream",
-     "text": [
-      "\r",
-<<<<<<< HEAD
-      " 92%|█████████▏| 1460/1586 [00:21<00:04, 29.56it/s]"
-=======
-      " 87%|████████▋ | 1383/1586 [00:22<00:05, 34.12it/s]"
->>>>>>> 17f8611e
-     ]
-    },
-    {
-     "name": "stderr",
-     "output_type": "stream",
-     "text": [
-      "\r",
-<<<<<<< HEAD
-      " 93%|█████████▎| 1469/1586 [00:21<00:03, 35.24it/s]"
-=======
-      " 88%|████████▊ | 1388/1586 [00:22<00:05, 35.24it/s]"
->>>>>>> 17f8611e
-     ]
-    },
-    {
-     "name": "stderr",
-     "output_type": "stream",
-     "text": [
-      "\r",
-<<<<<<< HEAD
-      " 93%|█████████▎| 1474/1586 [00:21<00:03, 33.76it/s]"
-=======
-      " 88%|████████▊ | 1392/1586 [00:22<00:05, 34.45it/s]"
->>>>>>> 17f8611e
-     ]
-    },
-    {
-     "name": "stderr",
-     "output_type": "stream",
-     "text": [
-      "\r",
-<<<<<<< HEAD
-      " 93%|█████████▎| 1480/1586 [00:22<00:03, 34.40it/s]"
-=======
-      " 88%|████████▊ | 1397/1586 [00:22<00:05, 35.06it/s]"
->>>>>>> 17f8611e
-     ]
-    },
-    {
-     "name": "stderr",
-     "output_type": "stream",
-     "text": [
-      "\r",
-<<<<<<< HEAD
-      " 94%|█████████▍| 1487/1586 [00:22<00:02, 39.59it/s]"
-=======
-      " 88%|████████▊ | 1403/1586 [00:23<00:04, 39.06it/s]"
->>>>>>> 17f8611e
-     ]
-    },
-    {
-     "name": "stderr",
-     "output_type": "stream",
-     "text": [
-      "\r",
-<<<<<<< HEAD
-      " 94%|█████████▍| 1492/1586 [00:22<00:02, 31.39it/s]"
-=======
-      " 89%|████████▉ | 1408/1586 [00:23<00:04, 38.49it/s]"
->>>>>>> 17f8611e
-     ]
-    },
-    {
-     "name": "stderr",
-     "output_type": "stream",
-     "text": [
-      "\r",
-<<<<<<< HEAD
-      " 94%|█████████▍| 1498/1586 [00:22<00:02, 35.86it/s]"
-=======
-      " 89%|████████▉ | 1415/1586 [00:23<00:03, 44.16it/s]"
->>>>>>> 17f8611e
-     ]
-    },
-    {
-     "name": "stderr",
-     "output_type": "stream",
-     "text": [
-      "\r",
-<<<<<<< HEAD
-      " 95%|█████████▍| 1504/1586 [00:22<00:02, 40.22it/s]"
-=======
-      " 90%|████████▉ | 1420/1586 [00:23<00:04, 34.09it/s]"
->>>>>>> 17f8611e
-     ]
-    },
-    {
-     "name": "stderr",
-     "output_type": "stream",
-     "text": [
-      "\r",
-<<<<<<< HEAD
-      " 95%|█████████▌| 1509/1586 [00:22<00:01, 42.48it/s]"
-=======
-      " 90%|████████▉ | 1425/1586 [00:23<00:04, 35.81it/s]"
->>>>>>> 17f8611e
-     ]
-    },
-    {
-     "name": "stderr",
-     "output_type": "stream",
-     "text": [
-      "\r",
-<<<<<<< HEAD
-      " 95%|█████████▌| 1514/1586 [00:22<00:01, 36.41it/s]"
-=======
-      " 90%|█████████ | 1430/1586 [00:23<00:04, 32.65it/s]"
->>>>>>> 17f8611e
-     ]
-    },
-    {
-     "name": "stderr",
-     "output_type": "stream",
-     "text": [
-      "\r",
-<<<<<<< HEAD
-      " 96%|█████████▌| 1519/1586 [00:23<00:02, 30.81it/s]"
-=======
-      " 90%|█████████ | 1434/1586 [00:24<00:05, 29.01it/s]"
->>>>>>> 17f8611e
-     ]
-    },
-    {
-     "name": "stderr",
-     "output_type": "stream",
-     "text": [
-      "\r",
-<<<<<<< HEAD
-      " 96%|█████████▌| 1526/1586 [00:23<00:01, 36.70it/s]"
-=======
-      " 91%|█████████ | 1440/1586 [00:24<00:04, 29.75it/s]"
->>>>>>> 17f8611e
-     ]
-    },
-    {
-     "name": "stderr",
-     "output_type": "stream",
-     "text": [
-      "\r",
-<<<<<<< HEAD
-      " 97%|█████████▋| 1531/1586 [00:23<00:01, 35.33it/s]"
-=======
-      " 91%|█████████ | 1444/1586 [00:24<00:06, 22.54it/s]"
->>>>>>> 17f8611e
-     ]
-    },
-    {
-     "name": "stderr",
-     "output_type": "stream",
-     "text": [
-      "\r",
-<<<<<<< HEAD
-      " 97%|█████████▋| 1536/1586 [00:23<00:01, 36.83it/s]"
-=======
-      " 91%|█████████ | 1447/1586 [00:24<00:05, 23.80it/s]"
->>>>>>> 17f8611e
-     ]
-    },
-    {
-     "name": "stderr",
-     "output_type": "stream",
-     "text": [
-      "\r",
-<<<<<<< HEAD
-      " 97%|█████████▋| 1541/1586 [00:23<00:01, 34.22it/s]"
-=======
-      " 92%|█████████▏| 1452/1586 [00:24<00:04, 27.83it/s]"
->>>>>>> 17f8611e
-     ]
-    },
-    {
-     "name": "stderr",
-     "output_type": "stream",
-     "text": [
-      "\r",
-<<<<<<< HEAD
-      " 97%|█████████▋| 1545/1586 [00:23<00:01, 30.48it/s]"
-=======
-      " 92%|█████████▏| 1456/1586 [00:24<00:04, 29.34it/s]"
->>>>>>> 17f8611e
-     ]
-    },
-    {
-     "name": "stderr",
-     "output_type": "stream",
-     "text": [
-      "\r",
-<<<<<<< HEAD
-      " 98%|█████████▊| 1549/1586 [00:24<00:01, 29.12it/s]"
-=======
-      " 92%|█████████▏| 1460/1586 [00:25<00:05, 24.57it/s]"
->>>>>>> 17f8611e
-     ]
-    },
-    {
-     "name": "stderr",
-     "output_type": "stream",
-     "text": [
-      "\r",
-<<<<<<< HEAD
-      " 98%|█████████▊| 1553/1586 [00:24<00:01, 27.57it/s]"
-=======
-      " 93%|█████████▎| 1469/1586 [00:25<00:03, 29.94it/s]"
->>>>>>> 17f8611e
-     ]
-    },
-    {
-     "name": "stderr",
-     "output_type": "stream",
-     "text": [
-      "\r",
-<<<<<<< HEAD
-      " 98%|█████████▊| 1556/1586 [00:24<00:01, 26.28it/s]"
-=======
-      " 93%|█████████▎| 1473/1586 [00:25<00:03, 31.88it/s]"
->>>>>>> 17f8611e
-     ]
-    },
-    {
-     "name": "stderr",
-     "output_type": "stream",
-     "text": [
-      "\r",
-<<<<<<< HEAD
-      " 98%|█████████▊| 1560/1586 [00:24<00:01, 25.22it/s]"
-=======
-      " 93%|█████████▎| 1477/1586 [00:25<00:03, 31.32it/s]"
->>>>>>> 17f8611e
-     ]
-    },
-    {
-     "name": "stderr",
-     "output_type": "stream",
-     "text": [
-      "\r",
-<<<<<<< HEAD
-      " 99%|█████████▊| 1565/1586 [00:24<00:00, 29.07it/s]"
-=======
-      " 93%|█████████▎| 1481/1586 [00:25<00:03, 30.75it/s]"
->>>>>>> 17f8611e
-     ]
-    },
-    {
-     "name": "stderr",
-     "output_type": "stream",
-     "text": [
-      "\r",
-<<<<<<< HEAD
-      " 99%|█████████▉| 1570/1586 [00:24<00:00, 33.11it/s]"
-=======
-      " 94%|█████████▍| 1487/1586 [00:25<00:02, 34.92it/s]"
->>>>>>> 17f8611e
-     ]
-    },
-    {
-     "name": "stderr",
-     "output_type": "stream",
-     "text": [
-      "\r",
-<<<<<<< HEAD
-      " 99%|█████████▉| 1577/1586 [00:24<00:00, 38.30it/s]"
-=======
-      " 94%|█████████▍| 1491/1586 [00:25<00:03, 28.69it/s]"
->>>>>>> 17f8611e
-     ]
-    },
-    {
-     "name": "stderr",
-     "output_type": "stream",
-     "text": [
-      "\r",
-<<<<<<< HEAD
-      "100%|█████████▉| 1582/1586 [00:24<00:00, 39.47it/s]"
-=======
-      " 94%|█████████▍| 1496/1586 [00:26<00:02, 32.69it/s]"
->>>>>>> 17f8611e
-     ]
-    },
-    {
-     "name": "stderr",
-     "output_type": "stream",
-     "text": [
-      "\r",
-<<<<<<< HEAD
-      "100%|██████████| 1586/1586 [00:25<00:00, 63.21it/s]"
-=======
-      " 95%|█████████▍| 1501/1586 [00:26<00:02, 34.93it/s]"
-     ]
-    },
-    {
-     "name": "stderr",
-     "output_type": "stream",
-     "text": [
-      "\r",
-      " 95%|█████████▌| 1508/1586 [00:26<00:01, 39.11it/s]"
-     ]
-    },
-    {
-     "name": "stderr",
-     "output_type": "stream",
-     "text": [
-      "\r",
-      " 95%|█████████▌| 1513/1586 [00:26<00:02, 33.16it/s]"
-     ]
-    },
-    {
-     "name": "stderr",
-     "output_type": "stream",
-     "text": [
-      "\r",
-      " 96%|█████████▌| 1517/1586 [00:26<00:02, 27.55it/s]"
-     ]
-    },
-    {
-     "name": "stderr",
-     "output_type": "stream",
-     "text": [
-      "\r",
-      " 96%|█████████▌| 1522/1586 [00:26<00:02, 30.00it/s]"
-     ]
-    },
-    {
-     "name": "stderr",
-     "output_type": "stream",
-     "text": [
-      "\r",
-      " 96%|█████████▋| 1528/1586 [00:26<00:01, 33.65it/s]"
-     ]
-    },
-    {
-     "name": "stderr",
-     "output_type": "stream",
-     "text": [
-      "\r",
-      " 97%|█████████▋| 1533/1586 [00:27<00:01, 35.48it/s]"
-     ]
-    },
-    {
-     "name": "stderr",
-     "output_type": "stream",
-     "text": [
-      "\r",
-      " 97%|█████████▋| 1537/1586 [00:27<00:01, 36.15it/s]"
-     ]
-    },
-    {
-     "name": "stderr",
-     "output_type": "stream",
-     "text": [
-      "\r",
-      " 97%|█████████▋| 1541/1586 [00:27<00:01, 32.43it/s]"
-     ]
-    },
-    {
-     "name": "stderr",
-     "output_type": "stream",
-     "text": [
-      "\r",
-      " 97%|█████████▋| 1545/1586 [00:27<00:01, 29.41it/s]"
-     ]
-    },
-    {
-     "name": "stderr",
-     "output_type": "stream",
-     "text": [
-      "\r",
-      " 98%|█████████▊| 1549/1586 [00:27<00:01, 26.42it/s]"
-     ]
-    },
-    {
-     "name": "stderr",
-     "output_type": "stream",
-     "text": [
-      "\r",
-      " 98%|█████████▊| 1553/1586 [00:27<00:01, 25.07it/s]"
-     ]
-    },
-    {
-     "name": "stderr",
-     "output_type": "stream",
-     "text": [
-      "\r",
-      " 98%|█████████▊| 1556/1586 [00:27<00:01, 23.86it/s]"
-     ]
-    },
-    {
-     "name": "stderr",
-     "output_type": "stream",
-     "text": [
-      "\r",
-      " 98%|█████████▊| 1560/1586 [00:28<00:01, 22.61it/s]"
-     ]
-    },
-    {
-     "name": "stderr",
-     "output_type": "stream",
-     "text": [
-      "\r",
-      " 99%|█████████▊| 1565/1586 [00:28<00:00, 26.54it/s]"
-     ]
-    },
-    {
-     "name": "stderr",
-     "output_type": "stream",
-     "text": [
-      "\r",
-      " 99%|█████████▉| 1570/1586 [00:28<00:00, 30.62it/s]"
-     ]
-    },
-    {
-     "name": "stderr",
-     "output_type": "stream",
-     "text": [
-      "\r",
-      " 99%|█████████▉| 1577/1586 [00:28<00:00, 36.15it/s]"
-     ]
-    },
-    {
-     "name": "stderr",
-     "output_type": "stream",
-     "text": [
-      "\r",
-      "100%|█████████▉| 1583/1586 [00:28<00:00, 40.48it/s]"
-     ]
-    },
-    {
-     "name": "stderr",
-     "output_type": "stream",
-     "text": [
-      "\r",
-      "100%|██████████| 1586/1586 [00:28<00:00, 55.12it/s]"
->>>>>>> 17f8611e
+      "  1%|          | 9/1586 [00:00<00:20, 77.05it/s]"
+     ]
+    },
+    {
+     "name": "stderr",
+     "output_type": "stream",
+     "text": [
+      "\r",
+      "  1%|          | 16/1586 [00:00<00:21, 71.73it/s]"
+     ]
+    },
+    {
+     "name": "stderr",
+     "output_type": "stream",
+     "text": [
+      "\r",
+      "  1%|▏         | 23/1586 [00:00<00:22, 69.00it/s]"
+     ]
+    },
+    {
+     "name": "stderr",
+     "output_type": "stream",
+     "text": [
+      "\r",
+      "  2%|▏         | 31/1586 [00:00<00:22, 69.75it/s]"
+     ]
+    },
+    {
+     "name": "stderr",
+     "output_type": "stream",
+     "text": [
+      "\r",
+      "  2%|▏         | 37/1586 [00:00<00:23, 65.88it/s]"
+     ]
+    },
+    {
+     "name": "stderr",
+     "output_type": "stream",
+     "text": [
+      "\r",
+      "  3%|▎         | 46/1586 [00:00<00:21, 71.09it/s]"
+     ]
+    },
+    {
+     "name": "stderr",
+     "output_type": "stream",
+     "text": [
+      "\r",
+      "  4%|▎         | 56/1586 [00:00<00:19, 76.99it/s]"
+     ]
+    },
+    {
+     "name": "stderr",
+     "output_type": "stream",
+     "text": [
+      "\r",
+      "  4%|▍         | 65/1586 [00:00<00:19, 79.81it/s]"
+     ]
+    },
+    {
+     "name": "stderr",
+     "output_type": "stream",
+     "text": [
+      "\r",
+      "  5%|▍         | 74/1586 [00:00<00:18, 80.03it/s]"
+     ]
+    },
+    {
+     "name": "stderr",
+     "output_type": "stream",
+     "text": [
+      "\r",
+      "  5%|▌         | 85/1586 [00:01<00:17, 86.15it/s]"
+     ]
+    },
+    {
+     "name": "stderr",
+     "output_type": "stream",
+     "text": [
+      "\r",
+      "  6%|▌         | 96/1586 [00:01<00:16, 91.10it/s]"
+     ]
+    },
+    {
+     "name": "stderr",
+     "output_type": "stream",
+     "text": [
+      "\r",
+      "  7%|▋         | 106/1586 [00:01<00:19, 74.17it/s]"
+     ]
+    },
+    {
+     "name": "stderr",
+     "output_type": "stream",
+     "text": [
+      "\r",
+      "  7%|▋         | 116/1586 [00:01<00:18, 80.12it/s]"
+     ]
+    },
+    {
+     "name": "stderr",
+     "output_type": "stream",
+     "text": [
+      "\r",
+      "  8%|▊         | 125/1586 [00:01<00:19, 75.17it/s]"
+     ]
+    },
+    {
+     "name": "stderr",
+     "output_type": "stream",
+     "text": [
+      "\r",
+      "  9%|▊         | 136/1586 [00:01<00:17, 81.35it/s]"
+     ]
+    },
+    {
+     "name": "stderr",
+     "output_type": "stream",
+     "text": [
+      "\r",
+      "  9%|▉         | 145/1586 [00:01<00:17, 82.60it/s]"
+     ]
+    },
+    {
+     "name": "stderr",
+     "output_type": "stream",
+     "text": [
+      "\r",
+      " 10%|▉         | 154/1586 [00:01<00:17, 83.41it/s]"
+     ]
+    },
+    {
+     "name": "stderr",
+     "output_type": "stream",
+     "text": [
+      "\r",
+      " 10%|█         | 163/1586 [00:02<00:17, 80.38it/s]"
+     ]
+    },
+    {
+     "name": "stderr",
+     "output_type": "stream",
+     "text": [
+      "\r",
+      " 11%|█         | 172/1586 [00:02<00:17, 82.98it/s]"
+     ]
+    },
+    {
+     "name": "stderr",
+     "output_type": "stream",
+     "text": [
+      "\r",
+      " 11%|█▏        | 181/1586 [00:02<00:21, 64.48it/s]"
+     ]
+    },
+    {
+     "name": "stderr",
+     "output_type": "stream",
+     "text": [
+      "\r",
+      " 12%|█▏        | 189/1586 [00:02<00:23, 59.01it/s]"
+     ]
+    },
+    {
+     "name": "stderr",
+     "output_type": "stream",
+     "text": [
+      "\r",
+      " 13%|█▎        | 199/1586 [00:02<00:21, 65.37it/s]"
+     ]
+    },
+    {
+     "name": "stderr",
+     "output_type": "stream",
+     "text": [
+      "\r",
+      " 13%|█▎        | 209/1586 [00:02<00:19, 71.57it/s]"
+     ]
+    },
+    {
+     "name": "stderr",
+     "output_type": "stream",
+     "text": [
+      "\r",
+      " 14%|█▎        | 218/1586 [00:02<00:18, 75.70it/s]"
+     ]
+    },
+    {
+     "name": "stderr",
+     "output_type": "stream",
+     "text": [
+      "\r",
+      " 14%|█▍        | 228/1586 [00:02<00:17, 78.61it/s]"
+     ]
+    },
+    {
+     "name": "stderr",
+     "output_type": "stream",
+     "text": [
+      "\r",
+      " 15%|█▌        | 238/1586 [00:03<00:16, 82.69it/s]"
+     ]
+    },
+    {
+     "name": "stderr",
+     "output_type": "stream",
+     "text": [
+      "\r",
+      " 16%|█▌        | 247/1586 [00:03<00:16, 81.19it/s]"
+     ]
+    },
+    {
+     "name": "stderr",
+     "output_type": "stream",
+     "text": [
+      "\r",
+      " 16%|█▌        | 256/1586 [00:03<00:16, 81.83it/s]"
+     ]
+    },
+    {
+     "name": "stderr",
+     "output_type": "stream",
+     "text": [
+      "\r",
+      " 17%|█▋        | 265/1586 [00:03<00:16, 78.72it/s]"
+     ]
+    },
+    {
+     "name": "stderr",
+     "output_type": "stream",
+     "text": [
+      "\r",
+      " 17%|█▋        | 274/1586 [00:03<00:16, 77.54it/s]"
+     ]
+    },
+    {
+     "name": "stderr",
+     "output_type": "stream",
+     "text": [
+      "\r",
+      " 18%|█▊        | 282/1586 [00:03<00:17, 74.76it/s]"
+     ]
+    },
+    {
+     "name": "stderr",
+     "output_type": "stream",
+     "text": [
+      "\r",
+      " 18%|█▊        | 290/1586 [00:03<00:17, 72.66it/s]"
+     ]
+    },
+    {
+     "name": "stderr",
+     "output_type": "stream",
+     "text": [
+      "\r",
+      " 19%|█▉        | 298/1586 [00:03<00:19, 64.87it/s]"
+     ]
+    },
+    {
+     "name": "stderr",
+     "output_type": "stream",
+     "text": [
+      "\r",
+      " 19%|█▉        | 305/1586 [00:04<00:20, 62.07it/s]"
+     ]
+    },
+    {
+     "name": "stderr",
+     "output_type": "stream",
+     "text": [
+      "\r",
+      " 20%|█▉        | 314/1586 [00:04<00:18, 67.86it/s]"
+     ]
+    },
+    {
+     "name": "stderr",
+     "output_type": "stream",
+     "text": [
+      "\r",
+      " 20%|██        | 324/1586 [00:04<00:17, 72.26it/s]"
+     ]
+    },
+    {
+     "name": "stderr",
+     "output_type": "stream",
+     "text": [
+      "\r",
+      " 21%|██        | 332/1586 [00:04<00:22, 54.57it/s]"
+     ]
+    },
+    {
+     "name": "stderr",
+     "output_type": "stream",
+     "text": [
+      "\r",
+      " 22%|██▏       | 341/1586 [00:04<00:20, 61.17it/s]"
+     ]
+    },
+    {
+     "name": "stderr",
+     "output_type": "stream",
+     "text": [
+      "\r",
+      " 22%|██▏       | 351/1586 [00:04<00:17, 68.97it/s]"
+     ]
+    },
+    {
+     "name": "stderr",
+     "output_type": "stream",
+     "text": [
+      "\r",
+      " 23%|██▎       | 360/1586 [00:04<00:17, 72.12it/s]"
+     ]
+    },
+    {
+     "name": "stderr",
+     "output_type": "stream",
+     "text": [
+      "\r",
+      " 23%|██▎       | 368/1586 [00:04<00:17, 70.09it/s]"
+     ]
+    },
+    {
+     "name": "stderr",
+     "output_type": "stream",
+     "text": [
+      "\r",
+      " 24%|██▍       | 377/1586 [00:05<00:17, 69.98it/s]"
+     ]
+    },
+    {
+     "name": "stderr",
+     "output_type": "stream",
+     "text": [
+      "\r",
+      " 24%|██▍       | 388/1586 [00:05<00:15, 76.92it/s]"
+     ]
+    },
+    {
+     "name": "stderr",
+     "output_type": "stream",
+     "text": [
+      "\r",
+      " 25%|██▌       | 397/1586 [00:05<00:17, 66.39it/s]"
+     ]
+    },
+    {
+     "name": "stderr",
+     "output_type": "stream",
+     "text": [
+      "\r",
+      " 26%|██▌       | 405/1586 [00:05<00:18, 64.49it/s]"
+     ]
+    },
+    {
+     "name": "stderr",
+     "output_type": "stream",
+     "text": [
+      "\r",
+      " 26%|██▌       | 413/1586 [00:05<00:18, 65.12it/s]"
+     ]
+    },
+    {
+     "name": "stderr",
+     "output_type": "stream",
+     "text": [
+      "\r",
+      " 27%|██▋       | 423/1586 [00:05<00:16, 72.27it/s]"
+     ]
+    },
+    {
+     "name": "stderr",
+     "output_type": "stream",
+     "text": [
+      "\r",
+      " 27%|██▋       | 433/1586 [00:05<00:15, 75.57it/s]"
+     ]
+    },
+    {
+     "name": "stderr",
+     "output_type": "stream",
+     "text": [
+      "\r",
+      " 28%|██▊       | 443/1586 [00:05<00:14, 79.71it/s]"
+     ]
+    },
+    {
+     "name": "stderr",
+     "output_type": "stream",
+     "text": [
+      "\r",
+      " 28%|██▊       | 452/1586 [00:06<00:13, 81.99it/s]"
+     ]
+    },
+    {
+     "name": "stderr",
+     "output_type": "stream",
+     "text": [
+      "\r",
+      " 29%|██▉       | 461/1586 [00:06<00:14, 75.37it/s]"
+     ]
+    },
+    {
+     "name": "stderr",
+     "output_type": "stream",
+     "text": [
+      "\r",
+      " 30%|██▉       | 469/1586 [00:06<00:14, 76.05it/s]"
+     ]
+    },
+    {
+     "name": "stderr",
+     "output_type": "stream",
+     "text": [
+      "\r",
+      " 30%|███       | 477/1586 [00:06<00:15, 72.37it/s]"
+     ]
+    },
+    {
+     "name": "stderr",
+     "output_type": "stream",
+     "text": [
+      "\r",
+      " 31%|███       | 485/1586 [00:06<00:15, 69.27it/s]"
+     ]
+    },
+    {
+     "name": "stderr",
+     "output_type": "stream",
+     "text": [
+      "\r",
+      " 31%|███       | 493/1586 [00:06<00:15, 71.71it/s]"
+     ]
+    },
+    {
+     "name": "stderr",
+     "output_type": "stream",
+     "text": [
+      "\r",
+      " 32%|███▏      | 501/1586 [00:06<00:16, 65.32it/s]"
+     ]
+    },
+    {
+     "name": "stderr",
+     "output_type": "stream",
+     "text": [
+      "\r",
+      " 32%|███▏      | 511/1586 [00:06<00:14, 72.28it/s]"
+     ]
+    },
+    {
+     "name": "stderr",
+     "output_type": "stream",
+     "text": [
+      "\r",
+      " 33%|███▎      | 519/1586 [00:07<00:15, 67.87it/s]"
+     ]
+    },
+    {
+     "name": "stderr",
+     "output_type": "stream",
+     "text": [
+      "\r",
+      " 33%|███▎      | 527/1586 [00:07<00:15, 67.30it/s]"
+     ]
+    },
+    {
+     "name": "stderr",
+     "output_type": "stream",
+     "text": [
+      "\r",
+      " 34%|███▎      | 535/1586 [00:07<00:14, 70.46it/s]"
+     ]
+    },
+    {
+     "name": "stderr",
+     "output_type": "stream",
+     "text": [
+      "\r",
+      " 34%|███▍      | 543/1586 [00:07<00:16, 64.46it/s]"
+     ]
+    },
+    {
+     "name": "stderr",
+     "output_type": "stream",
+     "text": [
+      "\r",
+      " 35%|███▍      | 552/1586 [00:07<00:14, 70.09it/s]"
+     ]
+    },
+    {
+     "name": "stderr",
+     "output_type": "stream",
+     "text": [
+      "\r",
+      " 35%|███▌      | 562/1586 [00:07<00:13, 76.05it/s]"
+     ]
+    },
+    {
+     "name": "stderr",
+     "output_type": "stream",
+     "text": [
+      "\r",
+      " 36%|███▌      | 570/1586 [00:07<00:13, 72.90it/s]"
+     ]
+    },
+    {
+     "name": "stderr",
+     "output_type": "stream",
+     "text": [
+      "\r",
+      " 37%|███▋      | 579/1586 [00:07<00:13, 76.89it/s]"
+     ]
+    },
+    {
+     "name": "stderr",
+     "output_type": "stream",
+     "text": [
+      "\r",
+      " 37%|███▋      | 587/1586 [00:07<00:14, 70.46it/s]"
+     ]
+    },
+    {
+     "name": "stderr",
+     "output_type": "stream",
+     "text": [
+      "\r",
+      " 38%|███▊      | 595/1586 [00:08<00:13, 71.69it/s]"
+     ]
+    },
+    {
+     "name": "stderr",
+     "output_type": "stream",
+     "text": [
+      "\r",
+      " 38%|███▊      | 603/1586 [00:08<00:13, 73.93it/s]"
+     ]
+    },
+    {
+     "name": "stderr",
+     "output_type": "stream",
+     "text": [
+      "\r",
+      " 39%|███▊      | 611/1586 [00:08<00:13, 71.83it/s]"
+     ]
+    },
+    {
+     "name": "stderr",
+     "output_type": "stream",
+     "text": [
+      "\r",
+      " 39%|███▉      | 620/1586 [00:08<00:12, 74.96it/s]"
+     ]
+    },
+    {
+     "name": "stderr",
+     "output_type": "stream",
+     "text": [
+      "\r",
+      " 40%|███▉      | 628/1586 [00:08<00:13, 73.50it/s]"
+     ]
+    },
+    {
+     "name": "stderr",
+     "output_type": "stream",
+     "text": [
+      "\r",
+      " 40%|████      | 637/1586 [00:08<00:12, 76.71it/s]"
+     ]
+    },
+    {
+     "name": "stderr",
+     "output_type": "stream",
+     "text": [
+      "\r",
+      " 41%|████      | 647/1586 [00:08<00:11, 78.87it/s]"
+     ]
+    },
+    {
+     "name": "stderr",
+     "output_type": "stream",
+     "text": [
+      "\r",
+      " 41%|████▏     | 655/1586 [00:08<00:12, 76.90it/s]"
+     ]
+    },
+    {
+     "name": "stderr",
+     "output_type": "stream",
+     "text": [
+      "\r",
+      " 42%|████▏     | 665/1586 [00:08<00:11, 78.26it/s]"
+     ]
+    },
+    {
+     "name": "stderr",
+     "output_type": "stream",
+     "text": [
+      "\r",
+      " 43%|████▎     | 675/1586 [00:09<00:11, 82.48it/s]"
+     ]
+    },
+    {
+     "name": "stderr",
+     "output_type": "stream",
+     "text": [
+      "\r",
+      " 43%|████▎     | 684/1586 [00:09<00:11, 81.30it/s]"
+     ]
+    },
+    {
+     "name": "stderr",
+     "output_type": "stream",
+     "text": [
+      "\r",
+      " 44%|████▎     | 693/1586 [00:09<00:11, 78.17it/s]"
+     ]
+    },
+    {
+     "name": "stderr",
+     "output_type": "stream",
+     "text": [
+      "\r",
+      " 44%|████▍     | 703/1586 [00:09<00:10, 81.96it/s]"
+     ]
+    },
+    {
+     "name": "stderr",
+     "output_type": "stream",
+     "text": [
+      "\r",
+      " 45%|████▌     | 714/1586 [00:09<00:09, 87.69it/s]"
+     ]
+    },
+    {
+     "name": "stderr",
+     "output_type": "stream",
+     "text": [
+      "\r",
+      " 46%|████▌     | 723/1586 [00:09<00:10, 85.17it/s]"
+     ]
+    },
+    {
+     "name": "stderr",
+     "output_type": "stream",
+     "text": [
+      "\r",
+      " 46%|████▋     | 735/1586 [00:09<00:09, 92.90it/s]"
+     ]
+    },
+    {
+     "name": "stderr",
+     "output_type": "stream",
+     "text": [
+      "\r",
+      " 47%|████▋     | 745/1586 [00:09<00:09, 91.01it/s]"
+     ]
+    },
+    {
+     "name": "stderr",
+     "output_type": "stream",
+     "text": [
+      "\r",
+      " 48%|████▊     | 756/1586 [00:09<00:08, 94.73it/s]"
+     ]
+    },
+    {
+     "name": "stderr",
+     "output_type": "stream",
+     "text": [
+      "\r",
+      " 48%|████▊     | 767/1586 [00:10<00:08, 97.68it/s]"
+     ]
+    },
+    {
+     "name": "stderr",
+     "output_type": "stream",
+     "text": [
+      "\r",
+      " 49%|████▉     | 777/1586 [00:10<00:08, 95.72it/s]"
+     ]
+    },
+    {
+     "name": "stderr",
+     "output_type": "stream",
+     "text": [
+      "\r",
+      " 50%|████▉     | 787/1586 [00:10<00:08, 95.98it/s]"
+     ]
+    },
+    {
+     "name": "stderr",
+     "output_type": "stream",
+     "text": [
+      "\r",
+      " 50%|█████     | 797/1586 [00:10<00:08, 96.28it/s]"
+     ]
+    },
+    {
+     "name": "stderr",
+     "output_type": "stream",
+     "text": [
+      "\r",
+      " 51%|█████     | 807/1586 [00:10<00:08, 92.17it/s]"
+     ]
+    },
+    {
+     "name": "stderr",
+     "output_type": "stream",
+     "text": [
+      "\r",
+      " 52%|█████▏    | 817/1586 [00:10<00:08, 93.17it/s]"
+     ]
+    },
+    {
+     "name": "stderr",
+     "output_type": "stream",
+     "text": [
+      "\r",
+      " 52%|█████▏    | 829/1586 [00:10<00:07, 99.21it/s]"
+     ]
+    },
+    {
+     "name": "stderr",
+     "output_type": "stream",
+     "text": [
+      "\r",
+      " 53%|█████▎    | 842/1586 [00:10<00:07, 103.38it/s]"
+     ]
+    },
+    {
+     "name": "stderr",
+     "output_type": "stream",
+     "text": [
+      "\r",
+      " 54%|█████▍    | 853/1586 [00:10<00:07, 103.10it/s]"
+     ]
+    },
+    {
+     "name": "stderr",
+     "output_type": "stream",
+     "text": [
+      "\r",
+      " 55%|█████▍    | 865/1586 [00:11<00:07, 102.61it/s]"
+     ]
+    },
+    {
+     "name": "stderr",
+     "output_type": "stream",
+     "text": [
+      "\r",
+      " 55%|█████▌    | 876/1586 [00:11<00:07, 101.34it/s]"
+     ]
+    },
+    {
+     "name": "stderr",
+     "output_type": "stream",
+     "text": [
+      "\r",
+      " 56%|█████▌    | 887/1586 [00:11<00:07, 98.34it/s] "
+     ]
+    },
+    {
+     "name": "stderr",
+     "output_type": "stream",
+     "text": [
+      "\r",
+      " 57%|█████▋    | 897/1586 [00:11<00:07, 97.43it/s]"
+     ]
+    },
+    {
+     "name": "stderr",
+     "output_type": "stream",
+     "text": [
+      "\r",
+      " 57%|█████▋    | 907/1586 [00:11<00:07, 96.02it/s]"
+     ]
+    },
+    {
+     "name": "stderr",
+     "output_type": "stream",
+     "text": [
+      "\r",
+      " 58%|█████▊    | 917/1586 [00:11<00:07, 87.92it/s]"
+     ]
+    },
+    {
+     "name": "stderr",
+     "output_type": "stream",
+     "text": [
+      "\r",
+      " 59%|█████▊    | 929/1586 [00:11<00:06, 94.10it/s]"
+     ]
+    },
+    {
+     "name": "stderr",
+     "output_type": "stream",
+     "text": [
+      "\r",
+      " 59%|█████▉    | 939/1586 [00:11<00:07, 85.33it/s]"
+     ]
+    },
+    {
+     "name": "stderr",
+     "output_type": "stream",
+     "text": [
+      "\r",
+      " 60%|█████▉    | 949/1586 [00:11<00:07, 89.12it/s]"
+     ]
+    },
+    {
+     "name": "stderr",
+     "output_type": "stream",
+     "text": [
+      "\r",
+      " 61%|██████    | 960/1586 [00:12<00:06, 93.35it/s]"
+     ]
+    },
+    {
+     "name": "stderr",
+     "output_type": "stream",
+     "text": [
+      "\r",
+      " 61%|██████    | 971/1586 [00:12<00:06, 94.59it/s]"
+     ]
+    },
+    {
+     "name": "stderr",
+     "output_type": "stream",
+     "text": [
+      "\r",
+      " 62%|██████▏   | 981/1586 [00:12<00:06, 89.12it/s]"
+     ]
+    },
+    {
+     "name": "stderr",
+     "output_type": "stream",
+     "text": [
+      "\r",
+      " 62%|██████▏   | 991/1586 [00:12<00:06, 91.14it/s]"
+     ]
+    },
+    {
+     "name": "stderr",
+     "output_type": "stream",
+     "text": [
+      "\r",
+      " 63%|██████▎   | 1002/1586 [00:12<00:06, 92.84it/s]"
+     ]
+    },
+    {
+     "name": "stderr",
+     "output_type": "stream",
+     "text": [
+      "\r",
+      " 64%|██████▍   | 1013/1586 [00:12<00:06, 94.46it/s]"
+     ]
+    },
+    {
+     "name": "stderr",
+     "output_type": "stream",
+     "text": [
+      "\r",
+      " 65%|██████▍   | 1025/1586 [00:12<00:05, 99.92it/s]"
+     ]
+    },
+    {
+     "name": "stderr",
+     "output_type": "stream",
+     "text": [
+      "\r",
+      " 65%|██████▌   | 1036/1586 [00:12<00:05, 98.14it/s]"
+     ]
+    },
+    {
+     "name": "stderr",
+     "output_type": "stream",
+     "text": [
+      "\r",
+      " 66%|██████▌   | 1046/1586 [00:13<00:05, 91.47it/s]"
+     ]
+    },
+    {
+     "name": "stderr",
+     "output_type": "stream",
+     "text": [
+      "\r",
+      " 67%|██████▋   | 1057/1586 [00:13<00:05, 92.89it/s]"
+     ]
+    },
+    {
+     "name": "stderr",
+     "output_type": "stream",
+     "text": [
+      "\r",
+      " 67%|██████▋   | 1067/1586 [00:13<00:05, 93.47it/s]"
+     ]
+    },
+    {
+     "name": "stderr",
+     "output_type": "stream",
+     "text": [
+      "\r",
+      " 68%|██████▊   | 1077/1586 [00:13<00:05, 87.03it/s]"
+     ]
+    },
+    {
+     "name": "stderr",
+     "output_type": "stream",
+     "text": [
+      "\r",
+      " 68%|██████▊   | 1086/1586 [00:13<00:06, 81.05it/s]"
+     ]
+    },
+    {
+     "name": "stderr",
+     "output_type": "stream",
+     "text": [
+      "\r",
+      " 69%|██████▉   | 1097/1586 [00:13<00:05, 86.98it/s]"
+     ]
+    },
+    {
+     "name": "stderr",
+     "output_type": "stream",
+     "text": [
+      "\r",
+      " 70%|██████▉   | 1106/1586 [00:13<00:05, 83.18it/s]"
+     ]
+    },
+    {
+     "name": "stderr",
+     "output_type": "stream",
+     "text": [
+      "\r",
+      " 70%|███████   | 1115/1586 [00:13<00:05, 85.07it/s]"
+     ]
+    },
+    {
+     "name": "stderr",
+     "output_type": "stream",
+     "text": [
+      "\r",
+      " 71%|███████   | 1125/1586 [00:13<00:05, 87.53it/s]"
+     ]
+    },
+    {
+     "name": "stderr",
+     "output_type": "stream",
+     "text": [
+      "\r",
+      " 72%|███████▏  | 1136/1586 [00:14<00:04, 91.62it/s]"
+     ]
+    },
+    {
+     "name": "stderr",
+     "output_type": "stream",
+     "text": [
+      "\r",
+      " 72%|███████▏  | 1146/1586 [00:14<00:06, 72.60it/s]"
+     ]
+    },
+    {
+     "name": "stderr",
+     "output_type": "stream",
+     "text": [
+      "\r",
+      " 73%|███████▎  | 1154/1586 [00:14<00:07, 57.59it/s]"
+     ]
+    },
+    {
+     "name": "stderr",
+     "output_type": "stream",
+     "text": [
+      "\r",
+      " 73%|███████▎  | 1161/1586 [00:14<00:09, 46.84it/s]"
+     ]
+    },
+    {
+     "name": "stderr",
+     "output_type": "stream",
+     "text": [
+      "\r",
+      " 74%|███████▎  | 1167/1586 [00:14<00:08, 47.19it/s]"
+     ]
+    },
+    {
+     "name": "stderr",
+     "output_type": "stream",
+     "text": [
+      "\r",
+      " 74%|███████▍  | 1173/1586 [00:14<00:08, 48.54it/s]"
+     ]
+    },
+    {
+     "name": "stderr",
+     "output_type": "stream",
+     "text": [
+      "\r",
+      " 74%|███████▍  | 1179/1586 [00:15<00:10, 38.38it/s]"
+     ]
+    },
+    {
+     "name": "stderr",
+     "output_type": "stream",
+     "text": [
+      "\r",
+      " 75%|███████▍  | 1184/1586 [00:15<00:10, 37.52it/s]"
+     ]
+    },
+    {
+     "name": "stderr",
+     "output_type": "stream",
+     "text": [
+      "\r",
+      " 75%|███████▍  | 1189/1586 [00:15<00:10, 39.12it/s]"
+     ]
+    },
+    {
+     "name": "stderr",
+     "output_type": "stream",
+     "text": [
+      "\r",
+      " 75%|███████▌  | 1194/1586 [00:15<00:10, 35.65it/s]"
+     ]
+    },
+    {
+     "name": "stderr",
+     "output_type": "stream",
+     "text": [
+      "\r",
+      " 76%|███████▌  | 1198/1586 [00:15<00:11, 34.35it/s]"
+     ]
+    },
+    {
+     "name": "stderr",
+     "output_type": "stream",
+     "text": [
+      "\r",
+      " 76%|███████▌  | 1202/1586 [00:15<00:11, 33.80it/s]"
+     ]
+    },
+    {
+     "name": "stderr",
+     "output_type": "stream",
+     "text": [
+      "\r",
+      " 76%|███████▌  | 1206/1586 [00:15<00:11, 34.20it/s]"
+     ]
+    },
+    {
+     "name": "stderr",
+     "output_type": "stream",
+     "text": [
+      "\r",
+      " 76%|███████▋  | 1210/1586 [00:16<00:10, 34.66it/s]"
+     ]
+    },
+    {
+     "name": "stderr",
+     "output_type": "stream",
+     "text": [
+      "\r",
+      " 77%|███████▋  | 1216/1586 [00:16<00:09, 38.03it/s]"
+     ]
+    },
+    {
+     "name": "stderr",
+     "output_type": "stream",
+     "text": [
+      "\r",
+      " 77%|███████▋  | 1224/1586 [00:16<00:08, 44.97it/s]"
+     ]
+    },
+    {
+     "name": "stderr",
+     "output_type": "stream",
+     "text": [
+      "\r",
+      " 78%|███████▊  | 1230/1586 [00:16<00:08, 44.25it/s]"
+     ]
+    },
+    {
+     "name": "stderr",
+     "output_type": "stream",
+     "text": [
+      "\r",
+      " 78%|███████▊  | 1235/1586 [00:16<00:08, 39.83it/s]"
+     ]
+    },
+    {
+     "name": "stderr",
+     "output_type": "stream",
+     "text": [
+      "\r",
+      " 78%|███████▊  | 1240/1586 [00:16<00:09, 38.22it/s]"
+     ]
+    },
+    {
+     "name": "stderr",
+     "output_type": "stream",
+     "text": [
+      "\r",
+      " 78%|███████▊  | 1245/1586 [00:16<00:09, 37.69it/s]"
+     ]
+    },
+    {
+     "name": "stderr",
+     "output_type": "stream",
+     "text": [
+      "\r",
+      " 79%|███████▉  | 1251/1586 [00:16<00:08, 40.54it/s]"
+     ]
+    },
+    {
+     "name": "stderr",
+     "output_type": "stream",
+     "text": [
+      "\r",
+      " 79%|███████▉  | 1256/1586 [00:17<00:08, 38.85it/s]"
+     ]
+    },
+    {
+     "name": "stderr",
+     "output_type": "stream",
+     "text": [
+      "\r",
+      " 80%|███████▉  | 1261/1586 [00:17<00:09, 35.97it/s]"
+     ]
+    },
+    {
+     "name": "stderr",
+     "output_type": "stream",
+     "text": [
+      "\r",
+      " 80%|███████▉  | 1266/1586 [00:17<00:08, 37.62it/s]"
+     ]
+    },
+    {
+     "name": "stderr",
+     "output_type": "stream",
+     "text": [
+      "\r",
+      " 80%|████████  | 1272/1586 [00:17<00:07, 40.20it/s]"
+     ]
+    },
+    {
+     "name": "stderr",
+     "output_type": "stream",
+     "text": [
+      "\r",
+      " 81%|████████  | 1277/1586 [00:17<00:07, 39.82it/s]"
+     ]
+    },
+    {
+     "name": "stderr",
+     "output_type": "stream",
+     "text": [
+      "\r",
+      " 81%|████████  | 1282/1586 [00:17<00:07, 38.82it/s]"
+     ]
+    },
+    {
+     "name": "stderr",
+     "output_type": "stream",
+     "text": [
+      "\r",
+      " 81%|████████  | 1286/1586 [00:17<00:07, 38.10it/s]"
+     ]
+    },
+    {
+     "name": "stderr",
+     "output_type": "stream",
+     "text": [
+      "\r",
+      " 81%|████████▏ | 1290/1586 [00:18<00:09, 32.27it/s]"
+     ]
+    },
+    {
+     "name": "stderr",
+     "output_type": "stream",
+     "text": [
+      "\r",
+      " 82%|████████▏ | 1294/1586 [00:18<00:09, 31.21it/s]"
+     ]
+    },
+    {
+     "name": "stderr",
+     "output_type": "stream",
+     "text": [
+      "\r",
+      " 82%|████████▏ | 1298/1586 [00:18<00:09, 29.86it/s]"
+     ]
+    },
+    {
+     "name": "stderr",
+     "output_type": "stream",
+     "text": [
+      "\r",
+      " 82%|████████▏ | 1302/1586 [00:18<00:09, 30.07it/s]"
+     ]
+    },
+    {
+     "name": "stderr",
+     "output_type": "stream",
+     "text": [
+      "\r",
+      " 82%|████████▏ | 1306/1586 [00:18<00:10, 27.93it/s]"
+     ]
+    },
+    {
+     "name": "stderr",
+     "output_type": "stream",
+     "text": [
+      "\r",
+      " 83%|████████▎ | 1313/1586 [00:18<00:08, 32.89it/s]"
+     ]
+    },
+    {
+     "name": "stderr",
+     "output_type": "stream",
+     "text": [
+      "\r",
+      " 83%|████████▎ | 1317/1586 [00:18<00:07, 34.28it/s]"
+     ]
+    },
+    {
+     "name": "stderr",
+     "output_type": "stream",
+     "text": [
+      "\r",
+      " 84%|████████▎ | 1327/1586 [00:19<00:06, 39.79it/s]"
+     ]
+    },
+    {
+     "name": "stderr",
+     "output_type": "stream",
+     "text": [
+      "\r",
+      " 84%|████████▍ | 1332/1586 [00:19<00:06, 38.87it/s]"
+     ]
+    },
+    {
+     "name": "stderr",
+     "output_type": "stream",
+     "text": [
+      "\r",
+      " 84%|████████▍ | 1337/1586 [00:19<00:06, 36.16it/s]"
+     ]
+    },
+    {
+     "name": "stderr",
+     "output_type": "stream",
+     "text": [
+      "\r",
+      " 85%|████████▍ | 1343/1586 [00:19<00:06, 38.59it/s]"
+     ]
+    },
+    {
+     "name": "stderr",
+     "output_type": "stream",
+     "text": [
+      "\r",
+      " 85%|████████▍ | 1348/1586 [00:19<00:06, 37.78it/s]"
+     ]
+    },
+    {
+     "name": "stderr",
+     "output_type": "stream",
+     "text": [
+      "\r",
+      " 85%|████████▌ | 1352/1586 [00:19<00:06, 36.18it/s]"
+     ]
+    },
+    {
+     "name": "stderr",
+     "output_type": "stream",
+     "text": [
+      "\r",
+      " 86%|████████▌ | 1357/1586 [00:19<00:06, 37.89it/s]"
+     ]
+    },
+    {
+     "name": "stderr",
+     "output_type": "stream",
+     "text": [
+      "\r",
+      " 86%|████████▌ | 1361/1586 [00:19<00:06, 37.35it/s]"
+     ]
+    },
+    {
+     "name": "stderr",
+     "output_type": "stream",
+     "text": [
+      "\r",
+      " 86%|████████▌ | 1365/1586 [00:20<00:06, 35.97it/s]"
+     ]
+    },
+    {
+     "name": "stderr",
+     "output_type": "stream",
+     "text": [
+      "\r",
+      " 86%|████████▋ | 1369/1586 [00:20<00:06, 33.84it/s]"
+     ]
+    },
+    {
+     "name": "stderr",
+     "output_type": "stream",
+     "text": [
+      "\r",
+      " 87%|████████▋ | 1375/1586 [00:20<00:05, 35.30it/s]"
+     ]
+    },
+    {
+     "name": "stderr",
+     "output_type": "stream",
+     "text": [
+      "\r",
+      " 87%|████████▋ | 1379/1586 [00:20<00:06, 31.21it/s]"
+     ]
+    },
+    {
+     "name": "stderr",
+     "output_type": "stream",
+     "text": [
+      "\r",
+      " 87%|████████▋ | 1385/1586 [00:20<00:05, 36.36it/s]"
+     ]
+    },
+    {
+     "name": "stderr",
+     "output_type": "stream",
+     "text": [
+      "\r",
+      " 88%|████████▊ | 1390/1586 [00:20<00:05, 34.49it/s]"
+     ]
+    },
+    {
+     "name": "stderr",
+     "output_type": "stream",
+     "text": [
+      "\r",
+      " 88%|████████▊ | 1395/1586 [00:20<00:05, 36.70it/s]"
+     ]
+    },
+    {
+     "name": "stderr",
+     "output_type": "stream",
+     "text": [
+      "\r",
+      " 88%|████████▊ | 1399/1586 [00:20<00:05, 36.37it/s]"
+     ]
+    },
+    {
+     "name": "stderr",
+     "output_type": "stream",
+     "text": [
+      "\r",
+      " 89%|████████▊ | 1404/1586 [00:21<00:04, 39.37it/s]"
+     ]
+    },
+    {
+     "name": "stderr",
+     "output_type": "stream",
+     "text": [
+      "\r",
+      " 89%|████████▉ | 1409/1586 [00:21<00:04, 40.92it/s]"
+     ]
+    },
+    {
+     "name": "stderr",
+     "output_type": "stream",
+     "text": [
+      "\r",
+      " 89%|████████▉ | 1416/1586 [00:21<00:03, 44.30it/s]"
+     ]
+    },
+    {
+     "name": "stderr",
+     "output_type": "stream",
+     "text": [
+      "\r",
+      " 90%|████████▉ | 1421/1586 [00:21<00:04, 34.52it/s]"
+     ]
+    },
+    {
+     "name": "stderr",
+     "output_type": "stream",
+     "text": [
+      "\r",
+      " 90%|████████▉ | 1426/1586 [00:21<00:04, 34.73it/s]"
+     ]
+    },
+    {
+     "name": "stderr",
+     "output_type": "stream",
+     "text": [
+      "\r",
+      " 90%|█████████ | 1431/1586 [00:21<00:04, 38.11it/s]"
+     ]
+    },
+    {
+     "name": "stderr",
+     "output_type": "stream",
+     "text": [
+      "\r",
+      " 91%|█████████ | 1436/1586 [00:21<00:04, 33.32it/s]"
+     ]
+    },
+    {
+     "name": "stderr",
+     "output_type": "stream",
+     "text": [
+      "\r",
+      " 91%|█████████ | 1440/1586 [00:22<00:04, 34.96it/s]"
+     ]
+    },
+    {
+     "name": "stderr",
+     "output_type": "stream",
+     "text": [
+      "\r",
+      " 91%|█████████ | 1444/1586 [00:22<00:05, 25.75it/s]"
+     ]
+    },
+    {
+     "name": "stderr",
+     "output_type": "stream",
+     "text": [
+      "\r",
+      " 91%|█████████▏| 1448/1586 [00:22<00:05, 26.34it/s]"
+     ]
+    },
+    {
+     "name": "stderr",
+     "output_type": "stream",
+     "text": [
+      "\r",
+      " 92%|█████████▏| 1455/1586 [00:22<00:04, 31.31it/s]"
+     ]
+    },
+    {
+     "name": "stderr",
+     "output_type": "stream",
+     "text": [
+      "\r",
+      " 92%|█████████▏| 1459/1586 [00:22<00:04, 27.29it/s]"
+     ]
+    },
+    {
+     "name": "stderr",
+     "output_type": "stream",
+     "text": [
+      "\r",
+      " 92%|█████████▏| 1466/1586 [00:22<00:03, 32.73it/s]"
+     ]
+    },
+    {
+     "name": "stderr",
+     "output_type": "stream",
+     "text": [
+      "\r",
+      " 93%|█████████▎| 1471/1586 [00:23<00:03, 35.16it/s]"
+     ]
+    },
+    {
+     "name": "stderr",
+     "output_type": "stream",
+     "text": [
+      "\r",
+      " 93%|█████████▎| 1476/1586 [00:23<00:03, 33.75it/s]"
+     ]
+    },
+    {
+     "name": "stderr",
+     "output_type": "stream",
+     "text": [
+      "\r",
+      " 93%|█████████▎| 1480/1586 [00:23<00:03, 33.59it/s]"
+     ]
+    },
+    {
+     "name": "stderr",
+     "output_type": "stream",
+     "text": [
+      "\r",
+      " 94%|█████████▍| 1487/1586 [00:23<00:02, 38.32it/s]"
+     ]
+    },
+    {
+     "name": "stderr",
+     "output_type": "stream",
+     "text": [
+      "\r",
+      " 94%|█████████▍| 1492/1586 [00:23<00:03, 30.28it/s]"
+     ]
+    },
+    {
+     "name": "stderr",
+     "output_type": "stream",
+     "text": [
+      "\r",
+      " 94%|█████████▍| 1498/1586 [00:23<00:02, 34.58it/s]"
+     ]
+    },
+    {
+     "name": "stderr",
+     "output_type": "stream",
+     "text": [
+      "\r",
+      " 95%|█████████▍| 1504/1586 [00:23<00:02, 38.73it/s]"
+     ]
+    },
+    {
+     "name": "stderr",
+     "output_type": "stream",
+     "text": [
+      "\r",
+      " 95%|█████████▌| 1509/1586 [00:24<00:01, 40.39it/s]"
+     ]
+    },
+    {
+     "name": "stderr",
+     "output_type": "stream",
+     "text": [
+      "\r",
+      " 95%|█████████▌| 1514/1586 [00:24<00:02, 34.50it/s]"
+     ]
+    },
+    {
+     "name": "stderr",
+     "output_type": "stream",
+     "text": [
+      "\r",
+      " 96%|█████████▌| 1518/1586 [00:24<00:02, 27.62it/s]"
+     ]
+    },
+    {
+     "name": "stderr",
+     "output_type": "stream",
+     "text": [
+      "\r",
+      " 96%|█████████▌| 1523/1586 [00:24<00:02, 31.45it/s]"
+     ]
+    },
+    {
+     "name": "stderr",
+     "output_type": "stream",
+     "text": [
+      "\r",
+      " 96%|█████████▋| 1528/1586 [00:24<00:01, 34.12it/s]"
+     ]
+    },
+    {
+     "name": "stderr",
+     "output_type": "stream",
+     "text": [
+      "\r",
+      " 97%|█████████▋| 1532/1586 [00:24<00:01, 34.54it/s]"
+     ]
+    },
+    {
+     "name": "stderr",
+     "output_type": "stream",
+     "text": [
+      "\r",
+      " 97%|█████████▋| 1536/1586 [00:24<00:01, 35.68it/s]"
+     ]
+    },
+    {
+     "name": "stderr",
+     "output_type": "stream",
+     "text": [
+      "\r",
+      " 97%|█████████▋| 1540/1586 [00:25<00:01, 31.44it/s]"
+     ]
+    },
+    {
+     "name": "stderr",
+     "output_type": "stream",
+     "text": [
+      "\r",
+      " 97%|█████████▋| 1544/1586 [00:25<00:01, 29.59it/s]"
+     ]
+    },
+    {
+     "name": "stderr",
+     "output_type": "stream",
+     "text": [
+      "\r",
+      " 98%|█████████▊| 1548/1586 [00:25<00:01, 29.59it/s]"
+     ]
+    },
+    {
+     "name": "stderr",
+     "output_type": "stream",
+     "text": [
+      "\r",
+      " 98%|█████████▊| 1552/1586 [00:25<00:01, 27.69it/s]"
+     ]
+    },
+    {
+     "name": "stderr",
+     "output_type": "stream",
+     "text": [
+      "\r",
+      " 98%|█████████▊| 1555/1586 [00:25<00:01, 23.97it/s]"
+     ]
+    },
+    {
+     "name": "stderr",
+     "output_type": "stream",
+     "text": [
+      "\r",
+      " 98%|█████████▊| 1559/1586 [00:25<00:01, 25.87it/s]"
+     ]
+    },
+    {
+     "name": "stderr",
+     "output_type": "stream",
+     "text": [
+      "\r",
+      " 98%|█████████▊| 1562/1586 [00:25<00:00, 24.87it/s]"
+     ]
+    },
+    {
+     "name": "stderr",
+     "output_type": "stream",
+     "text": [
+      "\r",
+      " 99%|█████████▉| 1567/1586 [00:26<00:00, 28.67it/s]"
+     ]
+    },
+    {
+     "name": "stderr",
+     "output_type": "stream",
+     "text": [
+      "\r",
+      " 99%|█████████▉| 1573/1586 [00:26<00:00, 33.73it/s]"
+     ]
+    },
+    {
+     "name": "stderr",
+     "output_type": "stream",
+     "text": [
+      "\r",
+      " 99%|█████████▉| 1578/1586 [00:26<00:00, 34.90it/s]"
+     ]
+    },
+    {
+     "name": "stderr",
+     "output_type": "stream",
+     "text": [
+      "\r",
+      "100%|█████████▉| 1584/1586 [00:26<00:00, 36.03it/s]"
+     ]
+    },
+    {
+     "name": "stderr",
+     "output_type": "stream",
+     "text": [
+      "\r",
+      "100%|██████████| 1586/1586 [00:26<00:00, 59.87it/s]"
      ]
     },
     {
@@ -3270,11 +2357,7 @@
      "output_type": "stream",
      "text": [
       "WARNING: Logging before flag parsing goes to stderr.\n",
-<<<<<<< HEAD
-      "W0815 06:37:52.644969 140714452281152 deprecation.py:506] From /home/ubuntu/snorkel-tutorials/.tox/spam/lib/python3.6/site-packages/tensorflow/python/keras/initializers.py:119: calling RandomUniform.__init__ (from tensorflow.python.ops.init_ops) with dtype is deprecated and will be removed in a future version.\n",
-=======
-      "W0814 23:21:30.086397 4711486912 deprecation.py:506] From /Users/braden/repos/snorkel-tutorials/.tox/spam/lib/python3.7/site-packages/tensorflow/python/keras/initializers.py:119: calling RandomUniform.__init__ (from tensorflow.python.ops.init_ops) with dtype is deprecated and will be removed in a future version.\n",
->>>>>>> 17f8611e
+      "W0815 07:03:32.502000 140092821215040 deprecation.py:506] From /home/ubuntu/snorkel-tutorials/.tox/spam/lib/python3.6/site-packages/tensorflow/python/keras/initializers.py:119: calling RandomUniform.__init__ (from tensorflow.python.ops.init_ops) with dtype is deprecated and will be removed in a future version.\n",
       "Instructions for updating:\n",
       "Call initializer instance with the dtype argument instead of passing it to the constructor\n"
      ]
@@ -3283,11 +2366,7 @@
      "name": "stderr",
      "output_type": "stream",
      "text": [
-<<<<<<< HEAD
-      "W0815 06:37:52.660651 140714452281152 deprecation.py:506] From /home/ubuntu/snorkel-tutorials/.tox/spam/lib/python3.6/site-packages/tensorflow/python/ops/init_ops.py:1251: calling VarianceScaling.__init__ (from tensorflow.python.ops.init_ops) with dtype is deprecated and will be removed in a future version.\n",
-=======
-      "W0814 23:21:30.097786 4711486912 deprecation.py:506] From /Users/braden/repos/snorkel-tutorials/.tox/spam/lib/python3.7/site-packages/tensorflow/python/ops/init_ops.py:1251: calling VarianceScaling.__init__ (from tensorflow.python.ops.init_ops) with dtype is deprecated and will be removed in a future version.\n",
->>>>>>> 17f8611e
+      "W0815 07:03:32.518567 140092821215040 deprecation.py:506] From /home/ubuntu/snorkel-tutorials/.tox/spam/lib/python3.6/site-packages/tensorflow/python/ops/init_ops.py:1251: calling VarianceScaling.__init__ (from tensorflow.python.ops.init_ops) with dtype is deprecated and will be removed in a future version.\n",
       "Instructions for updating:\n",
       "Call initializer instance with the dtype argument instead of passing it to the constructor\n"
      ]
@@ -3296,11 +2375,7 @@
      "name": "stderr",
      "output_type": "stream",
      "text": [
-<<<<<<< HEAD
-      "W0815 06:37:52.843157 140714452281152 deprecation.py:323] From /home/ubuntu/snorkel-tutorials/.tox/spam/lib/python3.6/site-packages/tensorflow/python/ops/nn_impl.py:180: add_dispatch_support.<locals>.wrapper (from tensorflow.python.ops.array_ops) is deprecated and will be removed in a future version.\n",
-=======
-      "W0814 23:21:30.258535 4711486912 deprecation.py:323] From /Users/braden/repos/snorkel-tutorials/.tox/spam/lib/python3.7/site-packages/tensorflow/python/ops/nn_impl.py:180: add_dispatch_support.<locals>.wrapper (from tensorflow.python.ops.array_ops) is deprecated and will be removed in a future version.\n",
->>>>>>> 17f8611e
+      "W0815 07:03:32.708986 140092821215040 deprecation.py:323] From /home/ubuntu/snorkel-tutorials/.tox/spam/lib/python3.6/site-packages/tensorflow/python/ops/nn_impl.py:180: add_dispatch_support.<locals>.wrapper (from tensorflow.python.ops.array_ops) is deprecated and will be removed in a future version.\n",
       "Instructions for updating:\n",
       "Use tf.where in 2.0, which has the same broadcast rule as np.where\n"
      ]
@@ -3309,11 +2384,7 @@
      "name": "stderr",
      "output_type": "stream",
      "text": [
-<<<<<<< HEAD
-      "W0815 06:37:53.309566 140714452281152 deprecation.py:506] From /home/ubuntu/snorkel-tutorials/.tox/spam/lib/python3.6/site-packages/tensorflow/python/keras/optimizer_v2/adagrad.py:105: calling Constant.__init__ (from tensorflow.python.ops.init_ops) with dtype is deprecated and will be removed in a future version.\n",
-=======
-      "W0814 23:21:30.665669 4711486912 deprecation.py:506] From /Users/braden/repos/snorkel-tutorials/.tox/spam/lib/python3.7/site-packages/tensorflow/python/keras/optimizer_v2/adagrad.py:105: calling Constant.__init__ (from tensorflow.python.ops.init_ops) with dtype is deprecated and will be removed in a future version.\n",
->>>>>>> 17f8611e
+      "W0815 07:03:33.190324 140092821215040 deprecation.py:506] From /home/ubuntu/snorkel-tutorials/.tox/spam/lib/python3.6/site-packages/tensorflow/python/keras/optimizer_v2/adagrad.py:105: calling Constant.__init__ (from tensorflow.python.ops.init_ops) with dtype is deprecated and will be removed in a future version.\n",
       "Instructions for updating:\n",
       "Call initializer instance with the dtype argument instead of passing it to the constructor\n"
      ]
@@ -3331,7 +2402,13 @@
      "output_type": "stream",
      "text": [
       "Restoring model weights from the end of the best epoch.\n",
-      "Epoch 00021: early stopping\n",
+      "Epoch 00021: early stopping\n"
+     ]
+    },
+    {
+     "name": "stdout",
+     "output_type": "stream",
+     "text": [
       "Test Accuracy when training on original dataset: 0.92\n",
       "Test Accuracy when training on augmented dataset: 0.928\n"
      ]
@@ -3402,7 +2479,7 @@
    "name": "python",
    "nbconvert_exporter": "python",
    "pygments_lexer": "ipython3",
-   "version": "3.7.3"
+   "version": "3.6.8"
   }
  },
  "nbformat": 4,
