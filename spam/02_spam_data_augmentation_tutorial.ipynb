--- conflicted
+++ resolved
@@ -13,26 +13,12 @@
     "lines_to_next_cell": 0
    },
    "source": [
-<<<<<<< HEAD
     "In this tutorial, we will walk through the process of using *transformation functions* (TFs) to perform data augmentation.\n",
     "Like the labeling tutorial, our goal is to train a classifier to YouTube comments as `SPAM` or `HAM` (not spam).\n",
     "In the [previous tutorial](https://github.com/snorkel-team/snorkel-tutorials/blob/master/spam/01_spam_tutorial.ipynb),\n",
     "we demonstrated how to label training sets programmatically with Snorkel.\n",
     "In this tutorial, we'll assume that step has already been done, and start with labeled training data,\n",
     "which we'll aim to augment using transformation functions.\n"
-=======
-    "In this tutorial, we will walk through the process of using Snorkel Transformation Functions (TFs) to classify YouTube comments as `SPAM` or `HAM` (not spam). For more details on the task, check out the main labeling functions [tutorial](https://github.com/snorkel-team/snorkel-tutorials/blob/master/spam/01_spam_tutorial.ipynb).\n",
-    "For an overview of Snorkel, visit [snorkel.org](http://snorkel.org).\n",
-    "You can also check out the [Snorkel API documentation](https://snorkel.readthedocs.io/).\n",
-    "\n",
-    "For our task, we have access to some labeled YouTube comments for training. We generate additional data by transforming the labeled comments using **_Transformation Functions_**.\n",
-    "\n",
-    "The tutorial is divided into four parts:\n",
-    "1. **Loading Data**: We load a [YouTube comments dataset](http://www.dt.fee.unicamp.br/~tiago//youtubespamcollection/).\n",
-    "2. **Writing Transformation Functions**: We write Transformation Functions (TFs) that can be applied to training examples to generate new training examples.\n",
-    "3. **Applying Transformation Functions**: We apply a sequence of TFs to each training data point, using a random policy, to generate an augmented training set.\n",
-    "4. **Training A Model**: We use the augmented training set to train an LSTM model for classifying new comments as `SPAM` or `HAM`."
->>>>>>> ffd924d1
    ]
   },
   {
@@ -75,17 +61,8 @@
     ]
    },
    "source": [
-<<<<<<< HEAD
     "This next cell takes care of some notebook-specific housekeeping.\n",
     "You can ignore it."
-=======
-    "We load the YouTube comments dataset and create Pandas DataFrame objects for each of the sets described above.\n",
-    "The two main columns in the DataFrames are:\n",
-    "* **`text`**: Raw text content of the comment\n",
-    "* **`label`**: Whether the comment is `SPAM` (1) or `HAM` (0).\n",
-    "\n",
-    "For more details, check out the labeling functions [tutorial](https://github.com/snorkel-team/snorkel-tutorials/blob/master/spam/01_spam_tutorial.ipynb)."
->>>>>>> ffd924d1
    ]
   },
   {
@@ -359,52 +336,10 @@
     "If all the TFs applied to a data point return `None`, the data point won't be included in\n",
     "the augmented data set when we apply our TFs below.\n",
     "\n",
-<<<<<<< HEAD
     "Just like the `labeling_function` decorator, the `transformation_function` decorator\n",
     "accepts `pre` argument for `Preprocessor` objects.\n",
     "Here, we'll use a\n",
     "[`SpacyPreprocessor`](https://snorkel.readthedocs.io/en/master/packages/_autosummary/preprocess/snorkel.preprocess.nlp.SpacyPreprocessor.html#snorkel.preprocess.nlp.SpacyPreprocessor)."
-=======
-    "For example, we can use the fantastic NLP tool [spaCy](https://spacy.io/) to add lemmas, part-of-speech (pos) tags, etc. to each token.\n",
-    "Snorkel provides a prebuilt preprocessor for spaCy called `SpacyPreprocessor` which adds a new field to the\n",
-    "data point containing a [spaCy `Doc` object](https://spacy.io/api/doc). It uses memoization internally, so it will not reparse the text after applying each TF unless the text's hash changes.\n",
-    "For more info, see the [`SpacyPreprocessor` documentation](https://snorkel.readthedocs.io/en/master/packages/_autosummary/preprocess/snorkel.preprocess.nlp.SpacyPreprocessor.html#snorkel.preprocess.nlp.SpacyPreprocessor).\n"
-   ]
-  },
-  {
-   "cell_type": "code",
-   "execution_count": 4,
-   "metadata": {},
-   "outputs": [
-    {
-     "name": "stdout",
-     "output_type": "stream",
-     "text": [
-      "Requirement already satisfied: en_core_web_sm==2.1.0 from https://github.com/explosion/spacy-models/releases/download/en_core_web_sm-2.1.0/en_core_web_sm-2.1.0.tar.gz#egg=en_core_web_sm==2.1.0 in /Users/braden/repos/snorkel-tutorials/.tox/spam/lib/python3.7/site-packages (2.1.0)\r\n"
-     ]
-    },
-    {
-     "name": "stdout",
-     "output_type": "stream",
-     "text": [
-      "\u001b[33mWARNING: You are using pip version 19.1.1, however version 19.2.2 is available.\r\n",
-      "You should consider upgrading via the 'pip install --upgrade pip' command.\u001b[0m\r\n"
-     ]
-    },
-    {
-     "name": "stdout",
-     "output_type": "stream",
-     "text": [
-      "\u001b[38;5;2m✔ Download and installation successful\u001b[0m\r\n",
-      "You can now load the model via spacy.load('en_core_web_sm')\r\n"
-     ]
-    }
-   ],
-   "source": [
-    "# Download the spaCy english model\n",
-    "# If you see an error in the next cell, restart the kernel\n",
-    "! python -m spacy download en_core_web_sm"
->>>>>>> ffd924d1
    ]
   },
   {
@@ -786,7 +721,6 @@
      "output_type": "stream",
      "text": [
       "\r",
-<<<<<<< HEAD
       "  1%|          | 8/1586 [00:00<00:20, 77.05it/s]"
      ]
     },
@@ -804,2609 +738,1654 @@
      "text": [
       "\r",
       "  1%|▏         | 21/1586 [00:00<00:23, 66.41it/s]"
-=======
-      "  0%|          | 4/1586 [00:00<00:43, 36.10it/s]"
->>>>>>> ffd924d1
-     ]
-    },
-    {
-     "name": "stderr",
-     "output_type": "stream",
-     "text": [
-      "\r",
-<<<<<<< HEAD
+     ]
+    },
+    {
+     "name": "stderr",
+     "output_type": "stream",
+     "text": [
+      "\r",
       "  2%|▏         | 28/1586 [00:00<00:23, 66.65it/s]"
-=======
-      "  1%|          | 12/1586 [00:00<00:37, 41.65it/s]"
->>>>>>> ffd924d1
-     ]
-    },
-    {
-     "name": "stderr",
-     "output_type": "stream",
-     "text": [
-      "\r",
-<<<<<<< HEAD
+     ]
+    },
+    {
+     "name": "stderr",
+     "output_type": "stream",
+     "text": [
+      "\r",
       "  2%|▏         | 34/1586 [00:00<00:24, 63.59it/s]"
-=======
-      "  1%|          | 17/1586 [00:00<00:37, 42.30it/s]"
->>>>>>> ffd924d1
-     ]
-    },
-    {
-     "name": "stderr",
-     "output_type": "stream",
-     "text": [
-      "\r",
-<<<<<<< HEAD
+     ]
+    },
+    {
+     "name": "stderr",
+     "output_type": "stream",
+     "text": [
+      "\r",
       "  3%|▎         | 43/1586 [00:00<00:22, 68.54it/s]"
-=======
-      "  1%|▏         | 23/1586 [00:00<00:33, 46.18it/s]"
->>>>>>> ffd924d1
-     ]
-    },
-    {
-     "name": "stderr",
-     "output_type": "stream",
-     "text": [
-      "\r",
-<<<<<<< HEAD
+     ]
+    },
+    {
+     "name": "stderr",
+     "output_type": "stream",
+     "text": [
+      "\r",
       "  3%|▎         | 53/1586 [00:00<00:20, 75.22it/s]"
-=======
-      "  2%|▏         | 29/1586 [00:00<00:31, 48.73it/s]"
->>>>>>> ffd924d1
-     ]
-    },
-    {
-     "name": "stderr",
-     "output_type": "stream",
-     "text": [
-      "\r",
-<<<<<<< HEAD
+     ]
+    },
+    {
+     "name": "stderr",
+     "output_type": "stream",
+     "text": [
+      "\r",
       "  4%|▍         | 63/1586 [00:00<00:19, 79.17it/s]"
-=======
-      "  2%|▏         | 34/1586 [00:00<00:33, 46.82it/s]"
->>>>>>> ffd924d1
-     ]
-    },
-    {
-     "name": "stderr",
-     "output_type": "stream",
-     "text": [
-      "\r",
-<<<<<<< HEAD
+     ]
+    },
+    {
+     "name": "stderr",
+     "output_type": "stream",
+     "text": [
+      "\r",
       "  4%|▍         | 71/1586 [00:00<00:19, 78.19it/s]"
-=======
-      "  3%|▎         | 42/1586 [00:00<00:29, 52.61it/s]"
->>>>>>> ffd924d1
-     ]
-    },
-    {
-     "name": "stderr",
-     "output_type": "stream",
-     "text": [
-      "\r",
-<<<<<<< HEAD
+     ]
+    },
+    {
+     "name": "stderr",
+     "output_type": "stream",
+     "text": [
+      "\r",
       "  5%|▌         | 80/1586 [00:01<00:18, 79.81it/s]"
-=======
-      "  3%|▎         | 49/1586 [00:00<00:27, 56.68it/s]"
->>>>>>> ffd924d1
-     ]
-    },
-    {
-     "name": "stderr",
-     "output_type": "stream",
-     "text": [
-      "\r",
-<<<<<<< HEAD
+     ]
+    },
+    {
+     "name": "stderr",
+     "output_type": "stream",
+     "text": [
+      "\r",
       "  6%|▌         | 90/1586 [00:01<00:17, 83.86it/s]"
-=======
-      "  4%|▎         | 59/1586 [00:00<00:23, 63.99it/s]"
->>>>>>> ffd924d1
-     ]
-    },
-    {
-     "name": "stderr",
-     "output_type": "stream",
-     "text": [
-      "\r",
-<<<<<<< HEAD
+     ]
+    },
+    {
+     "name": "stderr",
+     "output_type": "stream",
+     "text": [
+      "\r",
       "  6%|▌         | 99/1586 [00:01<00:17, 84.57it/s]"
-=======
-      "  4%|▍         | 66/1586 [00:01<00:23, 64.82it/s]"
->>>>>>> ffd924d1
-     ]
-    },
-    {
-     "name": "stderr",
-     "output_type": "stream",
-     "text": [
-      "\r",
-<<<<<<< HEAD
+     ]
+    },
+    {
+     "name": "stderr",
+     "output_type": "stream",
+     "text": [
+      "\r",
       "  7%|▋         | 108/1586 [00:01<00:20, 72.20it/s]"
-=======
-      "  5%|▍         | 74/1586 [00:01<00:22, 66.05it/s]"
->>>>>>> ffd924d1
-     ]
-    },
-    {
-     "name": "stderr",
-     "output_type": "stream",
-     "text": [
-      "\r",
-<<<<<<< HEAD
+     ]
+    },
+    {
+     "name": "stderr",
+     "output_type": "stream",
+     "text": [
+      "\r",
       "  7%|▋         | 117/1586 [00:01<00:19, 75.94it/s]"
-=======
-      "  5%|▌         | 84/1586 [00:01<00:20, 72.65it/s]"
->>>>>>> ffd924d1
-     ]
-    },
-    {
-     "name": "stderr",
-     "output_type": "stream",
-     "text": [
-      "\r",
-<<<<<<< HEAD
+     ]
+    },
+    {
+     "name": "stderr",
+     "output_type": "stream",
+     "text": [
+      "\r",
       "  8%|▊         | 125/1586 [00:01<00:19, 73.05it/s]"
-=======
-      "  6%|▌         | 93/1586 [00:01<00:19, 76.05it/s]"
->>>>>>> ffd924d1
-     ]
-    },
-    {
-     "name": "stderr",
-     "output_type": "stream",
-     "text": [
-      "\r",
-<<<<<<< HEAD
+     ]
+    },
+    {
+     "name": "stderr",
+     "output_type": "stream",
+     "text": [
+      "\r",
       "  9%|▊         | 136/1586 [00:01<00:18, 79.40it/s]"
-=======
-      "  6%|▋         | 101/1586 [00:01<00:19, 75.39it/s]"
->>>>>>> ffd924d1
-     ]
-    },
-    {
-     "name": "stderr",
-     "output_type": "stream",
-     "text": [
-      "\r",
-<<<<<<< HEAD
+     ]
+    },
+    {
+     "name": "stderr",
+     "output_type": "stream",
+     "text": [
+      "\r",
       "  9%|▉         | 145/1586 [00:01<00:17, 81.04it/s]"
-=======
-      "  7%|▋         | 109/1586 [00:01<00:24, 60.81it/s]"
->>>>>>> ffd924d1
-     ]
-    },
-    {
-     "name": "stderr",
-     "output_type": "stream",
-     "text": [
-      "\r",
-<<<<<<< HEAD
+     ]
+    },
+    {
+     "name": "stderr",
+     "output_type": "stream",
+     "text": [
+      "\r",
       " 10%|▉         | 154/1586 [00:01<00:17, 82.90it/s]"
-=======
-      "  7%|▋         | 118/1586 [00:01<00:22, 66.59it/s]"
->>>>>>> ffd924d1
-     ]
-    },
-    {
-     "name": "stderr",
-     "output_type": "stream",
-     "text": [
-      "\r",
-<<<<<<< HEAD
+     ]
+    },
+    {
+     "name": "stderr",
+     "output_type": "stream",
+     "text": [
+      "\r",
       " 10%|█         | 163/1586 [00:02<00:17, 80.00it/s]"
-=======
-      "  8%|▊         | 126/1586 [00:01<00:22, 63.96it/s]"
->>>>>>> ffd924d1
-     ]
-    },
-    {
-     "name": "stderr",
-     "output_type": "stream",
-     "text": [
-      "\r",
-<<<<<<< HEAD
+     ]
+    },
+    {
+     "name": "stderr",
+     "output_type": "stream",
+     "text": [
+      "\r",
       " 11%|█         | 172/1586 [00:02<00:17, 82.69it/s]"
-=======
-      "  9%|▊         | 135/1586 [00:02<00:20, 69.47it/s]"
->>>>>>> ffd924d1
-     ]
-    },
-    {
-     "name": "stderr",
-     "output_type": "stream",
-     "text": [
-      "\r",
-<<<<<<< HEAD
+     ]
+    },
+    {
+     "name": "stderr",
+     "output_type": "stream",
+     "text": [
+      "\r",
       " 11%|█▏        | 181/1586 [00:02<00:21, 64.26it/s]"
-=======
-      "  9%|▉         | 143/1586 [00:02<00:20, 69.34it/s]"
->>>>>>> ffd924d1
-     ]
-    },
-    {
-     "name": "stderr",
-     "output_type": "stream",
-     "text": [
-      "\r",
-<<<<<<< HEAD
+     ]
+    },
+    {
+     "name": "stderr",
+     "output_type": "stream",
+     "text": [
+      "\r",
       " 12%|█▏        | 189/1586 [00:02<00:23, 58.40it/s]"
-=======
-      " 10%|▉         | 152/1586 [00:02<00:20, 70.59it/s]"
->>>>>>> ffd924d1
-     ]
-    },
-    {
-     "name": "stderr",
-     "output_type": "stream",
-     "text": [
-      "\r",
-<<<<<<< HEAD
+     ]
+    },
+    {
+     "name": "stderr",
+     "output_type": "stream",
+     "text": [
+      "\r",
       " 13%|█▎        | 199/1586 [00:02<00:21, 64.77it/s]"
-=======
-      " 10%|█         | 160/1586 [00:02<00:20, 70.93it/s]"
->>>>>>> ffd924d1
-     ]
-    },
-    {
-     "name": "stderr",
-     "output_type": "stream",
-     "text": [
-      "\r",
-<<<<<<< HEAD
+     ]
+    },
+    {
+     "name": "stderr",
+     "output_type": "stream",
+     "text": [
+      "\r",
       " 13%|█▎        | 208/1586 [00:02<00:19, 70.60it/s]"
-=======
-      " 11%|█         | 168/1586 [00:02<00:19, 72.49it/s]"
->>>>>>> ffd924d1
-     ]
-    },
-    {
-     "name": "stderr",
-     "output_type": "stream",
-     "text": [
-      "\r",
-<<<<<<< HEAD
+     ]
+    },
+    {
+     "name": "stderr",
+     "output_type": "stream",
+     "text": [
+      "\r",
       " 14%|█▎        | 217/1586 [00:02<00:18, 74.15it/s]"
-=======
-      " 11%|█         | 176/1586 [00:02<00:25, 54.23it/s]"
->>>>>>> ffd924d1
-     ]
-    },
-    {
-     "name": "stderr",
-     "output_type": "stream",
-     "text": [
-      "\r",
-<<<<<<< HEAD
+     ]
+    },
+    {
+     "name": "stderr",
+     "output_type": "stream",
+     "text": [
+      "\r",
       " 14%|█▍        | 226/1586 [00:03<00:17, 77.98it/s]"
-=======
-      " 12%|█▏        | 183/1586 [00:02<00:26, 52.38it/s]"
->>>>>>> ffd924d1
-     ]
-    },
-    {
-     "name": "stderr",
-     "output_type": "stream",
-     "text": [
-      "\r",
-<<<<<<< HEAD
+     ]
+    },
+    {
+     "name": "stderr",
+     "output_type": "stream",
+     "text": [
+      "\r",
       " 15%|█▍        | 235/1586 [00:03<00:17, 79.22it/s]"
-=======
-      " 12%|█▏        | 189/1586 [00:03<00:28, 48.38it/s]"
->>>>>>> ffd924d1
-     ]
-    },
-    {
-     "name": "stderr",
-     "output_type": "stream",
-     "text": [
-      "\r",
-<<<<<<< HEAD
+     ]
+    },
+    {
+     "name": "stderr",
+     "output_type": "stream",
+     "text": [
+      "\r",
       " 15%|█▌        | 245/1586 [00:03<00:16, 82.50it/s]"
-=======
-      " 12%|█▏        | 198/1586 [00:03<00:25, 55.21it/s]"
->>>>>>> ffd924d1
-     ]
-    },
-    {
-     "name": "stderr",
-     "output_type": "stream",
-     "text": [
-      "\r",
-<<<<<<< HEAD
+     ]
+    },
+    {
+     "name": "stderr",
+     "output_type": "stream",
+     "text": [
+      "\r",
       " 16%|█▌        | 254/1586 [00:03<00:16, 78.90it/s]"
-=======
-      " 13%|█▎        | 205/1586 [00:03<00:23, 58.69it/s]"
->>>>>>> ffd924d1
-     ]
-    },
-    {
-     "name": "stderr",
-     "output_type": "stream",
-     "text": [
-      "\r",
-<<<<<<< HEAD
+     ]
+    },
+    {
+     "name": "stderr",
+     "output_type": "stream",
+     "text": [
+      "\r",
       " 17%|█▋        | 263/1586 [00:03<00:17, 75.24it/s]"
-=======
-      " 13%|█▎        | 214/1586 [00:03<00:21, 64.66it/s]"
->>>>>>> ffd924d1
-     ]
-    },
-    {
-     "name": "stderr",
-     "output_type": "stream",
-     "text": [
-      "\r",
-<<<<<<< HEAD
+     ]
+    },
+    {
+     "name": "stderr",
+     "output_type": "stream",
+     "text": [
+      "\r",
       " 17%|█▋        | 271/1586 [00:03<00:17, 75.96it/s]"
-=======
-      " 14%|█▍        | 222/1586 [00:03<00:20, 66.81it/s]"
->>>>>>> ffd924d1
-     ]
-    },
-    {
-     "name": "stderr",
-     "output_type": "stream",
-     "text": [
-      "\r",
-<<<<<<< HEAD
+     ]
+    },
+    {
+     "name": "stderr",
+     "output_type": "stream",
+     "text": [
+      "\r",
       " 18%|█▊        | 279/1586 [00:03<00:16, 77.07it/s]"
-=======
-      " 15%|█▍        | 231/1586 [00:03<00:19, 71.20it/s]"
->>>>>>> ffd924d1
-     ]
-    },
-    {
-     "name": "stderr",
-     "output_type": "stream",
-     "text": [
-      "\r",
-<<<<<<< HEAD
+     ]
+    },
+    {
+     "name": "stderr",
+     "output_type": "stream",
+     "text": [
+      "\r",
       " 18%|█▊        | 287/1586 [00:03<00:18, 70.75it/s]"
-=======
-      " 15%|█▌        | 240/1586 [00:03<00:18, 74.21it/s]"
->>>>>>> ffd924d1
-     ]
-    },
-    {
-     "name": "stderr",
-     "output_type": "stream",
-     "text": [
-      "\r",
-<<<<<<< HEAD
+     ]
+    },
+    {
+     "name": "stderr",
+     "output_type": "stream",
+     "text": [
+      "\r",
       " 19%|█▊        | 295/1586 [00:03<00:17, 72.06it/s]"
-=======
-      " 16%|█▌        | 248/1586 [00:03<00:18, 70.57it/s]"
->>>>>>> ffd924d1
-     ]
-    },
-    {
-     "name": "stderr",
-     "output_type": "stream",
-     "text": [
-      "\r",
-<<<<<<< HEAD
+     ]
+    },
+    {
+     "name": "stderr",
+     "output_type": "stream",
+     "text": [
+      "\r",
       " 19%|█▉        | 303/1586 [00:04<00:19, 65.05it/s]"
-=======
-      " 16%|█▌        | 256/1586 [00:03<00:18, 70.16it/s]"
->>>>>>> ffd924d1
-     ]
-    },
-    {
-     "name": "stderr",
-     "output_type": "stream",
-     "text": [
-      "\r",
-<<<<<<< HEAD
+     ]
+    },
+    {
+     "name": "stderr",
+     "output_type": "stream",
+     "text": [
+      "\r",
       " 20%|█▉        | 310/1586 [00:04<00:20, 63.22it/s]"
-=======
-      " 17%|█▋        | 264/1586 [00:04<00:19, 68.07it/s]"
->>>>>>> ffd924d1
-     ]
-    },
-    {
-     "name": "stderr",
-     "output_type": "stream",
-     "text": [
-      "\r",
-<<<<<<< HEAD
+     ]
+    },
+    {
+     "name": "stderr",
+     "output_type": "stream",
+     "text": [
+      "\r",
       " 20%|██        | 321/1586 [00:04<00:17, 71.38it/s]"
-=======
-      " 17%|█▋        | 271/1586 [00:04<00:19, 68.56it/s]"
->>>>>>> ffd924d1
-     ]
-    },
-    {
-     "name": "stderr",
-     "output_type": "stream",
-     "text": [
-      "\r",
-<<<<<<< HEAD
+     ]
+    },
+    {
+     "name": "stderr",
+     "output_type": "stream",
+     "text": [
+      "\r",
       " 21%|██        | 329/1586 [00:04<00:17, 70.56it/s]"
-=======
-      " 18%|█▊        | 279/1586 [00:04<00:18, 70.56it/s]"
->>>>>>> ffd924d1
-     ]
-    },
-    {
-     "name": "stderr",
-     "output_type": "stream",
-     "text": [
-      "\r",
-<<<<<<< HEAD
+     ]
+    },
+    {
+     "name": "stderr",
+     "output_type": "stream",
+     "text": [
+      "\r",
       " 21%|██        | 337/1586 [00:04<00:17, 71.52it/s]"
-=======
-      " 18%|█▊        | 287/1586 [00:04<00:20, 64.09it/s]"
->>>>>>> ffd924d1
-     ]
-    },
-    {
-     "name": "stderr",
-     "output_type": "stream",
-     "text": [
-      "\r",
-<<<<<<< HEAD
+     ]
+    },
+    {
+     "name": "stderr",
+     "output_type": "stream",
+     "text": [
+      "\r",
       " 22%|██▏       | 346/1586 [00:04<00:16, 75.81it/s]"
-=======
-      " 19%|█▊        | 294/1586 [00:04<00:19, 65.10it/s]"
->>>>>>> ffd924d1
-     ]
-    },
-    {
-     "name": "stderr",
-     "output_type": "stream",
-     "text": [
-      "\r",
-<<<<<<< HEAD
+     ]
+    },
+    {
+     "name": "stderr",
+     "output_type": "stream",
+     "text": [
+      "\r",
       " 22%|██▏       | 355/1586 [00:04<00:15, 78.61it/s]"
-=======
-      " 19%|█▉        | 301/1586 [00:04<00:23, 54.09it/s]"
->>>>>>> ffd924d1
-     ]
-    },
-    {
-     "name": "stderr",
-     "output_type": "stream",
-     "text": [
-      "\r",
-<<<<<<< HEAD
+     ]
+    },
+    {
+     "name": "stderr",
+     "output_type": "stream",
+     "text": [
+      "\r",
       " 23%|██▎       | 364/1586 [00:04<00:15, 80.06it/s]"
-=======
-      " 19%|█▉        | 307/1586 [00:04<00:25, 50.42it/s]"
->>>>>>> ffd924d1
-     ]
-    },
-    {
-     "name": "stderr",
-     "output_type": "stream",
-     "text": [
-      "\r",
-<<<<<<< HEAD
+     ]
+    },
+    {
+     "name": "stderr",
+     "output_type": "stream",
+     "text": [
+      "\r",
       " 24%|██▎       | 373/1586 [00:04<00:16, 74.97it/s]"
-=======
-      " 20%|█▉        | 317/1586 [00:04<00:21, 58.60it/s]"
->>>>>>> ffd924d1
-     ]
-    },
-    {
-     "name": "stderr",
-     "output_type": "stream",
-     "text": [
-      "\r",
-<<<<<<< HEAD
+     ]
+    },
+    {
+     "name": "stderr",
+     "output_type": "stream",
+     "text": [
+      "\r",
       " 24%|██▍       | 381/1586 [00:05<00:16, 74.41it/s]"
-=======
-      " 20%|██        | 324/1586 [00:05<00:20, 61.26it/s]"
->>>>>>> ffd924d1
-     ]
-    },
-    {
-     "name": "stderr",
-     "output_type": "stream",
-     "text": [
-      "\r",
-<<<<<<< HEAD
+     ]
+    },
+    {
+     "name": "stderr",
+     "output_type": "stream",
+     "text": [
+      "\r",
       " 25%|██▍       | 391/1586 [00:05<00:15, 76.40it/s]"
-=======
-      " 21%|██        | 331/1586 [00:05<00:21, 57.53it/s]"
->>>>>>> ffd924d1
-     ]
-    },
-    {
-     "name": "stderr",
-     "output_type": "stream",
-     "text": [
-      "\r",
-<<<<<<< HEAD
+     ]
+    },
+    {
+     "name": "stderr",
+     "output_type": "stream",
+     "text": [
+      "\r",
       " 25%|██▌       | 399/1586 [00:05<00:18, 65.63it/s]"
-=======
-      " 21%|██▏       | 338/1586 [00:05<00:20, 60.69it/s]"
->>>>>>> ffd924d1
-     ]
-    },
-    {
-     "name": "stderr",
-     "output_type": "stream",
-     "text": [
-      "\r",
-<<<<<<< HEAD
+     ]
+    },
+    {
+     "name": "stderr",
+     "output_type": "stream",
+     "text": [
+      "\r",
       " 26%|██▌       | 407/1586 [00:05<00:17, 67.37it/s]"
-=======
-      " 22%|██▏       | 346/1586 [00:05<00:19, 64.93it/s]"
->>>>>>> ffd924d1
-     ]
-    },
-    {
-     "name": "stderr",
-     "output_type": "stream",
-     "text": [
-      "\r",
-<<<<<<< HEAD
+     ]
+    },
+    {
+     "name": "stderr",
+     "output_type": "stream",
+     "text": [
+      "\r",
       " 26%|██▌       | 414/1586 [00:05<00:17, 65.91it/s]"
-=======
-      " 22%|██▏       | 354/1586 [00:05<00:18, 67.01it/s]"
->>>>>>> ffd924d1
-     ]
-    },
-    {
-     "name": "stderr",
-     "output_type": "stream",
-     "text": [
-      "\r",
-<<<<<<< HEAD
+     ]
+    },
+    {
+     "name": "stderr",
+     "output_type": "stream",
+     "text": [
+      "\r",
       " 27%|██▋       | 425/1586 [00:05<00:15, 73.73it/s]"
-=======
-      " 23%|██▎       | 362/1586 [00:05<00:17, 69.38it/s]"
->>>>>>> ffd924d1
-     ]
-    },
-    {
-     "name": "stderr",
-     "output_type": "stream",
-     "text": [
-      "\r",
-<<<<<<< HEAD
+     ]
+    },
+    {
+     "name": "stderr",
+     "output_type": "stream",
+     "text": [
+      "\r",
       " 27%|██▋       | 433/1586 [00:05<00:15, 74.98it/s]"
-=======
-      " 23%|██▎       | 370/1586 [00:05<00:19, 61.35it/s]"
->>>>>>> ffd924d1
-     ]
-    },
-    {
-     "name": "stderr",
-     "output_type": "stream",
-     "text": [
-      "\r",
-<<<<<<< HEAD
+     ]
+    },
+    {
+     "name": "stderr",
+     "output_type": "stream",
+     "text": [
+      "\r",
       " 28%|██▊       | 443/1586 [00:05<00:14, 78.75it/s]"
-=======
-      " 24%|██▍       | 378/1586 [00:05<00:18, 64.79it/s]"
->>>>>>> ffd924d1
-     ]
-    },
-    {
-     "name": "stderr",
-     "output_type": "stream",
-     "text": [
-      "\r",
-<<<<<<< HEAD
+     ]
+    },
+    {
+     "name": "stderr",
+     "output_type": "stream",
+     "text": [
+      "\r",
       " 28%|██▊       | 452/1586 [00:06<00:13, 81.21it/s]"
-=======
-      " 24%|██▍       | 388/1586 [00:05<00:16, 72.14it/s]"
->>>>>>> ffd924d1
-     ]
-    },
-    {
-     "name": "stderr",
-     "output_type": "stream",
-     "text": [
-      "\r",
-<<<<<<< HEAD
+     ]
+    },
+    {
+     "name": "stderr",
+     "output_type": "stream",
+     "text": [
+      "\r",
       " 29%|██▉       | 461/1586 [00:06<00:14, 75.85it/s]"
-=======
-      " 25%|██▍       | 396/1586 [00:06<00:19, 60.73it/s]"
->>>>>>> ffd924d1
-     ]
-    },
-    {
-     "name": "stderr",
-     "output_type": "stream",
-     "text": [
-      "\r",
-<<<<<<< HEAD
+     ]
+    },
+    {
+     "name": "stderr",
+     "output_type": "stream",
+     "text": [
+      "\r",
       " 30%|██▉       | 469/1586 [00:06<00:14, 75.31it/s]"
-=======
-      " 25%|██▌       | 403/1586 [00:06<00:20, 57.55it/s]"
->>>>>>> ffd924d1
-     ]
-    },
-    {
-     "name": "stderr",
-     "output_type": "stream",
-     "text": [
-      "\r",
-<<<<<<< HEAD
+     ]
+    },
+    {
+     "name": "stderr",
+     "output_type": "stream",
+     "text": [
+      "\r",
       " 30%|███       | 477/1586 [00:06<00:15, 71.86it/s]"
-=======
-      " 26%|██▌       | 412/1586 [00:06<00:19, 61.55it/s]"
->>>>>>> ffd924d1
-     ]
-    },
-    {
-     "name": "stderr",
-     "output_type": "stream",
-     "text": [
-      "\r",
-<<<<<<< HEAD
+     ]
+    },
+    {
+     "name": "stderr",
+     "output_type": "stream",
+     "text": [
+      "\r",
       " 31%|███       | 485/1586 [00:06<00:16, 67.83it/s]"
-=======
-      " 26%|██▋       | 419/1586 [00:06<00:19, 60.65it/s]"
->>>>>>> ffd924d1
-     ]
-    },
-    {
-     "name": "stderr",
-     "output_type": "stream",
-     "text": [
-      "\r",
-<<<<<<< HEAD
+     ]
+    },
+    {
+     "name": "stderr",
+     "output_type": "stream",
+     "text": [
+      "\r",
       " 31%|███       | 493/1586 [00:06<00:15, 70.79it/s]"
-=======
-      " 27%|██▋       | 430/1586 [00:06<00:16, 68.88it/s]"
->>>>>>> ffd924d1
-     ]
-    },
-    {
-     "name": "stderr",
-     "output_type": "stream",
-     "text": [
-      "\r",
-<<<<<<< HEAD
+     ]
+    },
+    {
+     "name": "stderr",
+     "output_type": "stream",
+     "text": [
+      "\r",
       " 32%|███▏      | 501/1586 [00:06<00:16, 64.64it/s]"
-=======
-      " 28%|██▊       | 438/1586 [00:06<00:17, 66.59it/s]"
->>>>>>> ffd924d1
-     ]
-    },
-    {
-     "name": "stderr",
-     "output_type": "stream",
-     "text": [
-      "\r",
-<<<<<<< HEAD
+     ]
+    },
+    {
+     "name": "stderr",
+     "output_type": "stream",
+     "text": [
+      "\r",
       " 32%|███▏      | 511/1586 [00:06<00:14, 71.75it/s]"
-=======
-      " 28%|██▊       | 447/1586 [00:06<00:15, 71.59it/s]"
->>>>>>> ffd924d1
-     ]
-    },
-    {
-     "name": "stderr",
-     "output_type": "stream",
-     "text": [
-      "\r",
-<<<<<<< HEAD
+     ]
+    },
+    {
+     "name": "stderr",
+     "output_type": "stream",
+     "text": [
+      "\r",
       " 33%|███▎      | 519/1586 [00:07<00:15, 68.09it/s]"
-=======
-      " 29%|██▊       | 455/1586 [00:06<00:15, 72.21it/s]"
->>>>>>> ffd924d1
-     ]
-    },
-    {
-     "name": "stderr",
-     "output_type": "stream",
-     "text": [
-      "\r",
-<<<<<<< HEAD
+     ]
+    },
+    {
+     "name": "stderr",
+     "output_type": "stream",
+     "text": [
+      "\r",
       " 33%|███▎      | 527/1586 [00:07<00:15, 68.02it/s]"
-=======
-      " 29%|██▉       | 463/1586 [00:07<00:17, 64.49it/s]"
->>>>>>> ffd924d1
-     ]
-    },
-    {
-     "name": "stderr",
-     "output_type": "stream",
-     "text": [
-      "\r",
-<<<<<<< HEAD
+     ]
+    },
+    {
+     "name": "stderr",
+     "output_type": "stream",
+     "text": [
+      "\r",
       " 34%|███▍      | 536/1586 [00:07<00:15, 68.00it/s]"
-=======
-      " 30%|██▉       | 473/1586 [00:07<00:16, 67.99it/s]"
->>>>>>> ffd924d1
-     ]
-    },
-    {
-     "name": "stderr",
-     "output_type": "stream",
-     "text": [
-      "\r",
-<<<<<<< HEAD
+     ]
+    },
+    {
+     "name": "stderr",
+     "output_type": "stream",
+     "text": [
+      "\r",
       " 34%|███▍      | 543/1586 [00:07<00:15, 66.77it/s]"
-=======
-      " 30%|███       | 481/1586 [00:07<00:21, 51.00it/s]"
->>>>>>> ffd924d1
-     ]
-    },
-    {
-     "name": "stderr",
-     "output_type": "stream",
-     "text": [
-      "\r",
-<<<<<<< HEAD
+     ]
+    },
+    {
+     "name": "stderr",
+     "output_type": "stream",
+     "text": [
+      "\r",
       " 35%|███▍      | 552/1586 [00:07<00:14, 72.18it/s]"
-=======
-      " 31%|███       | 487/1586 [00:07<00:20, 52.93it/s]"
->>>>>>> ffd924d1
-     ]
-    },
-    {
-     "name": "stderr",
-     "output_type": "stream",
-     "text": [
-      "\r",
-<<<<<<< HEAD
+     ]
+    },
+    {
+     "name": "stderr",
+     "output_type": "stream",
+     "text": [
+      "\r",
       " 35%|███▌      | 562/1586 [00:07<00:13, 77.99it/s]"
-=======
-      " 31%|███       | 494/1586 [00:07<00:21, 51.56it/s]"
->>>>>>> ffd924d1
-     ]
-    },
-    {
-     "name": "stderr",
-     "output_type": "stream",
-     "text": [
-      "\r",
-<<<<<<< HEAD
+     ]
+    },
+    {
+     "name": "stderr",
+     "output_type": "stream",
+     "text": [
+      "\r",
       " 36%|███▌      | 571/1586 [00:07<00:13, 75.49it/s]"
-=======
-      " 32%|███▏      | 501/1586 [00:07<00:19, 55.91it/s]"
->>>>>>> ffd924d1
-     ]
-    },
-    {
-     "name": "stderr",
-     "output_type": "stream",
-     "text": [
-      "\r",
-<<<<<<< HEAD
+     ]
+    },
+    {
+     "name": "stderr",
+     "output_type": "stream",
+     "text": [
+      "\r",
       " 37%|███▋      | 581/1586 [00:07<00:12, 79.34it/s]"
-=======
-      " 32%|███▏      | 510/1586 [00:07<00:17, 62.28it/s]"
->>>>>>> ffd924d1
-     ]
-    },
-    {
-     "name": "stderr",
-     "output_type": "stream",
-     "text": [
-      "\r",
-<<<<<<< HEAD
+     ]
+    },
+    {
+     "name": "stderr",
+     "output_type": "stream",
+     "text": [
+      "\r",
       " 37%|███▋      | 590/1586 [00:07<00:13, 71.59it/s]"
-=======
-      " 33%|███▎      | 517/1586 [00:08<00:17, 60.63it/s]"
->>>>>>> ffd924d1
-     ]
-    },
-    {
-     "name": "stderr",
-     "output_type": "stream",
-     "text": [
-      "\r",
-<<<<<<< HEAD
+     ]
+    },
+    {
+     "name": "stderr",
+     "output_type": "stream",
+     "text": [
+      "\r",
       " 38%|███▊      | 598/1586 [00:08<00:13, 71.99it/s]"
-=======
-      " 33%|███▎      | 524/1586 [00:08<00:17, 60.46it/s]"
->>>>>>> ffd924d1
-     ]
-    },
-    {
-     "name": "stderr",
-     "output_type": "stream",
-     "text": [
-      "\r",
-<<<<<<< HEAD
+     ]
+    },
+    {
+     "name": "stderr",
+     "output_type": "stream",
+     "text": [
+      "\r",
       " 38%|███▊      | 608/1586 [00:08<00:12, 75.70it/s]"
-=======
-      " 33%|███▎      | 531/1586 [00:08<00:17, 60.67it/s]"
->>>>>>> ffd924d1
-     ]
-    },
-    {
-     "name": "stderr",
-     "output_type": "stream",
-     "text": [
-      "\r",
-<<<<<<< HEAD
+     ]
+    },
+    {
+     "name": "stderr",
+     "output_type": "stream",
+     "text": [
+      "\r",
       " 39%|███▉      | 616/1586 [00:08<00:13, 70.39it/s]"
-=======
-      " 34%|███▍      | 538/1586 [00:08<00:17, 61.42it/s]"
->>>>>>> ffd924d1
-     ]
-    },
-    {
-     "name": "stderr",
-     "output_type": "stream",
-     "text": [
-      "\r",
-<<<<<<< HEAD
+     ]
+    },
+    {
+     "name": "stderr",
+     "output_type": "stream",
+     "text": [
+      "\r",
       " 39%|███▉      | 624/1586 [00:08<00:13, 70.89it/s]"
-=======
-      " 34%|███▍      | 545/1586 [00:08<00:17, 58.39it/s]"
->>>>>>> ffd924d1
-     ]
-    },
-    {
-     "name": "stderr",
-     "output_type": "stream",
-     "text": [
-      "\r",
-<<<<<<< HEAD
+     ]
+    },
+    {
+     "name": "stderr",
+     "output_type": "stream",
+     "text": [
+      "\r",
       " 40%|███▉      | 633/1586 [00:08<00:12, 74.19it/s]"
-=======
-      " 35%|███▍      | 555/1586 [00:08<00:15, 65.77it/s]"
->>>>>>> ffd924d1
-     ]
-    },
-    {
-     "name": "stderr",
-     "output_type": "stream",
-     "text": [
-      "\r",
-<<<<<<< HEAD
+     ]
+    },
+    {
+     "name": "stderr",
+     "output_type": "stream",
+     "text": [
+      "\r",
       " 40%|████      | 642/1586 [00:08<00:12, 77.43it/s]"
-=======
-      " 35%|███▌      | 563/1586 [00:08<00:15, 66.22it/s]"
->>>>>>> ffd924d1
-     ]
-    },
-    {
-     "name": "stderr",
-     "output_type": "stream",
-     "text": [
-      "\r",
-<<<<<<< HEAD
+     ]
+    },
+    {
+     "name": "stderr",
+     "output_type": "stream",
+     "text": [
+      "\r",
       " 41%|████      | 652/1586 [00:08<00:11, 81.33it/s]"
-=======
-      " 36%|███▌      | 571/1586 [00:08<00:15, 67.33it/s]"
->>>>>>> ffd924d1
-     ]
-    },
-    {
-     "name": "stderr",
-     "output_type": "stream",
-     "text": [
-      "\r",
-<<<<<<< HEAD
+     ]
+    },
+    {
+     "name": "stderr",
+     "output_type": "stream",
+     "text": [
+      "\r",
       " 42%|████▏     | 661/1586 [00:08<00:12, 75.16it/s]"
-=======
-      " 37%|███▋      | 580/1586 [00:09<00:13, 72.48it/s]"
->>>>>>> ffd924d1
-     ]
-    },
-    {
-     "name": "stderr",
-     "output_type": "stream",
-     "text": [
-      "\r",
-<<<<<<< HEAD
+     ]
+    },
+    {
+     "name": "stderr",
+     "output_type": "stream",
+     "text": [
+      "\r",
       " 42%|████▏     | 670/1586 [00:09<00:11, 78.50it/s]"
-=======
-      " 37%|███▋      | 588/1586 [00:09<00:15, 65.36it/s]"
->>>>>>> ffd924d1
-     ]
-    },
-    {
-     "name": "stderr",
-     "output_type": "stream",
-     "text": [
-      "\r",
-<<<<<<< HEAD
+     ]
+    },
+    {
+     "name": "stderr",
+     "output_type": "stream",
+     "text": [
+      "\r",
       " 43%|████▎     | 679/1586 [00:09<00:11, 77.47it/s]"
-=======
-      " 38%|███▊      | 595/1586 [00:09<00:15, 65.70it/s]"
->>>>>>> ffd924d1
-     ]
-    },
-    {
-     "name": "stderr",
-     "output_type": "stream",
-     "text": [
-      "\r",
-<<<<<<< HEAD
+     ]
+    },
+    {
+     "name": "stderr",
+     "output_type": "stream",
+     "text": [
+      "\r",
       " 43%|████▎     | 689/1586 [00:09<00:11, 81.24it/s]"
-=======
-      " 38%|███▊      | 603/1586 [00:09<00:14, 67.92it/s]"
->>>>>>> ffd924d1
-     ]
-    },
-    {
-     "name": "stderr",
-     "output_type": "stream",
-     "text": [
-      "\r",
-<<<<<<< HEAD
+     ]
+    },
+    {
+     "name": "stderr",
+     "output_type": "stream",
+     "text": [
+      "\r",
       " 44%|████▍     | 698/1586 [00:09<00:11, 76.49it/s]"
-=======
-      " 38%|███▊      | 610/1586 [00:09<00:14, 67.48it/s]"
->>>>>>> ffd924d1
-     ]
-    },
-    {
-     "name": "stderr",
-     "output_type": "stream",
-     "text": [
-      "\r",
-<<<<<<< HEAD
+     ]
+    },
+    {
+     "name": "stderr",
+     "output_type": "stream",
+     "text": [
+      "\r",
       " 45%|████▍     | 707/1586 [00:09<00:11, 79.85it/s]"
-=======
-      " 39%|███▉      | 617/1586 [00:09<00:14, 66.92it/s]"
->>>>>>> ffd924d1
-     ]
-    },
-    {
-     "name": "stderr",
-     "output_type": "stream",
-     "text": [
-      "\r",
-<<<<<<< HEAD
+     ]
+    },
+    {
+     "name": "stderr",
+     "output_type": "stream",
+     "text": [
+      "\r",
       " 45%|████▌     | 717/1586 [00:09<00:10, 80.39it/s]"
-=======
-      " 39%|███▉      | 624/1586 [00:09<00:15, 62.01it/s]"
->>>>>>> ffd924d1
-     ]
-    },
-    {
-     "name": "stderr",
-     "output_type": "stream",
-     "text": [
-      "\r",
-<<<<<<< HEAD
+     ]
+    },
+    {
+     "name": "stderr",
+     "output_type": "stream",
+     "text": [
+      "\r",
       " 46%|████▌     | 727/1586 [00:09<00:10, 84.09it/s]"
-=======
-      " 40%|███▉      | 631/1586 [00:09<00:15, 62.70it/s]"
->>>>>>> ffd924d1
-     ]
-    },
-    {
-     "name": "stderr",
-     "output_type": "stream",
-     "text": [
-      "\r",
-<<<<<<< HEAD
+     ]
+    },
+    {
+     "name": "stderr",
+     "output_type": "stream",
+     "text": [
+      "\r",
       " 46%|████▋     | 737/1586 [00:09<00:10, 83.64it/s]"
-=======
-      " 40%|████      | 639/1586 [00:09<00:14, 66.62it/s]"
->>>>>>> ffd924d1
-     ]
-    },
-    {
-     "name": "stderr",
-     "output_type": "stream",
-     "text": [
-      "\r",
-<<<<<<< HEAD
+     ]
+    },
+    {
+     "name": "stderr",
+     "output_type": "stream",
+     "text": [
+      "\r",
       " 47%|████▋     | 747/1586 [00:09<00:09, 87.52it/s]"
-=======
-      " 41%|████      | 647/1586 [00:10<00:13, 69.48it/s]"
->>>>>>> ffd924d1
-     ]
-    },
-    {
-     "name": "stderr",
-     "output_type": "stream",
-     "text": [
-      "\r",
-<<<<<<< HEAD
+     ]
+    },
+    {
+     "name": "stderr",
+     "output_type": "stream",
+     "text": [
+      "\r",
       " 48%|████▊     | 759/1586 [00:10<00:08, 93.35it/s]"
-=======
-      " 41%|████▏     | 655/1586 [00:10<00:13, 69.46it/s]"
->>>>>>> ffd924d1
-     ]
-    },
-    {
-     "name": "stderr",
-     "output_type": "stream",
-     "text": [
-      "\r",
-<<<<<<< HEAD
+     ]
+    },
+    {
+     "name": "stderr",
+     "output_type": "stream",
+     "text": [
+      "\r",
       " 49%|████▊     | 770/1586 [00:10<00:08, 96.69it/s]"
-=======
-      " 42%|████▏     | 664/1586 [00:10<00:12, 72.95it/s]"
->>>>>>> ffd924d1
-     ]
-    },
-    {
-     "name": "stderr",
-     "output_type": "stream",
-     "text": [
-      "\r",
-<<<<<<< HEAD
+     ]
+    },
+    {
+     "name": "stderr",
+     "output_type": "stream",
+     "text": [
+      "\r",
       " 49%|████▉     | 780/1586 [00:10<00:08, 94.49it/s]"
-=======
-      " 42%|████▏     | 672/1586 [00:10<00:12, 73.76it/s]"
->>>>>>> ffd924d1
-     ]
-    },
-    {
-     "name": "stderr",
-     "output_type": "stream",
-     "text": [
-      "\r",
-<<<<<<< HEAD
+     ]
+    },
+    {
+     "name": "stderr",
+     "output_type": "stream",
+     "text": [
+      "\r",
       " 50%|████▉     | 791/1586 [00:10<00:08, 94.97it/s]"
-=======
-      " 43%|████▎     | 680/1586 [00:10<00:13, 69.48it/s]"
->>>>>>> ffd924d1
-     ]
-    },
-    {
-     "name": "stderr",
-     "output_type": "stream",
-     "text": [
-      "\r",
-<<<<<<< HEAD
+     ]
+    },
+    {
+     "name": "stderr",
+     "output_type": "stream",
+     "text": [
+      "\r",
       " 51%|█████     | 801/1586 [00:10<00:08, 90.79it/s]"
-=======
-      " 44%|████▎     | 690/1586 [00:10<00:11, 75.43it/s]"
->>>>>>> ffd924d1
-     ]
-    },
-    {
-     "name": "stderr",
-     "output_type": "stream",
-     "text": [
-      "\r",
-<<<<<<< HEAD
+     ]
+    },
+    {
+     "name": "stderr",
+     "output_type": "stream",
+     "text": [
+      "\r",
       " 51%|█████     | 811/1586 [00:10<00:08, 90.32it/s]"
-=======
-      " 44%|████▍     | 698/1586 [00:10<00:12, 71.04it/s]"
->>>>>>> ffd924d1
-     ]
-    },
-    {
-     "name": "stderr",
-     "output_type": "stream",
-     "text": [
-      "\r",
-<<<<<<< HEAD
+     ]
+    },
+    {
+     "name": "stderr",
+     "output_type": "stream",
+     "text": [
+      "\r",
       " 52%|█████▏    | 822/1586 [00:10<00:08, 94.28it/s]"
-=======
-      " 45%|████▍     | 708/1586 [00:10<00:11, 77.44it/s]"
->>>>>>> ffd924d1
-     ]
-    },
-    {
-     "name": "stderr",
-     "output_type": "stream",
-     "text": [
-      "\r",
-<<<<<<< HEAD
+     ]
+    },
+    {
+     "name": "stderr",
+     "output_type": "stream",
+     "text": [
+      "\r",
       " 53%|█████▎    | 834/1586 [00:10<00:07, 99.16it/s]"
-=======
-      " 45%|████▌     | 718/1586 [00:10<00:10, 82.92it/s]"
->>>>>>> ffd924d1
-     ]
-    },
-    {
-     "name": "stderr",
-     "output_type": "stream",
-     "text": [
-      "\r",
-<<<<<<< HEAD
+     ]
+    },
+    {
+     "name": "stderr",
+     "output_type": "stream",
+     "text": [
+      "\r",
       " 53%|█████▎    | 845/1586 [00:10<00:07, 100.06it/s]"
-=======
-      " 46%|████▌     | 732/1586 [00:11<00:09, 94.05it/s]"
->>>>>>> ffd924d1
-     ]
-    },
-    {
-     "name": "stderr",
-     "output_type": "stream",
-     "text": [
-      "\r",
-<<<<<<< HEAD
+     ]
+    },
+    {
+     "name": "stderr",
+     "output_type": "stream",
+     "text": [
+      "\r",
       " 54%|█████▍    | 856/1586 [00:11<00:07, 102.77it/s]"
-=======
-      " 47%|████▋     | 743/1586 [00:11<00:09, 92.02it/s]"
->>>>>>> ffd924d1
-     ]
-    },
-    {
-     "name": "stderr",
-     "output_type": "stream",
-     "text": [
-      "\r",
-<<<<<<< HEAD
+     ]
+    },
+    {
+     "name": "stderr",
+     "output_type": "stream",
+     "text": [
+      "\r",
       " 55%|█████▍    | 867/1586 [00:11<00:07, 101.29it/s]"
-=======
-      " 47%|████▋     | 753/1586 [00:11<00:08, 93.90it/s]"
->>>>>>> ffd924d1
-     ]
-    },
-    {
-     "name": "stderr",
-     "output_type": "stream",
-     "text": [
-      "\r",
-<<<<<<< HEAD
+     ]
+    },
+    {
+     "name": "stderr",
+     "output_type": "stream",
+     "text": [
+      "\r",
       " 55%|█████▌    | 878/1586 [00:11<00:07, 101.11it/s]"
-=======
-      " 48%|████▊     | 763/1586 [00:11<00:08, 95.07it/s]"
->>>>>>> ffd924d1
-     ]
-    },
-    {
-     "name": "stderr",
-     "output_type": "stream",
-     "text": [
-      "\r",
-<<<<<<< HEAD
+     ]
+    },
+    {
+     "name": "stderr",
+     "output_type": "stream",
+     "text": [
+      "\r",
       " 56%|█████▌    | 889/1586 [00:11<00:07, 95.68it/s] "
-=======
-      " 49%|████▊     | 773/1586 [00:11<00:08, 94.72it/s]"
->>>>>>> ffd924d1
-     ]
-    },
-    {
-     "name": "stderr",
-     "output_type": "stream",
-     "text": [
-      "\r",
-<<<<<<< HEAD
+     ]
+    },
+    {
+     "name": "stderr",
+     "output_type": "stream",
+     "text": [
+      "\r",
       " 57%|█████▋    | 899/1586 [00:11<00:07, 90.22it/s]"
-=======
-      " 49%|████▉     | 785/1586 [00:11<00:07, 100.25it/s]"
->>>>>>> ffd924d1
-     ]
-    },
-    {
-     "name": "stderr",
-     "output_type": "stream",
-     "text": [
-      "\r",
-<<<<<<< HEAD
+     ]
+    },
+    {
+     "name": "stderr",
+     "output_type": "stream",
+     "text": [
+      "\r",
       " 57%|█████▋    | 910/1586 [00:11<00:07, 93.84it/s]"
-=======
-      " 50%|█████     | 796/1586 [00:11<00:08, 91.56it/s] "
->>>>>>> ffd924d1
-     ]
-    },
-    {
-     "name": "stderr",
-     "output_type": "stream",
-     "text": [
-      "\r",
-<<<<<<< HEAD
+     ]
+    },
+    {
+     "name": "stderr",
+     "output_type": "stream",
+     "text": [
+      "\r",
       " 58%|█████▊    | 920/1586 [00:11<00:07, 85.14it/s]"
-=======
-      " 51%|█████     | 806/1586 [00:11<00:09, 86.04it/s]"
->>>>>>> ffd924d1
-     ]
-    },
-    {
-     "name": "stderr",
-     "output_type": "stream",
-     "text": [
-      "\r",
-<<<<<<< HEAD
+     ]
+    },
+    {
+     "name": "stderr",
+     "output_type": "stream",
+     "text": [
+      "\r",
       " 59%|█████▊    | 931/1586 [00:11<00:07, 84.58it/s]"
-=======
-      " 51%|█████▏    | 816/1586 [00:11<00:08, 87.81it/s]"
->>>>>>> ffd924d1
-     ]
-    },
-    {
-     "name": "stderr",
-     "output_type": "stream",
-     "text": [
-      "\r",
-<<<<<<< HEAD
+     ]
+    },
+    {
+     "name": "stderr",
+     "output_type": "stream",
+     "text": [
+      "\r",
       " 59%|█████▉    | 940/1586 [00:11<00:07, 84.37it/s]"
-=======
-      " 52%|█████▏    | 828/1586 [00:12<00:08, 91.66it/s]"
->>>>>>> ffd924d1
-     ]
-    },
-    {
-     "name": "stderr",
-     "output_type": "stream",
-     "text": [
-      "\r",
-<<<<<<< HEAD
+     ]
+    },
+    {
+     "name": "stderr",
+     "output_type": "stream",
+     "text": [
+      "\r",
       " 60%|█████▉    | 950/1586 [00:12<00:07, 86.15it/s]"
-=======
-      " 53%|█████▎    | 841/1586 [00:12<00:07, 99.08it/s]"
->>>>>>> ffd924d1
-     ]
-    },
-    {
-     "name": "stderr",
-     "output_type": "stream",
-     "text": [
-      "\r",
-<<<<<<< HEAD
+     ]
+    },
+    {
+     "name": "stderr",
+     "output_type": "stream",
+     "text": [
+      "\r",
       " 61%|██████    | 962/1586 [00:12<00:06, 92.42it/s]"
-=======
-      " 54%|█████▎    | 852/1586 [00:12<00:07, 91.77it/s]"
->>>>>>> ffd924d1
-     ]
-    },
-    {
-     "name": "stderr",
-     "output_type": "stream",
-     "text": [
-      "\r",
-<<<<<<< HEAD
+     ]
+    },
+    {
+     "name": "stderr",
+     "output_type": "stream",
+     "text": [
+      "\r",
       " 61%|██████▏   | 972/1586 [00:12<00:06, 92.37it/s]"
-=======
-      " 54%|█████▍    | 863/1586 [00:12<00:07, 96.37it/s]"
->>>>>>> ffd924d1
-     ]
-    },
-    {
-     "name": "stderr",
-     "output_type": "stream",
-     "text": [
-      "\r",
-<<<<<<< HEAD
+     ]
+    },
+    {
+     "name": "stderr",
+     "output_type": "stream",
+     "text": [
+      "\r",
       " 62%|██████▏   | 982/1586 [00:12<00:06, 88.62it/s]"
-=======
-      " 55%|█████▌    | 873/1586 [00:12<00:07, 90.31it/s]"
->>>>>>> ffd924d1
-     ]
-    },
-    {
-     "name": "stderr",
-     "output_type": "stream",
-     "text": [
-      "\r",
-<<<<<<< HEAD
+     ]
+    },
+    {
+     "name": "stderr",
+     "output_type": "stream",
+     "text": [
+      "\r",
       " 63%|██████▎   | 992/1586 [00:12<00:06, 89.10it/s]"
-=======
-      " 56%|█████▌    | 883/1586 [00:12<00:07, 87.97it/s]"
->>>>>>> ffd924d1
-     ]
-    },
-    {
-     "name": "stderr",
-     "output_type": "stream",
-     "text": [
-      "\r",
-<<<<<<< HEAD
+     ]
+    },
+    {
+     "name": "stderr",
+     "output_type": "stream",
+     "text": [
+      "\r",
       " 63%|██████▎   | 1002/1586 [00:12<00:06, 92.03it/s]"
-=======
-      " 56%|█████▋    | 893/1586 [00:12<00:08, 86.42it/s]"
->>>>>>> ffd924d1
-     ]
-    },
-    {
-     "name": "stderr",
-     "output_type": "stream",
-     "text": [
-      "\r",
-<<<<<<< HEAD
+     ]
+    },
+    {
+     "name": "stderr",
+     "output_type": "stream",
+     "text": [
+      "\r",
       " 64%|██████▍   | 1012/1586 [00:12<00:08, 67.42it/s]"
-=======
-      " 57%|█████▋    | 902/1586 [00:12<00:08, 83.73it/s]"
->>>>>>> ffd924d1
-     ]
-    },
-    {
-     "name": "stderr",
-     "output_type": "stream",
-     "text": [
-      "\r",
-<<<<<<< HEAD
+     ]
+    },
+    {
+     "name": "stderr",
+     "output_type": "stream",
+     "text": [
+      "\r",
       " 64%|██████▍   | 1022/1586 [00:12<00:07, 73.87it/s]"
-=======
-      " 58%|█████▊    | 913/1586 [00:13<00:07, 85.19it/s]"
->>>>>>> ffd924d1
-     ]
-    },
-    {
-     "name": "stderr",
-     "output_type": "stream",
-     "text": [
-      "\r",
-<<<<<<< HEAD
+     ]
+    },
+    {
+     "name": "stderr",
+     "output_type": "stream",
+     "text": [
+      "\r",
       " 65%|██████▌   | 1032/1586 [00:13<00:06, 79.37it/s]"
-=======
-      " 58%|█████▊    | 925/1586 [00:13<00:07, 91.63it/s]"
->>>>>>> ffd924d1
-     ]
-    },
-    {
-     "name": "stderr",
-     "output_type": "stream",
-     "text": [
-      "\r",
-<<<<<<< HEAD
+     ]
+    },
+    {
+     "name": "stderr",
+     "output_type": "stream",
+     "text": [
+      "\r",
       " 66%|██████▌   | 1041/1586 [00:13<00:06, 81.28it/s]"
-=======
-      " 59%|█████▉    | 935/1586 [00:13<00:08, 80.58it/s]"
->>>>>>> ffd924d1
-     ]
-    },
-    {
-     "name": "stderr",
-     "output_type": "stream",
-     "text": [
-      "\r",
-<<<<<<< HEAD
+     ]
+    },
+    {
+     "name": "stderr",
+     "output_type": "stream",
+     "text": [
+      "\r",
       " 66%|██████▌   | 1050/1586 [00:13<00:06, 83.29it/s]"
-=======
-      " 60%|█████▉    | 945/1586 [00:13<00:07, 82.78it/s]"
->>>>>>> ffd924d1
-     ]
-    },
-    {
-     "name": "stderr",
-     "output_type": "stream",
-     "text": [
-      "\r",
-<<<<<<< HEAD
+     ]
+    },
+    {
+     "name": "stderr",
+     "output_type": "stream",
+     "text": [
+      "\r",
       " 67%|██████▋   | 1060/1586 [00:13<00:06, 86.15it/s]"
-=======
-      " 60%|██████    | 956/1586 [00:13<00:07, 88.37it/s]"
->>>>>>> ffd924d1
-     ]
-    },
-    {
-     "name": "stderr",
-     "output_type": "stream",
-     "text": [
-      "\r",
-<<<<<<< HEAD
+     ]
+    },
+    {
+     "name": "stderr",
+     "output_type": "stream",
+     "text": [
+      "\r",
       " 67%|██████▋   | 1070/1586 [00:13<00:05, 86.80it/s]"
-=======
-      " 61%|██████    | 966/1586 [00:13<00:06, 88.73it/s]"
->>>>>>> ffd924d1
-     ]
-    },
-    {
-     "name": "stderr",
-     "output_type": "stream",
-     "text": [
-      "\r",
-<<<<<<< HEAD
+     ]
+    },
+    {
+     "name": "stderr",
+     "output_type": "stream",
+     "text": [
+      "\r",
       " 68%|██████▊   | 1079/1586 [00:13<00:05, 85.74it/s]"
-=======
-      " 62%|██████▏   | 976/1586 [00:13<00:07, 81.43it/s]"
->>>>>>> ffd924d1
-     ]
-    },
-    {
-     "name": "stderr",
-     "output_type": "stream",
-     "text": [
-      "\r",
-<<<<<<< HEAD
+     ]
+    },
+    {
+     "name": "stderr",
+     "output_type": "stream",
+     "text": [
+      "\r",
       " 69%|██████▊   | 1088/1586 [00:13<00:06, 79.09it/s]"
-=======
-      " 62%|██████▏   | 985/1586 [00:13<00:07, 83.31it/s]"
->>>>>>> ffd924d1
-     ]
-    },
-    {
-     "name": "stderr",
-     "output_type": "stream",
-     "text": [
-      "\r",
-<<<<<<< HEAD
+     ]
+    },
+    {
+     "name": "stderr",
+     "output_type": "stream",
+     "text": [
+      "\r",
       " 69%|██████▉   | 1099/1586 [00:13<00:05, 83.23it/s]"
-=======
-      " 63%|██████▎   | 994/1586 [00:13<00:07, 83.51it/s]"
->>>>>>> ffd924d1
-     ]
-    },
-    {
-     "name": "stderr",
-     "output_type": "stream",
-     "text": [
-      "\r",
-<<<<<<< HEAD
+     ]
+    },
+    {
+     "name": "stderr",
+     "output_type": "stream",
+     "text": [
+      "\r",
       " 70%|██████▉   | 1108/1586 [00:13<00:05, 82.75it/s]"
-=======
-      " 63%|██████▎   | 1005/1586 [00:14<00:06, 89.68it/s]"
->>>>>>> ffd924d1
-     ]
-    },
-    {
-     "name": "stderr",
-     "output_type": "stream",
-     "text": [
-      "\r",
-<<<<<<< HEAD
+     ]
+    },
+    {
+     "name": "stderr",
+     "output_type": "stream",
+     "text": [
+      "\r",
       " 70%|███████   | 1117/1586 [00:14<00:05, 84.44it/s]"
-=======
-      " 64%|██████▍   | 1015/1586 [00:14<00:06, 90.29it/s]"
->>>>>>> ffd924d1
-     ]
-    },
-    {
-     "name": "stderr",
-     "output_type": "stream",
-     "text": [
-      "\r",
-<<<<<<< HEAD
+     ]
+    },
+    {
+     "name": "stderr",
+     "output_type": "stream",
+     "text": [
+      "\r",
       " 71%|███████   | 1127/1586 [00:14<00:05, 85.69it/s]"
-=======
-      " 65%|██████▍   | 1025/1586 [00:14<00:06, 91.96it/s]"
->>>>>>> ffd924d1
-     ]
-    },
-    {
-     "name": "stderr",
-     "output_type": "stream",
-     "text": [
-      "\r",
-<<<<<<< HEAD
+     ]
+    },
+    {
+     "name": "stderr",
+     "output_type": "stream",
+     "text": [
+      "\r",
       " 72%|███████▏  | 1139/1586 [00:14<00:05, 88.11it/s]"
-=======
-      " 65%|██████▌   | 1035/1586 [00:14<00:05, 92.05it/s]"
->>>>>>> ffd924d1
-     ]
-    },
-    {
-     "name": "stderr",
-     "output_type": "stream",
-     "text": [
-      "\r",
-<<<<<<< HEAD
+     ]
+    },
+    {
+     "name": "stderr",
+     "output_type": "stream",
+     "text": [
+      "\r",
       " 72%|███████▏  | 1148/1586 [00:14<00:07, 61.89it/s]"
-=======
-      " 66%|██████▌   | 1045/1586 [00:14<00:06, 84.72it/s]"
->>>>>>> ffd924d1
-     ]
-    },
-    {
-     "name": "stderr",
-     "output_type": "stream",
-     "text": [
-      "\r",
-<<<<<<< HEAD
+     ]
+    },
+    {
+     "name": "stderr",
+     "output_type": "stream",
+     "text": [
+      "\r",
       " 73%|███████▎  | 1156/1586 [00:14<00:08, 52.06it/s]"
-=======
-      " 66%|██████▋   | 1054/1586 [00:14<00:06, 85.21it/s]"
->>>>>>> ffd924d1
-     ]
-    },
-    {
-     "name": "stderr",
-     "output_type": "stream",
-     "text": [
-      "\r",
-<<<<<<< HEAD
+     ]
+    },
+    {
+     "name": "stderr",
+     "output_type": "stream",
+     "text": [
+      "\r",
       " 73%|███████▎  | 1163/1586 [00:15<00:09, 43.83it/s]"
-=======
-      " 67%|██████▋   | 1063/1586 [00:14<00:06, 81.74it/s]"
->>>>>>> ffd924d1
-     ]
-    },
-    {
-     "name": "stderr",
-     "output_type": "stream",
-     "text": [
-      "\r",
-<<<<<<< HEAD
+     ]
+    },
+    {
+     "name": "stderr",
+     "output_type": "stream",
+     "text": [
+      "\r",
       " 74%|███████▍  | 1171/1586 [00:15<00:08, 49.18it/s]"
-=======
-      " 68%|██████▊   | 1072/1586 [00:14<00:06, 76.03it/s]"
->>>>>>> ffd924d1
-     ]
-    },
-    {
-     "name": "stderr",
-     "output_type": "stream",
-     "text": [
-      "\r",
-<<<<<<< HEAD
+     ]
+    },
+    {
+     "name": "stderr",
+     "output_type": "stream",
+     "text": [
+      "\r",
       " 74%|███████▍  | 1177/1586 [00:15<00:09, 41.09it/s]"
-=======
-      " 68%|██████▊   | 1080/1586 [00:15<00:06, 74.91it/s]"
->>>>>>> ffd924d1
-     ]
-    },
-    {
-     "name": "stderr",
-     "output_type": "stream",
-     "text": [
-      "\r",
-<<<<<<< HEAD
+     ]
+    },
+    {
+     "name": "stderr",
+     "output_type": "stream",
+     "text": [
+      "\r",
       " 75%|███████▍  | 1183/1586 [00:15<00:09, 43.02it/s]"
-=======
-      " 69%|██████▊   | 1088/1586 [00:15<00:06, 71.42it/s]"
->>>>>>> ffd924d1
-     ]
-    },
-    {
-     "name": "stderr",
-     "output_type": "stream",
-     "text": [
-      "\r",
-<<<<<<< HEAD
+     ]
+    },
+    {
+     "name": "stderr",
+     "output_type": "stream",
+     "text": [
+      "\r",
       " 75%|███████▍  | 1188/1586 [00:15<00:09, 40.64it/s]"
-=======
-      " 69%|██████▉   | 1098/1586 [00:15<00:06, 77.77it/s]"
->>>>>>> ffd924d1
-     ]
-    },
-    {
-     "name": "stderr",
-     "output_type": "stream",
-     "text": [
-      "\r",
-<<<<<<< HEAD
+     ]
+    },
+    {
+     "name": "stderr",
+     "output_type": "stream",
+     "text": [
+      "\r",
       " 75%|███████▌  | 1193/1586 [00:15<00:10, 38.74it/s]"
-=======
-      " 70%|██████▉   | 1107/1586 [00:15<00:06, 75.06it/s]"
->>>>>>> ffd924d1
-     ]
-    },
-    {
-     "name": "stderr",
-     "output_type": "stream",
-     "text": [
-      "\r",
-<<<<<<< HEAD
+     ]
+    },
+    {
+     "name": "stderr",
+     "output_type": "stream",
+     "text": [
+      "\r",
       " 76%|███████▌  | 1198/1586 [00:15<00:11, 35.20it/s]"
-=======
-      " 70%|███████   | 1115/1586 [00:15<00:06, 76.02it/s]"
->>>>>>> ffd924d1
-     ]
-    },
-    {
-     "name": "stderr",
-     "output_type": "stream",
-     "text": [
-      "\r",
-<<<<<<< HEAD
+     ]
+    },
+    {
+     "name": "stderr",
+     "output_type": "stream",
+     "text": [
+      "\r",
       " 76%|███████▌  | 1202/1586 [00:16<00:11, 34.44it/s]"
-=======
-      " 71%|███████   | 1124/1586 [00:15<00:05, 78.12it/s]"
->>>>>>> ffd924d1
-     ]
-    },
-    {
-     "name": "stderr",
-     "output_type": "stream",
-     "text": [
-      "\r",
-<<<<<<< HEAD
+     ]
+    },
+    {
+     "name": "stderr",
+     "output_type": "stream",
+     "text": [
+      "\r",
       " 76%|███████▌  | 1206/1586 [00:16<00:10, 34.62it/s]"
-=======
-      " 72%|███████▏  | 1134/1586 [00:15<00:05, 82.38it/s]"
->>>>>>> ffd924d1
-     ]
-    },
-    {
-     "name": "stderr",
-     "output_type": "stream",
-     "text": [
-      "\r",
-<<<<<<< HEAD
+     ]
+    },
+    {
+     "name": "stderr",
+     "output_type": "stream",
+     "text": [
+      "\r",
       " 76%|███████▋  | 1210/1586 [00:16<00:10, 35.35it/s]"
-=======
-      " 72%|███████▏  | 1143/1586 [00:15<00:06, 68.00it/s]"
->>>>>>> ffd924d1
-     ]
-    },
-    {
-     "name": "stderr",
-     "output_type": "stream",
-     "text": [
-      "\r",
-<<<<<<< HEAD
+     ]
+    },
+    {
+     "name": "stderr",
+     "output_type": "stream",
+     "text": [
+      "\r",
       " 77%|███████▋  | 1216/1586 [00:16<00:09, 38.95it/s]"
-=======
-      " 73%|███████▎  | 1151/1586 [00:16<00:07, 55.94it/s]"
->>>>>>> ffd924d1
-     ]
-    },
-    {
-     "name": "stderr",
-     "output_type": "stream",
-     "text": [
-      "\r",
-<<<<<<< HEAD
+     ]
+    },
+    {
+     "name": "stderr",
+     "output_type": "stream",
+     "text": [
+      "\r",
       " 77%|███████▋  | 1225/1586 [00:16<00:08, 43.62it/s]"
-=======
-      " 73%|███████▎  | 1158/1586 [00:16<00:08, 52.48it/s]"
->>>>>>> ffd924d1
-     ]
-    },
-    {
-     "name": "stderr",
-     "output_type": "stream",
-     "text": [
-      "\r",
-<<<<<<< HEAD
+     ]
+    },
+    {
+     "name": "stderr",
+     "output_type": "stream",
+     "text": [
+      "\r",
       " 78%|███████▊  | 1232/1586 [00:16<00:08, 43.84it/s]"
-=======
-      " 73%|███████▎  | 1164/1586 [00:16<00:10, 39.97it/s]"
->>>>>>> ffd924d1
-     ]
-    },
-    {
-     "name": "stderr",
-     "output_type": "stream",
-     "text": [
-      "\r",
-<<<<<<< HEAD
+     ]
+    },
+    {
+     "name": "stderr",
+     "output_type": "stream",
+     "text": [
+      "\r",
       " 78%|███████▊  | 1237/1586 [00:16<00:08, 42.22it/s]"
-=======
-      " 74%|███████▍  | 1171/1586 [00:16<00:09, 44.60it/s]"
->>>>>>> ffd924d1
-     ]
-    },
-    {
-     "name": "stderr",
-     "output_type": "stream",
-     "text": [
-      "\r",
-<<<<<<< HEAD
+     ]
+    },
+    {
+     "name": "stderr",
+     "output_type": "stream",
+     "text": [
+      "\r",
       " 78%|███████▊  | 1242/1586 [00:16<00:09, 35.51it/s]"
-=======
-      " 74%|███████▍  | 1177/1586 [00:16<00:11, 36.98it/s]"
->>>>>>> ffd924d1
-     ]
-    },
-    {
-     "name": "stderr",
-     "output_type": "stream",
-     "text": [
-      "\r",
-<<<<<<< HEAD
+     ]
+    },
+    {
+     "name": "stderr",
+     "output_type": "stream",
+     "text": [
+      "\r",
       " 79%|███████▊  | 1248/1586 [00:17<00:08, 39.78it/s]"
-=======
-      " 75%|███████▍  | 1183/1586 [00:16<00:10, 39.95it/s]"
->>>>>>> ffd924d1
-     ]
-    },
-    {
-     "name": "stderr",
-     "output_type": "stream",
-     "text": [
-      "\r",
-<<<<<<< HEAD
+     ]
+    },
+    {
+     "name": "stderr",
+     "output_type": "stream",
+     "text": [
+      "\r",
       " 79%|███████▉  | 1254/1586 [00:17<00:08, 41.44it/s]"
-=======
-      " 75%|███████▍  | 1188/1586 [00:17<00:09, 40.29it/s]"
->>>>>>> ffd924d1
-     ]
-    },
-    {
-     "name": "stderr",
-     "output_type": "stream",
-     "text": [
-      "\r",
-<<<<<<< HEAD
+     ]
+    },
+    {
+     "name": "stderr",
+     "output_type": "stream",
+     "text": [
+      "\r",
       " 79%|███████▉  | 1259/1586 [00:17<00:09, 35.96it/s]"
-=======
-      " 75%|███████▌  | 1193/1586 [00:17<00:10, 38.06it/s]"
->>>>>>> ffd924d1
-     ]
-    },
-    {
-     "name": "stderr",
-     "output_type": "stream",
-     "text": [
-      "\r",
-<<<<<<< HEAD
+     ]
+    },
+    {
+     "name": "stderr",
+     "output_type": "stream",
+     "text": [
+      "\r",
       " 80%|███████▉  | 1265/1586 [00:17<00:08, 37.77it/s]"
-=======
-      " 76%|███████▌  | 1198/1586 [00:17<00:11, 34.53it/s]"
->>>>>>> ffd924d1
-     ]
-    },
-    {
-     "name": "stderr",
-     "output_type": "stream",
-     "text": [
-      "\r",
-<<<<<<< HEAD
+     ]
+    },
+    {
+     "name": "stderr",
+     "output_type": "stream",
+     "text": [
+      "\r",
       " 80%|████████  | 1271/1586 [00:17<00:07, 40.71it/s]"
-=======
-      " 76%|███████▌  | 1202/1586 [00:17<00:11, 33.30it/s]"
->>>>>>> ffd924d1
-     ]
-    },
-    {
-     "name": "stderr",
-     "output_type": "stream",
-     "text": [
-      "\r",
-<<<<<<< HEAD
+     ]
+    },
+    {
+     "name": "stderr",
+     "output_type": "stream",
+     "text": [
+      "\r",
       " 80%|████████  | 1276/1586 [00:17<00:07, 38.90it/s]"
-=======
-      " 76%|███████▌  | 1206/1586 [00:17<00:11, 32.06it/s]"
->>>>>>> ffd924d1
-     ]
-    },
-    {
-     "name": "stderr",
-     "output_type": "stream",
-     "text": [
-      "\r",
-<<<<<<< HEAD
+     ]
+    },
+    {
+     "name": "stderr",
+     "output_type": "stream",
+     "text": [
+      "\r",
       " 81%|████████  | 1281/1586 [00:17<00:08, 37.95it/s]"
-=======
-      " 76%|███████▋  | 1210/1586 [00:17<00:11, 32.46it/s]"
->>>>>>> ffd924d1
-     ]
-    },
-    {
-     "name": "stderr",
-     "output_type": "stream",
-     "text": [
-      "\r",
-<<<<<<< HEAD
+     ]
+    },
+    {
+     "name": "stderr",
+     "output_type": "stream",
+     "text": [
+      "\r",
       " 81%|████████  | 1286/1586 [00:18<00:07, 39.26it/s]"
-=======
-      " 77%|███████▋  | 1216/1586 [00:17<00:10, 36.32it/s]"
->>>>>>> ffd924d1
-     ]
-    },
-    {
-     "name": "stderr",
-     "output_type": "stream",
-     "text": [
-      "\r",
-<<<<<<< HEAD
+     ]
+    },
+    {
+     "name": "stderr",
+     "output_type": "stream",
+     "text": [
+      "\r",
       " 81%|████████▏ | 1291/1586 [00:18<00:08, 35.51it/s]"
-=======
-      " 77%|███████▋  | 1224/1586 [00:17<00:08, 42.72it/s]"
->>>>>>> ffd924d1
-     ]
-    },
-    {
-     "name": "stderr",
-     "output_type": "stream",
-     "text": [
-      "\r",
-<<<<<<< HEAD
+     ]
+    },
+    {
+     "name": "stderr",
+     "output_type": "stream",
+     "text": [
+      "\r",
       " 82%|████████▏ | 1295/1586 [00:18<00:09, 30.80it/s]"
-=======
-      " 77%|███████▋  | 1229/1586 [00:18<00:08, 39.94it/s]"
->>>>>>> ffd924d1
-     ]
-    },
-    {
-     "name": "stderr",
-     "output_type": "stream",
-     "text": [
-      "\r",
-<<<<<<< HEAD
+     ]
+    },
+    {
+     "name": "stderr",
+     "output_type": "stream",
+     "text": [
+      "\r",
       " 82%|████████▏ | 1299/1586 [00:18<00:09, 30.96it/s]"
-=======
-      " 78%|███████▊  | 1235/1586 [00:18<00:09, 38.07it/s]"
->>>>>>> ffd924d1
-     ]
-    },
-    {
-     "name": "stderr",
-     "output_type": "stream",
-     "text": [
-      "\r",
-<<<<<<< HEAD
+     ]
+    },
+    {
+     "name": "stderr",
+     "output_type": "stream",
+     "text": [
+      "\r",
       " 82%|████████▏ | 1303/1586 [00:18<00:09, 31.33it/s]"
-=======
-      " 78%|███████▊  | 1240/1586 [00:18<00:09, 35.23it/s]"
->>>>>>> ffd924d1
-     ]
-    },
-    {
-     "name": "stderr",
-     "output_type": "stream",
-     "text": [
-      "\r",
-<<<<<<< HEAD
+     ]
+    },
+    {
+     "name": "stderr",
+     "output_type": "stream",
+     "text": [
+      "\r",
       " 82%|████████▏ | 1307/1586 [00:18<00:09, 30.24it/s]"
-=======
-      " 78%|███████▊  | 1244/1586 [00:18<00:09, 34.31it/s]"
->>>>>>> ffd924d1
-     ]
-    },
-    {
-     "name": "stderr",
-     "output_type": "stream",
-     "text": [
-      "\r",
-<<<<<<< HEAD
+     ]
+    },
+    {
+     "name": "stderr",
+     "output_type": "stream",
+     "text": [
+      "\r",
       " 83%|████████▎ | 1313/1586 [00:18<00:07, 34.66it/s]"
-=======
-      " 79%|███████▉  | 1249/1586 [00:18<00:08, 37.72it/s]"
->>>>>>> ffd924d1
-     ]
-    },
-    {
-     "name": "stderr",
-     "output_type": "stream",
-     "text": [
-      "\r",
-<<<<<<< HEAD
+     ]
+    },
+    {
+     "name": "stderr",
+     "output_type": "stream",
+     "text": [
+      "\r",
       " 83%|████████▎ | 1317/1586 [00:19<00:07, 35.08it/s]"
-=======
-      " 79%|███████▉  | 1254/1586 [00:18<00:08, 37.45it/s]"
->>>>>>> ffd924d1
-     ]
-    },
-    {
-     "name": "stderr",
-     "output_type": "stream",
-     "text": [
-      "\r",
-<<<<<<< HEAD
+     ]
+    },
+    {
+     "name": "stderr",
+     "output_type": "stream",
+     "text": [
+      "\r",
       " 84%|████████▎ | 1327/1586 [00:19<00:06, 40.52it/s]"
-=======
-      " 79%|███████▉  | 1258/1586 [00:18<00:09, 34.46it/s]"
->>>>>>> ffd924d1
-     ]
-    },
-    {
-     "name": "stderr",
-     "output_type": "stream",
-     "text": [
-      "\r",
-<<<<<<< HEAD
+     ]
+    },
+    {
+     "name": "stderr",
+     "output_type": "stream",
+     "text": [
+      "\r",
       " 84%|████████▍ | 1332/1586 [00:19<00:06, 39.27it/s]"
-=======
-      " 80%|███████▉  | 1262/1586 [00:19<00:09, 32.77it/s]"
->>>>>>> ffd924d1
-     ]
-    },
-    {
-     "name": "stderr",
-     "output_type": "stream",
-     "text": [
-      "\r",
-<<<<<<< HEAD
+     ]
+    },
+    {
+     "name": "stderr",
+     "output_type": "stream",
+     "text": [
+      "\r",
       " 84%|████████▍ | 1337/1586 [00:19<00:06, 36.28it/s]"
-=======
-      " 80%|███████▉  | 1266/1586 [00:19<00:09, 32.34it/s]"
->>>>>>> ffd924d1
-     ]
-    },
-    {
-     "name": "stderr",
-     "output_type": "stream",
-     "text": [
-      "\r",
-<<<<<<< HEAD
+     ]
+    },
+    {
+     "name": "stderr",
+     "output_type": "stream",
+     "text": [
+      "\r",
       " 85%|████████▍ | 1343/1586 [00:19<00:06, 38.81it/s]"
-=======
-      " 80%|████████  | 1271/1586 [00:19<00:08, 35.73it/s]"
->>>>>>> ffd924d1
-     ]
-    },
-    {
-     "name": "stderr",
-     "output_type": "stream",
-     "text": [
-      "\r",
-<<<<<<< HEAD
+     ]
+    },
+    {
+     "name": "stderr",
+     "output_type": "stream",
+     "text": [
+      "\r",
       " 85%|████████▍ | 1348/1586 [00:19<00:06, 37.83it/s]"
-=======
-      " 80%|████████  | 1275/1586 [00:19<00:09, 33.99it/s]"
->>>>>>> ffd924d1
-     ]
-    },
-    {
-     "name": "stderr",
-     "output_type": "stream",
-     "text": [
-      "\r",
-<<<<<<< HEAD
+     ]
+    },
+    {
+     "name": "stderr",
+     "output_type": "stream",
+     "text": [
+      "\r",
       " 85%|████████▌ | 1352/1586 [00:19<00:06, 35.89it/s]"
-=======
-      " 81%|████████  | 1279/1586 [00:19<00:09, 31.56it/s]"
->>>>>>> ffd924d1
-     ]
-    },
-    {
-     "name": "stderr",
-     "output_type": "stream",
-     "text": [
-      "\r",
-<<<<<<< HEAD
+     ]
+    },
+    {
+     "name": "stderr",
+     "output_type": "stream",
+     "text": [
+      "\r",
       " 86%|████████▌ | 1357/1586 [00:20<00:06, 37.49it/s]"
-=======
-      " 81%|████████  | 1285/1586 [00:19<00:08, 33.45it/s]"
->>>>>>> ffd924d1
-     ]
-    },
-    {
-     "name": "stderr",
-     "output_type": "stream",
-     "text": [
-      "\r",
-<<<<<<< HEAD
+     ]
+    },
+    {
+     "name": "stderr",
+     "output_type": "stream",
+     "text": [
+      "\r",
       " 86%|████████▌ | 1361/1586 [00:20<00:06, 36.12it/s]"
-=======
-      " 81%|████████▏ | 1289/1586 [00:19<00:10, 28.08it/s]"
->>>>>>> ffd924d1
-     ]
-    },
-    {
-     "name": "stderr",
-     "output_type": "stream",
-     "text": [
-      "\r",
-<<<<<<< HEAD
+     ]
+    },
+    {
+     "name": "stderr",
+     "output_type": "stream",
+     "text": [
+      "\r",
       " 86%|████████▌ | 1365/1586 [00:20<00:06, 34.61it/s]"
-=======
-      " 82%|████████▏ | 1293/1586 [00:20<00:09, 29.60it/s]"
->>>>>>> ffd924d1
-     ]
-    },
-    {
-     "name": "stderr",
-     "output_type": "stream",
-     "text": [
-      "\r",
-<<<<<<< HEAD
+     ]
+    },
+    {
+     "name": "stderr",
+     "output_type": "stream",
+     "text": [
+      "\r",
       " 86%|████████▋ | 1369/1586 [00:20<00:06, 33.11it/s]"
-=======
-      " 82%|████████▏ | 1297/1586 [00:20<00:09, 30.13it/s]"
->>>>>>> ffd924d1
-     ]
-    },
-    {
-     "name": "stderr",
-     "output_type": "stream",
-     "text": [
-      "\r",
-<<<<<<< HEAD
+     ]
+    },
+    {
+     "name": "stderr",
+     "output_type": "stream",
+     "text": [
+      "\r",
       " 87%|████████▋ | 1375/1586 [00:20<00:06, 34.89it/s]"
-=======
-      " 82%|████████▏ | 1301/1586 [00:20<00:10, 26.93it/s]"
->>>>>>> ffd924d1
-     ]
-    },
-    {
-     "name": "stderr",
-     "output_type": "stream",
-     "text": [
-      "\r",
-<<<<<<< HEAD
+     ]
+    },
+    {
+     "name": "stderr",
+     "output_type": "stream",
+     "text": [
+      "\r",
       " 87%|████████▋ | 1379/1586 [00:20<00:06, 30.99it/s]"
-=======
-      " 82%|████████▏ | 1305/1586 [00:20<00:09, 29.68it/s]"
->>>>>>> ffd924d1
-     ]
-    },
-    {
-     "name": "stderr",
-     "output_type": "stream",
-     "text": [
-      "\r",
-<<<<<<< HEAD
+     ]
+    },
+    {
+     "name": "stderr",
+     "output_type": "stream",
+     "text": [
+      "\r",
       " 87%|████████▋ | 1385/1586 [00:20<00:05, 36.10it/s]"
-=======
-      " 83%|████████▎ | 1309/1586 [00:20<00:09, 30.31it/s]"
->>>>>>> ffd924d1
-     ]
-    },
-    {
-     "name": "stderr",
-     "output_type": "stream",
-     "text": [
-      "\r",
-<<<<<<< HEAD
+     ]
+    },
+    {
+     "name": "stderr",
+     "output_type": "stream",
+     "text": [
+      "\r",
       " 88%|████████▊ | 1390/1586 [00:20<00:05, 34.29it/s]"
-=======
-      " 83%|████████▎ | 1314/1586 [00:20<00:08, 32.55it/s]"
->>>>>>> ffd924d1
-     ]
-    },
-    {
-     "name": "stderr",
-     "output_type": "stream",
-     "text": [
-      "\r",
-<<<<<<< HEAD
+     ]
+    },
+    {
+     "name": "stderr",
+     "output_type": "stream",
+     "text": [
+      "\r",
       " 88%|████████▊ | 1395/1586 [00:21<00:05, 36.68it/s]"
-=======
-      " 83%|████████▎ | 1320/1586 [00:20<00:07, 37.51it/s]"
->>>>>>> ffd924d1
-     ]
-    },
-    {
-     "name": "stderr",
-     "output_type": "stream",
-     "text": [
-      "\r",
-<<<<<<< HEAD
+     ]
+    },
+    {
+     "name": "stderr",
+     "output_type": "stream",
+     "text": [
+      "\r",
       " 88%|████████▊ | 1399/1586 [00:21<00:05, 36.64it/s]"
-=======
-      " 84%|████████▎ | 1327/1586 [00:20<00:06, 41.19it/s]"
->>>>>>> ffd924d1
-     ]
-    },
-    {
-     "name": "stderr",
-     "output_type": "stream",
-     "text": [
-      "\r",
-<<<<<<< HEAD
+     ]
+    },
+    {
+     "name": "stderr",
+     "output_type": "stream",
+     "text": [
+      "\r",
       " 89%|████████▊ | 1405/1586 [00:21<00:04, 40.74it/s]"
-=======
-      " 84%|████████▍ | 1332/1586 [00:21<00:06, 39.70it/s]"
->>>>>>> ffd924d1
-     ]
-    },
-    {
-     "name": "stderr",
-     "output_type": "stream",
-     "text": [
-      "\r",
-<<<<<<< HEAD
+     ]
+    },
+    {
+     "name": "stderr",
+     "output_type": "stream",
+     "text": [
+      "\r",
       " 89%|████████▉ | 1410/1586 [00:21<00:04, 42.67it/s]"
-=======
-      " 84%|████████▍ | 1337/1586 [00:21<00:06, 37.10it/s]"
->>>>>>> ffd924d1
-     ]
-    },
-    {
-     "name": "stderr",
-     "output_type": "stream",
-     "text": [
-      "\r",
-<<<<<<< HEAD
+     ]
+    },
+    {
+     "name": "stderr",
+     "output_type": "stream",
+     "text": [
+      "\r",
       " 89%|████████▉ | 1416/1586 [00:21<00:03, 44.96it/s]"
-=======
-      " 85%|████████▍ | 1343/1586 [00:21<00:06, 39.13it/s]"
->>>>>>> ffd924d1
-     ]
-    },
-    {
-     "name": "stderr",
-     "output_type": "stream",
-     "text": [
-      "\r",
-<<<<<<< HEAD
+     ]
+    },
+    {
+     "name": "stderr",
+     "output_type": "stream",
+     "text": [
+      "\r",
       " 90%|████████▉ | 1421/1586 [00:21<00:04, 35.55it/s]"
-=======
-      " 85%|████████▍ | 1348/1586 [00:21<00:06, 36.70it/s]"
->>>>>>> ffd924d1
-     ]
-    },
-    {
-     "name": "stderr",
-     "output_type": "stream",
-     "text": [
-      "\r",
-<<<<<<< HEAD
+     ]
+    },
+    {
+     "name": "stderr",
+     "output_type": "stream",
+     "text": [
+      "\r",
       " 90%|████████▉ | 1426/1586 [00:21<00:04, 35.74it/s]"
-=======
-      " 85%|████████▌ | 1352/1586 [00:21<00:07, 33.39it/s]"
->>>>>>> ffd924d1
-     ]
-    },
-    {
-     "name": "stderr",
-     "output_type": "stream",
-     "text": [
-      "\r",
-<<<<<<< HEAD
+     ]
+    },
+    {
+     "name": "stderr",
+     "output_type": "stream",
+     "text": [
+      "\r",
       " 90%|█████████ | 1432/1586 [00:21<00:03, 38.53it/s]"
-=======
-      " 86%|████████▌ | 1357/1586 [00:21<00:06, 35.14it/s]"
->>>>>>> ffd924d1
-     ]
-    },
-    {
-     "name": "stderr",
-     "output_type": "stream",
-     "text": [
-      "\r",
-<<<<<<< HEAD
+     ]
+    },
+    {
+     "name": "stderr",
+     "output_type": "stream",
+     "text": [
+      "\r",
       " 91%|█████████ | 1437/1586 [00:22<00:04, 35.13it/s]"
-=======
-      " 86%|████████▌ | 1361/1586 [00:21<00:06, 35.50it/s]"
->>>>>>> ffd924d1
-     ]
-    },
-    {
-     "name": "stderr",
-     "output_type": "stream",
-     "text": [
-      "\r",
-<<<<<<< HEAD
+     ]
+    },
+    {
+     "name": "stderr",
+     "output_type": "stream",
+     "text": [
+      "\r",
       " 91%|█████████ | 1441/1586 [00:22<00:04, 34.91it/s]"
-=======
-      " 86%|████████▌ | 1365/1586 [00:22<00:06, 35.23it/s]"
->>>>>>> ffd924d1
-     ]
-    },
-    {
-     "name": "stderr",
-     "output_type": "stream",
-     "text": [
-      "\r",
-<<<<<<< HEAD
+     ]
+    },
+    {
+     "name": "stderr",
+     "output_type": "stream",
+     "text": [
+      "\r",
       " 91%|█████████ | 1445/1586 [00:22<00:05, 24.56it/s]"
-=======
-      " 86%|████████▋ | 1369/1586 [00:22<00:06, 33.88it/s]"
->>>>>>> ffd924d1
-     ]
-    },
-    {
-     "name": "stderr",
-     "output_type": "stream",
-     "text": [
-      "\r",
-<<<<<<< HEAD
+     ]
+    },
+    {
+     "name": "stderr",
+     "output_type": "stream",
+     "text": [
+      "\r",
       " 91%|█████████▏| 1450/1586 [00:22<00:04, 28.75it/s]"
-=======
-      " 87%|████████▋ | 1374/1586 [00:22<00:05, 37.48it/s]"
->>>>>>> ffd924d1
-     ]
-    },
-    {
-     "name": "stderr",
-     "output_type": "stream",
-     "text": [
-      "\r",
-<<<<<<< HEAD
+     ]
+    },
+    {
+     "name": "stderr",
+     "output_type": "stream",
+     "text": [
+      "\r",
       " 92%|█████████▏| 1455/1586 [00:22<00:04, 32.29it/s]"
-=======
-      " 87%|████████▋ | 1378/1586 [00:22<00:06, 31.85it/s]"
->>>>>>> ffd924d1
-     ]
-    },
-    {
-     "name": "stderr",
-     "output_type": "stream",
-     "text": [
-      "\r",
-<<<<<<< HEAD
+     ]
+    },
+    {
+     "name": "stderr",
+     "output_type": "stream",
+     "text": [
+      "\r",
       " 92%|█████████▏| 1459/1586 [00:22<00:04, 27.63it/s]"
-=======
-      " 87%|████████▋ | 1383/1586 [00:22<00:05, 34.12it/s]"
->>>>>>> ffd924d1
-     ]
-    },
-    {
-     "name": "stderr",
-     "output_type": "stream",
-     "text": [
-      "\r",
-<<<<<<< HEAD
+     ]
+    },
+    {
+     "name": "stderr",
+     "output_type": "stream",
+     "text": [
+      "\r",
       " 92%|█████████▏| 1466/1586 [00:23<00:03, 32.76it/s]"
-=======
-      " 88%|████████▊ | 1388/1586 [00:22<00:05, 35.24it/s]"
->>>>>>> ffd924d1
-     ]
-    },
-    {
-     "name": "stderr",
-     "output_type": "stream",
-     "text": [
-      "\r",
-<<<<<<< HEAD
+     ]
+    },
+    {
+     "name": "stderr",
+     "output_type": "stream",
+     "text": [
+      "\r",
       " 93%|█████████▎| 1471/1586 [00:23<00:03, 35.00it/s]"
-=======
-      " 88%|████████▊ | 1392/1586 [00:22<00:05, 34.45it/s]"
->>>>>>> ffd924d1
-     ]
-    },
-    {
-     "name": "stderr",
-     "output_type": "stream",
-     "text": [
-      "\r",
-<<<<<<< HEAD
+     ]
+    },
+    {
+     "name": "stderr",
+     "output_type": "stream",
+     "text": [
+      "\r",
       " 93%|█████████▎| 1476/1586 [00:23<00:03, 33.41it/s]"
-=======
-      " 88%|████████▊ | 1397/1586 [00:22<00:05, 35.06it/s]"
->>>>>>> ffd924d1
-     ]
-    },
-    {
-     "name": "stderr",
-     "output_type": "stream",
-     "text": [
-      "\r",
-<<<<<<< HEAD
+     ]
+    },
+    {
+     "name": "stderr",
+     "output_type": "stream",
+     "text": [
+      "\r",
       " 93%|█████████▎| 1480/1586 [00:23<00:03, 33.58it/s]"
-=======
-      " 88%|████████▊ | 1403/1586 [00:23<00:04, 39.06it/s]"
->>>>>>> ffd924d1
-     ]
-    },
-    {
-     "name": "stderr",
-     "output_type": "stream",
-     "text": [
-      "\r",
-<<<<<<< HEAD
+     ]
+    },
+    {
+     "name": "stderr",
+     "output_type": "stream",
+     "text": [
+      "\r",
       " 94%|█████████▍| 1487/1586 [00:23<00:02, 38.35it/s]"
-=======
-      " 89%|████████▉ | 1408/1586 [00:23<00:04, 38.49it/s]"
->>>>>>> ffd924d1
-     ]
-    },
-    {
-     "name": "stderr",
-     "output_type": "stream",
-     "text": [
-      "\r",
-<<<<<<< HEAD
+     ]
+    },
+    {
+     "name": "stderr",
+     "output_type": "stream",
+     "text": [
+      "\r",
       " 94%|█████████▍| 1492/1586 [00:23<00:03, 30.53it/s]"
-=======
-      " 89%|████████▉ | 1415/1586 [00:23<00:03, 44.16it/s]"
->>>>>>> ffd924d1
-     ]
-    },
-    {
-     "name": "stderr",
-     "output_type": "stream",
-     "text": [
-      "\r",
-<<<<<<< HEAD
+     ]
+    },
+    {
+     "name": "stderr",
+     "output_type": "stream",
+     "text": [
+      "\r",
       " 94%|█████████▍| 1498/1586 [00:23<00:02, 34.75it/s]"
-=======
-      " 90%|████████▉ | 1420/1586 [00:23<00:04, 34.09it/s]"
->>>>>>> ffd924d1
-     ]
-    },
-    {
-     "name": "stderr",
-     "output_type": "stream",
-     "text": [
-      "\r",
-<<<<<<< HEAD
+     ]
+    },
+    {
+     "name": "stderr",
+     "output_type": "stream",
+     "text": [
+      "\r",
       " 95%|█████████▍| 1504/1586 [00:24<00:02, 38.82it/s]"
-=======
-      " 90%|████████▉ | 1425/1586 [00:23<00:04, 35.81it/s]"
->>>>>>> ffd924d1
-     ]
-    },
-    {
-     "name": "stderr",
-     "output_type": "stream",
-     "text": [
-      "\r",
-<<<<<<< HEAD
+     ]
+    },
+    {
+     "name": "stderr",
+     "output_type": "stream",
+     "text": [
+      "\r",
       " 95%|█████████▌| 1509/1586 [00:24<00:01, 40.45it/s]"
-=======
-      " 90%|█████████ | 1430/1586 [00:23<00:04, 32.65it/s]"
->>>>>>> ffd924d1
-     ]
-    },
-    {
-     "name": "stderr",
-     "output_type": "stream",
-     "text": [
-      "\r",
-<<<<<<< HEAD
+     ]
+    },
+    {
+     "name": "stderr",
+     "output_type": "stream",
+     "text": [
+      "\r",
       " 95%|█████████▌| 1514/1586 [00:24<00:02, 34.58it/s]"
-=======
-      " 90%|█████████ | 1434/1586 [00:24<00:05, 29.01it/s]"
->>>>>>> ffd924d1
-     ]
-    },
-    {
-     "name": "stderr",
-     "output_type": "stream",
-     "text": [
-      "\r",
-<<<<<<< HEAD
+     ]
+    },
+    {
+     "name": "stderr",
+     "output_type": "stream",
+     "text": [
+      "\r",
       " 96%|█████████▌| 1518/1586 [00:24<00:02, 28.04it/s]"
-=======
-      " 91%|█████████ | 1440/1586 [00:24<00:04, 29.75it/s]"
->>>>>>> ffd924d1
-     ]
-    },
-    {
-     "name": "stderr",
-     "output_type": "stream",
-     "text": [
-      "\r",
-<<<<<<< HEAD
+     ]
+    },
+    {
+     "name": "stderr",
+     "output_type": "stream",
+     "text": [
+      "\r",
       " 96%|█████████▌| 1523/1586 [00:24<00:01, 32.11it/s]"
-=======
-      " 91%|█████████ | 1444/1586 [00:24<00:06, 22.54it/s]"
->>>>>>> ffd924d1
-     ]
-    },
-    {
-     "name": "stderr",
-     "output_type": "stream",
-     "text": [
-      "\r",
-<<<<<<< HEAD
+     ]
+    },
+    {
+     "name": "stderr",
+     "output_type": "stream",
+     "text": [
+      "\r",
       " 96%|█████████▋| 1528/1586 [00:24<00:01, 34.92it/s]"
-=======
-      " 91%|█████████ | 1447/1586 [00:24<00:05, 23.80it/s]"
->>>>>>> ffd924d1
-     ]
-    },
-    {
-     "name": "stderr",
-     "output_type": "stream",
-     "text": [
-      "\r",
-<<<<<<< HEAD
+     ]
+    },
+    {
+     "name": "stderr",
+     "output_type": "stream",
+     "text": [
+      "\r",
       " 97%|█████████▋| 1532/1586 [00:24<00:01, 35.28it/s]"
-=======
-      " 92%|█████████▏| 1452/1586 [00:24<00:04, 27.83it/s]"
->>>>>>> ffd924d1
-     ]
-    },
-    {
-     "name": "stderr",
-     "output_type": "stream",
-     "text": [
-      "\r",
-<<<<<<< HEAD
+     ]
+    },
+    {
+     "name": "stderr",
+     "output_type": "stream",
+     "text": [
+      "\r",
       " 97%|█████████▋| 1537/1586 [00:25<00:01, 36.70it/s]"
-=======
-      " 92%|█████████▏| 1456/1586 [00:24<00:04, 29.34it/s]"
->>>>>>> ffd924d1
-     ]
-    },
-    {
-     "name": "stderr",
-     "output_type": "stream",
-     "text": [
-      "\r",
-<<<<<<< HEAD
+     ]
+    },
+    {
+     "name": "stderr",
+     "output_type": "stream",
+     "text": [
+      "\r",
       " 97%|█████████▋| 1541/1586 [00:25<00:01, 33.48it/s]"
-=======
-      " 92%|█████████▏| 1460/1586 [00:25<00:05, 24.57it/s]"
->>>>>>> ffd924d1
-     ]
-    },
-    {
-     "name": "stderr",
-     "output_type": "stream",
-     "text": [
-      "\r",
-<<<<<<< HEAD
+     ]
+    },
+    {
+     "name": "stderr",
+     "output_type": "stream",
+     "text": [
+      "\r",
       " 97%|█████████▋| 1545/1586 [00:25<00:01, 29.65it/s]"
-=======
-      " 93%|█████████▎| 1469/1586 [00:25<00:03, 29.94it/s]"
->>>>>>> ffd924d1
-     ]
-    },
-    {
-     "name": "stderr",
-     "output_type": "stream",
-     "text": [
-      "\r",
-<<<<<<< HEAD
+     ]
+    },
+    {
+     "name": "stderr",
+     "output_type": "stream",
+     "text": [
+      "\r",
       " 98%|█████████▊| 1549/1586 [00:25<00:01, 28.33it/s]"
-=======
-      " 93%|█████████▎| 1473/1586 [00:25<00:03, 31.88it/s]"
->>>>>>> ffd924d1
-     ]
-    },
-    {
-     "name": "stderr",
-     "output_type": "stream",
-     "text": [
-      "\r",
-<<<<<<< HEAD
+     ]
+    },
+    {
+     "name": "stderr",
+     "output_type": "stream",
+     "text": [
+      "\r",
       " 98%|█████████▊| 1553/1586 [00:25<00:01, 26.73it/s]"
-=======
-      " 93%|█████████▎| 1477/1586 [00:25<00:03, 31.32it/s]"
->>>>>>> ffd924d1
-     ]
-    },
-    {
-     "name": "stderr",
-     "output_type": "stream",
-     "text": [
-      "\r",
-<<<<<<< HEAD
+     ]
+    },
+    {
+     "name": "stderr",
+     "output_type": "stream",
+     "text": [
+      "\r",
       " 98%|█████████▊| 1556/1586 [00:25<00:01, 25.39it/s]"
-=======
-      " 93%|█████████▎| 1481/1586 [00:25<00:03, 30.75it/s]"
->>>>>>> ffd924d1
-     ]
-    },
-    {
-     "name": "stderr",
-     "output_type": "stream",
-     "text": [
-      "\r",
-<<<<<<< HEAD
+     ]
+    },
+    {
+     "name": "stderr",
+     "output_type": "stream",
+     "text": [
+      "\r",
       " 98%|█████████▊| 1560/1586 [00:25<00:01, 24.35it/s]"
-=======
-      " 94%|█████████▍| 1487/1586 [00:25<00:02, 34.92it/s]"
->>>>>>> ffd924d1
-     ]
-    },
-    {
-     "name": "stderr",
-     "output_type": "stream",
-     "text": [
-      "\r",
-<<<<<<< HEAD
+     ]
+    },
+    {
+     "name": "stderr",
+     "output_type": "stream",
+     "text": [
+      "\r",
       " 99%|█████████▊| 1564/1586 [00:26<00:00, 27.47it/s]"
-=======
-      " 94%|█████████▍| 1491/1586 [00:25<00:03, 28.69it/s]"
->>>>>>> ffd924d1
-     ]
-    },
-    {
-     "name": "stderr",
-     "output_type": "stream",
-     "text": [
-      "\r",
-<<<<<<< HEAD
+     ]
+    },
+    {
+     "name": "stderr",
+     "output_type": "stream",
+     "text": [
+      "\r",
       " 99%|█████████▉| 1570/1586 [00:26<00:00, 31.98it/s]"
-=======
-      " 94%|█████████▍| 1496/1586 [00:26<00:02, 32.69it/s]"
->>>>>>> ffd924d1
-     ]
-    },
-    {
-     "name": "stderr",
-     "output_type": "stream",
-     "text": [
-      "\r",
-<<<<<<< HEAD
+     ]
+    },
+    {
+     "name": "stderr",
+     "output_type": "stream",
+     "text": [
+      "\r",
       " 99%|█████████▉| 1577/1586 [00:26<00:00, 37.28it/s]"
-=======
-      " 95%|█████████▍| 1501/1586 [00:26<00:02, 34.93it/s]"
->>>>>>> ffd924d1
-     ]
-    },
-    {
-     "name": "stderr",
-     "output_type": "stream",
-     "text": [
-      "\r",
-<<<<<<< HEAD
+     ]
+    },
+    {
+     "name": "stderr",
+     "output_type": "stream",
+     "text": [
+      "\r",
       "100%|█████████▉| 1582/1586 [00:26<00:00, 38.52it/s]"
-=======
-      " 95%|█████████▌| 1508/1586 [00:26<00:01, 39.11it/s]"
->>>>>>> ffd924d1
-     ]
-    },
-    {
-     "name": "stderr",
-     "output_type": "stream",
-     "text": [
-      "\r",
-<<<<<<< HEAD
+     ]
+    },
+    {
+     "name": "stderr",
+     "output_type": "stream",
+     "text": [
+      "\r",
       "100%|██████████| 1586/1586 [00:26<00:00, 59.63it/s]"
-=======
-      " 95%|█████████▌| 1513/1586 [00:26<00:02, 33.16it/s]"
-     ]
-    },
-    {
-     "name": "stderr",
-     "output_type": "stream",
-     "text": [
-      "\r",
-      " 96%|█████████▌| 1517/1586 [00:26<00:02, 27.55it/s]"
-     ]
-    },
-    {
-     "name": "stderr",
-     "output_type": "stream",
-     "text": [
-      "\r",
-      " 96%|█████████▌| 1522/1586 [00:26<00:02, 30.00it/s]"
-     ]
-    },
-    {
-     "name": "stderr",
-     "output_type": "stream",
-     "text": [
-      "\r",
-      " 96%|█████████▋| 1528/1586 [00:26<00:01, 33.65it/s]"
-     ]
-    },
-    {
-     "name": "stderr",
-     "output_type": "stream",
-     "text": [
-      "\r",
-      " 97%|█████████▋| 1533/1586 [00:27<00:01, 35.48it/s]"
-     ]
-    },
-    {
-     "name": "stderr",
-     "output_type": "stream",
-     "text": [
-      "\r",
-      " 97%|█████████▋| 1537/1586 [00:27<00:01, 36.15it/s]"
-     ]
-    },
-    {
-     "name": "stderr",
-     "output_type": "stream",
-     "text": [
-      "\r",
-      " 97%|█████████▋| 1541/1586 [00:27<00:01, 32.43it/s]"
-     ]
-    },
-    {
-     "name": "stderr",
-     "output_type": "stream",
-     "text": [
-      "\r",
-      " 97%|█████████▋| 1545/1586 [00:27<00:01, 29.41it/s]"
-     ]
-    },
-    {
-     "name": "stderr",
-     "output_type": "stream",
-     "text": [
-      "\r",
-      " 98%|█████████▊| 1549/1586 [00:27<00:01, 26.42it/s]"
-     ]
-    },
-    {
-     "name": "stderr",
-     "output_type": "stream",
-     "text": [
-      "\r",
-      " 98%|█████████▊| 1553/1586 [00:27<00:01, 25.07it/s]"
-     ]
-    },
-    {
-     "name": "stderr",
-     "output_type": "stream",
-     "text": [
-      "\r",
-      " 98%|█████████▊| 1556/1586 [00:27<00:01, 23.86it/s]"
-     ]
-    },
-    {
-     "name": "stderr",
-     "output_type": "stream",
-     "text": [
-      "\r",
-      " 98%|█████████▊| 1560/1586 [00:28<00:01, 22.61it/s]"
-     ]
-    },
-    {
-     "name": "stderr",
-     "output_type": "stream",
-     "text": [
-      "\r",
-      " 99%|█████████▊| 1565/1586 [00:28<00:00, 26.54it/s]"
-     ]
-    },
-    {
-     "name": "stderr",
-     "output_type": "stream",
-     "text": [
-      "\r",
-      " 99%|█████████▉| 1570/1586 [00:28<00:00, 30.62it/s]"
-     ]
-    },
-    {
-     "name": "stderr",
-     "output_type": "stream",
-     "text": [
-      "\r",
-      " 99%|█████████▉| 1577/1586 [00:28<00:00, 36.15it/s]"
-     ]
-    },
-    {
-     "name": "stderr",
-     "output_type": "stream",
-     "text": [
-      "\r",
-      "100%|█████████▉| 1583/1586 [00:28<00:00, 40.48it/s]"
-     ]
-    },
-    {
-     "name": "stderr",
-     "output_type": "stream",
-     "text": [
-      "\r",
-      "100%|██████████| 1586/1586 [00:28<00:00, 55.12it/s]"
->>>>>>> ffd924d1
      ]
     },
     {
@@ -3520,11 +2499,7 @@
      "output_type": "stream",
      "text": [
       "WARNING: Logging before flag parsing goes to stderr.\n",
-<<<<<<< HEAD
       "W0815 06:51:26.963675 140314225231680 deprecation.py:506] From /home/ubuntu/snorkel-tutorials/.tox/spam/lib/python3.6/site-packages/tensorflow/python/keras/initializers.py:119: calling RandomUniform.__init__ (from tensorflow.python.ops.init_ops) with dtype is deprecated and will be removed in a future version.\n",
-=======
-      "W0814 23:21:30.086397 4711486912 deprecation.py:506] From /Users/braden/repos/snorkel-tutorials/.tox/spam/lib/python3.7/site-packages/tensorflow/python/keras/initializers.py:119: calling RandomUniform.__init__ (from tensorflow.python.ops.init_ops) with dtype is deprecated and will be removed in a future version.\n",
->>>>>>> ffd924d1
       "Instructions for updating:\n",
       "Call initializer instance with the dtype argument instead of passing it to the constructor\n"
      ]
@@ -3533,11 +2508,7 @@
      "name": "stderr",
      "output_type": "stream",
      "text": [
-<<<<<<< HEAD
       "W0815 06:51:26.980358 140314225231680 deprecation.py:506] From /home/ubuntu/snorkel-tutorials/.tox/spam/lib/python3.6/site-packages/tensorflow/python/ops/init_ops.py:1251: calling VarianceScaling.__init__ (from tensorflow.python.ops.init_ops) with dtype is deprecated and will be removed in a future version.\n",
-=======
-      "W0814 23:21:30.097786 4711486912 deprecation.py:506] From /Users/braden/repos/snorkel-tutorials/.tox/spam/lib/python3.7/site-packages/tensorflow/python/ops/init_ops.py:1251: calling VarianceScaling.__init__ (from tensorflow.python.ops.init_ops) with dtype is deprecated and will be removed in a future version.\n",
->>>>>>> ffd924d1
       "Instructions for updating:\n",
       "Call initializer instance with the dtype argument instead of passing it to the constructor\n"
      ]
@@ -3546,11 +2517,7 @@
      "name": "stderr",
      "output_type": "stream",
      "text": [
-<<<<<<< HEAD
       "W0815 06:51:27.171025 140314225231680 deprecation.py:323] From /home/ubuntu/snorkel-tutorials/.tox/spam/lib/python3.6/site-packages/tensorflow/python/ops/nn_impl.py:180: add_dispatch_support.<locals>.wrapper (from tensorflow.python.ops.array_ops) is deprecated and will be removed in a future version.\n",
-=======
-      "W0814 23:21:30.258535 4711486912 deprecation.py:323] From /Users/braden/repos/snorkel-tutorials/.tox/spam/lib/python3.7/site-packages/tensorflow/python/ops/nn_impl.py:180: add_dispatch_support.<locals>.wrapper (from tensorflow.python.ops.array_ops) is deprecated and will be removed in a future version.\n",
->>>>>>> ffd924d1
       "Instructions for updating:\n",
       "Use tf.where in 2.0, which has the same broadcast rule as np.where\n"
      ]
@@ -3559,11 +2526,7 @@
      "name": "stderr",
      "output_type": "stream",
      "text": [
-<<<<<<< HEAD
       "W0815 06:51:27.637181 140314225231680 deprecation.py:506] From /home/ubuntu/snorkel-tutorials/.tox/spam/lib/python3.6/site-packages/tensorflow/python/keras/optimizer_v2/adagrad.py:105: calling Constant.__init__ (from tensorflow.python.ops.init_ops) with dtype is deprecated and will be removed in a future version.\n",
-=======
-      "W0814 23:21:30.665669 4711486912 deprecation.py:506] From /Users/braden/repos/snorkel-tutorials/.tox/spam/lib/python3.7/site-packages/tensorflow/python/keras/optimizer_v2/adagrad.py:105: calling Constant.__init__ (from tensorflow.python.ops.init_ops) with dtype is deprecated and will be removed in a future version.\n",
->>>>>>> ffd924d1
       "Instructions for updating:\n",
       "Call initializer instance with the dtype argument instead of passing it to the constructor\n"
      ]
@@ -3581,13 +2544,7 @@
      "output_type": "stream",
      "text": [
       "Restoring model weights from the end of the best epoch.\n",
-<<<<<<< HEAD
       "Epoch 00016: early stopping\n"
-=======
-      "Epoch 00021: early stopping\n",
-      "Test Accuracy when training on original dataset: 0.92\n",
-      "Test Accuracy when training on augmented dataset: 0.928\n"
->>>>>>> ffd924d1
      ]
     }
    ],
