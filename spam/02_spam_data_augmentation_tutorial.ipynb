{
 "cells": [
  {
   "cell_type": "markdown",
   "metadata": {},
   "source": [
    "# Snorkel Transformation Functions Tutorial"
   ]
  },
  {
   "cell_type": "markdown",
   "metadata": {},
   "source": [
    "In this tutorial, we will walk through the process of using Snorkel Transformation Functions (TFs) to classify YouTube comments as `SPAM` or `HAM` (not spam). For more details on the task, check out the main labeling functions [tutorial](https://github.com/snorkel-team/snorkel-tutorials/blob/master/spam/01_spam_tutorial.ipynb).\n",
    "For an overview of Snorkel, visit [snorkel.org](http://snorkel.org).\n",
    "You can also check out the [Snorkel API documentation](https://snorkel.readthedocs.io/).\n",
    "\n",
    "For our task, we have access to some labeled YouTube comments for training. We generate additional data by transforming the labeled comments using **_Transformation Functions_**.\n",
    "\n",
    "The tutorial is divided into four parts:\n",
    "1. **Loading Data**: We load a [YouTube comments dataset](https://www.kaggle.com/goneee/youtube-spam-classifiedcomments) from Kaggle.\n",
    "2. **Writing Transformation Functions**: We write Transformation Functions (TFs) that can be applied to training examples to generate new training examples.\n",
    "3. **Applying Transformation Functions**: We apply a sequence of TFs to each training data point, using a random policy, to generate an augmented training set.\n",
    "4. **Training A Model**: We use the augmented training set to train an LSTM model for classifying new comments as `SPAM` or `HAM`."
   ]
  },
  {
   "cell_type": "markdown",
   "metadata": {},
   "source": [
    "### Data Splits in Snorkel\n",
    "\n",
    "We split our data into 3 sets:\n",
    "* **Training Set**: The largest split of the dataset. These are the examples used for training, and also the ones that transformation functions are applied on.\n",
    "* **Validation Set**: A labeled set used to tune hyperparameters and/or perform early stopping while training the classifier.\n",
    "* **Test Set**: A labeled set for final evaluation of our classifier. This set should only be used for final evaluation, _not_ tuning."
   ]
  },
  {
   "cell_type": "markdown",
   "metadata": {},
   "source": [
    "## 1. Loading Data"
   ]
  },
  {
   "cell_type": "markdown",
   "metadata": {},
   "source": [
    "We load the Kaggle dataset and create Pandas DataFrame objects for each of the sets described above.\n",
    "The two main columns in the DataFrames are:\n",
    "* **`text`**: Raw text content of the comment\n",
    "* **`label`**: Whether the comment is `SPAM` (1) or `HAM` (0).\n",
    "\n",
    "For more details, check out the labeling functions [tutorial](https://github.com/snorkel-team/snorkel-tutorials/blob/master/spam/01_spam_tutorial.ipynb)."
   ]
  },
  {
   "cell_type": "code",
   "execution_count": 1,
   "metadata": {},
   "outputs": [],
   "source": [
    "import numpy as np\n",
    "import os\n",
    "import random\n",
    "\n",
    "# For reproducibility\n",
    "os.environ[\"PYTHONHASHSEED\"] = \"0\"\n",
    "np.random.seed(0)\n",
    "random.seed(0)\n",
    "\n",
    "# Turn off TensorFlow logging messages\n",
    "os.environ[\"TF_CPP_MIN_LOG_LEVEL\"] = \"3\"\n",
    "\n",
    "# Make sure we're running from the spam/ directory\n",
    "if os.path.basename(os.getcwd()) == \"snorkel-tutorials\":\n",
    "    os.chdir(\"spam\")"
   ]
  },
  {
   "cell_type": "code",
   "execution_count": 2,
   "metadata": {
    "lines_to_next_cell": 2
   },
   "outputs": [],
   "source": [
    "from utils import load_spam_dataset\n",
    "\n",
    "df_train, _, df_valid, df_test = load_spam_dataset(load_train_labels=True)\n",
    "\n",
    "# We pull out the label vectors for ease of use later\n",
    "Y_valid = df_valid[\"label\"].values\n",
    "Y_train = df_train[\"label\"].values\n",
    "Y_test = df_test[\"label\"].values"
   ]
  },
  {
   "cell_type": "code",
   "execution_count": 3,
   "metadata": {},
   "outputs": [
    {
     "data": {
      "text/html": [
       "<div>\n",
       "<style scoped>\n",
       "    .dataframe tbody tr th:only-of-type {\n",
       "        vertical-align: middle;\n",
       "    }\n",
       "\n",
       "    .dataframe tbody tr th {\n",
       "        vertical-align: top;\n",
       "    }\n",
       "\n",
       "    .dataframe thead th {\n",
       "        text-align: right;\n",
       "    }\n",
       "</style>\n",
       "<table border=\"1\" class=\"dataframe\">\n",
       "  <thead>\n",
       "    <tr style=\"text-align: right;\">\n",
       "      <th></th>\n",
       "      <th>author</th>\n",
       "      <th>date</th>\n",
       "      <th>text</th>\n",
       "      <th>label</th>\n",
       "      <th>video</th>\n",
       "    </tr>\n",
       "  </thead>\n",
       "  <tbody>\n",
       "    <tr>\n",
       "      <th>0</th>\n",
       "      <td>Alessandro leite</td>\n",
       "      <td>2014-11-05T22:21:36</td>\n",
       "      <td>pls http://www10.vakinha.com.br/VaquinhaE.aspx...</td>\n",
       "      <td>1</td>\n",
       "      <td>1</td>\n",
       "    </tr>\n",
       "    <tr>\n",
       "      <th>1</th>\n",
       "      <td>Salim Tayara</td>\n",
       "      <td>2014-11-02T14:33:30</td>\n",
       "      <td>if your like drones, plz subscribe to Kamal Ta...</td>\n",
       "      <td>1</td>\n",
       "      <td>1</td>\n",
       "    </tr>\n",
       "    <tr>\n",
       "      <th>2</th>\n",
       "      <td>Phuc Ly</td>\n",
       "      <td>2014-01-20T15:27:47</td>\n",
       "      <td>go here to check the views :3﻿</td>\n",
       "      <td>0</td>\n",
       "      <td>1</td>\n",
       "    </tr>\n",
       "    <tr>\n",
       "      <th>3</th>\n",
       "      <td>DropShotSk8r</td>\n",
       "      <td>2014-01-19T04:27:18</td>\n",
       "      <td>Came here to check the views, goodbye.﻿</td>\n",
       "      <td>0</td>\n",
       "      <td>1</td>\n",
       "    </tr>\n",
       "    <tr>\n",
       "      <th>4</th>\n",
       "      <td>css403</td>\n",
       "      <td>2014-11-07T14:25:48</td>\n",
       "      <td>i am 2,126,492,636 viewer :D﻿</td>\n",
       "      <td>0</td>\n",
       "      <td>1</td>\n",
       "    </tr>\n",
       "  </tbody>\n",
       "</table>\n",
       "</div>"
      ],
      "text/plain": [
       "             author                 date  \\\n",
       "0  Alessandro leite  2014-11-05T22:21:36   \n",
       "1      Salim Tayara  2014-11-02T14:33:30   \n",
       "2           Phuc Ly  2014-01-20T15:27:47   \n",
       "3      DropShotSk8r  2014-01-19T04:27:18   \n",
       "4            css403  2014-11-07T14:25:48   \n",
       "\n",
       "                                                text  label  video  \n",
       "0  pls http://www10.vakinha.com.br/VaquinhaE.aspx...      1      1  \n",
       "1  if your like drones, plz subscribe to Kamal Ta...      1      1  \n",
       "2                     go here to check the views :3﻿      0      1  \n",
       "3            Came here to check the views, goodbye.﻿      0      1  \n",
       "4                      i am 2,126,492,636 viewer :D﻿      0      1  "
      ]
     },
     "execution_count": 3,
     "metadata": {},
     "output_type": "execute_result"
    }
   ],
   "source": [
    "df_train.head()"
   ]
  },
  {
   "cell_type": "markdown",
   "metadata": {},
   "source": [
    "## 2. Writing Transformation Functions\n",
    "\n",
    "Transformation Functions are functions that can be applied to a training example to create another valid training example. For example, for image classification problems, it is common to rotate or crop images in the training data to create new training inputs. Transformation functions should be atomic e.g. a small rotation of an image, or changing a single word in a sentence. We then compose multiple transformation functions when applying them to training examples.\n",
    "\n",
    "Our task involves processing text. Some [common](https://towardsdatascience.com/data-augmentation-in-nlp-2801a34dfc28) [ways](https://towardsdatascience.com/these-are-the-easiest-data-augmentation-techniques-in-natural-language-processing-you-can-think-of-88e393fd610) to augment text includes replacing words with their synonyms, or replacing names entities with other entities. Applying these operations to a comment shouldn't change whether it is `SPAM` or not.\n",
    "\n",
    "Transformation functions in Snorkel are created with the `@transformation_function()` decorator, which wraps a function that takes in a single data point and returns a transformed version of the data point. If no transformation is possible, the function should return `None`."
   ]
  },
  {
   "cell_type": "markdown",
   "metadata": {},
   "source": [
    "### Adding `pre` mappers.\n",
    "Some TFs rely on fields that aren't present in the raw data, but can be derived from it.\n",
    "We can enrich our data (providing more fields for the TFs to refer to) using map functions specified in the `pre` field of the transformation_function decorator (similar to `preprocessor` used for Labeling Functions).\n",
    "\n",
    "For example, we can use the fantastic NLP tool [spaCy](https://spacy.io/) to add lemmas, part-of-speech (pos) tags, etc. to each token.\n",
    "Snorkel provides a prebuilt preprocessor for spaCy called `SpacyPreprocessor` which adds a new field to the\n",
    "data point containing a [spaCy `Doc` object](https://spacy.io/api/doc). It uses memoization internally, so it will not reparse the text after applying each TF unless the text's hash changes.\n",
    "For more info, see the [`SpacyPreprocessor` documentation](https://snorkel.readthedocs.io/en/redux/packages/_autosummary/preprocess/snorkel.preprocess.nlp.SpacyPreprocessor.html#snorkel.preprocess.nlp.SpacyPreprocessor).\n"
   ]
  },
  {
   "cell_type": "code",
   "execution_count": 4,
   "metadata": {},
   "outputs": [
    {
     "name": "stdout",
     "output_type": "stream",
     "text": [
      "Requirement already satisfied: en_core_web_sm==2.1.0 from https://github.com/explosion/spacy-models/releases/download/en_core_web_sm-2.1.0/en_core_web_sm-2.1.0.tar.gz#egg=en_core_web_sm==2.1.0 in /Users/braden/repos/snorkel-tutorials/.tox/spam/lib/python3.7/site-packages (2.1.0)\r\n"
     ]
    },
    {
     "name": "stdout",
     "output_type": "stream",
     "text": [
      "\u001b[33mWARNING: You are using pip version 19.1.1, however version 19.2.2 is available.\r\n",
<<<<<<< HEAD
      "You should consider upgrading via the 'pip install --upgrade pip' command.\u001b[0m\r\n"
     ]
    },
    {
     "name": "stdout",
     "output_type": "stream",
     "text": [
=======
      "You should consider upgrading via the 'pip install --upgrade pip' command.\u001b[0m\r\n",
>>>>>>> 0e7cf0ae
      "\u001b[38;5;2m✔ Download and installation successful\u001b[0m\r\n",
      "You can now load the model via spacy.load('en_core_web_sm')\r\n"
     ]
    }
   ],
   "source": [
    "# Download the spaCy english model\n",
    "# If you see an error in the next cell, restart the kernel\n",
    "! python -m spacy download en_core_web_sm"
   ]
  },
  {
   "cell_type": "code",
   "execution_count": 5,
   "metadata": {},
   "outputs": [],
   "source": [
    "from snorkel.preprocess.nlp import SpacyPreprocessor\n",
    "\n",
    "# The SpacyPreprocessor parses the text in text_field and\n",
    "# stores the new enriched representation in doc_field\n",
    "spacy = SpacyPreprocessor(text_field=\"text\", doc_field=\"doc\", memoize=True)"
   ]
  },
  {
   "cell_type": "code",
   "execution_count": 6,
   "metadata": {},
   "outputs": [],
   "source": [
    "import names\n",
    "from snorkel.augmentation import transformation_function\n",
    "\n",
    "replacement_names = [names.get_full_name() for _ in range(50)]\n",
    "\n",
    "# Replace a random named entity with a different entity of the same type.\n",
    "@transformation_function(pre=[spacy])\n",
    "def change_person(x):\n",
    "    person_names = [ent.text for ent in x.doc.ents if ent.label_ == \"PERSON\"]\n",
    "    # If there is at least one person name, replace a random one. Else return None.\n",
    "    if person_names:\n",
    "        name_to_replace = np.random.choice(person_names)\n",
    "        replacement_name = np.random.choice(replacement_names)\n",
    "        x.text = x.text.replace(name_to_replace, replacement_name)\n",
    "        return x\n",
    "\n",
    "\n",
    "# Swap two adjectives at random.\n",
    "@transformation_function(pre=[spacy])\n",
    "def swap_adjectives(x):\n",
    "    adjective_idxs = [i for i, token in enumerate(x.doc) if token.pos_ == \"ADJ\"]\n",
    "    # Check that there are at least two adjectives to swap.\n",
    "    if len(adjective_idxs) >= 2:\n",
    "        idx1, idx2 = sorted(np.random.choice(adjective_idxs, 2, replace=False))\n",
    "        # Swap tokens in positions idx1 and idx2.\n",
    "        x.text = \" \".join(\n",
    "            [\n",
    "                x.doc[:idx1].text,\n",
    "                x.doc[idx2].text,\n",
    "                x.doc[1 + idx1 : idx2].text,\n",
    "                x.doc[idx1].text,\n",
    "                x.doc[1 + idx2 :].text,\n",
    "            ]\n",
    "        )\n",
    "        return x"
   ]
  },
  {
   "cell_type": "markdown",
   "metadata": {},
   "source": [
    "We add some transformation functions that use `wordnet` from [NLTK](https://www.nltk.org/) to replace different parts of speech with their synonyms."
   ]
  },
  {
   "cell_type": "code",
   "execution_count": 7,
   "metadata": {},
   "outputs": [
    {
     "name": "stderr",
     "output_type": "stream",
     "text": [
      "[nltk_data] Downloading package wordnet to /Users/braden/nltk_data...\n",
      "[nltk_data]   Package wordnet is already up-to-date!\n"
     ]
    }
   ],
   "source": [
    "import nltk\n",
    "from nltk.corpus import wordnet as wn\n",
    "\n",
    "nltk.download(\"wordnet\")\n",
    "\n",
    "\n",
    "def get_synonym(word, pos=None):\n",
    "    \"\"\"Get synonym for word given its part-of-speech (pos).\"\"\"\n",
    "    synsets = wn.synsets(word, pos=pos)\n",
    "    # Return None if wordnet has no synsets (synonym sets) for this word and pos.\n",
    "    if synsets:\n",
    "        words = [lemma.name() for lemma in synsets[0].lemmas()]\n",
    "        if words[0].lower() != word.lower():  # Skip if synonym is same as word.\n",
    "            # Multi word synonyms in wordnet use '_' as a separator e.g. reckon_with. Replace it with space.\n",
    "            return words[0].replace(\"_\", \" \")\n",
    "\n",
    "\n",
    "def replace_token(spacy_doc, idx, replacement):\n",
    "    \"\"\"Replace token in position idx with replacement.\"\"\"\n",
    "    return \" \".join([spacy_doc[:idx].text, replacement, spacy_doc[1 + idx :].text])\n",
    "\n",
    "\n",
    "@transformation_function(pre=[spacy])\n",
    "def replace_verb_with_synonym(x):\n",
    "    # Get indices of verb tokens in sentence.\n",
    "    verb_idxs = [i for i, token in enumerate(x.doc) if token.pos_ == \"VERB\"]\n",
    "    if verb_idxs:\n",
    "        # Pick random verb idx to replace.\n",
    "        idx = np.random.choice(verb_idxs)\n",
    "        synonym = get_synonym(x.doc[idx].text, pos=\"v\")\n",
    "        # If there's a valid verb synonym, replace it. Otherwise, return None.\n",
    "        if synonym:\n",
    "            x.text = replace_token(x.doc, idx, synonym)\n",
    "            return x\n",
    "\n",
    "\n",
    "@transformation_function(pre=[spacy])\n",
    "def replace_noun_with_synonym(x):\n",
    "    # Get indices of noun tokens in sentence.\n",
    "    noun_idxs = [i for i, token in enumerate(x.doc) if token.pos_ == \"NOUN\"]\n",
    "    if noun_idxs:\n",
    "        # Pick random noun idx to replace.\n",
    "        idx = np.random.choice(noun_idxs)\n",
    "        synonym = get_synonym(x.doc[idx].text, pos=\"n\")\n",
    "        # If there's a valid noun synonym, replace it. Otherwise, return None.\n",
    "        if synonym:\n",
    "            x.text = replace_token(x.doc, idx, synonym)\n",
    "            return x\n",
    "\n",
    "\n",
    "@transformation_function(pre=[spacy])\n",
    "def replace_adjective_with_synonym(x):\n",
    "    # Get indices of adjective tokens in sentence.\n",
    "    adjective_idxs = [i for i, token in enumerate(x.doc) if token.pos_ == \"ADJ\"]\n",
    "    if adjective_idxs:\n",
    "        # Pick random adjective idx to replace.\n",
    "        idx = np.random.choice(adjective_idxs)\n",
    "        synonym = get_synonym(x.doc[idx].text, pos=\"a\")\n",
    "        # If there's a valid adjective synonym, replace it. Otherwise, return None.\n",
    "        if synonym:\n",
    "            x.text = replace_token(x.doc, idx, synonym)\n",
    "            return x"
   ]
  },
  {
   "cell_type": "markdown",
   "metadata": {},
   "source": [
    "We can try running the TFs on our training data to demonstrate their effect."
   ]
  },
  {
   "cell_type": "code",
   "execution_count": 8,
   "metadata": {},
   "outputs": [
    {
     "data": {
      "text/html": [
       "<div>\n",
       "<style scoped>\n",
       "    .dataframe tbody tr th:only-of-type {\n",
       "        vertical-align: middle;\n",
       "    }\n",
       "\n",
       "    .dataframe tbody tr th {\n",
       "        vertical-align: top;\n",
       "    }\n",
       "\n",
       "    .dataframe thead th {\n",
       "        text-align: right;\n",
       "    }\n",
       "</style>\n",
       "<table border=\"1\" class=\"dataframe\">\n",
       "  <thead>\n",
       "    <tr style=\"text-align: right;\">\n",
       "      <th></th>\n",
       "      <th>TF Name</th>\n",
       "      <th>Original Text</th>\n",
       "      <th>Transformed Text</th>\n",
       "    </tr>\n",
       "  </thead>\n",
       "  <tbody>\n",
       "    <tr>\n",
       "      <th>0</th>\n",
       "      <td>change_person</td>\n",
       "      <td>Check out Berzerk video on my channel ! :D</td>\n",
       "      <td>Check out Jennifer Selby video on my channel ! :D</td>\n",
       "    </tr>\n",
       "    <tr>\n",
       "      <th>1</th>\n",
       "      <td>swap_adjectives</td>\n",
       "      <td>hey guys look im aware im spamming and it pisses people off but please take a moment to check out my music.  im a young rapper and i love to do it and i just wanna share my music with more people  just click my picture and then see if you like my stuff</td>\n",
       "      <td>hey guys look im aware im spamming and it pisses people off but please take a moment to check out my music.  im a more rapper and i love to do it and i just wanna share my music with young people  just click my picture and then see if you like my stuff</td>\n",
       "    </tr>\n",
       "    <tr>\n",
       "      <th>2</th>\n",
       "      <td>replace_verb_with_synonym</td>\n",
       "      <td>\"eye of the tiger\" \"i am the champion\" seems like katy perry is using  titles of old rock songs for lyrics..﻿</td>\n",
       "      <td>\"eye of the tiger\" \"i be the champion\" seems like katy perry is using  titles of old rock songs for lyrics..﻿</td>\n",
       "    </tr>\n",
       "    <tr>\n",
       "      <th>3</th>\n",
       "      <td>replace_noun_with_synonym</td>\n",
       "      <td>Hey, check out my new website!! This site is about kids stuff. kidsmediausa  . com</td>\n",
       "      <td>Hey, check out my new web site !! This site is about kids stuff. kidsmediausa  . com</td>\n",
       "    </tr>\n",
       "    <tr>\n",
       "      <th>4</th>\n",
       "      <td>replace_adjective_with_synonym</td>\n",
       "      <td>I started hating Katy Perry after finding out that she stole all of the  ideas on her videos  from an old comic book. Yet, her music is catchy. ﻿</td>\n",
       "      <td>I started hating Katy Perry after finding out that she stole all of the  ideas on her videos  from an old amusing book. Yet, her music is catchy. ﻿</td>\n",
       "    </tr>\n",
       "  </tbody>\n",
       "</table>\n",
       "</div>"
      ],
      "text/plain": [
       "                          TF Name  \\\n",
       "0  change_person                    \n",
       "1  swap_adjectives                  \n",
       "2  replace_verb_with_synonym        \n",
       "3  replace_noun_with_synonym        \n",
       "4  replace_adjective_with_synonym   \n",
       "\n",
       "                                                                                                                                                                                                                                                  Original Text  \\\n",
       "0  Check out Berzerk video on my channel ! :D                                                                                                                                                                                                                     \n",
       "1  hey guys look im aware im spamming and it pisses people off but please take a moment to check out my music.  im a young rapper and i love to do it and i just wanna share my music with more people  just click my picture and then see if you like my stuff   \n",
       "2  \"eye of the tiger\" \"i am the champion\" seems like katy perry is using  titles of old rock songs for lyrics..﻿                                                                                                                                                  \n",
       "3  Hey, check out my new website!! This site is about kids stuff. kidsmediausa  . com                                                                                                                                                                             \n",
       "4  I started hating Katy Perry after finding out that she stole all of the  ideas on her videos  from an old comic book. Yet, her music is catchy. ﻿                                                                                                              \n",
       "\n",
       "                                                                                                                                                                                                                                               Transformed Text  \n",
       "0  Check out Jennifer Selby video on my channel ! :D                                                                                                                                                                                                             \n",
       "1  hey guys look im aware im spamming and it pisses people off but please take a moment to check out my music.  im a more rapper and i love to do it and i just wanna share my music with young people  just click my picture and then see if you like my stuff  \n",
       "2  \"eye of the tiger\" \"i be the champion\" seems like katy perry is using  titles of old rock songs for lyrics..﻿                                                                                                                                                 \n",
       "3  Hey, check out my new web site !! This site is about kids stuff. kidsmediausa  . com                                                                                                                                                                          \n",
       "4  I started hating Katy Perry after finding out that she stole all of the  ideas on her videos  from an old amusing book. Yet, her music is catchy. ﻿                                                                                                           "
      ]
     },
     "execution_count": 8,
     "metadata": {},
     "output_type": "execute_result"
    }
   ],
   "source": [
    "import pandas as pd\n",
    "from collections import OrderedDict\n",
    "\n",
    "# Prevent truncating displayed sentences.\n",
    "pd.set_option(\"display.max_colwidth\", 0)\n",
    "tfs = [\n",
    "    change_person,\n",
    "    swap_adjectives,\n",
    "    replace_verb_with_synonym,\n",
    "    replace_noun_with_synonym,\n",
    "    replace_adjective_with_synonym,\n",
    "]\n",
    "\n",
    "transformed_examples = []\n",
    "for tf in tfs:\n",
    "    for i, row in df_train.sample(frac=1, random_state=2).iterrows():\n",
    "        transformed_or_none = tf(row)\n",
    "        # If TF returned a transformed example, record it in dict and move to next TF.\n",
    "        if transformed_or_none is not None:\n",
    "            transformed_examples.append(\n",
    "                OrderedDict(\n",
    "                    {\n",
    "                        \"TF Name\": tf.name,\n",
    "                        \"Original Text\": row.text,\n",
    "                        \"Transformed Text\": transformed_or_none.text,\n",
    "                    }\n",
    "                )\n",
    "            )\n",
    "            break\n",
    "pd.DataFrame(transformed_examples)"
   ]
  },
  {
   "cell_type": "markdown",
   "metadata": {},
   "source": [
    "We notice a couple of things about the TFs.\n",
    "* Sometimes they make trivial changes (_website_ -> _web site_ for replace_noun_with_synonym). This can still be helpful for training our model, because it teaches the model that these variations have similar meanings.\n",
    "* Sometimes they make the sentence less meaningful (e.g. swapping _young_ and _more_ for swap_adjectives).\n",
    "\n",
    "Data augmentation can be tricky for text inputs, so we expect most TFs to be a little flawed. But these TFs can  be useful despite the flaws; see [this paper](https://arxiv.org/pdf/1901.11196.pdf) for gains resulting from similar TFs."
   ]
  },
  {
   "cell_type": "markdown",
   "metadata": {},
   "source": [
    "## 3. Applying Transformation Functions"
   ]
  },
  {
   "cell_type": "markdown",
   "metadata": {},
   "source": [
    "To apply one or more TFs that we've written to a collection of data points, we use a `TFApplier`.\n",
    "Because our data points are represented with a Pandas DataFrame in this tutorial, we use the `PandasTFApplier` class. In addition, we can apply multiple TFs in a sequence to each example. A `policy` is used to determine what sequence of TFs to apply to each example. In this case, we just use a `MeanFieldPolicy` that picks 2 TFs at random per example, with probabilities given by `p`. We give higher probabilities to the replace_X_with_synonym TFs, since those provide more information to the model. The `n_per_original` argument determines how many augmented examples to generate per original example."
   ]
  },
  {
   "cell_type": "code",
   "execution_count": 9,
   "metadata": {},
   "outputs": [
    {
     "name": "stderr",
     "output_type": "stream",
     "text": [
      "\r",
      "  0%|          | 0/1586 [00:00<?, ?it/s]"
     ]
    },
    {
     "name": "stderr",
     "output_type": "stream",
     "text": [
      "\r",
<<<<<<< HEAD
      "  1%|          | 9/1586 [00:00<00:20, 77.79it/s]"
=======
      "  0%|          | 4/1586 [00:00<00:40, 39.20it/s]"
     ]
    },
    {
     "name": "stderr",
     "output_type": "stream",
     "text": [
      "\r",
      "  1%|          | 11/1586 [00:00<00:34, 45.12it/s]"
     ]
    },
    {
     "name": "stderr",
     "output_type": "stream",
     "text": [
      "\r",
      "  1%|          | 16/1586 [00:00<00:34, 44.89it/s]"
     ]
    },
    {
     "name": "stderr",
     "output_type": "stream",
     "text": [
      "\r",
      "  1%|▏         | 21/1586 [00:00<00:35, 44.66it/s]"
     ]
    },
    {
     "name": "stderr",
     "output_type": "stream",
     "text": [
      "\r",
      "  2%|▏         | 28/1586 [00:00<00:33, 47.02it/s]"
     ]
    },
    {
     "name": "stderr",
     "output_type": "stream",
     "text": [
      "\r",
      "  2%|▏         | 33/1586 [00:00<00:33, 46.40it/s]"
     ]
    },
    {
     "name": "stderr",
     "output_type": "stream",
     "text": [
      "\r",
      "  3%|▎         | 40/1586 [00:00<00:31, 49.78it/s]"
     ]
    },
    {
     "name": "stderr",
     "output_type": "stream",
     "text": [
      "\r",
      "  3%|▎         | 48/1586 [00:00<00:28, 54.51it/s]"
     ]
    },
    {
     "name": "stderr",
     "output_type": "stream",
     "text": [
      "\r",
      "  4%|▎         | 57/1586 [00:01<00:25, 60.57it/s]"
     ]
    },
    {
     "name": "stderr",
     "output_type": "stream",
     "text": [
      "\r",
      "  4%|▍         | 65/1586 [00:01<00:24, 62.21it/s]"
     ]
    },
    {
     "name": "stderr",
     "output_type": "stream",
     "text": [
      "\r",
      "  5%|▍         | 73/1586 [00:01<00:23, 63.87it/s]"
     ]
    },
    {
     "name": "stderr",
     "output_type": "stream",
     "text": [
      "\r",
      "  5%|▌         | 82/1586 [00:01<00:21, 69.95it/s]"
     ]
    },
    {
     "name": "stderr",
     "output_type": "stream",
     "text": [
      "\r",
      "  6%|▌         | 90/1586 [00:01<00:20, 71.42it/s]"
>>>>>>> 0e7cf0ae
     ]
    },
    {
     "name": "stderr",
     "output_type": "stream",
     "text": [
      "\r",
<<<<<<< HEAD
      "  1%|          | 15/1586 [00:00<00:22, 71.09it/s]"
=======
      "  6%|▌         | 98/1586 [00:01<00:20, 73.33it/s]"
>>>>>>> 0e7cf0ae
     ]
    },
    {
     "name": "stderr",
     "output_type": "stream",
     "text": [
      "\r",
<<<<<<< HEAD
      "  1%|▏         | 21/1586 [00:00<00:23, 65.75it/s]"
=======
      "  7%|▋         | 106/1586 [00:01<00:25, 58.90it/s]"
>>>>>>> 0e7cf0ae
     ]
    },
    {
     "name": "stderr",
     "output_type": "stream",
     "text": [
      "\r",
<<<<<<< HEAD
      "  2%|▏         | 28/1586 [00:00<00:23, 66.95it/s]"
=======
      "  7%|▋         | 115/1586 [00:01<00:22, 64.94it/s]"
>>>>>>> 0e7cf0ae
     ]
    },
    {
     "name": "stderr",
     "output_type": "stream",
     "text": [
      "\r",
<<<<<<< HEAD
      "  2%|▏         | 34/1586 [00:00<00:24, 64.53it/s]"
=======
      "  8%|▊         | 123/1586 [00:01<00:22, 64.17it/s]"
>>>>>>> 0e7cf0ae
     ]
    },
    {
     "name": "stderr",
     "output_type": "stream",
     "text": [
      "\r",
<<<<<<< HEAD
      "  3%|▎         | 43/1586 [00:00<00:22, 69.81it/s]"
=======
      "  8%|▊         | 130/1586 [00:02<00:22, 65.76it/s]"
>>>>>>> 0e7cf0ae
     ]
    },
    {
     "name": "stderr",
     "output_type": "stream",
     "text": [
      "\r",
<<<<<<< HEAD
      "  3%|▎         | 54/1586 [00:00<00:19, 77.01it/s]"
=======
      "  9%|▊         | 137/1586 [00:02<00:22, 65.68it/s]"
>>>>>>> 0e7cf0ae
     ]
    },
    {
     "name": "stderr",
     "output_type": "stream",
     "text": [
      "\r",
<<<<<<< HEAD
      "  4%|▍         | 64/1586 [00:00<00:18, 80.54it/s]"
=======
      "  9%|▉         | 144/1586 [00:02<00:21, 66.42it/s]"
>>>>>>> 0e7cf0ae
     ]
    },
    {
     "name": "stderr",
     "output_type": "stream",
     "text": [
      "\r",
<<<<<<< HEAD
      "  5%|▍         | 72/1586 [00:00<00:19, 79.68it/s]"
=======
      " 10%|▉         | 152/1586 [00:02<00:21, 67.77it/s]"
>>>>>>> 0e7cf0ae
     ]
    },
    {
     "name": "stderr",
     "output_type": "stream",
     "text": [
      "\r",
<<<<<<< HEAD
      "  5%|▌         | 83/1586 [00:01<00:17, 85.87it/s]"
=======
      " 10%|█         | 159/1586 [00:02<00:20, 68.39it/s]"
>>>>>>> 0e7cf0ae
     ]
    },
    {
     "name": "stderr",
     "output_type": "stream",
     "text": [
      "\r",
<<<<<<< HEAD
      "  6%|▌         | 93/1586 [00:01<00:16, 87.83it/s]"
=======
      " 10%|█         | 166/1586 [00:02<00:20, 68.26it/s]"
>>>>>>> 0e7cf0ae
     ]
    },
    {
     "name": "stderr",
     "output_type": "stream",
     "text": [
      "\r",
<<<<<<< HEAD
      "  6%|▋         | 102/1586 [00:01<00:18, 82.40it/s]"
=======
      " 11%|█         | 174/1586 [00:02<00:23, 59.54it/s]"
>>>>>>> 0e7cf0ae
     ]
    },
    {
     "name": "stderr",
     "output_type": "stream",
     "text": [
      "\r",
<<<<<<< HEAD
      "  7%|▋         | 111/1586 [00:01<00:20, 73.41it/s]"
=======
      " 11%|█▏        | 181/1586 [00:02<00:26, 54.00it/s]"
>>>>>>> 0e7cf0ae
     ]
    },
    {
     "name": "stderr",
     "output_type": "stream",
     "text": [
      "\r",
<<<<<<< HEAD
      "  8%|▊         | 120/1586 [00:01<00:19, 76.22it/s]"
=======
      " 12%|█▏        | 187/1586 [00:03<00:26, 51.98it/s]"
>>>>>>> 0e7cf0ae
     ]
    },
    {
     "name": "stderr",
     "output_type": "stream",
     "text": [
      "\r",
<<<<<<< HEAD
      "  8%|▊         | 128/1586 [00:01<00:18, 77.29it/s]"
=======
      " 12%|█▏        | 193/1586 [00:03<00:26, 51.98it/s]"
>>>>>>> 0e7cf0ae
     ]
    },
    {
     "name": "stderr",
     "output_type": "stream",
     "text": [
      "\r",
<<<<<<< HEAD
      "  9%|▊         | 137/1586 [00:01<00:18, 80.35it/s]"
=======
      " 13%|█▎        | 202/1586 [00:03<00:24, 56.42it/s]"
>>>>>>> 0e7cf0ae
     ]
    },
    {
     "name": "stderr",
     "output_type": "stream",
     "text": [
      "\r",
<<<<<<< HEAD
      "  9%|▉         | 147/1586 [00:01<00:17, 82.15it/s]"
=======
      " 13%|█▎        | 212/1586 [00:03<00:21, 64.16it/s]"
>>>>>>> 0e7cf0ae
     ]
    },
    {
     "name": "stderr",
     "output_type": "stream",
     "text": [
      "\r",
<<<<<<< HEAD
      " 10%|▉         | 156/1586 [00:01<00:17, 81.89it/s]"
=======
      " 14%|█▍        | 220/1586 [00:03<00:20, 67.96it/s]"
>>>>>>> 0e7cf0ae
     ]
    },
    {
     "name": "stderr",
     "output_type": "stream",
     "text": [
      "\r",
<<<<<<< HEAD
      " 10%|█         | 165/1586 [00:02<00:17, 80.50it/s]"
=======
      " 14%|█▍        | 229/1586 [00:03<00:18, 73.06it/s]"
>>>>>>> 0e7cf0ae
     ]
    },
    {
     "name": "stderr",
     "output_type": "stream",
     "text": [
      "\r",
<<<<<<< HEAD
      " 11%|█         | 174/1586 [00:02<00:19, 72.19it/s]"
=======
      " 15%|█▍        | 237/1586 [00:03<00:18, 73.64it/s]"
>>>>>>> 0e7cf0ae
     ]
    },
    {
     "name": "stderr",
     "output_type": "stream",
     "text": [
      "\r",
<<<<<<< HEAD
      " 11%|█▏        | 182/1586 [00:02<00:21, 64.42it/s]"
=======
      " 15%|█▌        | 245/1586 [00:03<00:18, 73.42it/s]"
>>>>>>> 0e7cf0ae
     ]
    },
    {
     "name": "stderr",
     "output_type": "stream",
     "text": [
      "\r",
<<<<<<< HEAD
      " 12%|█▏        | 189/1586 [00:02<00:23, 60.59it/s]"
=======
      " 16%|█▌        | 253/1586 [00:03<00:19, 68.27it/s]"
>>>>>>> 0e7cf0ae
     ]
    },
    {
     "name": "stderr",
     "output_type": "stream",
     "text": [
      "\r",
<<<<<<< HEAD
      " 13%|█▎        | 199/1586 [00:02<00:20, 66.93it/s]"
=======
      " 16%|█▋        | 261/1586 [00:04<00:19, 68.81it/s]"
>>>>>>> 0e7cf0ae
     ]
    },
    {
     "name": "stderr",
     "output_type": "stream",
     "text": [
      "\r",
<<<<<<< HEAD
      " 13%|█▎        | 209/1586 [00:02<00:18, 73.24it/s]"
=======
      " 17%|█▋        | 269/1586 [00:04<00:20, 65.49it/s]"
>>>>>>> 0e7cf0ae
     ]
    },
    {
     "name": "stderr",
     "output_type": "stream",
     "text": [
      "\r",
<<<<<<< HEAD
      " 14%|█▎        | 218/1586 [00:02<00:17, 77.22it/s]"
=======
      " 17%|█▋        | 277/1586 [00:04<00:19, 66.99it/s]"
>>>>>>> 0e7cf0ae
     ]
    },
    {
     "name": "stderr",
     "output_type": "stream",
     "text": [
      "\r",
<<<<<<< HEAD
      " 14%|█▍        | 228/1586 [00:02<00:16, 80.00it/s]"
=======
      " 18%|█▊        | 284/1586 [00:04<00:19, 66.30it/s]"
>>>>>>> 0e7cf0ae
     ]
    },
    {
     "name": "stderr",
     "output_type": "stream",
     "text": [
      "\r",
<<<<<<< HEAD
      " 15%|█▍        | 237/1586 [00:03<00:16, 82.75it/s]"
=======
      " 18%|█▊        | 291/1586 [00:04<00:20, 63.08it/s]"
>>>>>>> 0e7cf0ae
     ]
    },
    {
     "name": "stderr",
     "output_type": "stream",
     "text": [
      "\r",
<<<<<<< HEAD
      " 16%|█▌        | 246/1586 [00:03<00:16, 80.79it/s]"
=======
      " 19%|█▉        | 298/1586 [00:04<00:23, 53.83it/s]"
>>>>>>> 0e7cf0ae
     ]
    },
    {
     "name": "stderr",
     "output_type": "stream",
     "text": [
      "\r",
<<<<<<< HEAD
      " 16%|█▌        | 255/1586 [00:03<00:16, 80.71it/s]"
=======
      " 19%|█▉        | 304/1586 [00:04<00:23, 54.52it/s]"
>>>>>>> 0e7cf0ae
     ]
    },
    {
     "name": "stderr",
     "output_type": "stream",
     "text": [
      "\r",
<<<<<<< HEAD
      " 17%|█▋        | 264/1586 [00:03<00:16, 77.89it/s]"
=======
      " 20%|█▉        | 310/1586 [00:04<00:23, 54.70it/s]"
>>>>>>> 0e7cf0ae
     ]
    },
    {
     "name": "stderr",
     "output_type": "stream",
     "text": [
      "\r",
<<<<<<< HEAD
      " 17%|█▋        | 272/1586 [00:03<00:17, 76.32it/s]"
=======
      " 20%|██        | 319/1586 [00:05<00:20, 61.93it/s]"
>>>>>>> 0e7cf0ae
     ]
    },
    {
     "name": "stderr",
     "output_type": "stream",
     "text": [
      "\r",
<<<<<<< HEAD
      " 18%|█▊        | 281/1586 [00:03<00:17, 75.55it/s]"
=======
      " 21%|██        | 326/1586 [00:05<00:20, 61.50it/s]"
>>>>>>> 0e7cf0ae
     ]
    },
    {
     "name": "stderr",
     "output_type": "stream",
     "text": [
      "\r",
<<<<<<< HEAD
      " 18%|█▊        | 289/1586 [00:03<00:17, 73.98it/s]"
=======
      " 21%|██        | 333/1586 [00:05<00:21, 59.49it/s]"
>>>>>>> 0e7cf0ae
     ]
    },
    {
     "name": "stderr",
     "output_type": "stream",
     "text": [
      "\r",
<<<<<<< HEAD
      " 19%|█▊        | 297/1586 [00:03<00:18, 68.23it/s]"
=======
      " 22%|██▏       | 342/1586 [00:05<00:18, 66.01it/s]"
>>>>>>> 0e7cf0ae
     ]
    },
    {
     "name": "stderr",
     "output_type": "stream",
     "text": [
      "\r",
<<<<<<< HEAD
      " 19%|█▉        | 304/1586 [00:04<00:19, 66.02it/s]"
=======
      " 22%|██▏       | 351/1586 [00:05<00:17, 71.50it/s]"
>>>>>>> 0e7cf0ae
     ]
    },
    {
     "name": "stderr",
     "output_type": "stream",
     "text": [
      "\r",
<<<<<<< HEAD
      " 20%|█▉        | 311/1586 [00:04<00:19, 67.07it/s]"
=======
      " 23%|██▎       | 359/1586 [00:05<00:17, 71.95it/s]"
>>>>>>> 0e7cf0ae
     ]
    },
    {
     "name": "stderr",
     "output_type": "stream",
     "text": [
      "\r",
<<<<<<< HEAD
      " 20%|██        | 322/1586 [00:04<00:17, 72.96it/s]"
=======
      " 23%|██▎       | 367/1586 [00:05<00:20, 60.83it/s]"
>>>>>>> 0e7cf0ae
     ]
    },
    {
     "name": "stderr",
     "output_type": "stream",
     "text": [
      "\r",
<<<<<<< HEAD
      " 21%|██        | 330/1586 [00:04<00:17, 73.04it/s]"
=======
      " 24%|██▎       | 375/1586 [00:05<00:18, 64.22it/s]"
>>>>>>> 0e7cf0ae
     ]
    },
    {
     "name": "stderr",
     "output_type": "stream",
     "text": [
      "\r",
<<<<<<< HEAD
      " 21%|██▏       | 338/1586 [00:04<00:16, 73.91it/s]"
=======
      " 24%|██▍       | 382/1586 [00:06<00:18, 63.66it/s]"
>>>>>>> 0e7cf0ae
     ]
    },
    {
     "name": "stderr",
     "output_type": "stream",
     "text": [
      "\r",
<<<<<<< HEAD
      " 22%|██▏       | 347/1586 [00:04<00:19, 62.56it/s]"
=======
      " 25%|██▍       | 391/1586 [00:06<00:18, 65.58it/s]"
>>>>>>> 0e7cf0ae
     ]
    },
    {
     "name": "stderr",
     "output_type": "stream",
     "text": [
      "\r",
<<<<<<< HEAD
      " 22%|██▏       | 356/1586 [00:04<00:18, 67.90it/s]"
=======
      " 25%|██▌       | 398/1586 [00:06<00:20, 57.26it/s]"
>>>>>>> 0e7cf0ae
     ]
    },
    {
     "name": "stderr",
     "output_type": "stream",
     "text": [
      "\r",
<<<<<<< HEAD
      " 23%|██▎       | 365/1586 [00:04<00:17, 69.26it/s]"
=======
      " 26%|██▌       | 405/1586 [00:06<00:20, 57.67it/s]"
>>>>>>> 0e7cf0ae
     ]
    },
    {
     "name": "stderr",
     "output_type": "stream",
     "text": [
      "\r",
<<<<<<< HEAD
      " 24%|██▎       | 373/1586 [00:04<00:17, 70.84it/s]"
=======
      " 26%|██▌       | 413/1586 [00:06<00:19, 59.44it/s]"
>>>>>>> 0e7cf0ae
     ]
    },
    {
     "name": "stderr",
     "output_type": "stream",
     "text": [
      "\r",
<<<<<<< HEAD
      " 24%|██▍       | 381/1586 [00:05<00:16, 72.03it/s]"
=======
      " 27%|██▋       | 422/1586 [00:06<00:17, 66.11it/s]"
>>>>>>> 0e7cf0ae
     ]
    },
    {
     "name": "stderr",
     "output_type": "stream",
     "text": [
      "\r",
<<<<<<< HEAD
      " 25%|██▍       | 391/1586 [00:05<00:15, 74.84it/s]"
=======
      " 27%|██▋       | 432/1586 [00:06<00:16, 71.21it/s]"
>>>>>>> 0e7cf0ae
     ]
    },
    {
     "name": "stderr",
     "output_type": "stream",
     "text": [
      "\r",
<<<<<<< HEAD
      " 25%|██▌       | 399/1586 [00:05<00:18, 65.05it/s]"
=======
      " 28%|██▊       | 440/1586 [00:06<00:15, 72.62it/s]"
>>>>>>> 0e7cf0ae
     ]
    },
    {
     "name": "stderr",
     "output_type": "stream",
     "text": [
      "\r",
<<<<<<< HEAD
      " 26%|██▌       | 407/1586 [00:05<00:17, 67.48it/s]"
=======
      " 28%|██▊       | 449/1586 [00:06<00:15, 75.43it/s]"
>>>>>>> 0e7cf0ae
     ]
    },
    {
     "name": "stderr",
     "output_type": "stream",
     "text": [
      "\r",
<<<<<<< HEAD
      " 26%|██▌       | 414/1586 [00:05<00:17, 67.01it/s]"
=======
      " 29%|██▉       | 457/1586 [00:07<00:15, 74.12it/s]"
>>>>>>> 0e7cf0ae
     ]
    },
    {
     "name": "stderr",
     "output_type": "stream",
     "text": [
      "\r",
<<<<<<< HEAD
      " 27%|██▋       | 425/1586 [00:05<00:15, 75.05it/s]"
=======
      " 29%|██▉       | 465/1586 [00:07<00:18, 61.60it/s]"
>>>>>>> 0e7cf0ae
     ]
    },
    {
     "name": "stderr",
     "output_type": "stream",
     "text": [
      "\r",
<<<<<<< HEAD
      " 27%|██▋       | 434/1586 [00:05<00:15, 75.94it/s]"
=======
      " 30%|██▉       | 473/1586 [00:07<00:16, 65.92it/s]"
>>>>>>> 0e7cf0ae
     ]
    },
    {
     "name": "stderr",
     "output_type": "stream",
     "text": [
      "\r",
<<<<<<< HEAD
      " 28%|██▊       | 444/1586 [00:05<00:13, 81.77it/s]"
=======
      " 30%|███       | 480/1586 [00:07<00:22, 50.21it/s]"
>>>>>>> 0e7cf0ae
     ]
    },
    {
     "name": "stderr",
     "output_type": "stream",
     "text": [
      "\r",
<<<<<<< HEAD
      " 29%|██▊       | 454/1586 [00:06<00:13, 84.88it/s]"
=======
      " 31%|███       | 487/1586 [00:07<00:21, 51.70it/s]"
>>>>>>> 0e7cf0ae
     ]
    },
    {
     "name": "stderr",
     "output_type": "stream",
     "text": [
      "\r",
<<<<<<< HEAD
      " 29%|██▉       | 463/1586 [00:06<00:15, 74.05it/s]"
=======
      " 31%|███       | 494/1586 [00:07<00:21, 50.15it/s]"
>>>>>>> 0e7cf0ae
     ]
    },
    {
     "name": "stderr",
     "output_type": "stream",
     "text": [
      "\r",
<<<<<<< HEAD
      " 30%|██▉       | 473/1586 [00:06<00:14, 77.13it/s]"
=======
      " 32%|███▏      | 501/1586 [00:07<00:20, 54.12it/s]"
>>>>>>> 0e7cf0ae
     ]
    },
    {
     "name": "stderr",
     "output_type": "stream",
     "text": [
      "\r",
<<<<<<< HEAD
      " 30%|███       | 482/1586 [00:06<00:15, 69.86it/s]"
=======
      " 32%|███▏      | 509/1586 [00:08<00:18, 59.21it/s]"
>>>>>>> 0e7cf0ae
     ]
    },
    {
     "name": "stderr",
     "output_type": "stream",
     "text": [
      "\r",
<<<<<<< HEAD
      " 31%|███       | 490/1586 [00:06<00:15, 71.47it/s]"
=======
      " 33%|███▎      | 516/1586 [00:08<00:18, 57.54it/s]"
>>>>>>> 0e7cf0ae
     ]
    },
    {
     "name": "stderr",
     "output_type": "stream",
     "text": [
      "\r",
<<<<<<< HEAD
      " 31%|███▏      | 498/1586 [00:06<00:16, 65.82it/s]"
=======
      " 33%|███▎      | 523/1586 [00:08<00:17, 59.68it/s]"
>>>>>>> 0e7cf0ae
     ]
    },
    {
     "name": "stderr",
     "output_type": "stream",
     "text": [
      "\r",
<<<<<<< HEAD
      " 32%|███▏      | 508/1586 [00:06<00:14, 72.13it/s]"
=======
      " 33%|███▎      | 530/1586 [00:08<00:18, 57.89it/s]"
>>>>>>> 0e7cf0ae
     ]
    },
    {
     "name": "stderr",
     "output_type": "stream",
     "text": [
      "\r",
<<<<<<< HEAD
      " 33%|███▎      | 516/1586 [00:06<00:15, 70.24it/s]"
=======
      " 34%|███▍      | 536/1586 [00:08<00:18, 57.54it/s]"
>>>>>>> 0e7cf0ae
     ]
    },
    {
     "name": "stderr",
     "output_type": "stream",
     "text": [
      "\r",
<<<<<<< HEAD
      " 33%|███▎      | 524/1586 [00:07<00:15, 70.45it/s]"
=======
      " 34%|███▍      | 542/1586 [00:08<00:18, 56.91it/s]"
>>>>>>> 0e7cf0ae
     ]
    },
    {
     "name": "stderr",
     "output_type": "stream",
     "text": [
      "\r",
<<<<<<< HEAD
      " 34%|███▎      | 532/1586 [00:07<00:14, 70.81it/s]"
=======
      " 35%|███▍      | 550/1586 [00:08<00:16, 61.27it/s]"
>>>>>>> 0e7cf0ae
     ]
    },
    {
     "name": "stderr",
     "output_type": "stream",
     "text": [
      "\r",
<<<<<<< HEAD
      " 34%|███▍      | 540/1586 [00:07<00:14, 72.20it/s]"
=======
      " 35%|███▌      | 559/1586 [00:08<00:15, 67.20it/s]"
>>>>>>> 0e7cf0ae
     ]
    },
    {
     "name": "stderr",
     "output_type": "stream",
     "text": [
      "\r",
<<<<<<< HEAD
      " 35%|███▍      | 548/1586 [00:07<00:15, 68.31it/s]"
=======
      " 36%|███▌      | 567/1586 [00:09<00:16, 62.59it/s]"
>>>>>>> 0e7cf0ae
     ]
    },
    {
     "name": "stderr",
     "output_type": "stream",
     "text": [
      "\r",
<<<<<<< HEAD
      " 35%|███▌      | 558/1586 [00:07<00:13, 75.45it/s]"
=======
      " 36%|███▌      | 574/1586 [00:09<00:15, 64.52it/s]"
>>>>>>> 0e7cf0ae
     ]
    },
    {
     "name": "stderr",
     "output_type": "stream",
     "text": [
      "\r",
<<<<<<< HEAD
      " 36%|███▌      | 566/1586 [00:07<00:14, 72.17it/s]"
=======
      " 37%|███▋      | 583/1586 [00:09<00:14, 67.21it/s]"
>>>>>>> 0e7cf0ae
     ]
    },
    {
     "name": "stderr",
     "output_type": "stream",
     "text": [
      "\r",
<<<<<<< HEAD
      " 36%|███▋      | 576/1586 [00:07<00:12, 77.90it/s]"
=======
      " 37%|███▋      | 590/1586 [00:09<00:16, 61.05it/s]"
>>>>>>> 0e7cf0ae
     ]
    },
    {
     "name": "stderr",
     "output_type": "stream",
     "text": [
      "\r",
<<<<<<< HEAD
      " 37%|███▋      | 585/1586 [00:07<00:13, 75.21it/s]"
=======
      " 38%|███▊      | 597/1586 [00:09<00:16, 60.47it/s]"
>>>>>>> 0e7cf0ae
     ]
    },
    {
     "name": "stderr",
     "output_type": "stream",
     "text": [
      "\r",
<<<<<<< HEAD
      " 37%|███▋      | 593/1586 [00:07<00:13, 72.22it/s]"
=======
      " 38%|███▊      | 606/1586 [00:09<00:14, 66.20it/s]"
>>>>>>> 0e7cf0ae
     ]
    },
    {
     "name": "stderr",
     "output_type": "stream",
     "text": [
      "\r",
<<<<<<< HEAD
      " 38%|███▊      | 602/1586 [00:08<00:13, 74.45it/s]"
=======
      " 39%|███▊      | 613/1586 [00:09<00:15, 61.48it/s]"
>>>>>>> 0e7cf0ae
     ]
    },
    {
     "name": "stderr",
     "output_type": "stream",
     "text": [
      "\r",
<<<<<<< HEAD
      " 38%|███▊      | 610/1586 [00:08<00:13, 74.28it/s]"
=======
      " 39%|███▉      | 621/1586 [00:09<00:15, 62.73it/s]"
>>>>>>> 0e7cf0ae
     ]
    },
    {
     "name": "stderr",
     "output_type": "stream",
     "text": [
      "\r",
<<<<<<< HEAD
      " 39%|███▉      | 618/1586 [00:08<00:12, 74.60it/s]"
=======
      " 40%|███▉      | 628/1586 [00:09<00:14, 63.96it/s]"
>>>>>>> 0e7cf0ae
     ]
    },
    {
     "name": "stderr",
     "output_type": "stream",
     "text": [
      "\r",
<<<<<<< HEAD
      " 39%|███▉      | 626/1586 [00:08<00:13, 71.57it/s]"
=======
      " 40%|████      | 637/1586 [00:10<00:13, 70.00it/s]"
>>>>>>> 0e7cf0ae
     ]
    },
    {
     "name": "stderr",
     "output_type": "stream",
     "text": [
      "\r",
<<<<<<< HEAD
      " 40%|████      | 635/1586 [00:08<00:12, 73.59it/s]"
=======
      " 41%|████      | 647/1586 [00:10<00:12, 75.55it/s]"
>>>>>>> 0e7cf0ae
     ]
    },
    {
     "name": "stderr",
     "output_type": "stream",
     "text": [
      "\r",
<<<<<<< HEAD
      " 41%|████      | 645/1586 [00:08<00:12, 78.17it/s]"
=======
      " 41%|████▏     | 656/1586 [00:10<00:11, 78.17it/s]"
>>>>>>> 0e7cf0ae
     ]
    },
    {
     "name": "stderr",
     "output_type": "stream",
     "text": [
      "\r",
<<<<<<< HEAD
      " 41%|████      | 654/1586 [00:08<00:12, 76.35it/s]"
=======
      " 42%|████▏     | 665/1586 [00:10<00:11, 78.91it/s]"
>>>>>>> 0e7cf0ae
     ]
    },
    {
     "name": "stderr",
     "output_type": "stream",
     "text": [
      "\r",
<<<<<<< HEAD
      " 42%|████▏     | 663/1586 [00:08<00:11, 78.92it/s]"
=======
      " 43%|████▎     | 675/1586 [00:10<00:10, 83.72it/s]"
>>>>>>> 0e7cf0ae
     ]
    },
    {
     "name": "stderr",
     "output_type": "stream",
     "text": [
      "\r",
<<<<<<< HEAD
      " 42%|████▏     | 672/1586 [00:08<00:11, 81.67it/s]"
=======
      " 43%|████▎     | 684/1586 [00:10<00:11, 75.89it/s]"
>>>>>>> 0e7cf0ae
     ]
    },
    {
     "name": "stderr",
     "output_type": "stream",
     "text": [
      "\r",
<<<<<<< HEAD
      " 43%|████▎     | 681/1586 [00:09<00:11, 78.67it/s]"
=======
      " 44%|████▎     | 692/1586 [00:10<00:13, 64.67it/s]"
>>>>>>> 0e7cf0ae
     ]
    },
    {
     "name": "stderr",
     "output_type": "stream",
     "text": [
      "\r",
<<<<<<< HEAD
      " 44%|████▎     | 692/1586 [00:09<00:11, 79.89it/s]"
=======
      " 44%|████▍     | 700/1586 [00:10<00:13, 67.82it/s]"
>>>>>>> 0e7cf0ae
     ]
    },
    {
     "name": "stderr",
     "output_type": "stream",
     "text": [
      "\r",
<<<<<<< HEAD
      " 44%|████▍     | 702/1586 [00:09<00:10, 84.62it/s]"
=======
      " 45%|████▍     | 711/1586 [00:11<00:11, 76.12it/s]"
>>>>>>> 0e7cf0ae
     ]
    },
    {
     "name": "stderr",
     "output_type": "stream",
     "text": [
      "\r",
<<<<<<< HEAD
      " 45%|████▍     | 713/1586 [00:09<00:09, 87.94it/s]"
=======
      " 45%|████▌     | 720/1586 [00:11<00:11, 77.18it/s]"
>>>>>>> 0e7cf0ae
     ]
    },
    {
     "name": "stderr",
     "output_type": "stream",
     "text": [
      "\r",
<<<<<<< HEAD
      " 46%|████▌     | 722/1586 [00:09<00:09, 86.94it/s]"
=======
      " 46%|████▌     | 732/1586 [00:11<00:10, 85.38it/s]"
>>>>>>> 0e7cf0ae
     ]
    },
    {
     "name": "stderr",
     "output_type": "stream",
     "text": [
      "\r",
<<<<<<< HEAD
      " 46%|████▋     | 734/1586 [00:09<00:09, 94.26it/s]"
=======
      " 47%|████▋     | 742/1586 [00:11<00:10, 82.48it/s]"
>>>>>>> 0e7cf0ae
     ]
    },
    {
     "name": "stderr",
     "output_type": "stream",
     "text": [
      "\r",
<<<<<<< HEAD
      " 47%|████▋     | 744/1586 [00:09<00:09, 90.49it/s]"
=======
      " 47%|████▋     | 752/1586 [00:11<00:09, 86.09it/s]"
>>>>>>> 0e7cf0ae
     ]
    },
    {
     "name": "stderr",
     "output_type": "stream",
     "text": [
      "\r",
<<<<<<< HEAD
      " 48%|████▊     | 755/1586 [00:09<00:08, 94.39it/s]"
=======
      " 48%|████▊     | 763/1586 [00:11<00:09, 90.86it/s]"
>>>>>>> 0e7cf0ae
     ]
    },
    {
     "name": "stderr",
     "output_type": "stream",
     "text": [
      "\r",
<<<<<<< HEAD
      " 48%|████▊     | 766/1586 [00:09<00:08, 97.68it/s]"
=======
      " 49%|████▊     | 773/1586 [00:11<00:08, 91.76it/s]"
>>>>>>> 0e7cf0ae
     ]
    },
    {
     "name": "stderr",
     "output_type": "stream",
     "text": [
      "\r",
<<<<<<< HEAD
      " 49%|████▉     | 776/1586 [00:10<00:08, 95.69it/s]"
=======
      " 49%|████▉     | 784/1586 [00:11<00:08, 95.94it/s]"
>>>>>>> 0e7cf0ae
     ]
    },
    {
     "name": "stderr",
     "output_type": "stream",
     "text": [
      "\r",
<<<<<<< HEAD
      " 50%|████▉     | 787/1586 [00:10<00:08, 96.64it/s]"
=======
      " 50%|█████     | 794/1586 [00:11<00:09, 86.84it/s]"
>>>>>>> 0e7cf0ae
     ]
    },
    {
     "name": "stderr",
     "output_type": "stream",
     "text": [
      "\r",
<<<<<<< HEAD
      " 50%|█████     | 797/1586 [00:10<00:08, 96.15it/s]"
=======
      " 51%|█████     | 804/1586 [00:12<00:08, 87.58it/s]"
>>>>>>> 0e7cf0ae
     ]
    },
    {
     "name": "stderr",
     "output_type": "stream",
     "text": [
      "\r",
<<<<<<< HEAD
      " 51%|█████     | 807/1586 [00:10<00:08, 92.46it/s]"
=======
      " 51%|█████▏    | 814/1586 [00:12<00:08, 90.79it/s]"
>>>>>>> 0e7cf0ae
     ]
    },
    {
     "name": "stderr",
     "output_type": "stream",
     "text": [
      "\r",
<<<<<<< HEAD
      " 52%|█████▏    | 817/1586 [00:10<00:08, 93.14it/s]"
=======
      " 52%|█████▏    | 825/1586 [00:12<00:08, 94.03it/s]"
>>>>>>> 0e7cf0ae
     ]
    },
    {
     "name": "stderr",
     "output_type": "stream",
     "text": [
      "\r",
<<<<<<< HEAD
      " 52%|█████▏    | 829/1586 [00:10<00:07, 98.63it/s]"
=======
      " 53%|█████▎    | 837/1586 [00:12<00:07, 100.24it/s]"
>>>>>>> 0e7cf0ae
     ]
    },
    {
     "name": "stderr",
     "output_type": "stream",
     "text": [
      "\r",
<<<<<<< HEAD
      " 53%|█████▎    | 842/1586 [00:10<00:07, 102.61it/s]"
=======
      " 53%|█████▎    | 848/1586 [00:12<00:07, 97.35it/s] "
>>>>>>> 0e7cf0ae
     ]
    },
    {
     "name": "stderr",
     "output_type": "stream",
     "text": [
      "\r",
<<<<<<< HEAD
      " 54%|█████▍    | 853/1586 [00:10<00:07, 103.16it/s]"
=======
      " 54%|█████▍    | 862/1586 [00:12<00:06, 107.12it/s]"
>>>>>>> 0e7cf0ae
     ]
    },
    {
     "name": "stderr",
     "output_type": "stream",
     "text": [
      "\r",
<<<<<<< HEAD
      " 55%|█████▍    | 865/1586 [00:10<00:07, 102.76it/s]"
=======
      " 55%|█████▌    | 874/1586 [00:12<00:06, 105.59it/s]"
>>>>>>> 0e7cf0ae
     ]
    },
    {
     "name": "stderr",
     "output_type": "stream",
     "text": [
      "\r",
<<<<<<< HEAD
      " 55%|█████▌    | 876/1586 [00:11<00:07, 101.21it/s]"
=======
      " 56%|█████▌    | 885/1586 [00:12<00:06, 100.53it/s]"
>>>>>>> 0e7cf0ae
     ]
    },
    {
     "name": "stderr",
     "output_type": "stream",
     "text": [
      "\r",
<<<<<<< HEAD
      " 56%|█████▌    | 887/1586 [00:11<00:07, 97.96it/s] "
=======
      " 56%|█████▋    | 896/1586 [00:12<00:07, 91.97it/s] "
>>>>>>> 0e7cf0ae
     ]
    },
    {
     "name": "stderr",
     "output_type": "stream",
     "text": [
      "\r",
<<<<<<< HEAD
      " 57%|█████▋    | 897/1586 [00:11<00:07, 96.92it/s]"
=======
      " 57%|█████▋    | 906/1586 [00:13<00:07, 86.87it/s]"
>>>>>>> 0e7cf0ae
     ]
    },
    {
     "name": "stderr",
     "output_type": "stream",
     "text": [
      "\r",
<<<<<<< HEAD
      " 57%|█████▋    | 907/1586 [00:11<00:07, 94.20it/s]"
=======
      " 58%|█████▊    | 915/1586 [00:13<00:08, 83.05it/s]"
>>>>>>> 0e7cf0ae
     ]
    },
    {
     "name": "stderr",
     "output_type": "stream",
     "text": [
      "\r",
<<<<<<< HEAD
      " 58%|█████▊    | 917/1586 [00:11<00:07, 86.87it/s]"
=======
      " 58%|█████▊    | 924/1586 [00:13<00:07, 84.73it/s]"
>>>>>>> 0e7cf0ae
     ]
    },
    {
     "name": "stderr",
     "output_type": "stream",
     "text": [
      "\r",
<<<<<<< HEAD
      " 59%|█████▊    | 929/1586 [00:11<00:07, 93.31it/s]"
=======
      " 59%|█████▉    | 933/1586 [00:13<00:09, 72.50it/s]"
>>>>>>> 0e7cf0ae
     ]
    },
    {
     "name": "stderr",
     "output_type": "stream",
     "text": [
      "\r",
<<<<<<< HEAD
      " 59%|█████▉    | 939/1586 [00:11<00:07, 85.49it/s]"
=======
      " 60%|█████▉    | 945/1586 [00:13<00:08, 79.46it/s]"
>>>>>>> 0e7cf0ae
     ]
    },
    {
     "name": "stderr",
     "output_type": "stream",
     "text": [
      "\r",
<<<<<<< HEAD
      " 60%|█████▉    | 950/1586 [00:11<00:07, 88.31it/s]"
=======
      " 60%|██████    | 956/1586 [00:13<00:07, 85.92it/s]"
>>>>>>> 0e7cf0ae
     ]
    },
    {
     "name": "stderr",
     "output_type": "stream",
     "text": [
      "\r",
<<<<<<< HEAD
      " 61%|██████    | 962/1586 [00:12<00:06, 94.75it/s]"
=======
      " 61%|██████    | 966/1586 [00:13<00:07, 88.16it/s]"
>>>>>>> 0e7cf0ae
     ]
    },
    {
     "name": "stderr",
     "output_type": "stream",
     "text": [
      "\r",
<<<<<<< HEAD
      " 61%|██████▏   | 972/1586 [00:12<00:06, 94.94it/s]"
=======
      " 62%|██████▏   | 976/1586 [00:13<00:07, 82.78it/s]"
>>>>>>> 0e7cf0ae
     ]
    },
    {
     "name": "stderr",
     "output_type": "stream",
     "text": [
      "\r",
<<<<<<< HEAD
      " 62%|██████▏   | 982/1586 [00:12<00:06, 90.90it/s]"
=======
      " 62%|██████▏   | 985/1586 [00:14<00:07, 82.52it/s]"
>>>>>>> 0e7cf0ae
     ]
    },
    {
     "name": "stderr",
     "output_type": "stream",
     "text": [
      "\r",
<<<<<<< HEAD
      " 63%|██████▎   | 992/1586 [00:12<00:06, 90.35it/s]"
=======
      " 63%|██████▎   | 994/1586 [00:14<00:07, 79.43it/s]"
>>>>>>> 0e7cf0ae
     ]
    },
    {
     "name": "stderr",
     "output_type": "stream",
     "text": [
      "\r",
<<<<<<< HEAD
      " 63%|██████▎   | 1003/1586 [00:12<00:06, 93.94it/s]"
=======
      " 63%|██████▎   | 1004/1586 [00:14<00:06, 84.46it/s]"
>>>>>>> 0e7cf0ae
     ]
    },
    {
     "name": "stderr",
     "output_type": "stream",
     "text": [
      "\r",
<<<<<<< HEAD
      " 64%|██████▍   | 1013/1586 [00:12<00:06, 94.60it/s]"
=======
      " 64%|██████▍   | 1013/1586 [00:14<00:07, 81.02it/s]"
>>>>>>> 0e7cf0ae
     ]
    },
    {
     "name": "stderr",
     "output_type": "stream",
     "text": [
      "\r",
<<<<<<< HEAD
      " 65%|██████▍   | 1025/1586 [00:12<00:05, 100.15it/s]"
=======
      " 65%|██████▍   | 1023/1586 [00:14<00:06, 84.61it/s]"
>>>>>>> 0e7cf0ae
     ]
    },
    {
     "name": "stderr",
     "output_type": "stream",
     "text": [
      "\r",
<<<<<<< HEAD
      " 65%|██████▌   | 1036/1586 [00:12<00:05, 99.41it/s] "
=======
      " 65%|██████▌   | 1032/1586 [00:14<00:06, 83.29it/s]"
>>>>>>> 0e7cf0ae
     ]
    },
    {
     "name": "stderr",
     "output_type": "stream",
     "text": [
      "\r",
<<<<<<< HEAD
      " 66%|██████▌   | 1047/1586 [00:12<00:05, 91.50it/s]"
=======
      " 66%|██████▌   | 1041/1586 [00:14<00:06, 81.65it/s]"
>>>>>>> 0e7cf0ae
     ]
    },
    {
     "name": "stderr",
     "output_type": "stream",
     "text": [
      "\r",
<<<<<<< HEAD
      " 67%|██████▋   | 1058/1586 [00:13<00:05, 94.56it/s]"
=======
      " 66%|██████▌   | 1050/1586 [00:14<00:06, 80.77it/s]"
>>>>>>> 0e7cf0ae
     ]
    },
    {
     "name": "stderr",
     "output_type": "stream",
     "text": [
      "\r",
<<<<<<< HEAD
      " 67%|██████▋   | 1068/1586 [00:13<00:05, 92.62it/s]"
=======
      " 67%|██████▋   | 1059/1586 [00:14<00:06, 82.06it/s]"
>>>>>>> 0e7cf0ae
     ]
    },
    {
     "name": "stderr",
     "output_type": "stream",
     "text": [
      "\r",
<<<<<<< HEAD
      " 68%|██████▊   | 1078/1586 [00:13<00:05, 89.16it/s]"
=======
      " 67%|██████▋   | 1068/1586 [00:15<00:06, 80.00it/s]"
>>>>>>> 0e7cf0ae
     ]
    },
    {
     "name": "stderr",
     "output_type": "stream",
     "text": [
      "\r",
<<<<<<< HEAD
      " 69%|██████▊   | 1088/1586 [00:13<00:06, 82.83it/s]"
=======
      " 68%|██████▊   | 1077/1586 [00:15<00:06, 75.90it/s]"
>>>>>>> 0e7cf0ae
     ]
    },
    {
     "name": "stderr",
     "output_type": "stream",
     "text": [
      "\r",
<<<<<<< HEAD
      " 69%|██████▉   | 1099/1586 [00:13<00:05, 86.48it/s]"
=======
      " 68%|██████▊   | 1085/1586 [00:15<00:07, 67.74it/s]"
>>>>>>> 0e7cf0ae
     ]
    },
    {
     "name": "stderr",
     "output_type": "stream",
     "text": [
      "\r",
<<<<<<< HEAD
      " 70%|██████▉   | 1108/1586 [00:13<00:05, 85.44it/s]"
=======
      " 69%|██████▉   | 1095/1586 [00:15<00:06, 74.52it/s]"
>>>>>>> 0e7cf0ae
     ]
    },
    {
     "name": "stderr",
     "output_type": "stream",
     "text": [
      "\r",
<<<<<<< HEAD
      " 70%|███████   | 1117/1586 [00:13<00:05, 86.05it/s]"
=======
      " 70%|██████▉   | 1104/1586 [00:15<00:06, 75.76it/s]"
>>>>>>> 0e7cf0ae
     ]
    },
    {
     "name": "stderr",
     "output_type": "stream",
     "text": [
      "\r",
<<<<<<< HEAD
      " 71%|███████   | 1127/1586 [00:13<00:05, 86.79it/s]"
=======
      " 70%|███████   | 1112/1586 [00:15<00:06, 72.67it/s]"
>>>>>>> 0e7cf0ae
     ]
    },
    {
     "name": "stderr",
     "output_type": "stream",
     "text": [
      "\r",
<<<<<<< HEAD
      " 72%|███████▏  | 1139/1586 [00:13<00:04, 89.49it/s]"
=======
      " 71%|███████   | 1121/1586 [00:15<00:06, 73.15it/s]"
>>>>>>> 0e7cf0ae
     ]
    },
    {
     "name": "stderr",
     "output_type": "stream",
     "text": [
      "\r",
<<<<<<< HEAD
      " 72%|███████▏  | 1149/1586 [00:14<00:06, 62.73it/s]"
=======
      " 71%|███████▏  | 1131/1586 [00:15<00:05, 76.76it/s]"
>>>>>>> 0e7cf0ae
     ]
    },
    {
     "name": "stderr",
     "output_type": "stream",
     "text": [
      "\r",
<<<<<<< HEAD
      " 73%|███████▎  | 1157/1586 [00:14<00:07, 55.51it/s]"
=======
      " 72%|███████▏  | 1140/1586 [00:16<00:06, 71.83it/s]"
>>>>>>> 0e7cf0ae
     ]
    },
    {
     "name": "stderr",
     "output_type": "stream",
     "text": [
      "\r",
<<<<<<< HEAD
      " 73%|███████▎  | 1164/1586 [00:14<00:09, 45.63it/s]"
=======
      " 72%|███████▏  | 1148/1586 [00:16<00:08, 54.00it/s]"
>>>>>>> 0e7cf0ae
     ]
    },
    {
     "name": "stderr",
     "output_type": "stream",
     "text": [
      "\r",
<<<<<<< HEAD
      " 74%|███████▍  | 1171/1586 [00:14<00:08, 50.20it/s]"
=======
      " 73%|███████▎  | 1155/1586 [00:16<00:09, 47.29it/s]"
>>>>>>> 0e7cf0ae
     ]
    },
    {
     "name": "stderr",
     "output_type": "stream",
     "text": [
      "\r",
<<<<<<< HEAD
      " 74%|███████▍  | 1177/1586 [00:14<00:09, 41.76it/s]"
=======
      " 73%|███████▎  | 1161/1586 [00:16<00:10, 39.60it/s]"
>>>>>>> 0e7cf0ae
     ]
    },
    {
     "name": "stderr",
     "output_type": "stream",
     "text": [
      "\r",
<<<<<<< HEAD
      " 75%|███████▍  | 1183/1586 [00:15<00:09, 43.74it/s]"
=======
      " 74%|███████▎  | 1166/1586 [00:16<00:10, 38.69it/s]"
>>>>>>> 0e7cf0ae
     ]
    },
    {
     "name": "stderr",
     "output_type": "stream",
     "text": [
      "\r",
<<<<<<< HEAD
      " 75%|███████▍  | 1188/1586 [00:15<00:09, 41.11it/s]"
=======
      " 74%|███████▍  | 1171/1586 [00:16<00:10, 41.46it/s]"
>>>>>>> 0e7cf0ae
     ]
    },
    {
     "name": "stderr",
     "output_type": "stream",
     "text": [
      "\r",
<<<<<<< HEAD
      " 75%|███████▌  | 1193/1586 [00:15<00:09, 39.35it/s]"
=======
      " 74%|███████▍  | 1176/1586 [00:17<00:11, 35.78it/s]"
>>>>>>> 0e7cf0ae
     ]
    },
    {
     "name": "stderr",
     "output_type": "stream",
     "text": [
      "\r",
<<<<<<< HEAD
      " 76%|███████▌  | 1198/1586 [00:15<00:10, 36.13it/s]"
=======
      " 74%|███████▍  | 1180/1586 [00:17<00:13, 29.01it/s]"
>>>>>>> 0e7cf0ae
     ]
    },
    {
     "name": "stderr",
     "output_type": "stream",
     "text": [
      "\r",
<<<<<<< HEAD
      " 76%|███████▌  | 1202/1586 [00:15<00:10, 35.32it/s]"
=======
      " 75%|███████▍  | 1184/1586 [00:17<00:13, 29.11it/s]"
>>>>>>> 0e7cf0ae
     ]
    },
    {
     "name": "stderr",
     "output_type": "stream",
     "text": [
      "\r",
<<<<<<< HEAD
      " 76%|███████▌  | 1206/1586 [00:15<00:10, 35.51it/s]"
=======
      " 75%|███████▍  | 1189/1586 [00:17<00:12, 31.83it/s]"
>>>>>>> 0e7cf0ae
     ]
    },
    {
     "name": "stderr",
     "output_type": "stream",
     "text": [
      "\r",
<<<<<<< HEAD
      " 76%|███████▋  | 1210/1586 [00:15<00:10, 36.03it/s]"
=======
      " 75%|███████▌  | 1193/1586 [00:17<00:12, 31.42it/s]"
>>>>>>> 0e7cf0ae
     ]
    },
    {
     "name": "stderr",
     "output_type": "stream",
     "text": [
      "\r",
<<<<<<< HEAD
      " 77%|███████▋  | 1216/1586 [00:15<00:09, 39.54it/s]"
=======
      " 75%|███████▌  | 1197/1586 [00:17<00:14, 26.92it/s]"
>>>>>>> 0e7cf0ae
     ]
    },
    {
     "name": "stderr",
     "output_type": "stream",
     "text": [
      "\r",
<<<<<<< HEAD
      " 77%|███████▋  | 1224/1586 [00:16<00:07, 46.60it/s]"
=======
      " 76%|███████▌  | 1200/1586 [00:17<00:13, 27.76it/s]"
>>>>>>> 0e7cf0ae
     ]
    },
    {
     "name": "stderr",
     "output_type": "stream",
     "text": [
      "\r",
<<<<<<< HEAD
      " 78%|███████▊  | 1230/1586 [00:16<00:07, 45.31it/s]"
=======
      " 76%|███████▌  | 1204/1586 [00:18<00:14, 25.68it/s]"
>>>>>>> 0e7cf0ae
     ]
    },
    {
     "name": "stderr",
     "output_type": "stream",
     "text": [
      "\r",
<<<<<<< HEAD
      " 78%|███████▊  | 1235/1586 [00:16<00:08, 40.13it/s]"
=======
      " 76%|███████▌  | 1209/1586 [00:18<00:12, 29.18it/s]"
>>>>>>> 0e7cf0ae
     ]
    },
    {
     "name": "stderr",
     "output_type": "stream",
     "text": [
      "\r",
<<<<<<< HEAD
      " 78%|███████▊  | 1240/1586 [00:16<00:09, 38.15it/s]"
=======
      " 77%|███████▋  | 1214/1586 [00:18<00:11, 31.33it/s]"
>>>>>>> 0e7cf0ae
     ]
    },
    {
     "name": "stderr",
     "output_type": "stream",
     "text": [
      "\r",
<<<<<<< HEAD
      " 78%|███████▊  | 1245/1586 [00:16<00:09, 37.61it/s]"
=======
      " 77%|███████▋  | 1222/1586 [00:18<00:09, 37.58it/s]"
>>>>>>> 0e7cf0ae
     ]
    },
    {
     "name": "stderr",
     "output_type": "stream",
     "text": [
      "\r",
<<<<<<< HEAD
      " 79%|███████▉  | 1251/1586 [00:16<00:08, 40.56it/s]"
=======
      " 77%|███████▋  | 1227/1586 [00:18<00:09, 36.30it/s]"
>>>>>>> 0e7cf0ae
     ]
    },
    {
     "name": "stderr",
     "output_type": "stream",
     "text": [
      "\r",
<<<<<<< HEAD
      " 79%|███████▉  | 1256/1586 [00:16<00:08, 38.97it/s]"
=======
      " 78%|███████▊  | 1232/1586 [00:18<00:09, 37.31it/s]"
>>>>>>> 0e7cf0ae
     ]
    },
    {
     "name": "stderr",
     "output_type": "stream",
     "text": [
      "\r",
<<<<<<< HEAD
      " 80%|███████▉  | 1261/1586 [00:17<00:09, 35.94it/s]"
=======
      " 78%|███████▊  | 1237/1586 [00:18<00:09, 35.91it/s]"
>>>>>>> 0e7cf0ae
     ]
    },
    {
     "name": "stderr",
     "output_type": "stream",
     "text": [
      "\r",
<<<<<<< HEAD
      " 80%|███████▉  | 1266/1586 [00:17<00:08, 37.79it/s]"
=======
      " 78%|███████▊  | 1241/1586 [00:19<00:10, 32.76it/s]"
>>>>>>> 0e7cf0ae
     ]
    },
    {
     "name": "stderr",
     "output_type": "stream",
     "text": [
      "\r",
<<<<<<< HEAD
      " 80%|████████  | 1272/1586 [00:17<00:07, 40.31it/s]"
=======
      " 78%|███████▊  | 1245/1586 [00:19<00:11, 30.90it/s]"
>>>>>>> 0e7cf0ae
     ]
    },
    {
     "name": "stderr",
     "output_type": "stream",
     "text": [
      "\r",
<<<<<<< HEAD
      " 81%|████████  | 1277/1586 [00:17<00:07, 39.98it/s]"
=======
      " 79%|███████▉  | 1251/1586 [00:19<00:09, 33.75it/s]"
>>>>>>> 0e7cf0ae
     ]
    },
    {
     "name": "stderr",
     "output_type": "stream",
     "text": [
      "\r",
<<<<<<< HEAD
      " 81%|████████  | 1282/1586 [00:17<00:07, 39.55it/s]"
=======
      " 79%|███████▉  | 1255/1586 [00:19<00:10, 30.82it/s]"
>>>>>>> 0e7cf0ae
     ]
    },
    {
     "name": "stderr",
     "output_type": "stream",
     "text": [
      "\r",
<<<<<<< HEAD
      " 81%|████████  | 1287/1586 [00:17<00:08, 35.32it/s]"
=======
      " 79%|███████▉  | 1259/1586 [00:19<00:10, 30.38it/s]"
>>>>>>> 0e7cf0ae
     ]
    },
    {
     "name": "stderr",
     "output_type": "stream",
     "text": [
      "\r",
<<<<<<< HEAD
      " 81%|████████▏ | 1292/1586 [00:17<00:08, 36.30it/s]"
=======
      " 80%|███████▉  | 1265/1586 [00:19<00:10, 31.98it/s]"
>>>>>>> 0e7cf0ae
     ]
    },
    {
     "name": "stderr",
     "output_type": "stream",
     "text": [
      "\r",
<<<<<<< HEAD
      " 82%|████████▏ | 1296/1586 [00:18<00:09, 31.15it/s]"
=======
      " 80%|████████  | 1270/1586 [00:19<00:09, 34.86it/s]"
>>>>>>> 0e7cf0ae
     ]
    },
    {
     "name": "stderr",
     "output_type": "stream",
     "text": [
      "\r",
<<<<<<< HEAD
      " 82%|████████▏ | 1300/1586 [00:18<00:09, 30.28it/s]"
=======
      " 80%|████████  | 1274/1586 [00:20<00:08, 34.86it/s]"
>>>>>>> 0e7cf0ae
     ]
    },
    {
     "name": "stderr",
     "output_type": "stream",
     "text": [
      "\r",
<<<<<<< HEAD
      " 82%|████████▏ | 1304/1586 [00:18<00:08, 31.92it/s]"
=======
      " 81%|████████  | 1278/1586 [00:20<00:09, 32.29it/s]"
>>>>>>> 0e7cf0ae
     ]
    },
    {
     "name": "stderr",
     "output_type": "stream",
     "text": [
      "\r",
<<<<<<< HEAD
      " 82%|████████▏ | 1308/1586 [00:18<00:08, 31.95it/s]"
=======
      " 81%|████████  | 1282/1586 [00:20<00:08, 34.13it/s]"
>>>>>>> 0e7cf0ae
     ]
    },
    {
     "name": "stderr",
     "output_type": "stream",
     "text": [
      "\r",
<<<<<<< HEAD
      " 83%|████████▎ | 1313/1586 [00:18<00:07, 35.50it/s]"
=======
      " 81%|████████  | 1286/1586 [00:20<00:08, 34.08it/s]"
>>>>>>> 0e7cf0ae
     ]
    },
    {
     "name": "stderr",
     "output_type": "stream",
     "text": [
      "\r",
<<<<<<< HEAD
      " 83%|████████▎ | 1317/1586 [00:18<00:07, 36.22it/s]"
=======
      " 81%|████████▏ | 1290/1586 [00:20<00:09, 30.24it/s]"
>>>>>>> 0e7cf0ae
     ]
    },
    {
     "name": "stderr",
     "output_type": "stream",
     "text": [
      "\r",
<<<<<<< HEAD
      " 84%|████████▎ | 1327/1586 [00:18<00:06, 41.77it/s]"
=======
      " 82%|████████▏ | 1294/1586 [00:20<00:10, 28.55it/s]"
>>>>>>> 0e7cf0ae
     ]
    },
    {
     "name": "stderr",
     "output_type": "stream",
     "text": [
      "\r",
<<<<<<< HEAD
      " 84%|████████▍ | 1332/1586 [00:18<00:06, 40.30it/s]"
=======
      " 82%|████████▏ | 1298/1586 [00:20<00:10, 28.29it/s]"
>>>>>>> 0e7cf0ae
     ]
    },
    {
     "name": "stderr",
     "output_type": "stream",
     "text": [
      "\r",
<<<<<<< HEAD
      " 84%|████████▍ | 1337/1586 [00:19<00:06, 37.22it/s]"
=======
      " 82%|████████▏ | 1301/1586 [00:21<00:10, 26.43it/s]"
>>>>>>> 0e7cf0ae
     ]
    },
    {
     "name": "stderr",
     "output_type": "stream",
     "text": [
      "\r",
<<<<<<< HEAD
      " 85%|████████▍ | 1343/1586 [00:19<00:06, 39.86it/s]"
=======
      " 82%|████████▏ | 1305/1586 [00:21<00:09, 28.70it/s]"
>>>>>>> 0e7cf0ae
     ]
    },
    {
     "name": "stderr",
     "output_type": "stream",
     "text": [
      "\r",
<<<<<<< HEAD
      " 85%|████████▍ | 1348/1586 [00:19<00:06, 38.66it/s]"
=======
      " 82%|████████▏ | 1308/1586 [00:21<00:09, 27.84it/s]"
>>>>>>> 0e7cf0ae
     ]
    },
    {
     "name": "stderr",
     "output_type": "stream",
     "text": [
      "\r",
<<<<<<< HEAD
      " 85%|████████▌ | 1353/1586 [00:19<00:06, 36.22it/s]"
=======
      " 83%|████████▎ | 1313/1586 [00:21<00:08, 30.87it/s]"
>>>>>>> 0e7cf0ae
     ]
    },
    {
     "name": "stderr",
     "output_type": "stream",
     "text": [
      "\r",
<<<<<<< HEAD
      " 86%|████████▌ | 1358/1586 [00:19<00:05, 38.34it/s]"
=======
      " 83%|████████▎ | 1317/1586 [00:21<00:08, 31.26it/s]"
>>>>>>> 0e7cf0ae
     ]
    },
    {
     "name": "stderr",
     "output_type": "stream",
     "text": [
      "\r",
<<<<<<< HEAD
      " 86%|████████▌ | 1363/1586 [00:19<00:05, 39.10it/s]"
=======
      " 84%|████████▎ | 1326/1586 [00:21<00:06, 38.46it/s]"
>>>>>>> 0e7cf0ae
     ]
    },
    {
     "name": "stderr",
     "output_type": "stream",
     "text": [
      "\r",
<<<<<<< HEAD
      " 86%|████████▋ | 1368/1586 [00:19<00:06, 33.21it/s]"
=======
      " 84%|████████▍ | 1331/1586 [00:21<00:07, 35.15it/s]"
>>>>>>> 0e7cf0ae
     ]
    },
    {
     "name": "stderr",
     "output_type": "stream",
     "text": [
      "\r",
<<<<<<< HEAD
      " 87%|████████▋ | 1374/1586 [00:20<00:05, 38.27it/s]"
=======
      " 84%|████████▍ | 1336/1586 [00:22<00:08, 30.79it/s]"
>>>>>>> 0e7cf0ae
     ]
    },
    {
     "name": "stderr",
     "output_type": "stream",
     "text": [
      "\r",
<<<<<<< HEAD
      " 87%|████████▋ | 1379/1586 [00:20<00:06, 31.88it/s]"
=======
      " 85%|████████▍ | 1341/1586 [00:22<00:07, 33.90it/s]"
>>>>>>> 0e7cf0ae
     ]
    },
    {
     "name": "stderr",
     "output_type": "stream",
     "text": [
      "\r",
<<<<<<< HEAD
      " 87%|████████▋ | 1385/1586 [00:20<00:05, 37.09it/s]"
=======
      " 85%|████████▍ | 1345/1586 [00:22<00:07, 31.38it/s]"
>>>>>>> 0e7cf0ae
     ]
    },
    {
     "name": "stderr",
     "output_type": "stream",
     "text": [
      "\r",
<<<<<<< HEAD
      " 88%|████████▊ | 1390/1586 [00:20<00:05, 35.37it/s]"
=======
      " 85%|████████▌ | 1351/1586 [00:22<00:07, 31.15it/s]"
>>>>>>> 0e7cf0ae
     ]
    },
    {
     "name": "stderr",
     "output_type": "stream",
     "text": [
      "\r",
<<<<<<< HEAD
      " 88%|████████▊ | 1395/1586 [00:20<00:05, 37.61it/s]"
=======
      " 85%|████████▌ | 1355/1586 [00:22<00:07, 32.22it/s]"
>>>>>>> 0e7cf0ae
     ]
    },
    {
     "name": "stderr",
     "output_type": "stream",
     "text": [
      "\r",
<<<<<<< HEAD
      " 88%|████████▊ | 1400/1586 [00:20<00:04, 37.86it/s]"
=======
      " 86%|████████▌ | 1359/1586 [00:22<00:07, 30.19it/s]"
>>>>>>> 0e7cf0ae
     ]
    },
    {
     "name": "stderr",
     "output_type": "stream",
     "text": [
      "\r",
<<<<<<< HEAD
      " 89%|████████▊ | 1406/1586 [00:20<00:04, 39.09it/s]"
=======
      " 86%|████████▌ | 1364/1586 [00:22<00:06, 33.10it/s]"
>>>>>>> 0e7cf0ae
     ]
    },
    {
     "name": "stderr",
     "output_type": "stream",
     "text": [
      "\r",
<<<<<<< HEAD
      " 89%|████████▉ | 1414/1586 [00:21<00:03, 44.29it/s]"
=======
      " 86%|████████▋ | 1368/1586 [00:23<00:08, 27.17it/s]"
>>>>>>> 0e7cf0ae
     ]
    },
    {
     "name": "stderr",
     "output_type": "stream",
     "text": [
      "\r",
<<<<<<< HEAD
      " 89%|████████▉ | 1419/1586 [00:21<00:04, 36.11it/s]"
=======
      " 87%|████████▋ | 1374/1586 [00:23<00:06, 31.62it/s]"
>>>>>>> 0e7cf0ae
     ]
    },
    {
     "name": "stderr",
     "output_type": "stream",
     "text": [
      "\r",
<<<<<<< HEAD
      " 90%|████████▉ | 1425/1586 [00:21<00:04, 38.33it/s]"
=======
      " 87%|████████▋ | 1378/1586 [00:23<00:07, 27.81it/s]"
>>>>>>> 0e7cf0ae
     ]
    },
    {
     "name": "stderr",
     "output_type": "stream",
     "text": [
      "\r",
<<<<<<< HEAD
      " 90%|█████████ | 1430/1586 [00:21<00:04, 36.58it/s]"
=======
      " 87%|████████▋ | 1383/1586 [00:23<00:06, 31.36it/s]"
>>>>>>> 0e7cf0ae
     ]
    },
    {
     "name": "stderr",
     "output_type": "stream",
     "text": [
      "\r",
<<<<<<< HEAD
      " 90%|█████████ | 1434/1586 [00:21<00:04, 33.35it/s]"
=======
      " 88%|████████▊ | 1388/1586 [00:23<00:06, 32.61it/s]"
>>>>>>> 0e7cf0ae
     ]
    },
    {
     "name": "stderr",
     "output_type": "stream",
     "text": [
      "\r",
<<<<<<< HEAD
      " 91%|█████████ | 1440/1586 [00:21<00:04, 34.85it/s]"
=======
      " 88%|████████▊ | 1392/1586 [00:23<00:06, 31.79it/s]"
>>>>>>> 0e7cf0ae
     ]
    },
    {
     "name": "stderr",
     "output_type": "stream",
     "text": [
      "\r",
<<<<<<< HEAD
      " 91%|█████████ | 1444/1586 [00:22<00:05, 25.78it/s]"
=======
      " 88%|████████▊ | 1397/1586 [00:23<00:05, 31.96it/s]"
>>>>>>> 0e7cf0ae
     ]
    },
    {
     "name": "stderr",
     "output_type": "stream",
     "text": [
      "\r",
<<<<<<< HEAD
      " 91%|█████████▏| 1448/1586 [00:22<00:05, 26.51it/s]"
=======
      " 88%|████████▊ | 1403/1586 [00:24<00:05, 34.89it/s]"
>>>>>>> 0e7cf0ae
     ]
    },
    {
     "name": "stderr",
     "output_type": "stream",
     "text": [
      "\r",
<<<<<<< HEAD
      " 92%|█████████▏| 1455/1586 [00:22<00:04, 31.47it/s]"
=======
      " 89%|████████▊ | 1407/1586 [00:24<00:05, 34.09it/s]"
>>>>>>> 0e7cf0ae
     ]
    },
    {
     "name": "stderr",
     "output_type": "stream",
     "text": [
      "\r",
<<<<<<< HEAD
      " 92%|█████████▏| 1459/1586 [00:22<00:04, 27.36it/s]"
=======
      " 89%|████████▉ | 1414/1586 [00:24<00:04, 38.57it/s]"
>>>>>>> 0e7cf0ae
     ]
    },
    {
     "name": "stderr",
     "output_type": "stream",
     "text": [
      "\r",
<<<<<<< HEAD
      " 92%|█████████▏| 1466/1586 [00:22<00:03, 32.67it/s]"
=======
      " 89%|████████▉ | 1419/1586 [00:24<00:05, 31.58it/s]"
>>>>>>> 0e7cf0ae
     ]
    },
    {
     "name": "stderr",
     "output_type": "stream",
     "text": [
      "\r",
<<<<<<< HEAD
      " 93%|█████████▎| 1471/1586 [00:22<00:03, 34.95it/s]"
=======
      " 90%|████████▉ | 1425/1586 [00:24<00:04, 33.62it/s]"
>>>>>>> 0e7cf0ae
     ]
    },
    {
     "name": "stderr",
     "output_type": "stream",
     "text": [
      "\r",
<<<<<<< HEAD
      " 93%|█████████▎| 1476/1586 [00:22<00:03, 33.68it/s]"
=======
      " 90%|█████████ | 1429/1586 [00:24<00:05, 31.21it/s]"
>>>>>>> 0e7cf0ae
     ]
    },
    {
     "name": "stderr",
     "output_type": "stream",
     "text": [
      "\r",
<<<<<<< HEAD
      " 93%|█████████▎| 1480/1586 [00:23<00:03, 33.84it/s]"
=======
      " 90%|█████████ | 1433/1586 [00:24<00:05, 30.04it/s]"
>>>>>>> 0e7cf0ae
     ]
    },
    {
     "name": "stderr",
     "output_type": "stream",
     "text": [
      "\r",
<<<<<<< HEAD
      " 94%|█████████▍| 1487/1586 [00:23<00:02, 38.79it/s]"
=======
      " 91%|█████████ | 1437/1586 [00:25<00:04, 31.94it/s]"
>>>>>>> 0e7cf0ae
     ]
    },
    {
     "name": "stderr",
     "output_type": "stream",
     "text": [
      "\r",
<<<<<<< HEAD
      " 94%|█████████▍| 1492/1586 [00:23<00:03, 30.80it/s]"
=======
      " 91%|█████████ | 1441/1586 [00:25<00:04, 31.24it/s]"
>>>>>>> 0e7cf0ae
     ]
    },
    {
     "name": "stderr",
     "output_type": "stream",
     "text": [
      "\r",
<<<<<<< HEAD
      " 94%|█████████▍| 1498/1586 [00:23<00:02, 35.06it/s]"
=======
      " 91%|█████████ | 1445/1586 [00:25<00:06, 21.64it/s]"
>>>>>>> 0e7cf0ae
     ]
    },
    {
     "name": "stderr",
     "output_type": "stream",
     "text": [
      "\r",
<<<<<<< HEAD
      " 95%|█████████▍| 1504/1586 [00:23<00:02, 39.21it/s]"
=======
      " 91%|█████████▏| 1449/1586 [00:25<00:05, 24.83it/s]"
>>>>>>> 0e7cf0ae
     ]
    },
    {
     "name": "stderr",
     "output_type": "stream",
     "text": [
      "\r",
<<<<<<< HEAD
      " 95%|█████████▌| 1509/1586 [00:23<00:01, 41.10it/s]"
=======
      " 92%|█████████▏| 1454/1586 [00:25<00:04, 28.29it/s]"
>>>>>>> 0e7cf0ae
     ]
    },
    {
     "name": "stderr",
     "output_type": "stream",
     "text": [
      "\r",
<<<<<<< HEAD
      " 95%|█████████▌| 1514/1586 [00:23<00:02, 35.37it/s]"
=======
      " 92%|█████████▏| 1458/1586 [00:25<00:05, 25.29it/s]"
>>>>>>> 0e7cf0ae
     ]
    },
    {
     "name": "stderr",
     "output_type": "stream",
     "text": [
      "\r",
<<<<<<< HEAD
      " 96%|█████████▌| 1518/1586 [00:24<00:02, 28.76it/s]"
=======
      " 92%|█████████▏| 1461/1586 [00:26<00:04, 25.18it/s]"
>>>>>>> 0e7cf0ae
     ]
    },
    {
     "name": "stderr",
     "output_type": "stream",
     "text": [
      "\r",
<<<<<<< HEAD
      " 96%|█████████▌| 1523/1586 [00:24<00:01, 32.83it/s]"
=======
      " 93%|█████████▎| 1469/1586 [00:26<00:03, 30.17it/s]"
>>>>>>> 0e7cf0ae
     ]
    },
    {
     "name": "stderr",
     "output_type": "stream",
     "text": [
      "\r",
<<<<<<< HEAD
      " 96%|█████████▋| 1528/1586 [00:24<00:01, 35.50it/s]"
=======
      " 93%|█████████▎| 1473/1586 [00:26<00:03, 32.19it/s]"
>>>>>>> 0e7cf0ae
     ]
    },
    {
     "name": "stderr",
     "output_type": "stream",
     "text": [
      "\r",
<<<<<<< HEAD
      " 97%|█████████▋| 1533/1586 [00:24<00:01, 35.60it/s]"
=======
      " 93%|█████████▎| 1477/1586 [00:26<00:03, 30.84it/s]"
>>>>>>> 0e7cf0ae
     ]
    },
    {
     "name": "stderr",
     "output_type": "stream",
     "text": [
      "\r",
<<<<<<< HEAD
      " 97%|█████████▋| 1538/1586 [00:24<00:01, 35.49it/s]"
=======
      " 93%|█████████▎| 1481/1586 [00:26<00:03, 30.72it/s]"
>>>>>>> 0e7cf0ae
     ]
    },
    {
     "name": "stderr",
     "output_type": "stream",
     "text": [
      "\r",
<<<<<<< HEAD
      " 97%|█████████▋| 1542/1586 [00:24<00:01, 35.94it/s]"
=======
      " 94%|█████████▍| 1487/1586 [00:26<00:02, 34.41it/s]"
>>>>>>> 0e7cf0ae
     ]
    },
    {
     "name": "stderr",
     "output_type": "stream",
     "text": [
      "\r",
<<<<<<< HEAD
      " 97%|█████████▋| 1546/1586 [00:24<00:01, 27.38it/s]"
=======
      " 94%|█████████▍| 1491/1586 [00:26<00:03, 25.71it/s]"
>>>>>>> 0e7cf0ae
     ]
    },
    {
     "name": "stderr",
     "output_type": "stream",
     "text": [
      "\r",
<<<<<<< HEAD
      " 98%|█████████▊| 1550/1586 [00:25<00:01, 29.86it/s]"
=======
      " 94%|█████████▍| 1495/1586 [00:27<00:03, 27.55it/s]"
>>>>>>> 0e7cf0ae
     ]
    },
    {
     "name": "stderr",
     "output_type": "stream",
     "text": [
      "\r",
<<<<<<< HEAD
      " 98%|█████████▊| 1554/1586 [00:25<00:01, 26.87it/s]"
=======
      " 95%|█████████▍| 1499/1586 [00:27<00:02, 29.98it/s]"
>>>>>>> 0e7cf0ae
     ]
    },
    {
     "name": "stderr",
     "output_type": "stream",
     "text": [
      "\r",
<<<<<<< HEAD
      " 98%|█████████▊| 1557/1586 [00:25<00:01, 25.70it/s]"
=======
      " 95%|█████████▍| 1505/1586 [00:27<00:02, 34.81it/s]"
>>>>>>> 0e7cf0ae
     ]
    },
    {
     "name": "stderr",
     "output_type": "stream",
     "text": [
      "\r",
<<<<<<< HEAD
      " 98%|█████████▊| 1560/1586 [00:25<00:01, 23.73it/s]"
=======
      " 95%|█████████▌| 1510/1586 [00:27<00:02, 36.26it/s]"
>>>>>>> 0e7cf0ae
     ]
    },
    {
     "name": "stderr",
     "output_type": "stream",
     "text": [
      "\r",
<<<<<<< HEAD
      " 99%|█████████▊| 1564/1586 [00:25<00:00, 26.92it/s]"
=======
      " 96%|█████████▌| 1515/1586 [00:27<00:02, 26.61it/s]"
>>>>>>> 0e7cf0ae
     ]
    },
    {
     "name": "stderr",
     "output_type": "stream",
     "text": [
      "\r",
<<<<<<< HEAD
      " 99%|█████████▉| 1570/1586 [00:25<00:00, 31.42it/s]"
=======
      " 96%|█████████▌| 1519/1586 [00:27<00:02, 24.84it/s]"
>>>>>>> 0e7cf0ae
     ]
    },
    {
     "name": "stderr",
     "output_type": "stream",
     "text": [
      "\r",
<<<<<<< HEAD
      " 99%|█████████▉| 1577/1586 [00:25<00:00, 36.70it/s]"
=======
      " 96%|█████████▌| 1524/1586 [00:28<00:02, 28.50it/s]"
>>>>>>> 0e7cf0ae
     ]
    },
    {
     "name": "stderr",
     "output_type": "stream",
     "text": [
      "\r",
<<<<<<< HEAD
      "100%|█████████▉| 1582/1586 [00:25<00:00, 38.38it/s]"
=======
      " 96%|█████████▋| 1528/1586 [00:28<00:01, 30.13it/s]"
>>>>>>> 0e7cf0ae
     ]
    },
    {
     "name": "stderr",
     "output_type": "stream",
     "text": [
      "\r",
<<<<<<< HEAD
      "100%|██████████| 1586/1586 [00:26<00:00, 60.70it/s]"
=======
      " 97%|█████████▋| 1532/1586 [00:28<00:01, 30.55it/s]"
     ]
    },
    {
     "name": "stderr",
     "output_type": "stream",
     "text": [
      "\r",
      " 97%|█████████▋| 1536/1586 [00:28<00:01, 32.74it/s]"
     ]
    },
    {
     "name": "stderr",
     "output_type": "stream",
     "text": [
      "\r",
      " 97%|█████████▋| 1540/1586 [00:28<00:01, 30.46it/s]"
     ]
    },
    {
     "name": "stderr",
     "output_type": "stream",
     "text": [
      "\r",
      " 97%|█████████▋| 1544/1586 [00:28<00:01, 27.71it/s]"
     ]
    },
    {
     "name": "stderr",
     "output_type": "stream",
     "text": [
      "\r",
      " 98%|█████████▊| 1547/1586 [00:28<00:01, 25.97it/s]"
     ]
    },
    {
     "name": "stderr",
     "output_type": "stream",
     "text": [
      "\r",
      " 98%|█████████▊| 1550/1586 [00:28<00:01, 26.22it/s]"
     ]
    },
    {
     "name": "stderr",
     "output_type": "stream",
     "text": [
      "\r",
      " 98%|█████████▊| 1553/1586 [00:29<00:01, 21.91it/s]"
     ]
    },
    {
     "name": "stderr",
     "output_type": "stream",
     "text": [
      "\r",
      " 98%|█████████▊| 1556/1586 [00:29<00:01, 21.09it/s]"
     ]
    },
    {
     "name": "stderr",
     "output_type": "stream",
     "text": [
      "\r",
      " 98%|█████████▊| 1560/1586 [00:29<00:01, 20.70it/s]"
     ]
    },
    {
     "name": "stderr",
     "output_type": "stream",
     "text": [
      "\r",
      " 99%|█████████▊| 1564/1586 [00:29<00:00, 23.87it/s]"
     ]
    },
    {
     "name": "stderr",
     "output_type": "stream",
     "text": [
      "\r",
      " 99%|█████████▉| 1570/1586 [00:29<00:00, 27.91it/s]"
     ]
    },
    {
     "name": "stderr",
     "output_type": "stream",
     "text": [
      "\r",
      " 99%|█████████▉| 1577/1586 [00:29<00:00, 32.57it/s]"
     ]
    },
    {
     "name": "stderr",
     "output_type": "stream",
     "text": [
      "\r",
      "100%|█████████▉| 1581/1586 [00:29<00:00, 34.40it/s]"
     ]
    },
    {
     "name": "stderr",
     "output_type": "stream",
     "text": [
      "\r",
      "100%|█████████▉| 1585/1586 [00:30<00:00, 30.08it/s]"
     ]
    },
    {
     "name": "stderr",
     "output_type": "stream",
     "text": [
      "\r",
      "100%|██████████| 1586/1586 [00:30<00:00, 52.60it/s]"
>>>>>>> 0e7cf0ae
     ]
    },
    {
     "name": "stderr",
     "output_type": "stream",
     "text": [
      "\n"
     ]
    }
   ],
   "source": [
    "from snorkel.augmentation import MeanFieldPolicy, PandasTFApplier\n",
    "\n",
    "policy = MeanFieldPolicy(\n",
    "    len(tfs),\n",
    "    sequence_length=2,\n",
    "    n_per_original=2,\n",
    "    keep_original=True,\n",
    "    p=[0.05, 0.05, 0.3, 0.3, 0.3],\n",
    ")\n",
    "tf_applier = PandasTFApplier(tfs, policy)\n",
    "df_train_augmented = tf_applier.apply(df_train)\n",
    "Y_train_augmented = df_train_augmented[\"label\"].values"
   ]
  },
  {
   "cell_type": "code",
   "execution_count": 10,
   "metadata": {},
   "outputs": [
    {
     "name": "stdout",
     "output_type": "stream",
     "text": [
      "Original training set size: 1586\n",
      "Augmented training set size: 2486\n"
     ]
    }
   ],
   "source": [
    "print(f\"Original training set size: {len(df_train)}\")\n",
    "print(f\"Augmented training set size: {len(df_train_augmented)}\")"
   ]
  },
  {
   "cell_type": "markdown",
   "metadata": {},
   "source": [
    "We have almost doubled our dataset using TFs! Note that despite `n_per_original` being set to 2, our dataset may not exactly triple in size, because sometimes TFs return `None` instead of a new example (e.g. `change_person` when applied to a sentence with no persons)."
   ]
  },
  {
   "cell_type": "markdown",
   "metadata": {},
   "source": [
    "## 4. Training A Model\n",
    "\n",
    "Our final step is to use the augmented data to train a model. We train an LSTM (Long Short Term Memory) model, which is a very standard architecture for text processing tasks.\n",
    "\n",
    "The next cell makes keras results reproducible. You can ignore it."
   ]
  },
  {
   "cell_type": "code",
   "execution_count": 11,
   "metadata": {},
   "outputs": [],
   "source": [
    "import tensorflow as tf\n",
    "\n",
    "session_conf = tf.compat.v1.ConfigProto(\n",
    "    intra_op_parallelism_threads=1, inter_op_parallelism_threads=1\n",
    ")\n",
    "\n",
    "tf.compat.v1.set_random_seed(0)\n",
    "sess = tf.compat.v1.Session(graph=tf.compat.v1.get_default_graph(), config=session_conf)\n",
    "tf.compat.v1.keras.backend.set_session(sess)"
   ]
  },
  {
   "cell_type": "markdown",
   "metadata": {},
   "source": [
    "Next, we add some boilerplate code for creating an LSTM model."
   ]
  },
  {
   "cell_type": "code",
   "execution_count": 12,
   "metadata": {},
   "outputs": [],
   "source": [
    "def get_lstm_model(num_buckets, embed_dim=16, rnn_state_size=64):\n",
    "    lstm_model = tf.keras.Sequential()\n",
    "    lstm_model.add(tf.keras.layers.Embedding(num_buckets, embed_dim))\n",
    "    lstm_model.add(tf.keras.layers.LSTM(rnn_state_size, activation=tf.nn.relu))\n",
    "    lstm_model.add(tf.keras.layers.Dense(1, activation=tf.nn.sigmoid))\n",
    "    lstm_model.compile(\"Adagrad\", \"binary_crossentropy\", metrics=[\"accuracy\"])\n",
    "    return lstm_model"
   ]
  },
  {
   "cell_type": "code",
   "execution_count": 13,
   "metadata": {},
   "outputs": [
    {
     "name": "stderr",
     "output_type": "stream",
     "text": [
      "WARNING: Logging before flag parsing goes to stderr.\n",
<<<<<<< HEAD
      "W0813 02:58:26.461872 140254135834432 deprecation.py:506] From /home/ubuntu/snorkel-tutorials/.tox/spam/lib/python3.6/site-packages/tensorflow/python/keras/initializers.py:119: calling RandomUniform.__init__ (from tensorflow.python.ops.init_ops) with dtype is deprecated and will be removed in a future version.\n",
=======
      "W0812 17:31:25.493233 4562830784 deprecation.py:506] From /Users/braden/repos/snorkel-tutorials/.tox/spam/lib/python3.7/site-packages/tensorflow/python/keras/initializers.py:119: calling RandomUniform.__init__ (from tensorflow.python.ops.init_ops) with dtype is deprecated and will be removed in a future version.\n",
>>>>>>> 0e7cf0ae
      "Instructions for updating:\n",
      "Call initializer instance with the dtype argument instead of passing it to the constructor\n"
     ]
    },
    {
     "name": "stderr",
     "output_type": "stream",
     "text": [
<<<<<<< HEAD
      "W0813 02:58:26.479055 140254135834432 deprecation.py:506] From /home/ubuntu/snorkel-tutorials/.tox/spam/lib/python3.6/site-packages/tensorflow/python/ops/init_ops.py:1251: calling VarianceScaling.__init__ (from tensorflow.python.ops.init_ops) with dtype is deprecated and will be removed in a future version.\n",
=======
      "W0812 17:31:25.515465 4562830784 deprecation.py:506] From /Users/braden/repos/snorkel-tutorials/.tox/spam/lib/python3.7/site-packages/tensorflow/python/ops/init_ops.py:1251: calling VarianceScaling.__init__ (from tensorflow.python.ops.init_ops) with dtype is deprecated and will be removed in a future version.\n",
>>>>>>> 0e7cf0ae
      "Instructions for updating:\n",
      "Call initializer instance with the dtype argument instead of passing it to the constructor\n"
     ]
    },
    {
     "name": "stderr",
     "output_type": "stream",
     "text": [
<<<<<<< HEAD
      "W0813 02:58:26.670194 140254135834432 deprecation.py:323] From /home/ubuntu/snorkel-tutorials/.tox/spam/lib/python3.6/site-packages/tensorflow/python/ops/nn_impl.py:180: add_dispatch_support.<locals>.wrapper (from tensorflow.python.ops.array_ops) is deprecated and will be removed in a future version.\n",
=======
      "W0812 17:31:25.730254 4562830784 deprecation.py:323] From /Users/braden/repos/snorkel-tutorials/.tox/spam/lib/python3.7/site-packages/tensorflow/python/ops/nn_impl.py:180: add_dispatch_support.<locals>.wrapper (from tensorflow.python.ops.array_ops) is deprecated and will be removed in a future version.\n",
>>>>>>> 0e7cf0ae
      "Instructions for updating:\n",
      "Use tf.where in 2.0, which has the same broadcast rule as np.where\n"
     ]
    },
    {
     "name": "stderr",
     "output_type": "stream",
     "text": [
<<<<<<< HEAD
      "W0813 02:58:27.147827 140254135834432 deprecation.py:506] From /home/ubuntu/snorkel-tutorials/.tox/spam/lib/python3.6/site-packages/tensorflow/python/keras/optimizer_v2/adagrad.py:105: calling Constant.__init__ (from tensorflow.python.ops.init_ops) with dtype is deprecated and will be removed in a future version.\n",
=======
      "W0812 17:31:26.280252 4562830784 deprecation.py:506] From /Users/braden/repos/snorkel-tutorials/.tox/spam/lib/python3.7/site-packages/tensorflow/python/keras/optimizer_v2/adagrad.py:105: calling Constant.__init__ (from tensorflow.python.ops.init_ops) with dtype is deprecated and will be removed in a future version.\n",
>>>>>>> 0e7cf0ae
      "Instructions for updating:\n",
      "Call initializer instance with the dtype argument instead of passing it to the constructor\n"
     ]
    },
    {
     "name": "stdout",
     "output_type": "stream",
     "text": [
      "Restoring model weights from the end of the best epoch.\n",
      "Epoch 00012: early stopping\n"
     ]
    },
    {
     "name": "stdout",
     "output_type": "stream",
     "text": [
      "Restoring model weights from the end of the best epoch.\n",
      "Epoch 00021: early stopping\n"
     ]
    },
    {
     "name": "stdout",
     "output_type": "stream",
     "text": [
      "Test Accuracy when training on original dataset: 0.92\n",
      "Test Accuracy when training on augmented dataset: 0.928\n"
     ]
    }
   ],
   "source": [
    "def train_and_test(train_set, Y_train, num_buckets=30000):\n",
    "    def map_pad_or_truncate(string, max_length=30):\n",
    "        \"\"\"Tokenize text, pad or truncate to get max_length, and hash tokens.\"\"\"\n",
    "        ids = tf.keras.preprocessing.text.hashing_trick(\n",
    "            string, n=num_buckets, hash_function=\"md5\"\n",
    "        )\n",
    "        return ids[:max_length] + [0] * (max_length - len(ids))\n",
    "\n",
    "    # Tokenize training text and convert words to integers.\n",
    "    tokens_train = np.array(list(map(map_pad_or_truncate, train_set.text)))\n",
    "    lstm_model = get_lstm_model(num_buckets)\n",
    "\n",
    "    # Tokenize validation set text and convert words to integers.\n",
    "    tokens_valid = np.array(list(map(map_pad_or_truncate, df_valid.text)))\n",
    "\n",
    "    lstm_model.fit(\n",
    "        tokens_train,\n",
    "        Y_train,\n",
    "        epochs=25,\n",
    "        validation_data=(tokens_valid, Y_valid),\n",
    "        # Set up early stopping based on val set accuracy.\n",
    "        callbacks=[\n",
    "            tf.keras.callbacks.EarlyStopping(\n",
    "                monitor=\"val_acc\", patience=5, verbose=1, restore_best_weights=True\n",
    "            )\n",
    "        ],\n",
    "        verbose=0,\n",
    "    )\n",
    "\n",
    "    # Tokenize validation set text and convert words to integers.\n",
    "    tokens_test = np.array(list(map(map_pad_or_truncate, df_test.text)))\n",
    "    Y_probs_test = lstm_model.predict(tokens_test)\n",
    "    Y_preds_test = Y_probs_test[:, 0] > 0.5\n",
    "    return (Y_preds_test == Y_test).mean()\n",
    "\n",
    "\n",
    "test_accuracy_augmented = train_and_test(df_train_augmented, Y_train_augmented)\n",
    "test_accuracy_original = train_and_test(df_train, Y_train)\n",
    "\n",
    "print(f\"Test Accuracy when training on original dataset: {test_accuracy_original}\")\n",
    "print(f\"Test Accuracy when training on augmented dataset: {test_accuracy_augmented}\")"
   ]
  }
 ],
 "metadata": {
  "jupytext": {
   "cell_metadata_filter": "-all",
   "encoding": "# -*- coding: utf-8 -*-"
  },
  "kernelspec": {
   "display_name": "Python 3",
   "language": "python",
   "name": "python3"
  },
  "language_info": {
   "codemirror_mode": {
    "name": "ipython",
    "version": 3
   },
   "file_extension": ".py",
   "mimetype": "text/x-python",
   "name": "python",
   "nbconvert_exporter": "python",
   "pygments_lexer": "ipython3",
   "version": "3.7.3"
  }
 },
 "nbformat": 4,
 "nbformat_minor": 2
}<|MERGE_RESOLUTION|>--- conflicted
+++ resolved
@@ -235,7 +235,7 @@
      "name": "stdout",
      "output_type": "stream",
      "text": [
-      "Requirement already satisfied: en_core_web_sm==2.1.0 from https://github.com/explosion/spacy-models/releases/download/en_core_web_sm-2.1.0/en_core_web_sm-2.1.0.tar.gz#egg=en_core_web_sm==2.1.0 in /Users/braden/repos/snorkel-tutorials/.tox/spam/lib/python3.7/site-packages (2.1.0)\r\n"
+      "Requirement already satisfied: en_core_web_sm==2.1.0 from https://github.com/explosion/spacy-models/releases/download/en_core_web_sm-2.1.0/en_core_web_sm-2.1.0.tar.gz#egg=en_core_web_sm==2.1.0 in /home/ubuntu/snorkel-tutorials/.tox/spam/lib/python3.6/site-packages (2.1.0)\r\n"
      ]
     },
     {
@@ -243,7 +243,6 @@
      "output_type": "stream",
      "text": [
       "\u001b[33mWARNING: You are using pip version 19.1.1, however version 19.2.2 is available.\r\n",
-<<<<<<< HEAD
       "You should consider upgrading via the 'pip install --upgrade pip' command.\u001b[0m\r\n"
      ]
     },
@@ -251,9 +250,6 @@
      "name": "stdout",
      "output_type": "stream",
      "text": [
-=======
-      "You should consider upgrading via the 'pip install --upgrade pip' command.\u001b[0m\r\n",
->>>>>>> 0e7cf0ae
       "\u001b[38;5;2m✔ Download and installation successful\u001b[0m\r\n",
       "You can now load the model via spacy.load('en_core_web_sm')\r\n"
      ]
@@ -337,7 +333,7 @@
      "name": "stderr",
      "output_type": "stream",
      "text": [
-      "[nltk_data] Downloading package wordnet to /Users/braden/nltk_data...\n",
+      "[nltk_data] Downloading package wordnet to /home/ubuntu/nltk_data...\n",
       "[nltk_data]   Package wordnet is already up-to-date!\n"
      ]
     }
@@ -585,2679 +581,1767 @@
      "output_type": "stream",
      "text": [
       "\r",
-<<<<<<< HEAD
-      "  1%|          | 9/1586 [00:00<00:20, 77.79it/s]"
-=======
-      "  0%|          | 4/1586 [00:00<00:40, 39.20it/s]"
-     ]
-    },
-    {
-     "name": "stderr",
-     "output_type": "stream",
-     "text": [
-      "\r",
-      "  1%|          | 11/1586 [00:00<00:34, 45.12it/s]"
-     ]
-    },
-    {
-     "name": "stderr",
-     "output_type": "stream",
-     "text": [
-      "\r",
-      "  1%|          | 16/1586 [00:00<00:34, 44.89it/s]"
-     ]
-    },
-    {
-     "name": "stderr",
-     "output_type": "stream",
-     "text": [
-      "\r",
-      "  1%|▏         | 21/1586 [00:00<00:35, 44.66it/s]"
-     ]
-    },
-    {
-     "name": "stderr",
-     "output_type": "stream",
-     "text": [
-      "\r",
-      "  2%|▏         | 28/1586 [00:00<00:33, 47.02it/s]"
-     ]
-    },
-    {
-     "name": "stderr",
-     "output_type": "stream",
-     "text": [
-      "\r",
-      "  2%|▏         | 33/1586 [00:00<00:33, 46.40it/s]"
-     ]
-    },
-    {
-     "name": "stderr",
-     "output_type": "stream",
-     "text": [
-      "\r",
-      "  3%|▎         | 40/1586 [00:00<00:31, 49.78it/s]"
-     ]
-    },
-    {
-     "name": "stderr",
-     "output_type": "stream",
-     "text": [
-      "\r",
-      "  3%|▎         | 48/1586 [00:00<00:28, 54.51it/s]"
-     ]
-    },
-    {
-     "name": "stderr",
-     "output_type": "stream",
-     "text": [
-      "\r",
-      "  4%|▎         | 57/1586 [00:01<00:25, 60.57it/s]"
-     ]
-    },
-    {
-     "name": "stderr",
-     "output_type": "stream",
-     "text": [
-      "\r",
-      "  4%|▍         | 65/1586 [00:01<00:24, 62.21it/s]"
-     ]
-    },
-    {
-     "name": "stderr",
-     "output_type": "stream",
-     "text": [
-      "\r",
-      "  5%|▍         | 73/1586 [00:01<00:23, 63.87it/s]"
-     ]
-    },
-    {
-     "name": "stderr",
-     "output_type": "stream",
-     "text": [
-      "\r",
-      "  5%|▌         | 82/1586 [00:01<00:21, 69.95it/s]"
-     ]
-    },
-    {
-     "name": "stderr",
-     "output_type": "stream",
-     "text": [
-      "\r",
-      "  6%|▌         | 90/1586 [00:01<00:20, 71.42it/s]"
->>>>>>> 0e7cf0ae
-     ]
-    },
-    {
-     "name": "stderr",
-     "output_type": "stream",
-     "text": [
-      "\r",
-<<<<<<< HEAD
-      "  1%|          | 15/1586 [00:00<00:22, 71.09it/s]"
-=======
-      "  6%|▌         | 98/1586 [00:01<00:20, 73.33it/s]"
->>>>>>> 0e7cf0ae
-     ]
-    },
-    {
-     "name": "stderr",
-     "output_type": "stream",
-     "text": [
-      "\r",
-<<<<<<< HEAD
-      "  1%|▏         | 21/1586 [00:00<00:23, 65.75it/s]"
-=======
-      "  7%|▋         | 106/1586 [00:01<00:25, 58.90it/s]"
->>>>>>> 0e7cf0ae
-     ]
-    },
-    {
-     "name": "stderr",
-     "output_type": "stream",
-     "text": [
-      "\r",
-<<<<<<< HEAD
-      "  2%|▏         | 28/1586 [00:00<00:23, 66.95it/s]"
-=======
-      "  7%|▋         | 115/1586 [00:01<00:22, 64.94it/s]"
->>>>>>> 0e7cf0ae
-     ]
-    },
-    {
-     "name": "stderr",
-     "output_type": "stream",
-     "text": [
-      "\r",
-<<<<<<< HEAD
-      "  2%|▏         | 34/1586 [00:00<00:24, 64.53it/s]"
-=======
-      "  8%|▊         | 123/1586 [00:01<00:22, 64.17it/s]"
->>>>>>> 0e7cf0ae
-     ]
-    },
-    {
-     "name": "stderr",
-     "output_type": "stream",
-     "text": [
-      "\r",
-<<<<<<< HEAD
-      "  3%|▎         | 43/1586 [00:00<00:22, 69.81it/s]"
-=======
-      "  8%|▊         | 130/1586 [00:02<00:22, 65.76it/s]"
->>>>>>> 0e7cf0ae
-     ]
-    },
-    {
-     "name": "stderr",
-     "output_type": "stream",
-     "text": [
-      "\r",
-<<<<<<< HEAD
-      "  3%|▎         | 54/1586 [00:00<00:19, 77.01it/s]"
-=======
-      "  9%|▊         | 137/1586 [00:02<00:22, 65.68it/s]"
->>>>>>> 0e7cf0ae
-     ]
-    },
-    {
-     "name": "stderr",
-     "output_type": "stream",
-     "text": [
-      "\r",
-<<<<<<< HEAD
-      "  4%|▍         | 64/1586 [00:00<00:18, 80.54it/s]"
-=======
-      "  9%|▉         | 144/1586 [00:02<00:21, 66.42it/s]"
->>>>>>> 0e7cf0ae
-     ]
-    },
-    {
-     "name": "stderr",
-     "output_type": "stream",
-     "text": [
-      "\r",
-<<<<<<< HEAD
-      "  5%|▍         | 72/1586 [00:00<00:19, 79.68it/s]"
-=======
-      " 10%|▉         | 152/1586 [00:02<00:21, 67.77it/s]"
->>>>>>> 0e7cf0ae
-     ]
-    },
-    {
-     "name": "stderr",
-     "output_type": "stream",
-     "text": [
-      "\r",
-<<<<<<< HEAD
-      "  5%|▌         | 83/1586 [00:01<00:17, 85.87it/s]"
-=======
-      " 10%|█         | 159/1586 [00:02<00:20, 68.39it/s]"
->>>>>>> 0e7cf0ae
-     ]
-    },
-    {
-     "name": "stderr",
-     "output_type": "stream",
-     "text": [
-      "\r",
-<<<<<<< HEAD
-      "  6%|▌         | 93/1586 [00:01<00:16, 87.83it/s]"
-=======
-      " 10%|█         | 166/1586 [00:02<00:20, 68.26it/s]"
->>>>>>> 0e7cf0ae
-     ]
-    },
-    {
-     "name": "stderr",
-     "output_type": "stream",
-     "text": [
-      "\r",
-<<<<<<< HEAD
-      "  6%|▋         | 102/1586 [00:01<00:18, 82.40it/s]"
-=======
-      " 11%|█         | 174/1586 [00:02<00:23, 59.54it/s]"
->>>>>>> 0e7cf0ae
-     ]
-    },
-    {
-     "name": "stderr",
-     "output_type": "stream",
-     "text": [
-      "\r",
-<<<<<<< HEAD
-      "  7%|▋         | 111/1586 [00:01<00:20, 73.41it/s]"
-=======
-      " 11%|█▏        | 181/1586 [00:02<00:26, 54.00it/s]"
->>>>>>> 0e7cf0ae
-     ]
-    },
-    {
-     "name": "stderr",
-     "output_type": "stream",
-     "text": [
-      "\r",
-<<<<<<< HEAD
-      "  8%|▊         | 120/1586 [00:01<00:19, 76.22it/s]"
-=======
-      " 12%|█▏        | 187/1586 [00:03<00:26, 51.98it/s]"
->>>>>>> 0e7cf0ae
-     ]
-    },
-    {
-     "name": "stderr",
-     "output_type": "stream",
-     "text": [
-      "\r",
-<<<<<<< HEAD
-      "  8%|▊         | 128/1586 [00:01<00:18, 77.29it/s]"
-=======
-      " 12%|█▏        | 193/1586 [00:03<00:26, 51.98it/s]"
->>>>>>> 0e7cf0ae
-     ]
-    },
-    {
-     "name": "stderr",
-     "output_type": "stream",
-     "text": [
-      "\r",
-<<<<<<< HEAD
-      "  9%|▊         | 137/1586 [00:01<00:18, 80.35it/s]"
-=======
-      " 13%|█▎        | 202/1586 [00:03<00:24, 56.42it/s]"
->>>>>>> 0e7cf0ae
-     ]
-    },
-    {
-     "name": "stderr",
-     "output_type": "stream",
-     "text": [
-      "\r",
-<<<<<<< HEAD
-      "  9%|▉         | 147/1586 [00:01<00:17, 82.15it/s]"
-=======
-      " 13%|█▎        | 212/1586 [00:03<00:21, 64.16it/s]"
->>>>>>> 0e7cf0ae
-     ]
-    },
-    {
-     "name": "stderr",
-     "output_type": "stream",
-     "text": [
-      "\r",
-<<<<<<< HEAD
-      " 10%|▉         | 156/1586 [00:01<00:17, 81.89it/s]"
-=======
-      " 14%|█▍        | 220/1586 [00:03<00:20, 67.96it/s]"
->>>>>>> 0e7cf0ae
-     ]
-    },
-    {
-     "name": "stderr",
-     "output_type": "stream",
-     "text": [
-      "\r",
-<<<<<<< HEAD
-      " 10%|█         | 165/1586 [00:02<00:17, 80.50it/s]"
-=======
-      " 14%|█▍        | 229/1586 [00:03<00:18, 73.06it/s]"
->>>>>>> 0e7cf0ae
-     ]
-    },
-    {
-     "name": "stderr",
-     "output_type": "stream",
-     "text": [
-      "\r",
-<<<<<<< HEAD
-      " 11%|█         | 174/1586 [00:02<00:19, 72.19it/s]"
-=======
-      " 15%|█▍        | 237/1586 [00:03<00:18, 73.64it/s]"
->>>>>>> 0e7cf0ae
-     ]
-    },
-    {
-     "name": "stderr",
-     "output_type": "stream",
-     "text": [
-      "\r",
-<<<<<<< HEAD
-      " 11%|█▏        | 182/1586 [00:02<00:21, 64.42it/s]"
-=======
-      " 15%|█▌        | 245/1586 [00:03<00:18, 73.42it/s]"
->>>>>>> 0e7cf0ae
-     ]
-    },
-    {
-     "name": "stderr",
-     "output_type": "stream",
-     "text": [
-      "\r",
-<<<<<<< HEAD
-      " 12%|█▏        | 189/1586 [00:02<00:23, 60.59it/s]"
-=======
-      " 16%|█▌        | 253/1586 [00:03<00:19, 68.27it/s]"
->>>>>>> 0e7cf0ae
-     ]
-    },
-    {
-     "name": "stderr",
-     "output_type": "stream",
-     "text": [
-      "\r",
-<<<<<<< HEAD
-      " 13%|█▎        | 199/1586 [00:02<00:20, 66.93it/s]"
-=======
-      " 16%|█▋        | 261/1586 [00:04<00:19, 68.81it/s]"
->>>>>>> 0e7cf0ae
-     ]
-    },
-    {
-     "name": "stderr",
-     "output_type": "stream",
-     "text": [
-      "\r",
-<<<<<<< HEAD
-      " 13%|█▎        | 209/1586 [00:02<00:18, 73.24it/s]"
-=======
-      " 17%|█▋        | 269/1586 [00:04<00:20, 65.49it/s]"
->>>>>>> 0e7cf0ae
-     ]
-    },
-    {
-     "name": "stderr",
-     "output_type": "stream",
-     "text": [
-      "\r",
-<<<<<<< HEAD
-      " 14%|█▎        | 218/1586 [00:02<00:17, 77.22it/s]"
-=======
-      " 17%|█▋        | 277/1586 [00:04<00:19, 66.99it/s]"
->>>>>>> 0e7cf0ae
-     ]
-    },
-    {
-     "name": "stderr",
-     "output_type": "stream",
-     "text": [
-      "\r",
-<<<<<<< HEAD
-      " 14%|█▍        | 228/1586 [00:02<00:16, 80.00it/s]"
-=======
-      " 18%|█▊        | 284/1586 [00:04<00:19, 66.30it/s]"
->>>>>>> 0e7cf0ae
-     ]
-    },
-    {
-     "name": "stderr",
-     "output_type": "stream",
-     "text": [
-      "\r",
-<<<<<<< HEAD
-      " 15%|█▍        | 237/1586 [00:03<00:16, 82.75it/s]"
-=======
-      " 18%|█▊        | 291/1586 [00:04<00:20, 63.08it/s]"
->>>>>>> 0e7cf0ae
-     ]
-    },
-    {
-     "name": "stderr",
-     "output_type": "stream",
-     "text": [
-      "\r",
-<<<<<<< HEAD
-      " 16%|█▌        | 246/1586 [00:03<00:16, 80.79it/s]"
-=======
-      " 19%|█▉        | 298/1586 [00:04<00:23, 53.83it/s]"
->>>>>>> 0e7cf0ae
-     ]
-    },
-    {
-     "name": "stderr",
-     "output_type": "stream",
-     "text": [
-      "\r",
-<<<<<<< HEAD
-      " 16%|█▌        | 255/1586 [00:03<00:16, 80.71it/s]"
-=======
-      " 19%|█▉        | 304/1586 [00:04<00:23, 54.52it/s]"
->>>>>>> 0e7cf0ae
-     ]
-    },
-    {
-     "name": "stderr",
-     "output_type": "stream",
-     "text": [
-      "\r",
-<<<<<<< HEAD
-      " 17%|█▋        | 264/1586 [00:03<00:16, 77.89it/s]"
-=======
-      " 20%|█▉        | 310/1586 [00:04<00:23, 54.70it/s]"
->>>>>>> 0e7cf0ae
-     ]
-    },
-    {
-     "name": "stderr",
-     "output_type": "stream",
-     "text": [
-      "\r",
-<<<<<<< HEAD
-      " 17%|█▋        | 272/1586 [00:03<00:17, 76.32it/s]"
-=======
-      " 20%|██        | 319/1586 [00:05<00:20, 61.93it/s]"
->>>>>>> 0e7cf0ae
-     ]
-    },
-    {
-     "name": "stderr",
-     "output_type": "stream",
-     "text": [
-      "\r",
-<<<<<<< HEAD
-      " 18%|█▊        | 281/1586 [00:03<00:17, 75.55it/s]"
-=======
-      " 21%|██        | 326/1586 [00:05<00:20, 61.50it/s]"
->>>>>>> 0e7cf0ae
-     ]
-    },
-    {
-     "name": "stderr",
-     "output_type": "stream",
-     "text": [
-      "\r",
-<<<<<<< HEAD
-      " 18%|█▊        | 289/1586 [00:03<00:17, 73.98it/s]"
-=======
-      " 21%|██        | 333/1586 [00:05<00:21, 59.49it/s]"
->>>>>>> 0e7cf0ae
-     ]
-    },
-    {
-     "name": "stderr",
-     "output_type": "stream",
-     "text": [
-      "\r",
-<<<<<<< HEAD
-      " 19%|█▊        | 297/1586 [00:03<00:18, 68.23it/s]"
-=======
-      " 22%|██▏       | 342/1586 [00:05<00:18, 66.01it/s]"
->>>>>>> 0e7cf0ae
-     ]
-    },
-    {
-     "name": "stderr",
-     "output_type": "stream",
-     "text": [
-      "\r",
-<<<<<<< HEAD
-      " 19%|█▉        | 304/1586 [00:04<00:19, 66.02it/s]"
-=======
-      " 22%|██▏       | 351/1586 [00:05<00:17, 71.50it/s]"
->>>>>>> 0e7cf0ae
-     ]
-    },
-    {
-     "name": "stderr",
-     "output_type": "stream",
-     "text": [
-      "\r",
-<<<<<<< HEAD
-      " 20%|█▉        | 311/1586 [00:04<00:19, 67.07it/s]"
-=======
-      " 23%|██▎       | 359/1586 [00:05<00:17, 71.95it/s]"
->>>>>>> 0e7cf0ae
-     ]
-    },
-    {
-     "name": "stderr",
-     "output_type": "stream",
-     "text": [
-      "\r",
-<<<<<<< HEAD
-      " 20%|██        | 322/1586 [00:04<00:17, 72.96it/s]"
-=======
-      " 23%|██▎       | 367/1586 [00:05<00:20, 60.83it/s]"
->>>>>>> 0e7cf0ae
-     ]
-    },
-    {
-     "name": "stderr",
-     "output_type": "stream",
-     "text": [
-      "\r",
-<<<<<<< HEAD
-      " 21%|██        | 330/1586 [00:04<00:17, 73.04it/s]"
-=======
-      " 24%|██▎       | 375/1586 [00:05<00:18, 64.22it/s]"
->>>>>>> 0e7cf0ae
-     ]
-    },
-    {
-     "name": "stderr",
-     "output_type": "stream",
-     "text": [
-      "\r",
-<<<<<<< HEAD
-      " 21%|██▏       | 338/1586 [00:04<00:16, 73.91it/s]"
-=======
-      " 24%|██▍       | 382/1586 [00:06<00:18, 63.66it/s]"
->>>>>>> 0e7cf0ae
-     ]
-    },
-    {
-     "name": "stderr",
-     "output_type": "stream",
-     "text": [
-      "\r",
-<<<<<<< HEAD
-      " 22%|██▏       | 347/1586 [00:04<00:19, 62.56it/s]"
-=======
-      " 25%|██▍       | 391/1586 [00:06<00:18, 65.58it/s]"
->>>>>>> 0e7cf0ae
-     ]
-    },
-    {
-     "name": "stderr",
-     "output_type": "stream",
-     "text": [
-      "\r",
-<<<<<<< HEAD
-      " 22%|██▏       | 356/1586 [00:04<00:18, 67.90it/s]"
-=======
-      " 25%|██▌       | 398/1586 [00:06<00:20, 57.26it/s]"
->>>>>>> 0e7cf0ae
-     ]
-    },
-    {
-     "name": "stderr",
-     "output_type": "stream",
-     "text": [
-      "\r",
-<<<<<<< HEAD
-      " 23%|██▎       | 365/1586 [00:04<00:17, 69.26it/s]"
-=======
-      " 26%|██▌       | 405/1586 [00:06<00:20, 57.67it/s]"
->>>>>>> 0e7cf0ae
-     ]
-    },
-    {
-     "name": "stderr",
-     "output_type": "stream",
-     "text": [
-      "\r",
-<<<<<<< HEAD
-      " 24%|██▎       | 373/1586 [00:04<00:17, 70.84it/s]"
-=======
-      " 26%|██▌       | 413/1586 [00:06<00:19, 59.44it/s]"
->>>>>>> 0e7cf0ae
-     ]
-    },
-    {
-     "name": "stderr",
-     "output_type": "stream",
-     "text": [
-      "\r",
-<<<<<<< HEAD
-      " 24%|██▍       | 381/1586 [00:05<00:16, 72.03it/s]"
-=======
-      " 27%|██▋       | 422/1586 [00:06<00:17, 66.11it/s]"
->>>>>>> 0e7cf0ae
-     ]
-    },
-    {
-     "name": "stderr",
-     "output_type": "stream",
-     "text": [
-      "\r",
-<<<<<<< HEAD
-      " 25%|██▍       | 391/1586 [00:05<00:15, 74.84it/s]"
-=======
-      " 27%|██▋       | 432/1586 [00:06<00:16, 71.21it/s]"
->>>>>>> 0e7cf0ae
-     ]
-    },
-    {
-     "name": "stderr",
-     "output_type": "stream",
-     "text": [
-      "\r",
-<<<<<<< HEAD
-      " 25%|██▌       | 399/1586 [00:05<00:18, 65.05it/s]"
-=======
-      " 28%|██▊       | 440/1586 [00:06<00:15, 72.62it/s]"
->>>>>>> 0e7cf0ae
-     ]
-    },
-    {
-     "name": "stderr",
-     "output_type": "stream",
-     "text": [
-      "\r",
-<<<<<<< HEAD
-      " 26%|██▌       | 407/1586 [00:05<00:17, 67.48it/s]"
-=======
-      " 28%|██▊       | 449/1586 [00:06<00:15, 75.43it/s]"
->>>>>>> 0e7cf0ae
-     ]
-    },
-    {
-     "name": "stderr",
-     "output_type": "stream",
-     "text": [
-      "\r",
-<<<<<<< HEAD
-      " 26%|██▌       | 414/1586 [00:05<00:17, 67.01it/s]"
-=======
-      " 29%|██▉       | 457/1586 [00:07<00:15, 74.12it/s]"
->>>>>>> 0e7cf0ae
-     ]
-    },
-    {
-     "name": "stderr",
-     "output_type": "stream",
-     "text": [
-      "\r",
-<<<<<<< HEAD
-      " 27%|██▋       | 425/1586 [00:05<00:15, 75.05it/s]"
-=======
-      " 29%|██▉       | 465/1586 [00:07<00:18, 61.60it/s]"
->>>>>>> 0e7cf0ae
-     ]
-    },
-    {
-     "name": "stderr",
-     "output_type": "stream",
-     "text": [
-      "\r",
-<<<<<<< HEAD
-      " 27%|██▋       | 434/1586 [00:05<00:15, 75.94it/s]"
-=======
-      " 30%|██▉       | 473/1586 [00:07<00:16, 65.92it/s]"
->>>>>>> 0e7cf0ae
-     ]
-    },
-    {
-     "name": "stderr",
-     "output_type": "stream",
-     "text": [
-      "\r",
-<<<<<<< HEAD
-      " 28%|██▊       | 444/1586 [00:05<00:13, 81.77it/s]"
-=======
-      " 30%|███       | 480/1586 [00:07<00:22, 50.21it/s]"
->>>>>>> 0e7cf0ae
-     ]
-    },
-    {
-     "name": "stderr",
-     "output_type": "stream",
-     "text": [
-      "\r",
-<<<<<<< HEAD
-      " 29%|██▊       | 454/1586 [00:06<00:13, 84.88it/s]"
-=======
-      " 31%|███       | 487/1586 [00:07<00:21, 51.70it/s]"
->>>>>>> 0e7cf0ae
-     ]
-    },
-    {
-     "name": "stderr",
-     "output_type": "stream",
-     "text": [
-      "\r",
-<<<<<<< HEAD
-      " 29%|██▉       | 463/1586 [00:06<00:15, 74.05it/s]"
-=======
-      " 31%|███       | 494/1586 [00:07<00:21, 50.15it/s]"
->>>>>>> 0e7cf0ae
-     ]
-    },
-    {
-     "name": "stderr",
-     "output_type": "stream",
-     "text": [
-      "\r",
-<<<<<<< HEAD
-      " 30%|██▉       | 473/1586 [00:06<00:14, 77.13it/s]"
-=======
-      " 32%|███▏      | 501/1586 [00:07<00:20, 54.12it/s]"
->>>>>>> 0e7cf0ae
-     ]
-    },
-    {
-     "name": "stderr",
-     "output_type": "stream",
-     "text": [
-      "\r",
-<<<<<<< HEAD
-      " 30%|███       | 482/1586 [00:06<00:15, 69.86it/s]"
-=======
-      " 32%|███▏      | 509/1586 [00:08<00:18, 59.21it/s]"
->>>>>>> 0e7cf0ae
-     ]
-    },
-    {
-     "name": "stderr",
-     "output_type": "stream",
-     "text": [
-      "\r",
-<<<<<<< HEAD
-      " 31%|███       | 490/1586 [00:06<00:15, 71.47it/s]"
-=======
-      " 33%|███▎      | 516/1586 [00:08<00:18, 57.54it/s]"
->>>>>>> 0e7cf0ae
-     ]
-    },
-    {
-     "name": "stderr",
-     "output_type": "stream",
-     "text": [
-      "\r",
-<<<<<<< HEAD
-      " 31%|███▏      | 498/1586 [00:06<00:16, 65.82it/s]"
-=======
-      " 33%|███▎      | 523/1586 [00:08<00:17, 59.68it/s]"
->>>>>>> 0e7cf0ae
-     ]
-    },
-    {
-     "name": "stderr",
-     "output_type": "stream",
-     "text": [
-      "\r",
-<<<<<<< HEAD
-      " 32%|███▏      | 508/1586 [00:06<00:14, 72.13it/s]"
-=======
-      " 33%|███▎      | 530/1586 [00:08<00:18, 57.89it/s]"
->>>>>>> 0e7cf0ae
-     ]
-    },
-    {
-     "name": "stderr",
-     "output_type": "stream",
-     "text": [
-      "\r",
-<<<<<<< HEAD
-      " 33%|███▎      | 516/1586 [00:06<00:15, 70.24it/s]"
-=======
-      " 34%|███▍      | 536/1586 [00:08<00:18, 57.54it/s]"
->>>>>>> 0e7cf0ae
-     ]
-    },
-    {
-     "name": "stderr",
-     "output_type": "stream",
-     "text": [
-      "\r",
-<<<<<<< HEAD
-      " 33%|███▎      | 524/1586 [00:07<00:15, 70.45it/s]"
-=======
-      " 34%|███▍      | 542/1586 [00:08<00:18, 56.91it/s]"
->>>>>>> 0e7cf0ae
-     ]
-    },
-    {
-     "name": "stderr",
-     "output_type": "stream",
-     "text": [
-      "\r",
-<<<<<<< HEAD
-      " 34%|███▎      | 532/1586 [00:07<00:14, 70.81it/s]"
-=======
-      " 35%|███▍      | 550/1586 [00:08<00:16, 61.27it/s]"
->>>>>>> 0e7cf0ae
-     ]
-    },
-    {
-     "name": "stderr",
-     "output_type": "stream",
-     "text": [
-      "\r",
-<<<<<<< HEAD
-      " 34%|███▍      | 540/1586 [00:07<00:14, 72.20it/s]"
-=======
-      " 35%|███▌      | 559/1586 [00:08<00:15, 67.20it/s]"
->>>>>>> 0e7cf0ae
-     ]
-    },
-    {
-     "name": "stderr",
-     "output_type": "stream",
-     "text": [
-      "\r",
-<<<<<<< HEAD
-      " 35%|███▍      | 548/1586 [00:07<00:15, 68.31it/s]"
-=======
-      " 36%|███▌      | 567/1586 [00:09<00:16, 62.59it/s]"
->>>>>>> 0e7cf0ae
-     ]
-    },
-    {
-     "name": "stderr",
-     "output_type": "stream",
-     "text": [
-      "\r",
-<<<<<<< HEAD
-      " 35%|███▌      | 558/1586 [00:07<00:13, 75.45it/s]"
-=======
-      " 36%|███▌      | 574/1586 [00:09<00:15, 64.52it/s]"
->>>>>>> 0e7cf0ae
-     ]
-    },
-    {
-     "name": "stderr",
-     "output_type": "stream",
-     "text": [
-      "\r",
-<<<<<<< HEAD
-      " 36%|███▌      | 566/1586 [00:07<00:14, 72.17it/s]"
-=======
-      " 37%|███▋      | 583/1586 [00:09<00:14, 67.21it/s]"
->>>>>>> 0e7cf0ae
-     ]
-    },
-    {
-     "name": "stderr",
-     "output_type": "stream",
-     "text": [
-      "\r",
-<<<<<<< HEAD
-      " 36%|███▋      | 576/1586 [00:07<00:12, 77.90it/s]"
-=======
-      " 37%|███▋      | 590/1586 [00:09<00:16, 61.05it/s]"
->>>>>>> 0e7cf0ae
-     ]
-    },
-    {
-     "name": "stderr",
-     "output_type": "stream",
-     "text": [
-      "\r",
-<<<<<<< HEAD
-      " 37%|███▋      | 585/1586 [00:07<00:13, 75.21it/s]"
-=======
-      " 38%|███▊      | 597/1586 [00:09<00:16, 60.47it/s]"
->>>>>>> 0e7cf0ae
-     ]
-    },
-    {
-     "name": "stderr",
-     "output_type": "stream",
-     "text": [
-      "\r",
-<<<<<<< HEAD
-      " 37%|███▋      | 593/1586 [00:07<00:13, 72.22it/s]"
-=======
-      " 38%|███▊      | 606/1586 [00:09<00:14, 66.20it/s]"
->>>>>>> 0e7cf0ae
-     ]
-    },
-    {
-     "name": "stderr",
-     "output_type": "stream",
-     "text": [
-      "\r",
-<<<<<<< HEAD
-      " 38%|███▊      | 602/1586 [00:08<00:13, 74.45it/s]"
-=======
-      " 39%|███▊      | 613/1586 [00:09<00:15, 61.48it/s]"
->>>>>>> 0e7cf0ae
-     ]
-    },
-    {
-     "name": "stderr",
-     "output_type": "stream",
-     "text": [
-      "\r",
-<<<<<<< HEAD
-      " 38%|███▊      | 610/1586 [00:08<00:13, 74.28it/s]"
-=======
-      " 39%|███▉      | 621/1586 [00:09<00:15, 62.73it/s]"
->>>>>>> 0e7cf0ae
-     ]
-    },
-    {
-     "name": "stderr",
-     "output_type": "stream",
-     "text": [
-      "\r",
-<<<<<<< HEAD
-      " 39%|███▉      | 618/1586 [00:08<00:12, 74.60it/s]"
-=======
-      " 40%|███▉      | 628/1586 [00:09<00:14, 63.96it/s]"
->>>>>>> 0e7cf0ae
-     ]
-    },
-    {
-     "name": "stderr",
-     "output_type": "stream",
-     "text": [
-      "\r",
-<<<<<<< HEAD
-      " 39%|███▉      | 626/1586 [00:08<00:13, 71.57it/s]"
-=======
-      " 40%|████      | 637/1586 [00:10<00:13, 70.00it/s]"
->>>>>>> 0e7cf0ae
-     ]
-    },
-    {
-     "name": "stderr",
-     "output_type": "stream",
-     "text": [
-      "\r",
-<<<<<<< HEAD
-      " 40%|████      | 635/1586 [00:08<00:12, 73.59it/s]"
-=======
-      " 41%|████      | 647/1586 [00:10<00:12, 75.55it/s]"
->>>>>>> 0e7cf0ae
-     ]
-    },
-    {
-     "name": "stderr",
-     "output_type": "stream",
-     "text": [
-      "\r",
-<<<<<<< HEAD
-      " 41%|████      | 645/1586 [00:08<00:12, 78.17it/s]"
-=======
-      " 41%|████▏     | 656/1586 [00:10<00:11, 78.17it/s]"
->>>>>>> 0e7cf0ae
-     ]
-    },
-    {
-     "name": "stderr",
-     "output_type": "stream",
-     "text": [
-      "\r",
-<<<<<<< HEAD
-      " 41%|████      | 654/1586 [00:08<00:12, 76.35it/s]"
-=======
-      " 42%|████▏     | 665/1586 [00:10<00:11, 78.91it/s]"
->>>>>>> 0e7cf0ae
-     ]
-    },
-    {
-     "name": "stderr",
-     "output_type": "stream",
-     "text": [
-      "\r",
-<<<<<<< HEAD
-      " 42%|████▏     | 663/1586 [00:08<00:11, 78.92it/s]"
-=======
-      " 43%|████▎     | 675/1586 [00:10<00:10, 83.72it/s]"
->>>>>>> 0e7cf0ae
-     ]
-    },
-    {
-     "name": "stderr",
-     "output_type": "stream",
-     "text": [
-      "\r",
-<<<<<<< HEAD
-      " 42%|████▏     | 672/1586 [00:08<00:11, 81.67it/s]"
-=======
-      " 43%|████▎     | 684/1586 [00:10<00:11, 75.89it/s]"
->>>>>>> 0e7cf0ae
-     ]
-    },
-    {
-     "name": "stderr",
-     "output_type": "stream",
-     "text": [
-      "\r",
-<<<<<<< HEAD
-      " 43%|████▎     | 681/1586 [00:09<00:11, 78.67it/s]"
-=======
-      " 44%|████▎     | 692/1586 [00:10<00:13, 64.67it/s]"
->>>>>>> 0e7cf0ae
-     ]
-    },
-    {
-     "name": "stderr",
-     "output_type": "stream",
-     "text": [
-      "\r",
-<<<<<<< HEAD
-      " 44%|████▎     | 692/1586 [00:09<00:11, 79.89it/s]"
-=======
-      " 44%|████▍     | 700/1586 [00:10<00:13, 67.82it/s]"
->>>>>>> 0e7cf0ae
-     ]
-    },
-    {
-     "name": "stderr",
-     "output_type": "stream",
-     "text": [
-      "\r",
-<<<<<<< HEAD
-      " 44%|████▍     | 702/1586 [00:09<00:10, 84.62it/s]"
-=======
-      " 45%|████▍     | 711/1586 [00:11<00:11, 76.12it/s]"
->>>>>>> 0e7cf0ae
-     ]
-    },
-    {
-     "name": "stderr",
-     "output_type": "stream",
-     "text": [
-      "\r",
-<<<<<<< HEAD
-      " 45%|████▍     | 713/1586 [00:09<00:09, 87.94it/s]"
-=======
-      " 45%|████▌     | 720/1586 [00:11<00:11, 77.18it/s]"
->>>>>>> 0e7cf0ae
-     ]
-    },
-    {
-     "name": "stderr",
-     "output_type": "stream",
-     "text": [
-      "\r",
-<<<<<<< HEAD
-      " 46%|████▌     | 722/1586 [00:09<00:09, 86.94it/s]"
-=======
-      " 46%|████▌     | 732/1586 [00:11<00:10, 85.38it/s]"
->>>>>>> 0e7cf0ae
-     ]
-    },
-    {
-     "name": "stderr",
-     "output_type": "stream",
-     "text": [
-      "\r",
-<<<<<<< HEAD
-      " 46%|████▋     | 734/1586 [00:09<00:09, 94.26it/s]"
-=======
-      " 47%|████▋     | 742/1586 [00:11<00:10, 82.48it/s]"
->>>>>>> 0e7cf0ae
-     ]
-    },
-    {
-     "name": "stderr",
-     "output_type": "stream",
-     "text": [
-      "\r",
-<<<<<<< HEAD
-      " 47%|████▋     | 744/1586 [00:09<00:09, 90.49it/s]"
-=======
-      " 47%|████▋     | 752/1586 [00:11<00:09, 86.09it/s]"
->>>>>>> 0e7cf0ae
-     ]
-    },
-    {
-     "name": "stderr",
-     "output_type": "stream",
-     "text": [
-      "\r",
-<<<<<<< HEAD
-      " 48%|████▊     | 755/1586 [00:09<00:08, 94.39it/s]"
-=======
-      " 48%|████▊     | 763/1586 [00:11<00:09, 90.86it/s]"
->>>>>>> 0e7cf0ae
-     ]
-    },
-    {
-     "name": "stderr",
-     "output_type": "stream",
-     "text": [
-      "\r",
-<<<<<<< HEAD
-      " 48%|████▊     | 766/1586 [00:09<00:08, 97.68it/s]"
-=======
-      " 49%|████▊     | 773/1586 [00:11<00:08, 91.76it/s]"
->>>>>>> 0e7cf0ae
-     ]
-    },
-    {
-     "name": "stderr",
-     "output_type": "stream",
-     "text": [
-      "\r",
-<<<<<<< HEAD
-      " 49%|████▉     | 776/1586 [00:10<00:08, 95.69it/s]"
-=======
-      " 49%|████▉     | 784/1586 [00:11<00:08, 95.94it/s]"
->>>>>>> 0e7cf0ae
-     ]
-    },
-    {
-     "name": "stderr",
-     "output_type": "stream",
-     "text": [
-      "\r",
-<<<<<<< HEAD
-      " 50%|████▉     | 787/1586 [00:10<00:08, 96.64it/s]"
-=======
-      " 50%|█████     | 794/1586 [00:11<00:09, 86.84it/s]"
->>>>>>> 0e7cf0ae
-     ]
-    },
-    {
-     "name": "stderr",
-     "output_type": "stream",
-     "text": [
-      "\r",
-<<<<<<< HEAD
-      " 50%|█████     | 797/1586 [00:10<00:08, 96.15it/s]"
-=======
-      " 51%|█████     | 804/1586 [00:12<00:08, 87.58it/s]"
->>>>>>> 0e7cf0ae
-     ]
-    },
-    {
-     "name": "stderr",
-     "output_type": "stream",
-     "text": [
-      "\r",
-<<<<<<< HEAD
-      " 51%|█████     | 807/1586 [00:10<00:08, 92.46it/s]"
-=======
-      " 51%|█████▏    | 814/1586 [00:12<00:08, 90.79it/s]"
->>>>>>> 0e7cf0ae
-     ]
-    },
-    {
-     "name": "stderr",
-     "output_type": "stream",
-     "text": [
-      "\r",
-<<<<<<< HEAD
-      " 52%|█████▏    | 817/1586 [00:10<00:08, 93.14it/s]"
-=======
-      " 52%|█████▏    | 825/1586 [00:12<00:08, 94.03it/s]"
->>>>>>> 0e7cf0ae
-     ]
-    },
-    {
-     "name": "stderr",
-     "output_type": "stream",
-     "text": [
-      "\r",
-<<<<<<< HEAD
-      " 52%|█████▏    | 829/1586 [00:10<00:07, 98.63it/s]"
-=======
-      " 53%|█████▎    | 837/1586 [00:12<00:07, 100.24it/s]"
->>>>>>> 0e7cf0ae
-     ]
-    },
-    {
-     "name": "stderr",
-     "output_type": "stream",
-     "text": [
-      "\r",
-<<<<<<< HEAD
-      " 53%|█████▎    | 842/1586 [00:10<00:07, 102.61it/s]"
-=======
-      " 53%|█████▎    | 848/1586 [00:12<00:07, 97.35it/s] "
->>>>>>> 0e7cf0ae
-     ]
-    },
-    {
-     "name": "stderr",
-     "output_type": "stream",
-     "text": [
-      "\r",
-<<<<<<< HEAD
-      " 54%|█████▍    | 853/1586 [00:10<00:07, 103.16it/s]"
-=======
-      " 54%|█████▍    | 862/1586 [00:12<00:06, 107.12it/s]"
->>>>>>> 0e7cf0ae
-     ]
-    },
-    {
-     "name": "stderr",
-     "output_type": "stream",
-     "text": [
-      "\r",
-<<<<<<< HEAD
-      " 55%|█████▍    | 865/1586 [00:10<00:07, 102.76it/s]"
-=======
-      " 55%|█████▌    | 874/1586 [00:12<00:06, 105.59it/s]"
->>>>>>> 0e7cf0ae
-     ]
-    },
-    {
-     "name": "stderr",
-     "output_type": "stream",
-     "text": [
-      "\r",
-<<<<<<< HEAD
-      " 55%|█████▌    | 876/1586 [00:11<00:07, 101.21it/s]"
-=======
-      " 56%|█████▌    | 885/1586 [00:12<00:06, 100.53it/s]"
->>>>>>> 0e7cf0ae
-     ]
-    },
-    {
-     "name": "stderr",
-     "output_type": "stream",
-     "text": [
-      "\r",
-<<<<<<< HEAD
-      " 56%|█████▌    | 887/1586 [00:11<00:07, 97.96it/s] "
-=======
-      " 56%|█████▋    | 896/1586 [00:12<00:07, 91.97it/s] "
->>>>>>> 0e7cf0ae
-     ]
-    },
-    {
-     "name": "stderr",
-     "output_type": "stream",
-     "text": [
-      "\r",
-<<<<<<< HEAD
-      " 57%|█████▋    | 897/1586 [00:11<00:07, 96.92it/s]"
-=======
-      " 57%|█████▋    | 906/1586 [00:13<00:07, 86.87it/s]"
->>>>>>> 0e7cf0ae
-     ]
-    },
-    {
-     "name": "stderr",
-     "output_type": "stream",
-     "text": [
-      "\r",
-<<<<<<< HEAD
-      " 57%|█████▋    | 907/1586 [00:11<00:07, 94.20it/s]"
-=======
-      " 58%|█████▊    | 915/1586 [00:13<00:08, 83.05it/s]"
->>>>>>> 0e7cf0ae
-     ]
-    },
-    {
-     "name": "stderr",
-     "output_type": "stream",
-     "text": [
-      "\r",
-<<<<<<< HEAD
-      " 58%|█████▊    | 917/1586 [00:11<00:07, 86.87it/s]"
-=======
-      " 58%|█████▊    | 924/1586 [00:13<00:07, 84.73it/s]"
->>>>>>> 0e7cf0ae
-     ]
-    },
-    {
-     "name": "stderr",
-     "output_type": "stream",
-     "text": [
-      "\r",
-<<<<<<< HEAD
-      " 59%|█████▊    | 929/1586 [00:11<00:07, 93.31it/s]"
-=======
-      " 59%|█████▉    | 933/1586 [00:13<00:09, 72.50it/s]"
->>>>>>> 0e7cf0ae
-     ]
-    },
-    {
-     "name": "stderr",
-     "output_type": "stream",
-     "text": [
-      "\r",
-<<<<<<< HEAD
-      " 59%|█████▉    | 939/1586 [00:11<00:07, 85.49it/s]"
-=======
-      " 60%|█████▉    | 945/1586 [00:13<00:08, 79.46it/s]"
->>>>>>> 0e7cf0ae
-     ]
-    },
-    {
-     "name": "stderr",
-     "output_type": "stream",
-     "text": [
-      "\r",
-<<<<<<< HEAD
-      " 60%|█████▉    | 950/1586 [00:11<00:07, 88.31it/s]"
-=======
-      " 60%|██████    | 956/1586 [00:13<00:07, 85.92it/s]"
->>>>>>> 0e7cf0ae
-     ]
-    },
-    {
-     "name": "stderr",
-     "output_type": "stream",
-     "text": [
-      "\r",
-<<<<<<< HEAD
-      " 61%|██████    | 962/1586 [00:12<00:06, 94.75it/s]"
-=======
-      " 61%|██████    | 966/1586 [00:13<00:07, 88.16it/s]"
->>>>>>> 0e7cf0ae
-     ]
-    },
-    {
-     "name": "stderr",
-     "output_type": "stream",
-     "text": [
-      "\r",
-<<<<<<< HEAD
-      " 61%|██████▏   | 972/1586 [00:12<00:06, 94.94it/s]"
-=======
-      " 62%|██████▏   | 976/1586 [00:13<00:07, 82.78it/s]"
->>>>>>> 0e7cf0ae
-     ]
-    },
-    {
-     "name": "stderr",
-     "output_type": "stream",
-     "text": [
-      "\r",
-<<<<<<< HEAD
-      " 62%|██████▏   | 982/1586 [00:12<00:06, 90.90it/s]"
-=======
-      " 62%|██████▏   | 985/1586 [00:14<00:07, 82.52it/s]"
->>>>>>> 0e7cf0ae
-     ]
-    },
-    {
-     "name": "stderr",
-     "output_type": "stream",
-     "text": [
-      "\r",
-<<<<<<< HEAD
-      " 63%|██████▎   | 992/1586 [00:12<00:06, 90.35it/s]"
-=======
-      " 63%|██████▎   | 994/1586 [00:14<00:07, 79.43it/s]"
->>>>>>> 0e7cf0ae
-     ]
-    },
-    {
-     "name": "stderr",
-     "output_type": "stream",
-     "text": [
-      "\r",
-<<<<<<< HEAD
-      " 63%|██████▎   | 1003/1586 [00:12<00:06, 93.94it/s]"
-=======
-      " 63%|██████▎   | 1004/1586 [00:14<00:06, 84.46it/s]"
->>>>>>> 0e7cf0ae
-     ]
-    },
-    {
-     "name": "stderr",
-     "output_type": "stream",
-     "text": [
-      "\r",
-<<<<<<< HEAD
-      " 64%|██████▍   | 1013/1586 [00:12<00:06, 94.60it/s]"
-=======
-      " 64%|██████▍   | 1013/1586 [00:14<00:07, 81.02it/s]"
->>>>>>> 0e7cf0ae
-     ]
-    },
-    {
-     "name": "stderr",
-     "output_type": "stream",
-     "text": [
-      "\r",
-<<<<<<< HEAD
-      " 65%|██████▍   | 1025/1586 [00:12<00:05, 100.15it/s]"
-=======
-      " 65%|██████▍   | 1023/1586 [00:14<00:06, 84.61it/s]"
->>>>>>> 0e7cf0ae
-     ]
-    },
-    {
-     "name": "stderr",
-     "output_type": "stream",
-     "text": [
-      "\r",
-<<<<<<< HEAD
-      " 65%|██████▌   | 1036/1586 [00:12<00:05, 99.41it/s] "
-=======
-      " 65%|██████▌   | 1032/1586 [00:14<00:06, 83.29it/s]"
->>>>>>> 0e7cf0ae
-     ]
-    },
-    {
-     "name": "stderr",
-     "output_type": "stream",
-     "text": [
-      "\r",
-<<<<<<< HEAD
-      " 66%|██████▌   | 1047/1586 [00:12<00:05, 91.50it/s]"
-=======
-      " 66%|██████▌   | 1041/1586 [00:14<00:06, 81.65it/s]"
->>>>>>> 0e7cf0ae
-     ]
-    },
-    {
-     "name": "stderr",
-     "output_type": "stream",
-     "text": [
-      "\r",
-<<<<<<< HEAD
-      " 67%|██████▋   | 1058/1586 [00:13<00:05, 94.56it/s]"
-=======
-      " 66%|██████▌   | 1050/1586 [00:14<00:06, 80.77it/s]"
->>>>>>> 0e7cf0ae
-     ]
-    },
-    {
-     "name": "stderr",
-     "output_type": "stream",
-     "text": [
-      "\r",
-<<<<<<< HEAD
-      " 67%|██████▋   | 1068/1586 [00:13<00:05, 92.62it/s]"
-=======
-      " 67%|██████▋   | 1059/1586 [00:14<00:06, 82.06it/s]"
->>>>>>> 0e7cf0ae
-     ]
-    },
-    {
-     "name": "stderr",
-     "output_type": "stream",
-     "text": [
-      "\r",
-<<<<<<< HEAD
-      " 68%|██████▊   | 1078/1586 [00:13<00:05, 89.16it/s]"
-=======
-      " 67%|██████▋   | 1068/1586 [00:15<00:06, 80.00it/s]"
->>>>>>> 0e7cf0ae
-     ]
-    },
-    {
-     "name": "stderr",
-     "output_type": "stream",
-     "text": [
-      "\r",
-<<<<<<< HEAD
-      " 69%|██████▊   | 1088/1586 [00:13<00:06, 82.83it/s]"
-=======
-      " 68%|██████▊   | 1077/1586 [00:15<00:06, 75.90it/s]"
->>>>>>> 0e7cf0ae
-     ]
-    },
-    {
-     "name": "stderr",
-     "output_type": "stream",
-     "text": [
-      "\r",
-<<<<<<< HEAD
-      " 69%|██████▉   | 1099/1586 [00:13<00:05, 86.48it/s]"
-=======
-      " 68%|██████▊   | 1085/1586 [00:15<00:07, 67.74it/s]"
->>>>>>> 0e7cf0ae
-     ]
-    },
-    {
-     "name": "stderr",
-     "output_type": "stream",
-     "text": [
-      "\r",
-<<<<<<< HEAD
-      " 70%|██████▉   | 1108/1586 [00:13<00:05, 85.44it/s]"
-=======
-      " 69%|██████▉   | 1095/1586 [00:15<00:06, 74.52it/s]"
->>>>>>> 0e7cf0ae
-     ]
-    },
-    {
-     "name": "stderr",
-     "output_type": "stream",
-     "text": [
-      "\r",
-<<<<<<< HEAD
-      " 70%|███████   | 1117/1586 [00:13<00:05, 86.05it/s]"
-=======
-      " 70%|██████▉   | 1104/1586 [00:15<00:06, 75.76it/s]"
->>>>>>> 0e7cf0ae
-     ]
-    },
-    {
-     "name": "stderr",
-     "output_type": "stream",
-     "text": [
-      "\r",
-<<<<<<< HEAD
-      " 71%|███████   | 1127/1586 [00:13<00:05, 86.79it/s]"
-=======
-      " 70%|███████   | 1112/1586 [00:15<00:06, 72.67it/s]"
->>>>>>> 0e7cf0ae
-     ]
-    },
-    {
-     "name": "stderr",
-     "output_type": "stream",
-     "text": [
-      "\r",
-<<<<<<< HEAD
-      " 72%|███████▏  | 1139/1586 [00:13<00:04, 89.49it/s]"
-=======
-      " 71%|███████   | 1121/1586 [00:15<00:06, 73.15it/s]"
->>>>>>> 0e7cf0ae
-     ]
-    },
-    {
-     "name": "stderr",
-     "output_type": "stream",
-     "text": [
-      "\r",
-<<<<<<< HEAD
-      " 72%|███████▏  | 1149/1586 [00:14<00:06, 62.73it/s]"
-=======
-      " 71%|███████▏  | 1131/1586 [00:15<00:05, 76.76it/s]"
->>>>>>> 0e7cf0ae
-     ]
-    },
-    {
-     "name": "stderr",
-     "output_type": "stream",
-     "text": [
-      "\r",
-<<<<<<< HEAD
-      " 73%|███████▎  | 1157/1586 [00:14<00:07, 55.51it/s]"
-=======
-      " 72%|███████▏  | 1140/1586 [00:16<00:06, 71.83it/s]"
->>>>>>> 0e7cf0ae
-     ]
-    },
-    {
-     "name": "stderr",
-     "output_type": "stream",
-     "text": [
-      "\r",
-<<<<<<< HEAD
-      " 73%|███████▎  | 1164/1586 [00:14<00:09, 45.63it/s]"
-=======
-      " 72%|███████▏  | 1148/1586 [00:16<00:08, 54.00it/s]"
->>>>>>> 0e7cf0ae
-     ]
-    },
-    {
-     "name": "stderr",
-     "output_type": "stream",
-     "text": [
-      "\r",
-<<<<<<< HEAD
-      " 74%|███████▍  | 1171/1586 [00:14<00:08, 50.20it/s]"
-=======
-      " 73%|███████▎  | 1155/1586 [00:16<00:09, 47.29it/s]"
->>>>>>> 0e7cf0ae
-     ]
-    },
-    {
-     "name": "stderr",
-     "output_type": "stream",
-     "text": [
-      "\r",
-<<<<<<< HEAD
-      " 74%|███████▍  | 1177/1586 [00:14<00:09, 41.76it/s]"
-=======
-      " 73%|███████▎  | 1161/1586 [00:16<00:10, 39.60it/s]"
->>>>>>> 0e7cf0ae
-     ]
-    },
-    {
-     "name": "stderr",
-     "output_type": "stream",
-     "text": [
-      "\r",
-<<<<<<< HEAD
-      " 75%|███████▍  | 1183/1586 [00:15<00:09, 43.74it/s]"
-=======
-      " 74%|███████▎  | 1166/1586 [00:16<00:10, 38.69it/s]"
->>>>>>> 0e7cf0ae
-     ]
-    },
-    {
-     "name": "stderr",
-     "output_type": "stream",
-     "text": [
-      "\r",
-<<<<<<< HEAD
-      " 75%|███████▍  | 1188/1586 [00:15<00:09, 41.11it/s]"
-=======
-      " 74%|███████▍  | 1171/1586 [00:16<00:10, 41.46it/s]"
->>>>>>> 0e7cf0ae
-     ]
-    },
-    {
-     "name": "stderr",
-     "output_type": "stream",
-     "text": [
-      "\r",
-<<<<<<< HEAD
-      " 75%|███████▌  | 1193/1586 [00:15<00:09, 39.35it/s]"
-=======
-      " 74%|███████▍  | 1176/1586 [00:17<00:11, 35.78it/s]"
->>>>>>> 0e7cf0ae
-     ]
-    },
-    {
-     "name": "stderr",
-     "output_type": "stream",
-     "text": [
-      "\r",
-<<<<<<< HEAD
-      " 76%|███████▌  | 1198/1586 [00:15<00:10, 36.13it/s]"
-=======
-      " 74%|███████▍  | 1180/1586 [00:17<00:13, 29.01it/s]"
->>>>>>> 0e7cf0ae
-     ]
-    },
-    {
-     "name": "stderr",
-     "output_type": "stream",
-     "text": [
-      "\r",
-<<<<<<< HEAD
-      " 76%|███████▌  | 1202/1586 [00:15<00:10, 35.32it/s]"
-=======
-      " 75%|███████▍  | 1184/1586 [00:17<00:13, 29.11it/s]"
->>>>>>> 0e7cf0ae
-     ]
-    },
-    {
-     "name": "stderr",
-     "output_type": "stream",
-     "text": [
-      "\r",
-<<<<<<< HEAD
-      " 76%|███████▌  | 1206/1586 [00:15<00:10, 35.51it/s]"
-=======
-      " 75%|███████▍  | 1189/1586 [00:17<00:12, 31.83it/s]"
->>>>>>> 0e7cf0ae
-     ]
-    },
-    {
-     "name": "stderr",
-     "output_type": "stream",
-     "text": [
-      "\r",
-<<<<<<< HEAD
-      " 76%|███████▋  | 1210/1586 [00:15<00:10, 36.03it/s]"
-=======
-      " 75%|███████▌  | 1193/1586 [00:17<00:12, 31.42it/s]"
->>>>>>> 0e7cf0ae
-     ]
-    },
-    {
-     "name": "stderr",
-     "output_type": "stream",
-     "text": [
-      "\r",
-<<<<<<< HEAD
-      " 77%|███████▋  | 1216/1586 [00:15<00:09, 39.54it/s]"
-=======
-      " 75%|███████▌  | 1197/1586 [00:17<00:14, 26.92it/s]"
->>>>>>> 0e7cf0ae
-     ]
-    },
-    {
-     "name": "stderr",
-     "output_type": "stream",
-     "text": [
-      "\r",
-<<<<<<< HEAD
-      " 77%|███████▋  | 1224/1586 [00:16<00:07, 46.60it/s]"
-=======
-      " 76%|███████▌  | 1200/1586 [00:17<00:13, 27.76it/s]"
->>>>>>> 0e7cf0ae
-     ]
-    },
-    {
-     "name": "stderr",
-     "output_type": "stream",
-     "text": [
-      "\r",
-<<<<<<< HEAD
-      " 78%|███████▊  | 1230/1586 [00:16<00:07, 45.31it/s]"
-=======
-      " 76%|███████▌  | 1204/1586 [00:18<00:14, 25.68it/s]"
->>>>>>> 0e7cf0ae
-     ]
-    },
-    {
-     "name": "stderr",
-     "output_type": "stream",
-     "text": [
-      "\r",
-<<<<<<< HEAD
-      " 78%|███████▊  | 1235/1586 [00:16<00:08, 40.13it/s]"
-=======
-      " 76%|███████▌  | 1209/1586 [00:18<00:12, 29.18it/s]"
->>>>>>> 0e7cf0ae
-     ]
-    },
-    {
-     "name": "stderr",
-     "output_type": "stream",
-     "text": [
-      "\r",
-<<<<<<< HEAD
-      " 78%|███████▊  | 1240/1586 [00:16<00:09, 38.15it/s]"
-=======
-      " 77%|███████▋  | 1214/1586 [00:18<00:11, 31.33it/s]"
->>>>>>> 0e7cf0ae
-     ]
-    },
-    {
-     "name": "stderr",
-     "output_type": "stream",
-     "text": [
-      "\r",
-<<<<<<< HEAD
-      " 78%|███████▊  | 1245/1586 [00:16<00:09, 37.61it/s]"
-=======
-      " 77%|███████▋  | 1222/1586 [00:18<00:09, 37.58it/s]"
->>>>>>> 0e7cf0ae
-     ]
-    },
-    {
-     "name": "stderr",
-     "output_type": "stream",
-     "text": [
-      "\r",
-<<<<<<< HEAD
-      " 79%|███████▉  | 1251/1586 [00:16<00:08, 40.56it/s]"
-=======
-      " 77%|███████▋  | 1227/1586 [00:18<00:09, 36.30it/s]"
->>>>>>> 0e7cf0ae
-     ]
-    },
-    {
-     "name": "stderr",
-     "output_type": "stream",
-     "text": [
-      "\r",
-<<<<<<< HEAD
-      " 79%|███████▉  | 1256/1586 [00:16<00:08, 38.97it/s]"
-=======
-      " 78%|███████▊  | 1232/1586 [00:18<00:09, 37.31it/s]"
->>>>>>> 0e7cf0ae
-     ]
-    },
-    {
-     "name": "stderr",
-     "output_type": "stream",
-     "text": [
-      "\r",
-<<<<<<< HEAD
-      " 80%|███████▉  | 1261/1586 [00:17<00:09, 35.94it/s]"
-=======
-      " 78%|███████▊  | 1237/1586 [00:18<00:09, 35.91it/s]"
->>>>>>> 0e7cf0ae
-     ]
-    },
-    {
-     "name": "stderr",
-     "output_type": "stream",
-     "text": [
-      "\r",
-<<<<<<< HEAD
-      " 80%|███████▉  | 1266/1586 [00:17<00:08, 37.79it/s]"
-=======
-      " 78%|███████▊  | 1241/1586 [00:19<00:10, 32.76it/s]"
->>>>>>> 0e7cf0ae
-     ]
-    },
-    {
-     "name": "stderr",
-     "output_type": "stream",
-     "text": [
-      "\r",
-<<<<<<< HEAD
-      " 80%|████████  | 1272/1586 [00:17<00:07, 40.31it/s]"
-=======
-      " 78%|███████▊  | 1245/1586 [00:19<00:11, 30.90it/s]"
->>>>>>> 0e7cf0ae
-     ]
-    },
-    {
-     "name": "stderr",
-     "output_type": "stream",
-     "text": [
-      "\r",
-<<<<<<< HEAD
-      " 81%|████████  | 1277/1586 [00:17<00:07, 39.98it/s]"
-=======
-      " 79%|███████▉  | 1251/1586 [00:19<00:09, 33.75it/s]"
->>>>>>> 0e7cf0ae
-     ]
-    },
-    {
-     "name": "stderr",
-     "output_type": "stream",
-     "text": [
-      "\r",
-<<<<<<< HEAD
-      " 81%|████████  | 1282/1586 [00:17<00:07, 39.55it/s]"
-=======
-      " 79%|███████▉  | 1255/1586 [00:19<00:10, 30.82it/s]"
->>>>>>> 0e7cf0ae
-     ]
-    },
-    {
-     "name": "stderr",
-     "output_type": "stream",
-     "text": [
-      "\r",
-<<<<<<< HEAD
-      " 81%|████████  | 1287/1586 [00:17<00:08, 35.32it/s]"
-=======
-      " 79%|███████▉  | 1259/1586 [00:19<00:10, 30.38it/s]"
->>>>>>> 0e7cf0ae
-     ]
-    },
-    {
-     "name": "stderr",
-     "output_type": "stream",
-     "text": [
-      "\r",
-<<<<<<< HEAD
-      " 81%|████████▏ | 1292/1586 [00:17<00:08, 36.30it/s]"
-=======
-      " 80%|███████▉  | 1265/1586 [00:19<00:10, 31.98it/s]"
->>>>>>> 0e7cf0ae
-     ]
-    },
-    {
-     "name": "stderr",
-     "output_type": "stream",
-     "text": [
-      "\r",
-<<<<<<< HEAD
-      " 82%|████████▏ | 1296/1586 [00:18<00:09, 31.15it/s]"
-=======
-      " 80%|████████  | 1270/1586 [00:19<00:09, 34.86it/s]"
->>>>>>> 0e7cf0ae
-     ]
-    },
-    {
-     "name": "stderr",
-     "output_type": "stream",
-     "text": [
-      "\r",
-<<<<<<< HEAD
-      " 82%|████████▏ | 1300/1586 [00:18<00:09, 30.28it/s]"
-=======
-      " 80%|████████  | 1274/1586 [00:20<00:08, 34.86it/s]"
->>>>>>> 0e7cf0ae
-     ]
-    },
-    {
-     "name": "stderr",
-     "output_type": "stream",
-     "text": [
-      "\r",
-<<<<<<< HEAD
-      " 82%|████████▏ | 1304/1586 [00:18<00:08, 31.92it/s]"
-=======
-      " 81%|████████  | 1278/1586 [00:20<00:09, 32.29it/s]"
->>>>>>> 0e7cf0ae
-     ]
-    },
-    {
-     "name": "stderr",
-     "output_type": "stream",
-     "text": [
-      "\r",
-<<<<<<< HEAD
-      " 82%|████████▏ | 1308/1586 [00:18<00:08, 31.95it/s]"
-=======
-      " 81%|████████  | 1282/1586 [00:20<00:08, 34.13it/s]"
->>>>>>> 0e7cf0ae
-     ]
-    },
-    {
-     "name": "stderr",
-     "output_type": "stream",
-     "text": [
-      "\r",
-<<<<<<< HEAD
-      " 83%|████████▎ | 1313/1586 [00:18<00:07, 35.50it/s]"
-=======
-      " 81%|████████  | 1286/1586 [00:20<00:08, 34.08it/s]"
->>>>>>> 0e7cf0ae
-     ]
-    },
-    {
-     "name": "stderr",
-     "output_type": "stream",
-     "text": [
-      "\r",
-<<<<<<< HEAD
-      " 83%|████████▎ | 1317/1586 [00:18<00:07, 36.22it/s]"
-=======
-      " 81%|████████▏ | 1290/1586 [00:20<00:09, 30.24it/s]"
->>>>>>> 0e7cf0ae
-     ]
-    },
-    {
-     "name": "stderr",
-     "output_type": "stream",
-     "text": [
-      "\r",
-<<<<<<< HEAD
-      " 84%|████████▎ | 1327/1586 [00:18<00:06, 41.77it/s]"
-=======
-      " 82%|████████▏ | 1294/1586 [00:20<00:10, 28.55it/s]"
->>>>>>> 0e7cf0ae
-     ]
-    },
-    {
-     "name": "stderr",
-     "output_type": "stream",
-     "text": [
-      "\r",
-<<<<<<< HEAD
-      " 84%|████████▍ | 1332/1586 [00:18<00:06, 40.30it/s]"
-=======
-      " 82%|████████▏ | 1298/1586 [00:20<00:10, 28.29it/s]"
->>>>>>> 0e7cf0ae
-     ]
-    },
-    {
-     "name": "stderr",
-     "output_type": "stream",
-     "text": [
-      "\r",
-<<<<<<< HEAD
-      " 84%|████████▍ | 1337/1586 [00:19<00:06, 37.22it/s]"
-=======
-      " 82%|████████▏ | 1301/1586 [00:21<00:10, 26.43it/s]"
->>>>>>> 0e7cf0ae
-     ]
-    },
-    {
-     "name": "stderr",
-     "output_type": "stream",
-     "text": [
-      "\r",
-<<<<<<< HEAD
-      " 85%|████████▍ | 1343/1586 [00:19<00:06, 39.86it/s]"
-=======
-      " 82%|████████▏ | 1305/1586 [00:21<00:09, 28.70it/s]"
->>>>>>> 0e7cf0ae
-     ]
-    },
-    {
-     "name": "stderr",
-     "output_type": "stream",
-     "text": [
-      "\r",
-<<<<<<< HEAD
-      " 85%|████████▍ | 1348/1586 [00:19<00:06, 38.66it/s]"
-=======
-      " 82%|████████▏ | 1308/1586 [00:21<00:09, 27.84it/s]"
->>>>>>> 0e7cf0ae
-     ]
-    },
-    {
-     "name": "stderr",
-     "output_type": "stream",
-     "text": [
-      "\r",
-<<<<<<< HEAD
-      " 85%|████████▌ | 1353/1586 [00:19<00:06, 36.22it/s]"
-=======
-      " 83%|████████▎ | 1313/1586 [00:21<00:08, 30.87it/s]"
->>>>>>> 0e7cf0ae
-     ]
-    },
-    {
-     "name": "stderr",
-     "output_type": "stream",
-     "text": [
-      "\r",
-<<<<<<< HEAD
-      " 86%|████████▌ | 1358/1586 [00:19<00:05, 38.34it/s]"
-=======
-      " 83%|████████▎ | 1317/1586 [00:21<00:08, 31.26it/s]"
->>>>>>> 0e7cf0ae
-     ]
-    },
-    {
-     "name": "stderr",
-     "output_type": "stream",
-     "text": [
-      "\r",
-<<<<<<< HEAD
-      " 86%|████████▌ | 1363/1586 [00:19<00:05, 39.10it/s]"
-=======
-      " 84%|████████▎ | 1326/1586 [00:21<00:06, 38.46it/s]"
->>>>>>> 0e7cf0ae
-     ]
-    },
-    {
-     "name": "stderr",
-     "output_type": "stream",
-     "text": [
-      "\r",
-<<<<<<< HEAD
-      " 86%|████████▋ | 1368/1586 [00:19<00:06, 33.21it/s]"
-=======
-      " 84%|████████▍ | 1331/1586 [00:21<00:07, 35.15it/s]"
->>>>>>> 0e7cf0ae
-     ]
-    },
-    {
-     "name": "stderr",
-     "output_type": "stream",
-     "text": [
-      "\r",
-<<<<<<< HEAD
-      " 87%|████████▋ | 1374/1586 [00:20<00:05, 38.27it/s]"
-=======
-      " 84%|████████▍ | 1336/1586 [00:22<00:08, 30.79it/s]"
->>>>>>> 0e7cf0ae
-     ]
-    },
-    {
-     "name": "stderr",
-     "output_type": "stream",
-     "text": [
-      "\r",
-<<<<<<< HEAD
-      " 87%|████████▋ | 1379/1586 [00:20<00:06, 31.88it/s]"
-=======
-      " 85%|████████▍ | 1341/1586 [00:22<00:07, 33.90it/s]"
->>>>>>> 0e7cf0ae
-     ]
-    },
-    {
-     "name": "stderr",
-     "output_type": "stream",
-     "text": [
-      "\r",
-<<<<<<< HEAD
-      " 87%|████████▋ | 1385/1586 [00:20<00:05, 37.09it/s]"
-=======
-      " 85%|████████▍ | 1345/1586 [00:22<00:07, 31.38it/s]"
->>>>>>> 0e7cf0ae
-     ]
-    },
-    {
-     "name": "stderr",
-     "output_type": "stream",
-     "text": [
-      "\r",
-<<<<<<< HEAD
-      " 88%|████████▊ | 1390/1586 [00:20<00:05, 35.37it/s]"
-=======
-      " 85%|████████▌ | 1351/1586 [00:22<00:07, 31.15it/s]"
->>>>>>> 0e7cf0ae
-     ]
-    },
-    {
-     "name": "stderr",
-     "output_type": "stream",
-     "text": [
-      "\r",
-<<<<<<< HEAD
-      " 88%|████████▊ | 1395/1586 [00:20<00:05, 37.61it/s]"
-=======
-      " 85%|████████▌ | 1355/1586 [00:22<00:07, 32.22it/s]"
->>>>>>> 0e7cf0ae
-     ]
-    },
-    {
-     "name": "stderr",
-     "output_type": "stream",
-     "text": [
-      "\r",
-<<<<<<< HEAD
-      " 88%|████████▊ | 1400/1586 [00:20<00:04, 37.86it/s]"
-=======
-      " 86%|████████▌ | 1359/1586 [00:22<00:07, 30.19it/s]"
->>>>>>> 0e7cf0ae
-     ]
-    },
-    {
-     "name": "stderr",
-     "output_type": "stream",
-     "text": [
-      "\r",
-<<<<<<< HEAD
-      " 89%|████████▊ | 1406/1586 [00:20<00:04, 39.09it/s]"
-=======
-      " 86%|████████▌ | 1364/1586 [00:22<00:06, 33.10it/s]"
->>>>>>> 0e7cf0ae
-     ]
-    },
-    {
-     "name": "stderr",
-     "output_type": "stream",
-     "text": [
-      "\r",
-<<<<<<< HEAD
-      " 89%|████████▉ | 1414/1586 [00:21<00:03, 44.29it/s]"
-=======
-      " 86%|████████▋ | 1368/1586 [00:23<00:08, 27.17it/s]"
->>>>>>> 0e7cf0ae
-     ]
-    },
-    {
-     "name": "stderr",
-     "output_type": "stream",
-     "text": [
-      "\r",
-<<<<<<< HEAD
-      " 89%|████████▉ | 1419/1586 [00:21<00:04, 36.11it/s]"
-=======
-      " 87%|████████▋ | 1374/1586 [00:23<00:06, 31.62it/s]"
->>>>>>> 0e7cf0ae
-     ]
-    },
-    {
-     "name": "stderr",
-     "output_type": "stream",
-     "text": [
-      "\r",
-<<<<<<< HEAD
-      " 90%|████████▉ | 1425/1586 [00:21<00:04, 38.33it/s]"
-=======
-      " 87%|████████▋ | 1378/1586 [00:23<00:07, 27.81it/s]"
->>>>>>> 0e7cf0ae
-     ]
-    },
-    {
-     "name": "stderr",
-     "output_type": "stream",
-     "text": [
-      "\r",
-<<<<<<< HEAD
-      " 90%|█████████ | 1430/1586 [00:21<00:04, 36.58it/s]"
-=======
-      " 87%|████████▋ | 1383/1586 [00:23<00:06, 31.36it/s]"
->>>>>>> 0e7cf0ae
-     ]
-    },
-    {
-     "name": "stderr",
-     "output_type": "stream",
-     "text": [
-      "\r",
-<<<<<<< HEAD
-      " 90%|█████████ | 1434/1586 [00:21<00:04, 33.35it/s]"
-=======
-      " 88%|████████▊ | 1388/1586 [00:23<00:06, 32.61it/s]"
->>>>>>> 0e7cf0ae
-     ]
-    },
-    {
-     "name": "stderr",
-     "output_type": "stream",
-     "text": [
-      "\r",
-<<<<<<< HEAD
-      " 91%|█████████ | 1440/1586 [00:21<00:04, 34.85it/s]"
-=======
-      " 88%|████████▊ | 1392/1586 [00:23<00:06, 31.79it/s]"
->>>>>>> 0e7cf0ae
-     ]
-    },
-    {
-     "name": "stderr",
-     "output_type": "stream",
-     "text": [
-      "\r",
-<<<<<<< HEAD
-      " 91%|█████████ | 1444/1586 [00:22<00:05, 25.78it/s]"
-=======
-      " 88%|████████▊ | 1397/1586 [00:23<00:05, 31.96it/s]"
->>>>>>> 0e7cf0ae
-     ]
-    },
-    {
-     "name": "stderr",
-     "output_type": "stream",
-     "text": [
-      "\r",
-<<<<<<< HEAD
-      " 91%|█████████▏| 1448/1586 [00:22<00:05, 26.51it/s]"
-=======
-      " 88%|████████▊ | 1403/1586 [00:24<00:05, 34.89it/s]"
->>>>>>> 0e7cf0ae
-     ]
-    },
-    {
-     "name": "stderr",
-     "output_type": "stream",
-     "text": [
-      "\r",
-<<<<<<< HEAD
-      " 92%|█████████▏| 1455/1586 [00:22<00:04, 31.47it/s]"
-=======
-      " 89%|████████▊ | 1407/1586 [00:24<00:05, 34.09it/s]"
->>>>>>> 0e7cf0ae
-     ]
-    },
-    {
-     "name": "stderr",
-     "output_type": "stream",
-     "text": [
-      "\r",
-<<<<<<< HEAD
-      " 92%|█████████▏| 1459/1586 [00:22<00:04, 27.36it/s]"
-=======
-      " 89%|████████▉ | 1414/1586 [00:24<00:04, 38.57it/s]"
->>>>>>> 0e7cf0ae
-     ]
-    },
-    {
-     "name": "stderr",
-     "output_type": "stream",
-     "text": [
-      "\r",
-<<<<<<< HEAD
-      " 92%|█████████▏| 1466/1586 [00:22<00:03, 32.67it/s]"
-=======
-      " 89%|████████▉ | 1419/1586 [00:24<00:05, 31.58it/s]"
->>>>>>> 0e7cf0ae
-     ]
-    },
-    {
-     "name": "stderr",
-     "output_type": "stream",
-     "text": [
-      "\r",
-<<<<<<< HEAD
-      " 93%|█████████▎| 1471/1586 [00:22<00:03, 34.95it/s]"
-=======
-      " 90%|████████▉ | 1425/1586 [00:24<00:04, 33.62it/s]"
->>>>>>> 0e7cf0ae
-     ]
-    },
-    {
-     "name": "stderr",
-     "output_type": "stream",
-     "text": [
-      "\r",
-<<<<<<< HEAD
-      " 93%|█████████▎| 1476/1586 [00:22<00:03, 33.68it/s]"
-=======
-      " 90%|█████████ | 1429/1586 [00:24<00:05, 31.21it/s]"
->>>>>>> 0e7cf0ae
-     ]
-    },
-    {
-     "name": "stderr",
-     "output_type": "stream",
-     "text": [
-      "\r",
-<<<<<<< HEAD
-      " 93%|█████████▎| 1480/1586 [00:23<00:03, 33.84it/s]"
-=======
-      " 90%|█████████ | 1433/1586 [00:24<00:05, 30.04it/s]"
->>>>>>> 0e7cf0ae
-     ]
-    },
-    {
-     "name": "stderr",
-     "output_type": "stream",
-     "text": [
-      "\r",
-<<<<<<< HEAD
-      " 94%|█████████▍| 1487/1586 [00:23<00:02, 38.79it/s]"
-=======
-      " 91%|█████████ | 1437/1586 [00:25<00:04, 31.94it/s]"
->>>>>>> 0e7cf0ae
-     ]
-    },
-    {
-     "name": "stderr",
-     "output_type": "stream",
-     "text": [
-      "\r",
-<<<<<<< HEAD
-      " 94%|█████████▍| 1492/1586 [00:23<00:03, 30.80it/s]"
-=======
-      " 91%|█████████ | 1441/1586 [00:25<00:04, 31.24it/s]"
->>>>>>> 0e7cf0ae
-     ]
-    },
-    {
-     "name": "stderr",
-     "output_type": "stream",
-     "text": [
-      "\r",
-<<<<<<< HEAD
-      " 94%|█████████▍| 1498/1586 [00:23<00:02, 35.06it/s]"
-=======
-      " 91%|█████████ | 1445/1586 [00:25<00:06, 21.64it/s]"
->>>>>>> 0e7cf0ae
-     ]
-    },
-    {
-     "name": "stderr",
-     "output_type": "stream",
-     "text": [
-      "\r",
-<<<<<<< HEAD
-      " 95%|█████████▍| 1504/1586 [00:23<00:02, 39.21it/s]"
-=======
-      " 91%|█████████▏| 1449/1586 [00:25<00:05, 24.83it/s]"
->>>>>>> 0e7cf0ae
-     ]
-    },
-    {
-     "name": "stderr",
-     "output_type": "stream",
-     "text": [
-      "\r",
-<<<<<<< HEAD
-      " 95%|█████████▌| 1509/1586 [00:23<00:01, 41.10it/s]"
-=======
-      " 92%|█████████▏| 1454/1586 [00:25<00:04, 28.29it/s]"
->>>>>>> 0e7cf0ae
-     ]
-    },
-    {
-     "name": "stderr",
-     "output_type": "stream",
-     "text": [
-      "\r",
-<<<<<<< HEAD
-      " 95%|█████████▌| 1514/1586 [00:23<00:02, 35.37it/s]"
-=======
-      " 92%|█████████▏| 1458/1586 [00:25<00:05, 25.29it/s]"
->>>>>>> 0e7cf0ae
-     ]
-    },
-    {
-     "name": "stderr",
-     "output_type": "stream",
-     "text": [
-      "\r",
-<<<<<<< HEAD
-      " 96%|█████████▌| 1518/1586 [00:24<00:02, 28.76it/s]"
-=======
-      " 92%|█████████▏| 1461/1586 [00:26<00:04, 25.18it/s]"
->>>>>>> 0e7cf0ae
-     ]
-    },
-    {
-     "name": "stderr",
-     "output_type": "stream",
-     "text": [
-      "\r",
-<<<<<<< HEAD
-      " 96%|█████████▌| 1523/1586 [00:24<00:01, 32.83it/s]"
-=======
-      " 93%|█████████▎| 1469/1586 [00:26<00:03, 30.17it/s]"
->>>>>>> 0e7cf0ae
-     ]
-    },
-    {
-     "name": "stderr",
-     "output_type": "stream",
-     "text": [
-      "\r",
-<<<<<<< HEAD
-      " 96%|█████████▋| 1528/1586 [00:24<00:01, 35.50it/s]"
-=======
-      " 93%|█████████▎| 1473/1586 [00:26<00:03, 32.19it/s]"
->>>>>>> 0e7cf0ae
-     ]
-    },
-    {
-     "name": "stderr",
-     "output_type": "stream",
-     "text": [
-      "\r",
-<<<<<<< HEAD
-      " 97%|█████████▋| 1533/1586 [00:24<00:01, 35.60it/s]"
-=======
-      " 93%|█████████▎| 1477/1586 [00:26<00:03, 30.84it/s]"
->>>>>>> 0e7cf0ae
-     ]
-    },
-    {
-     "name": "stderr",
-     "output_type": "stream",
-     "text": [
-      "\r",
-<<<<<<< HEAD
-      " 97%|█████████▋| 1538/1586 [00:24<00:01, 35.49it/s]"
-=======
-      " 93%|█████████▎| 1481/1586 [00:26<00:03, 30.72it/s]"
->>>>>>> 0e7cf0ae
-     ]
-    },
-    {
-     "name": "stderr",
-     "output_type": "stream",
-     "text": [
-      "\r",
-<<<<<<< HEAD
-      " 97%|█████████▋| 1542/1586 [00:24<00:01, 35.94it/s]"
-=======
-      " 94%|█████████▍| 1487/1586 [00:26<00:02, 34.41it/s]"
->>>>>>> 0e7cf0ae
-     ]
-    },
-    {
-     "name": "stderr",
-     "output_type": "stream",
-     "text": [
-      "\r",
-<<<<<<< HEAD
-      " 97%|█████████▋| 1546/1586 [00:24<00:01, 27.38it/s]"
-=======
-      " 94%|█████████▍| 1491/1586 [00:26<00:03, 25.71it/s]"
->>>>>>> 0e7cf0ae
-     ]
-    },
-    {
-     "name": "stderr",
-     "output_type": "stream",
-     "text": [
-      "\r",
-<<<<<<< HEAD
-      " 98%|█████████▊| 1550/1586 [00:25<00:01, 29.86it/s]"
-=======
-      " 94%|█████████▍| 1495/1586 [00:27<00:03, 27.55it/s]"
->>>>>>> 0e7cf0ae
-     ]
-    },
-    {
-     "name": "stderr",
-     "output_type": "stream",
-     "text": [
-      "\r",
-<<<<<<< HEAD
-      " 98%|█████████▊| 1554/1586 [00:25<00:01, 26.87it/s]"
-=======
-      " 95%|█████████▍| 1499/1586 [00:27<00:02, 29.98it/s]"
->>>>>>> 0e7cf0ae
-     ]
-    },
-    {
-     "name": "stderr",
-     "output_type": "stream",
-     "text": [
-      "\r",
-<<<<<<< HEAD
-      " 98%|█████████▊| 1557/1586 [00:25<00:01, 25.70it/s]"
-=======
-      " 95%|█████████▍| 1505/1586 [00:27<00:02, 34.81it/s]"
->>>>>>> 0e7cf0ae
-     ]
-    },
-    {
-     "name": "stderr",
-     "output_type": "stream",
-     "text": [
-      "\r",
-<<<<<<< HEAD
-      " 98%|█████████▊| 1560/1586 [00:25<00:01, 23.73it/s]"
-=======
-      " 95%|█████████▌| 1510/1586 [00:27<00:02, 36.26it/s]"
->>>>>>> 0e7cf0ae
-     ]
-    },
-    {
-     "name": "stderr",
-     "output_type": "stream",
-     "text": [
-      "\r",
-<<<<<<< HEAD
-      " 99%|█████████▊| 1564/1586 [00:25<00:00, 26.92it/s]"
-=======
-      " 96%|█████████▌| 1515/1586 [00:27<00:02, 26.61it/s]"
->>>>>>> 0e7cf0ae
-     ]
-    },
-    {
-     "name": "stderr",
-     "output_type": "stream",
-     "text": [
-      "\r",
-<<<<<<< HEAD
-      " 99%|█████████▉| 1570/1586 [00:25<00:00, 31.42it/s]"
-=======
-      " 96%|█████████▌| 1519/1586 [00:27<00:02, 24.84it/s]"
->>>>>>> 0e7cf0ae
-     ]
-    },
-    {
-     "name": "stderr",
-     "output_type": "stream",
-     "text": [
-      "\r",
-<<<<<<< HEAD
-      " 99%|█████████▉| 1577/1586 [00:25<00:00, 36.70it/s]"
-=======
-      " 96%|█████████▌| 1524/1586 [00:28<00:02, 28.50it/s]"
->>>>>>> 0e7cf0ae
-     ]
-    },
-    {
-     "name": "stderr",
-     "output_type": "stream",
-     "text": [
-      "\r",
-<<<<<<< HEAD
-      "100%|█████████▉| 1582/1586 [00:25<00:00, 38.38it/s]"
-=======
-      " 96%|█████████▋| 1528/1586 [00:28<00:01, 30.13it/s]"
->>>>>>> 0e7cf0ae
-     ]
-    },
-    {
-     "name": "stderr",
-     "output_type": "stream",
-     "text": [
-      "\r",
-<<<<<<< HEAD
-      "100%|██████████| 1586/1586 [00:26<00:00, 60.70it/s]"
-=======
-      " 97%|█████████▋| 1532/1586 [00:28<00:01, 30.55it/s]"
-     ]
-    },
-    {
-     "name": "stderr",
-     "output_type": "stream",
-     "text": [
-      "\r",
-      " 97%|█████████▋| 1536/1586 [00:28<00:01, 32.74it/s]"
-     ]
-    },
-    {
-     "name": "stderr",
-     "output_type": "stream",
-     "text": [
-      "\r",
-      " 97%|█████████▋| 1540/1586 [00:28<00:01, 30.46it/s]"
-     ]
-    },
-    {
-     "name": "stderr",
-     "output_type": "stream",
-     "text": [
-      "\r",
-      " 97%|█████████▋| 1544/1586 [00:28<00:01, 27.71it/s]"
-     ]
-    },
-    {
-     "name": "stderr",
-     "output_type": "stream",
-     "text": [
-      "\r",
-      " 98%|█████████▊| 1547/1586 [00:28<00:01, 25.97it/s]"
-     ]
-    },
-    {
-     "name": "stderr",
-     "output_type": "stream",
-     "text": [
-      "\r",
-      " 98%|█████████▊| 1550/1586 [00:28<00:01, 26.22it/s]"
-     ]
-    },
-    {
-     "name": "stderr",
-     "output_type": "stream",
-     "text": [
-      "\r",
-      " 98%|█████████▊| 1553/1586 [00:29<00:01, 21.91it/s]"
-     ]
-    },
-    {
-     "name": "stderr",
-     "output_type": "stream",
-     "text": [
-      "\r",
-      " 98%|█████████▊| 1556/1586 [00:29<00:01, 21.09it/s]"
-     ]
-    },
-    {
-     "name": "stderr",
-     "output_type": "stream",
-     "text": [
-      "\r",
-      " 98%|█████████▊| 1560/1586 [00:29<00:01, 20.70it/s]"
-     ]
-    },
-    {
-     "name": "stderr",
-     "output_type": "stream",
-     "text": [
-      "\r",
-      " 99%|█████████▊| 1564/1586 [00:29<00:00, 23.87it/s]"
-     ]
-    },
-    {
-     "name": "stderr",
-     "output_type": "stream",
-     "text": [
-      "\r",
-      " 99%|█████████▉| 1570/1586 [00:29<00:00, 27.91it/s]"
-     ]
-    },
-    {
-     "name": "stderr",
-     "output_type": "stream",
-     "text": [
-      "\r",
-      " 99%|█████████▉| 1577/1586 [00:29<00:00, 32.57it/s]"
-     ]
-    },
-    {
-     "name": "stderr",
-     "output_type": "stream",
-     "text": [
-      "\r",
-      "100%|█████████▉| 1581/1586 [00:29<00:00, 34.40it/s]"
-     ]
-    },
-    {
-     "name": "stderr",
-     "output_type": "stream",
-     "text": [
-      "\r",
-      "100%|█████████▉| 1585/1586 [00:30<00:00, 30.08it/s]"
-     ]
-    },
-    {
-     "name": "stderr",
-     "output_type": "stream",
-     "text": [
-      "\r",
-      "100%|██████████| 1586/1586 [00:30<00:00, 52.60it/s]"
->>>>>>> 0e7cf0ae
+      "  1%|          | 8/1586 [00:00<00:20, 76.25it/s]"
+     ]
+    },
+    {
+     "name": "stderr",
+     "output_type": "stream",
+     "text": [
+      "\r",
+      "  1%|          | 14/1586 [00:00<00:23, 68.01it/s]"
+     ]
+    },
+    {
+     "name": "stderr",
+     "output_type": "stream",
+     "text": [
+      "\r",
+      "  1%|▏         | 21/1586 [00:00<00:24, 64.81it/s]"
+     ]
+    },
+    {
+     "name": "stderr",
+     "output_type": "stream",
+     "text": [
+      "\r",
+      "  2%|▏         | 28/1586 [00:00<00:24, 64.82it/s]"
+     ]
+    },
+    {
+     "name": "stderr",
+     "output_type": "stream",
+     "text": [
+      "\r",
+      "  2%|▏         | 34/1586 [00:00<00:25, 61.22it/s]"
+     ]
+    },
+    {
+     "name": "stderr",
+     "output_type": "stream",
+     "text": [
+      "\r",
+      "  3%|▎         | 42/1586 [00:00<00:23, 65.45it/s]"
+     ]
+    },
+    {
+     "name": "stderr",
+     "output_type": "stream",
+     "text": [
+      "\r",
+      "  3%|▎         | 52/1586 [00:00<00:21, 72.16it/s]"
+     ]
+    },
+    {
+     "name": "stderr",
+     "output_type": "stream",
+     "text": [
+      "\r",
+      "  4%|▍         | 62/1586 [00:00<00:19, 77.47it/s]"
+     ]
+    },
+    {
+     "name": "stderr",
+     "output_type": "stream",
+     "text": [
+      "\r",
+      "  4%|▍         | 70/1586 [00:00<00:20, 73.89it/s]"
+     ]
+    },
+    {
+     "name": "stderr",
+     "output_type": "stream",
+     "text": [
+      "\r",
+      "  5%|▍         | 79/1586 [00:01<00:19, 77.45it/s]"
+     ]
+    },
+    {
+     "name": "stderr",
+     "output_type": "stream",
+     "text": [
+      "\r",
+      "  6%|▌         | 88/1586 [00:01<00:18, 80.51it/s]"
+     ]
+    },
+    {
+     "name": "stderr",
+     "output_type": "stream",
+     "text": [
+      "\r",
+      "  6%|▌         | 98/1586 [00:01<00:17, 82.85it/s]"
+     ]
+    },
+    {
+     "name": "stderr",
+     "output_type": "stream",
+     "text": [
+      "\r",
+      "  7%|▋         | 107/1586 [00:01<00:21, 68.75it/s]"
+     ]
+    },
+    {
+     "name": "stderr",
+     "output_type": "stream",
+     "text": [
+      "\r",
+      "  7%|▋         | 117/1586 [00:01<00:20, 72.90it/s]"
+     ]
+    },
+    {
+     "name": "stderr",
+     "output_type": "stream",
+     "text": [
+      "\r",
+      "  8%|▊         | 125/1586 [00:01<00:20, 69.70it/s]"
+     ]
+    },
+    {
+     "name": "stderr",
+     "output_type": "stream",
+     "text": [
+      "\r",
+      "  9%|▊         | 135/1586 [00:01<00:19, 75.13it/s]"
+     ]
+    },
+    {
+     "name": "stderr",
+     "output_type": "stream",
+     "text": [
+      "\r",
+      "  9%|▉         | 144/1586 [00:01<00:18, 77.18it/s]"
+     ]
+    },
+    {
+     "name": "stderr",
+     "output_type": "stream",
+     "text": [
+      "\r",
+      " 10%|▉         | 152/1586 [00:02<00:19, 75.27it/s]"
+     ]
+    },
+    {
+     "name": "stderr",
+     "output_type": "stream",
+     "text": [
+      "\r",
+      " 10%|█         | 160/1586 [00:02<00:18, 75.81it/s]"
+     ]
+    },
+    {
+     "name": "stderr",
+     "output_type": "stream",
+     "text": [
+      "\r",
+      " 11%|█         | 168/1586 [00:02<00:18, 76.08it/s]"
+     ]
+    },
+    {
+     "name": "stderr",
+     "output_type": "stream",
+     "text": [
+      "\r",
+      " 11%|█         | 176/1586 [00:02<00:23, 60.79it/s]"
+     ]
+    },
+    {
+     "name": "stderr",
+     "output_type": "stream",
+     "text": [
+      "\r",
+      " 12%|█▏        | 183/1586 [00:02<00:23, 59.71it/s]"
+     ]
+    },
+    {
+     "name": "stderr",
+     "output_type": "stream",
+     "text": [
+      "\r",
+      " 12%|█▏        | 190/1586 [00:02<00:24, 56.05it/s]"
+     ]
+    },
+    {
+     "name": "stderr",
+     "output_type": "stream",
+     "text": [
+      "\r",
+      " 13%|█▎        | 199/1586 [00:02<00:22, 61.40it/s]"
+     ]
+    },
+    {
+     "name": "stderr",
+     "output_type": "stream",
+     "text": [
+      "\r",
+      " 13%|█▎        | 208/1586 [00:02<00:20, 66.78it/s]"
+     ]
+    },
+    {
+     "name": "stderr",
+     "output_type": "stream",
+     "text": [
+      "\r",
+      " 14%|█▎        | 217/1586 [00:03<00:19, 70.30it/s]"
+     ]
+    },
+    {
+     "name": "stderr",
+     "output_type": "stream",
+     "text": [
+      "\r",
+      " 14%|█▍        | 226/1586 [00:03<00:18, 74.87it/s]"
+     ]
+    },
+    {
+     "name": "stderr",
+     "output_type": "stream",
+     "text": [
+      "\r",
+      " 15%|█▍        | 234/1586 [00:03<00:18, 74.68it/s]"
+     ]
+    },
+    {
+     "name": "stderr",
+     "output_type": "stream",
+     "text": [
+      "\r",
+      " 15%|█▌        | 244/1586 [00:03<00:17, 78.78it/s]"
+     ]
+    },
+    {
+     "name": "stderr",
+     "output_type": "stream",
+     "text": [
+      "\r",
+      " 16%|█▌        | 253/1586 [00:03<00:17, 74.15it/s]"
+     ]
+    },
+    {
+     "name": "stderr",
+     "output_type": "stream",
+     "text": [
+      "\r",
+      " 16%|█▋        | 261/1586 [00:03<00:17, 74.01it/s]"
+     ]
+    },
+    {
+     "name": "stderr",
+     "output_type": "stream",
+     "text": [
+      "\r",
+      " 17%|█▋        | 269/1586 [00:03<00:18, 70.57it/s]"
+     ]
+    },
+    {
+     "name": "stderr",
+     "output_type": "stream",
+     "text": [
+      "\r",
+      " 17%|█▋        | 277/1586 [00:03<00:18, 71.07it/s]"
+     ]
+    },
+    {
+     "name": "stderr",
+     "output_type": "stream",
+     "text": [
+      "\r",
+      " 18%|█▊        | 285/1586 [00:03<00:18, 68.65it/s]"
+     ]
+    },
+    {
+     "name": "stderr",
+     "output_type": "stream",
+     "text": [
+      "\r",
+      " 18%|█▊        | 293/1586 [00:04<00:18, 69.77it/s]"
+     ]
+    },
+    {
+     "name": "stderr",
+     "output_type": "stream",
+     "text": [
+      "\r",
+      " 19%|█▉        | 301/1586 [00:04<00:20, 61.28it/s]"
+     ]
+    },
+    {
+     "name": "stderr",
+     "output_type": "stream",
+     "text": [
+      "\r",
+      " 19%|█▉        | 308/1586 [00:04<00:21, 58.73it/s]"
+     ]
+    },
+    {
+     "name": "stderr",
+     "output_type": "stream",
+     "text": [
+      "\r",
+      " 20%|██        | 318/1586 [00:04<00:19, 65.12it/s]"
+     ]
+    },
+    {
+     "name": "stderr",
+     "output_type": "stream",
+     "text": [
+      "\r",
+      " 21%|██        | 326/1586 [00:04<00:19, 66.28it/s]"
+     ]
+    },
+    {
+     "name": "stderr",
+     "output_type": "stream",
+     "text": [
+      "\r",
+      " 21%|██        | 333/1586 [00:04<00:25, 49.21it/s]"
+     ]
+    },
+    {
+     "name": "stderr",
+     "output_type": "stream",
+     "text": [
+      "\r",
+      " 22%|██▏       | 342/1586 [00:04<00:22, 56.10it/s]"
+     ]
+    },
+    {
+     "name": "stderr",
+     "output_type": "stream",
+     "text": [
+      "\r",
+      " 22%|██▏       | 351/1586 [00:05<00:19, 63.19it/s]"
+     ]
+    },
+    {
+     "name": "stderr",
+     "output_type": "stream",
+     "text": [
+      "\r",
+      " 23%|██▎       | 360/1586 [00:05<00:18, 66.35it/s]"
+     ]
+    },
+    {
+     "name": "stderr",
+     "output_type": "stream",
+     "text": [
+      "\r",
+      " 23%|██▎       | 368/1586 [00:05<00:18, 64.18it/s]"
+     ]
+    },
+    {
+     "name": "stderr",
+     "output_type": "stream",
+     "text": [
+      "\r",
+      " 24%|██▍       | 377/1586 [00:05<00:18, 65.27it/s]"
+     ]
+    },
+    {
+     "name": "stderr",
+     "output_type": "stream",
+     "text": [
+      "\r",
+      " 24%|██▍       | 387/1586 [00:05<00:16, 71.97it/s]"
+     ]
+    },
+    {
+     "name": "stderr",
+     "output_type": "stream",
+     "text": [
+      "\r",
+      " 25%|██▍       | 395/1586 [00:05<00:18, 63.70it/s]"
+     ]
+    },
+    {
+     "name": "stderr",
+     "output_type": "stream",
+     "text": [
+      "\r",
+      " 25%|██▌       | 402/1586 [00:05<00:19, 61.57it/s]"
+     ]
+    },
+    {
+     "name": "stderr",
+     "output_type": "stream",
+     "text": [
+      "\r",
+      " 26%|██▌       | 410/1586 [00:05<00:17, 65.73it/s]"
+     ]
+    },
+    {
+     "name": "stderr",
+     "output_type": "stream",
+     "text": [
+      "\r",
+      " 26%|██▋       | 417/1586 [00:06<00:18, 62.24it/s]"
+     ]
+    },
+    {
+     "name": "stderr",
+     "output_type": "stream",
+     "text": [
+      "\r",
+      " 27%|██▋       | 428/1586 [00:06<00:16, 70.67it/s]"
+     ]
+    },
+    {
+     "name": "stderr",
+     "output_type": "stream",
+     "text": [
+      "\r",
+      " 27%|██▋       | 436/1586 [00:06<00:16, 70.01it/s]"
+     ]
+    },
+    {
+     "name": "stderr",
+     "output_type": "stream",
+     "text": [
+      "\r",
+      " 28%|██▊       | 445/1586 [00:06<00:15, 74.46it/s]"
+     ]
+    },
+    {
+     "name": "stderr",
+     "output_type": "stream",
+     "text": [
+      "\r",
+      " 29%|██▊       | 454/1586 [00:06<00:14, 76.75it/s]"
+     ]
+    },
+    {
+     "name": "stderr",
+     "output_type": "stream",
+     "text": [
+      "\r",
+      " 29%|██▉       | 462/1586 [00:06<00:16, 68.09it/s]"
+     ]
+    },
+    {
+     "name": "stderr",
+     "output_type": "stream",
+     "text": [
+      "\r",
+      " 30%|██▉       | 471/1586 [00:06<00:15, 72.35it/s]"
+     ]
+    },
+    {
+     "name": "stderr",
+     "output_type": "stream",
+     "text": [
+      "\r",
+      " 30%|███       | 479/1586 [00:06<00:16, 67.60it/s]"
+     ]
+    },
+    {
+     "name": "stderr",
+     "output_type": "stream",
+     "text": [
+      "\r",
+      " 31%|███       | 487/1586 [00:07<00:17, 63.01it/s]"
+     ]
+    },
+    {
+     "name": "stderr",
+     "output_type": "stream",
+     "text": [
+      "\r",
+      " 31%|███       | 494/1586 [00:07<00:18, 59.63it/s]"
+     ]
+    },
+    {
+     "name": "stderr",
+     "output_type": "stream",
+     "text": [
+      "\r",
+      " 32%|███▏      | 502/1586 [00:07<00:17, 62.99it/s]"
+     ]
+    },
+    {
+     "name": "stderr",
+     "output_type": "stream",
+     "text": [
+      "\r",
+      " 32%|███▏      | 512/1586 [00:07<00:16, 65.16it/s]"
+     ]
+    },
+    {
+     "name": "stderr",
+     "output_type": "stream",
+     "text": [
+      "\r",
+      " 33%|███▎      | 520/1586 [00:07<00:15, 67.89it/s]"
+     ]
+    },
+    {
+     "name": "stderr",
+     "output_type": "stream",
+     "text": [
+      "\r",
+      " 33%|███▎      | 527/1586 [00:07<00:16, 65.60it/s]"
+     ]
+    },
+    {
+     "name": "stderr",
+     "output_type": "stream",
+     "text": [
+      "\r",
+      " 34%|███▎      | 535/1586 [00:07<00:15, 68.31it/s]"
+     ]
+    },
+    {
+     "name": "stderr",
+     "output_type": "stream",
+     "text": [
+      "\r",
+      " 34%|███▍      | 542/1586 [00:07<00:16, 61.51it/s]"
+     ]
+    },
+    {
+     "name": "stderr",
+     "output_type": "stream",
+     "text": [
+      "\r",
+      " 35%|███▍      | 550/1586 [00:07<00:15, 65.49it/s]"
+     ]
+    },
+    {
+     "name": "stderr",
+     "output_type": "stream",
+     "text": [
+      "\r",
+      " 35%|███▌      | 560/1586 [00:08<00:14, 71.06it/s]"
+     ]
+    },
+    {
+     "name": "stderr",
+     "output_type": "stream",
+     "text": [
+      "\r",
+      " 36%|███▌      | 568/1586 [00:08<00:14, 68.85it/s]"
+     ]
+    },
+    {
+     "name": "stderr",
+     "output_type": "stream",
+     "text": [
+      "\r",
+      " 36%|███▋      | 577/1586 [00:08<00:13, 73.07it/s]"
+     ]
+    },
+    {
+     "name": "stderr",
+     "output_type": "stream",
+     "text": [
+      "\r",
+      " 37%|███▋      | 585/1586 [00:08<00:14, 69.44it/s]"
+     ]
+    },
+    {
+     "name": "stderr",
+     "output_type": "stream",
+     "text": [
+      "\r",
+      " 37%|███▋      | 593/1586 [00:08<00:14, 66.60it/s]"
+     ]
+    },
+    {
+     "name": "stderr",
+     "output_type": "stream",
+     "text": [
+      "\r",
+      " 38%|███▊      | 602/1586 [00:08<00:14, 69.21it/s]"
+     ]
+    },
+    {
+     "name": "stderr",
+     "output_type": "stream",
+     "text": [
+      "\r",
+      " 38%|███▊      | 610/1586 [00:08<00:14, 68.87it/s]"
+     ]
+    },
+    {
+     "name": "stderr",
+     "output_type": "stream",
+     "text": [
+      "\r",
+      " 39%|███▉      | 617/1586 [00:08<00:14, 68.45it/s]"
+     ]
+    },
+    {
+     "name": "stderr",
+     "output_type": "stream",
+     "text": [
+      "\r",
+      " 39%|███▉      | 624/1586 [00:09<00:14, 67.14it/s]"
+     ]
+    },
+    {
+     "name": "stderr",
+     "output_type": "stream",
+     "text": [
+      "\r",
+      " 40%|███▉      | 632/1586 [00:09<00:13, 69.66it/s]"
+     ]
+    },
+    {
+     "name": "stderr",
+     "output_type": "stream",
+     "text": [
+      "\r",
+      " 40%|████      | 640/1586 [00:09<00:13, 71.90it/s]"
+     ]
+    },
+    {
+     "name": "stderr",
+     "output_type": "stream",
+     "text": [
+      "\r",
+      " 41%|████      | 649/1586 [00:09<00:12, 74.76it/s]"
+     ]
+    },
+    {
+     "name": "stderr",
+     "output_type": "stream",
+     "text": [
+      "\r",
+      " 41%|████▏     | 657/1586 [00:09<00:13, 70.51it/s]"
+     ]
+    },
+    {
+     "name": "stderr",
+     "output_type": "stream",
+     "text": [
+      "\r",
+      " 42%|████▏     | 665/1586 [00:09<00:12, 72.48it/s]"
+     ]
+    },
+    {
+     "name": "stderr",
+     "output_type": "stream",
+     "text": [
+      "\r",
+      " 43%|████▎     | 675/1586 [00:09<00:11, 76.81it/s]"
+     ]
+    },
+    {
+     "name": "stderr",
+     "output_type": "stream",
+     "text": [
+      "\r",
+      " 43%|████▎     | 683/1586 [00:09<00:12, 74.61it/s]"
+     ]
+    },
+    {
+     "name": "stderr",
+     "output_type": "stream",
+     "text": [
+      "\r",
+      " 44%|████▎     | 692/1586 [00:09<00:12, 73.75it/s]"
+     ]
+    },
+    {
+     "name": "stderr",
+     "output_type": "stream",
+     "text": [
+      "\r",
+      " 44%|████▍     | 701/1586 [00:10<00:11, 76.75it/s]"
+     ]
+    },
+    {
+     "name": "stderr",
+     "output_type": "stream",
+     "text": [
+      "\r",
+      " 45%|████▍     | 711/1586 [00:10<00:10, 81.73it/s]"
+     ]
+    },
+    {
+     "name": "stderr",
+     "output_type": "stream",
+     "text": [
+      "\r",
+      " 45%|████▌     | 720/1586 [00:10<00:10, 78.99it/s]"
+     ]
+    },
+    {
+     "name": "stderr",
+     "output_type": "stream",
+     "text": [
+      "\r",
+      " 46%|████▌     | 731/1586 [00:10<00:10, 85.01it/s]"
+     ]
+    },
+    {
+     "name": "stderr",
+     "output_type": "stream",
+     "text": [
+      "\r",
+      " 47%|████▋     | 740/1586 [00:10<00:10, 81.09it/s]"
+     ]
+    },
+    {
+     "name": "stderr",
+     "output_type": "stream",
+     "text": [
+      "\r",
+      " 47%|████▋     | 750/1586 [00:10<00:09, 84.80it/s]"
+     ]
+    },
+    {
+     "name": "stderr",
+     "output_type": "stream",
+     "text": [
+      "\r",
+      " 48%|████▊     | 761/1586 [00:10<00:09, 89.22it/s]"
+     ]
+    },
+    {
+     "name": "stderr",
+     "output_type": "stream",
+     "text": [
+      "\r",
+      " 49%|████▊     | 771/1586 [00:10<00:08, 90.68it/s]"
+     ]
+    },
+    {
+     "name": "stderr",
+     "output_type": "stream",
+     "text": [
+      "\r",
+      " 49%|████▉     | 781/1586 [00:10<00:08, 91.99it/s]"
+     ]
+    },
+    {
+     "name": "stderr",
+     "output_type": "stream",
+     "text": [
+      "\r",
+      " 50%|████▉     | 791/1586 [00:11<00:08, 91.17it/s]"
+     ]
+    },
+    {
+     "name": "stderr",
+     "output_type": "stream",
+     "text": [
+      "\r",
+      " 51%|█████     | 801/1586 [00:11<00:08, 87.32it/s]"
+     ]
+    },
+    {
+     "name": "stderr",
+     "output_type": "stream",
+     "text": [
+      "\r",
+      " 51%|█████     | 810/1586 [00:11<00:08, 86.85it/s]"
+     ]
+    },
+    {
+     "name": "stderr",
+     "output_type": "stream",
+     "text": [
+      "\r",
+      " 52%|█████▏    | 819/1586 [00:11<00:08, 87.10it/s]"
+     ]
+    },
+    {
+     "name": "stderr",
+     "output_type": "stream",
+     "text": [
+      "\r",
+      " 52%|█████▏    | 830/1586 [00:11<00:08, 91.55it/s]"
+     ]
+    },
+    {
+     "name": "stderr",
+     "output_type": "stream",
+     "text": [
+      "\r",
+      " 53%|█████▎    | 842/1586 [00:11<00:07, 95.74it/s]"
+     ]
+    },
+    {
+     "name": "stderr",
+     "output_type": "stream",
+     "text": [
+      "\r",
+      " 54%|█████▎    | 852/1586 [00:11<00:07, 95.09it/s]"
+     ]
+    },
+    {
+     "name": "stderr",
+     "output_type": "stream",
+     "text": [
+      "\r",
+      " 54%|█████▍    | 863/1586 [00:11<00:07, 98.29it/s]"
+     ]
+    },
+    {
+     "name": "stderr",
+     "output_type": "stream",
+     "text": [
+      "\r",
+      " 55%|█████▌    | 873/1586 [00:11<00:07, 92.44it/s]"
+     ]
+    },
+    {
+     "name": "stderr",
+     "output_type": "stream",
+     "text": [
+      "\r",
+      " 56%|█████▌    | 883/1586 [00:12<00:07, 90.41it/s]"
+     ]
+    },
+    {
+     "name": "stderr",
+     "output_type": "stream",
+     "text": [
+      "\r",
+      " 56%|█████▋    | 893/1586 [00:12<00:07, 88.49it/s]"
+     ]
+    },
+    {
+     "name": "stderr",
+     "output_type": "stream",
+     "text": [
+      "\r",
+      " 57%|█████▋    | 902/1586 [00:12<00:08, 83.47it/s]"
+     ]
+    },
+    {
+     "name": "stderr",
+     "output_type": "stream",
+     "text": [
+      "\r",
+      " 58%|█████▊    | 912/1586 [00:12<00:08, 83.58it/s]"
+     ]
+    },
+    {
+     "name": "stderr",
+     "output_type": "stream",
+     "text": [
+      "\r",
+      " 58%|█████▊    | 921/1586 [00:12<00:08, 82.66it/s]"
+     ]
+    },
+    {
+     "name": "stderr",
+     "output_type": "stream",
+     "text": [
+      "\r",
+      " 59%|█████▊    | 931/1586 [00:12<00:08, 81.04it/s]"
+     ]
+    },
+    {
+     "name": "stderr",
+     "output_type": "stream",
+     "text": [
+      "\r",
+      " 59%|█████▉    | 940/1586 [00:12<00:07, 81.15it/s]"
+     ]
+    },
+    {
+     "name": "stderr",
+     "output_type": "stream",
+     "text": [
+      "\r",
+      " 60%|█████▉    | 950/1586 [00:12<00:07, 82.38it/s]"
+     ]
+    },
+    {
+     "name": "stderr",
+     "output_type": "stream",
+     "text": [
+      "\r",
+      " 61%|██████    | 961/1586 [00:12<00:07, 88.69it/s]"
+     ]
+    },
+    {
+     "name": "stderr",
+     "output_type": "stream",
+     "text": [
+      "\r",
+      " 61%|██████    | 971/1586 [00:13<00:06, 88.50it/s]"
+     ]
+    },
+    {
+     "name": "stderr",
+     "output_type": "stream",
+     "text": [
+      "\r",
+      " 62%|██████▏   | 980/1586 [00:13<00:07, 85.22it/s]"
+     ]
+    },
+    {
+     "name": "stderr",
+     "output_type": "stream",
+     "text": [
+      "\r",
+      " 62%|██████▏   | 989/1586 [00:13<00:07, 83.07it/s]"
+     ]
+    },
+    {
+     "name": "stderr",
+     "output_type": "stream",
+     "text": [
+      "\r",
+      " 63%|██████▎   | 999/1586 [00:13<00:06, 85.79it/s]"
+     ]
+    },
+    {
+     "name": "stderr",
+     "output_type": "stream",
+     "text": [
+      "\r",
+      " 64%|██████▎   | 1010/1586 [00:13<00:06, 89.44it/s]"
+     ]
+    },
+    {
+     "name": "stderr",
+     "output_type": "stream",
+     "text": [
+      "\r",
+      " 64%|██████▍   | 1020/1586 [00:13<00:06, 88.99it/s]"
+     ]
+    },
+    {
+     "name": "stderr",
+     "output_type": "stream",
+     "text": [
+      "\r",
+      " 65%|██████▍   | 1030/1586 [00:13<00:06, 89.82it/s]"
+     ]
+    },
+    {
+     "name": "stderr",
+     "output_type": "stream",
+     "text": [
+      "\r",
+      " 66%|██████▌   | 1040/1586 [00:13<00:06, 86.15it/s]"
+     ]
+    },
+    {
+     "name": "stderr",
+     "output_type": "stream",
+     "text": [
+      "\r",
+      " 66%|██████▌   | 1049/1586 [00:14<00:06, 84.70it/s]"
+     ]
+    },
+    {
+     "name": "stderr",
+     "output_type": "stream",
+     "text": [
+      "\r",
+      " 67%|██████▋   | 1059/1586 [00:14<00:06, 86.95it/s]"
+     ]
+    },
+    {
+     "name": "stderr",
+     "output_type": "stream",
+     "text": [
+      "\r",
+      " 67%|██████▋   | 1068/1586 [00:14<00:06, 84.31it/s]"
+     ]
+    },
+    {
+     "name": "stderr",
+     "output_type": "stream",
+     "text": [
+      "\r",
+      " 68%|██████▊   | 1077/1586 [00:14<00:06, 79.38it/s]"
+     ]
+    },
+    {
+     "name": "stderr",
+     "output_type": "stream",
+     "text": [
+      "\r",
+      " 68%|██████▊   | 1086/1586 [00:14<00:06, 73.85it/s]"
+     ]
+    },
+    {
+     "name": "stderr",
+     "output_type": "stream",
+     "text": [
+      "\r",
+      " 69%|██████▉   | 1096/1586 [00:14<00:06, 79.43it/s]"
+     ]
+    },
+    {
+     "name": "stderr",
+     "output_type": "stream",
+     "text": [
+      "\r",
+      " 70%|██████▉   | 1105/1586 [00:14<00:06, 79.22it/s]"
+     ]
+    },
+    {
+     "name": "stderr",
+     "output_type": "stream",
+     "text": [
+      "\r",
+      " 70%|███████   | 1114/1586 [00:14<00:06, 78.32it/s]"
+     ]
+    },
+    {
+     "name": "stderr",
+     "output_type": "stream",
+     "text": [
+      "\r",
+      " 71%|███████   | 1123/1586 [00:14<00:05, 79.58it/s]"
+     ]
+    },
+    {
+     "name": "stderr",
+     "output_type": "stream",
+     "text": [
+      "\r",
+      " 71%|███████▏  | 1132/1586 [00:15<00:05, 81.21it/s]"
+     ]
+    },
+    {
+     "name": "stderr",
+     "output_type": "stream",
+     "text": [
+      "\r",
+      " 72%|███████▏  | 1141/1586 [00:15<00:06, 69.80it/s]"
+     ]
+    },
+    {
+     "name": "stderr",
+     "output_type": "stream",
+     "text": [
+      "\r",
+      " 72%|███████▏  | 1149/1586 [00:15<00:07, 55.64it/s]"
+     ]
+    },
+    {
+     "name": "stderr",
+     "output_type": "stream",
+     "text": [
+      "\r",
+      " 73%|███████▎  | 1156/1586 [00:15<00:08, 48.10it/s]"
+     ]
+    },
+    {
+     "name": "stderr",
+     "output_type": "stream",
+     "text": [
+      "\r",
+      " 73%|███████▎  | 1162/1586 [00:15<00:10, 39.08it/s]"
+     ]
+    },
+    {
+     "name": "stderr",
+     "output_type": "stream",
+     "text": [
+      "\r",
+      " 74%|███████▍  | 1170/1586 [00:15<00:09, 45.68it/s]"
+     ]
+    },
+    {
+     "name": "stderr",
+     "output_type": "stream",
+     "text": [
+      "\r",
+      " 74%|███████▍  | 1176/1586 [00:16<00:09, 41.74it/s]"
+     ]
+    },
+    {
+     "name": "stderr",
+     "output_type": "stream",
+     "text": [
+      "\r",
+      " 74%|███████▍  | 1181/1586 [00:16<00:10, 37.68it/s]"
+     ]
+    },
+    {
+     "name": "stderr",
+     "output_type": "stream",
+     "text": [
+      "\r",
+      " 75%|███████▍  | 1186/1586 [00:16<00:11, 33.94it/s]"
+     ]
+    },
+    {
+     "name": "stderr",
+     "output_type": "stream",
+     "text": [
+      "\r",
+      " 75%|███████▌  | 1192/1586 [00:16<00:10, 36.88it/s]"
+     ]
+    },
+    {
+     "name": "stderr",
+     "output_type": "stream",
+     "text": [
+      "\r",
+      " 75%|███████▌  | 1197/1586 [00:16<00:12, 31.43it/s]"
+     ]
+    },
+    {
+     "name": "stderr",
+     "output_type": "stream",
+     "text": [
+      "\r",
+      " 76%|███████▌  | 1201/1586 [00:16<00:11, 32.96it/s]"
+     ]
+    },
+    {
+     "name": "stderr",
+     "output_type": "stream",
+     "text": [
+      "\r",
+      " 76%|███████▌  | 1205/1586 [00:17<00:11, 31.90it/s]"
+     ]
+    },
+    {
+     "name": "stderr",
+     "output_type": "stream",
+     "text": [
+      "\r",
+      " 76%|███████▋  | 1210/1586 [00:17<00:11, 33.62it/s]"
+     ]
+    },
+    {
+     "name": "stderr",
+     "output_type": "stream",
+     "text": [
+      "\r",
+      " 77%|███████▋  | 1216/1586 [00:17<00:10, 36.65it/s]"
+     ]
+    },
+    {
+     "name": "stderr",
+     "output_type": "stream",
+     "text": [
+      "\r",
+      " 77%|███████▋  | 1224/1586 [00:17<00:08, 43.10it/s]"
+     ]
+    },
+    {
+     "name": "stderr",
+     "output_type": "stream",
+     "text": [
+      "\r",
+      " 77%|███████▋  | 1229/1586 [00:17<00:08, 40.48it/s]"
+     ]
+    },
+    {
+     "name": "stderr",
+     "output_type": "stream",
+     "text": [
+      "\r",
+      " 78%|███████▊  | 1235/1586 [00:17<00:09, 38.55it/s]"
+     ]
+    },
+    {
+     "name": "stderr",
+     "output_type": "stream",
+     "text": [
+      "\r",
+      " 78%|███████▊  | 1240/1586 [00:17<00:09, 36.79it/s]"
+     ]
+    },
+    {
+     "name": "stderr",
+     "output_type": "stream",
+     "text": [
+      "\r",
+      " 78%|███████▊  | 1244/1586 [00:17<00:09, 37.04it/s]"
+     ]
+    },
+    {
+     "name": "stderr",
+     "output_type": "stream",
+     "text": [
+      "\r",
+      " 79%|███████▉  | 1249/1586 [00:18<00:08, 39.78it/s]"
+     ]
+    },
+    {
+     "name": "stderr",
+     "output_type": "stream",
+     "text": [
+      "\r",
+      " 79%|███████▉  | 1254/1586 [00:18<00:08, 39.25it/s]"
+     ]
+    },
+    {
+     "name": "stderr",
+     "output_type": "stream",
+     "text": [
+      "\r",
+      " 79%|███████▉  | 1259/1586 [00:18<00:09, 33.87it/s]"
+     ]
+    },
+    {
+     "name": "stderr",
+     "output_type": "stream",
+     "text": [
+      "\r",
+      " 80%|███████▉  | 1265/1586 [00:18<00:09, 35.25it/s]"
+     ]
+    },
+    {
+     "name": "stderr",
+     "output_type": "stream",
+     "text": [
+      "\r",
+      " 80%|████████  | 1270/1586 [00:18<00:08, 38.39it/s]"
+     ]
+    },
+    {
+     "name": "stderr",
+     "output_type": "stream",
+     "text": [
+      "\r",
+      " 80%|████████  | 1275/1586 [00:18<00:08, 37.07it/s]"
+     ]
+    },
+    {
+     "name": "stderr",
+     "output_type": "stream",
+     "text": [
+      "\r",
+      " 81%|████████  | 1279/1586 [00:18<00:09, 33.83it/s]"
+     ]
+    },
+    {
+     "name": "stderr",
+     "output_type": "stream",
+     "text": [
+      "\r",
+      " 81%|████████  | 1285/1586 [00:19<00:08, 36.78it/s]"
+     ]
+    },
+    {
+     "name": "stderr",
+     "output_type": "stream",
+     "text": [
+      "\r",
+      " 81%|████████▏ | 1289/1586 [00:19<00:09, 30.82it/s]"
+     ]
+    },
+    {
+     "name": "stderr",
+     "output_type": "stream",
+     "text": [
+      "\r",
+      " 82%|████████▏ | 1293/1586 [00:19<00:09, 31.14it/s]"
+     ]
+    },
+    {
+     "name": "stderr",
+     "output_type": "stream",
+     "text": [
+      "\r",
+      " 82%|████████▏ | 1297/1586 [00:19<00:09, 30.49it/s]"
+     ]
+    },
+    {
+     "name": "stderr",
+     "output_type": "stream",
+     "text": [
+      "\r",
+      " 82%|████████▏ | 1301/1586 [00:19<00:10, 27.09it/s]"
+     ]
+    },
+    {
+     "name": "stderr",
+     "output_type": "stream",
+     "text": [
+      "\r",
+      " 82%|████████▏ | 1305/1586 [00:19<00:09, 29.78it/s]"
+     ]
+    },
+    {
+     "name": "stderr",
+     "output_type": "stream",
+     "text": [
+      "\r",
+      " 83%|████████▎ | 1309/1586 [00:19<00:08, 31.14it/s]"
+     ]
+    },
+    {
+     "name": "stderr",
+     "output_type": "stream",
+     "text": [
+      "\r",
+      " 83%|████████▎ | 1314/1586 [00:20<00:08, 32.98it/s]"
+     ]
+    },
+    {
+     "name": "stderr",
+     "output_type": "stream",
+     "text": [
+      "\r",
+      " 83%|████████▎ | 1319/1586 [00:20<00:07, 36.29it/s]"
+     ]
+    },
+    {
+     "name": "stderr",
+     "output_type": "stream",
+     "text": [
+      "\r",
+      " 84%|████████▎ | 1327/1586 [00:20<00:06, 40.15it/s]"
+     ]
+    },
+    {
+     "name": "stderr",
+     "output_type": "stream",
+     "text": [
+      "\r",
+      " 84%|████████▍ | 1332/1586 [00:20<00:06, 38.09it/s]"
+     ]
+    },
+    {
+     "name": "stderr",
+     "output_type": "stream",
+     "text": [
+      "\r",
+      " 84%|████████▍ | 1337/1586 [00:20<00:07, 34.82it/s]"
+     ]
+    },
+    {
+     "name": "stderr",
+     "output_type": "stream",
+     "text": [
+      "\r",
+      " 85%|████████▍ | 1343/1586 [00:20<00:06, 37.05it/s]"
+     ]
+    },
+    {
+     "name": "stderr",
+     "output_type": "stream",
+     "text": [
+      "\r",
+      " 85%|████████▍ | 1347/1586 [00:20<00:06, 35.70it/s]"
+     ]
+    },
+    {
+     "name": "stderr",
+     "output_type": "stream",
+     "text": [
+      "\r",
+      " 85%|████████▌ | 1351/1586 [00:21<00:06, 34.90it/s]"
+     ]
+    },
+    {
+     "name": "stderr",
+     "output_type": "stream",
+     "text": [
+      "\r",
+      " 85%|████████▌ | 1355/1586 [00:21<00:06, 36.00it/s]"
+     ]
+    },
+    {
+     "name": "stderr",
+     "output_type": "stream",
+     "text": [
+      "\r",
+      " 86%|████████▌ | 1359/1586 [00:21<00:06, 33.24it/s]"
+     ]
+    },
+    {
+     "name": "stderr",
+     "output_type": "stream",
+     "text": [
+      "\r",
+      " 86%|████████▌ | 1364/1586 [00:21<00:06, 36.06it/s]"
+     ]
+    },
+    {
+     "name": "stderr",
+     "output_type": "stream",
+     "text": [
+      "\r",
+      " 86%|████████▋ | 1368/1586 [00:21<00:07, 29.61it/s]"
+     ]
+    },
+    {
+     "name": "stderr",
+     "output_type": "stream",
+     "text": [
+      "\r",
+      " 87%|████████▋ | 1374/1586 [00:21<00:06, 34.14it/s]"
+     ]
+    },
+    {
+     "name": "stderr",
+     "output_type": "stream",
+     "text": [
+      "\r",
+      " 87%|████████▋ | 1378/1586 [00:21<00:07, 29.32it/s]"
+     ]
+    },
+    {
+     "name": "stderr",
+     "output_type": "stream",
+     "text": [
+      "\r",
+      " 87%|████████▋ | 1383/1586 [00:21<00:06, 32.06it/s]"
+     ]
+    },
+    {
+     "name": "stderr",
+     "output_type": "stream",
+     "text": [
+      "\r",
+      " 88%|████████▊ | 1388/1586 [00:22<00:05, 33.73it/s]"
+     ]
+    },
+    {
+     "name": "stderr",
+     "output_type": "stream",
+     "text": [
+      "\r",
+      " 88%|████████▊ | 1392/1586 [00:22<00:05, 33.18it/s]"
+     ]
+    },
+    {
+     "name": "stderr",
+     "output_type": "stream",
+     "text": [
+      "\r",
+      " 88%|████████▊ | 1397/1586 [00:22<00:05, 33.22it/s]"
+     ]
+    },
+    {
+     "name": "stderr",
+     "output_type": "stream",
+     "text": [
+      "\r",
+      " 88%|████████▊ | 1403/1586 [00:22<00:05, 36.52it/s]"
+     ]
+    },
+    {
+     "name": "stderr",
+     "output_type": "stream",
+     "text": [
+      "\r",
+      " 89%|████████▊ | 1407/1586 [00:22<00:04, 36.42it/s]"
+     ]
+    },
+    {
+     "name": "stderr",
+     "output_type": "stream",
+     "text": [
+      "\r",
+      " 89%|████████▉ | 1414/1586 [00:22<00:04, 40.68it/s]"
+     ]
+    },
+    {
+     "name": "stderr",
+     "output_type": "stream",
+     "text": [
+      "\r",
+      " 89%|████████▉ | 1419/1586 [00:22<00:04, 33.48it/s]"
+     ]
+    },
+    {
+     "name": "stderr",
+     "output_type": "stream",
+     "text": [
+      "\r",
+      " 90%|████████▉ | 1425/1586 [00:23<00:04, 35.52it/s]"
+     ]
+    },
+    {
+     "name": "stderr",
+     "output_type": "stream",
+     "text": [
+      "\r",
+      " 90%|█████████ | 1429/1586 [00:23<00:04, 32.60it/s]"
+     ]
+    },
+    {
+     "name": "stderr",
+     "output_type": "stream",
+     "text": [
+      "\r",
+      " 90%|█████████ | 1433/1586 [00:23<00:04, 31.35it/s]"
+     ]
+    },
+    {
+     "name": "stderr",
+     "output_type": "stream",
+     "text": [
+      "\r",
+      " 91%|█████████ | 1437/1586 [00:23<00:04, 33.19it/s]"
+     ]
+    },
+    {
+     "name": "stderr",
+     "output_type": "stream",
+     "text": [
+      "\r",
+      " 91%|█████████ | 1441/1586 [00:23<00:04, 33.20it/s]"
+     ]
+    },
+    {
+     "name": "stderr",
+     "output_type": "stream",
+     "text": [
+      "\r",
+      " 91%|█████████ | 1445/1586 [00:23<00:06, 23.46it/s]"
+     ]
+    },
+    {
+     "name": "stderr",
+     "output_type": "stream",
+     "text": [
+      "\r",
+      " 91%|█████████▏| 1449/1586 [00:24<00:05, 26.65it/s]"
+     ]
+    },
+    {
+     "name": "stderr",
+     "output_type": "stream",
+     "text": [
+      "\r",
+      " 92%|█████████▏| 1454/1586 [00:24<00:04, 30.96it/s]"
+     ]
+    },
+    {
+     "name": "stderr",
+     "output_type": "stream",
+     "text": [
+      "\r",
+      " 92%|█████████▏| 1458/1586 [00:24<00:04, 28.02it/s]"
+     ]
+    },
+    {
+     "name": "stderr",
+     "output_type": "stream",
+     "text": [
+      "\r",
+      " 92%|█████████▏| 1462/1586 [00:24<00:04, 29.31it/s]"
+     ]
+    },
+    {
+     "name": "stderr",
+     "output_type": "stream",
+     "text": [
+      "\r",
+      " 93%|█████████▎| 1469/1586 [00:24<00:03, 33.87it/s]"
+     ]
+    },
+    {
+     "name": "stderr",
+     "output_type": "stream",
+     "text": [
+      "\r",
+      " 93%|█████████▎| 1473/1586 [00:24<00:03, 34.66it/s]"
+     ]
+    },
+    {
+     "name": "stderr",
+     "output_type": "stream",
+     "text": [
+      "\r",
+      " 93%|█████████▎| 1477/1586 [00:24<00:03, 32.80it/s]"
+     ]
+    },
+    {
+     "name": "stderr",
+     "output_type": "stream",
+     "text": [
+      "\r",
+      " 93%|█████████▎| 1481/1586 [00:24<00:03, 32.51it/s]"
+     ]
+    },
+    {
+     "name": "stderr",
+     "output_type": "stream",
+     "text": [
+      "\r",
+      " 94%|█████████▍| 1487/1586 [00:25<00:02, 36.32it/s]"
+     ]
+    },
+    {
+     "name": "stderr",
+     "output_type": "stream",
+     "text": [
+      "\r",
+      " 94%|█████████▍| 1491/1586 [00:25<00:03, 28.81it/s]"
+     ]
+    },
+    {
+     "name": "stderr",
+     "output_type": "stream",
+     "text": [
+      "\r",
+      " 94%|█████████▍| 1495/1586 [00:25<00:02, 30.52it/s]"
+     ]
+    },
+    {
+     "name": "stderr",
+     "output_type": "stream",
+     "text": [
+      "\r",
+      " 95%|█████████▍| 1500/1586 [00:25<00:02, 34.26it/s]"
+     ]
+    },
+    {
+     "name": "stderr",
+     "output_type": "stream",
+     "text": [
+      "\r",
+      " 95%|█████████▌| 1507/1586 [00:25<00:02, 37.34it/s]"
+     ]
+    },
+    {
+     "name": "stderr",
+     "output_type": "stream",
+     "text": [
+      "\r",
+      " 95%|█████████▌| 1512/1586 [00:25<00:02, 34.75it/s]"
+     ]
+    },
+    {
+     "name": "stderr",
+     "output_type": "stream",
+     "text": [
+      "\r",
+      " 96%|█████████▌| 1516/1586 [00:25<00:02, 29.21it/s]"
+     ]
+    },
+    {
+     "name": "stderr",
+     "output_type": "stream",
+     "text": [
+      "\r",
+      " 96%|█████████▌| 1520/1586 [00:26<00:02, 28.90it/s]"
+     ]
+    },
+    {
+     "name": "stderr",
+     "output_type": "stream",
+     "text": [
+      "\r",
+      " 96%|█████████▌| 1525/1586 [00:26<00:01, 33.00it/s]"
+     ]
+    },
+    {
+     "name": "stderr",
+     "output_type": "stream",
+     "text": [
+      "\r",
+      " 96%|█████████▋| 1529/1586 [00:26<00:01, 32.21it/s]"
+     ]
+    },
+    {
+     "name": "stderr",
+     "output_type": "stream",
+     "text": [
+      "\r",
+      " 97%|█████████▋| 1533/1586 [00:26<00:01, 33.26it/s]"
+     ]
+    },
+    {
+     "name": "stderr",
+     "output_type": "stream",
+     "text": [
+      "\r",
+      " 97%|█████████▋| 1537/1586 [00:26<00:01, 34.70it/s]"
+     ]
+    },
+    {
+     "name": "stderr",
+     "output_type": "stream",
+     "text": [
+      "\r",
+      " 97%|█████████▋| 1541/1586 [00:26<00:01, 31.53it/s]"
+     ]
+    },
+    {
+     "name": "stderr",
+     "output_type": "stream",
+     "text": [
+      "\r",
+      " 97%|█████████▋| 1545/1586 [00:26<00:01, 28.09it/s]"
+     ]
+    },
+    {
+     "name": "stderr",
+     "output_type": "stream",
+     "text": [
+      "\r",
+      " 98%|█████████▊| 1548/1586 [00:26<00:01, 28.34it/s]"
+     ]
+    },
+    {
+     "name": "stderr",
+     "output_type": "stream",
+     "text": [
+      "\r",
+      " 98%|█████████▊| 1551/1586 [00:27<00:01, 25.81it/s]"
+     ]
+    },
+    {
+     "name": "stderr",
+     "output_type": "stream",
+     "text": [
+      "\r",
+      " 98%|█████████▊| 1554/1586 [00:27<00:01, 24.49it/s]"
+     ]
+    },
+    {
+     "name": "stderr",
+     "output_type": "stream",
+     "text": [
+      "\r",
+      " 98%|█████████▊| 1557/1586 [00:27<00:01, 23.61it/s]"
+     ]
+    },
+    {
+     "name": "stderr",
+     "output_type": "stream",
+     "text": [
+      "\r",
+      " 98%|█████████▊| 1560/1586 [00:27<00:01, 21.92it/s]"
+     ]
+    },
+    {
+     "name": "stderr",
+     "output_type": "stream",
+     "text": [
+      "\r",
+      " 99%|█████████▊| 1564/1586 [00:27<00:00, 25.00it/s]"
+     ]
+    },
+    {
+     "name": "stderr",
+     "output_type": "stream",
+     "text": [
+      "\r",
+      " 99%|█████████▉| 1570/1586 [00:27<00:00, 29.21it/s]"
+     ]
+    },
+    {
+     "name": "stderr",
+     "output_type": "stream",
+     "text": [
+      "\r",
+      " 99%|█████████▉| 1577/1586 [00:27<00:00, 34.12it/s]"
+     ]
+    },
+    {
+     "name": "stderr",
+     "output_type": "stream",
+     "text": [
+      "\r",
+      "100%|█████████▉| 1582/1586 [00:28<00:00, 35.49it/s]"
+     ]
+    },
+    {
+     "name": "stderr",
+     "output_type": "stream",
+     "text": [
+      "\r",
+      "100%|██████████| 1586/1586 [00:28<00:00, 31.22it/s]"
      ]
     },
     {
@@ -3369,11 +2453,7 @@
      "output_type": "stream",
      "text": [
       "WARNING: Logging before flag parsing goes to stderr.\n",
-<<<<<<< HEAD
-      "W0813 02:58:26.461872 140254135834432 deprecation.py:506] From /home/ubuntu/snorkel-tutorials/.tox/spam/lib/python3.6/site-packages/tensorflow/python/keras/initializers.py:119: calling RandomUniform.__init__ (from tensorflow.python.ops.init_ops) with dtype is deprecated and will be removed in a future version.\n",
-=======
-      "W0812 17:31:25.493233 4562830784 deprecation.py:506] From /Users/braden/repos/snorkel-tutorials/.tox/spam/lib/python3.7/site-packages/tensorflow/python/keras/initializers.py:119: calling RandomUniform.__init__ (from tensorflow.python.ops.init_ops) with dtype is deprecated and will be removed in a future version.\n",
->>>>>>> 0e7cf0ae
+      "W0813 20:25:19.559141 139928635115328 deprecation.py:506] From /home/ubuntu/snorkel-tutorials/.tox/spam/lib/python3.6/site-packages/tensorflow/python/keras/initializers.py:119: calling RandomUniform.__init__ (from tensorflow.python.ops.init_ops) with dtype is deprecated and will be removed in a future version.\n",
       "Instructions for updating:\n",
       "Call initializer instance with the dtype argument instead of passing it to the constructor\n"
      ]
@@ -3382,11 +2462,7 @@
      "name": "stderr",
      "output_type": "stream",
      "text": [
-<<<<<<< HEAD
-      "W0813 02:58:26.479055 140254135834432 deprecation.py:506] From /home/ubuntu/snorkel-tutorials/.tox/spam/lib/python3.6/site-packages/tensorflow/python/ops/init_ops.py:1251: calling VarianceScaling.__init__ (from tensorflow.python.ops.init_ops) with dtype is deprecated and will be removed in a future version.\n",
-=======
-      "W0812 17:31:25.515465 4562830784 deprecation.py:506] From /Users/braden/repos/snorkel-tutorials/.tox/spam/lib/python3.7/site-packages/tensorflow/python/ops/init_ops.py:1251: calling VarianceScaling.__init__ (from tensorflow.python.ops.init_ops) with dtype is deprecated and will be removed in a future version.\n",
->>>>>>> 0e7cf0ae
+      "W0813 20:25:19.576011 139928635115328 deprecation.py:506] From /home/ubuntu/snorkel-tutorials/.tox/spam/lib/python3.6/site-packages/tensorflow/python/ops/init_ops.py:1251: calling VarianceScaling.__init__ (from tensorflow.python.ops.init_ops) with dtype is deprecated and will be removed in a future version.\n",
       "Instructions for updating:\n",
       "Call initializer instance with the dtype argument instead of passing it to the constructor\n"
      ]
@@ -3395,11 +2471,7 @@
      "name": "stderr",
      "output_type": "stream",
      "text": [
-<<<<<<< HEAD
-      "W0813 02:58:26.670194 140254135834432 deprecation.py:323] From /home/ubuntu/snorkel-tutorials/.tox/spam/lib/python3.6/site-packages/tensorflow/python/ops/nn_impl.py:180: add_dispatch_support.<locals>.wrapper (from tensorflow.python.ops.array_ops) is deprecated and will be removed in a future version.\n",
-=======
-      "W0812 17:31:25.730254 4562830784 deprecation.py:323] From /Users/braden/repos/snorkel-tutorials/.tox/spam/lib/python3.7/site-packages/tensorflow/python/ops/nn_impl.py:180: add_dispatch_support.<locals>.wrapper (from tensorflow.python.ops.array_ops) is deprecated and will be removed in a future version.\n",
->>>>>>> 0e7cf0ae
+      "W0813 20:25:19.769526 139928635115328 deprecation.py:323] From /home/ubuntu/snorkel-tutorials/.tox/spam/lib/python3.6/site-packages/tensorflow/python/ops/nn_impl.py:180: add_dispatch_support.<locals>.wrapper (from tensorflow.python.ops.array_ops) is deprecated and will be removed in a future version.\n",
       "Instructions for updating:\n",
       "Use tf.where in 2.0, which has the same broadcast rule as np.where\n"
      ]
@@ -3408,11 +2480,7 @@
      "name": "stderr",
      "output_type": "stream",
      "text": [
-<<<<<<< HEAD
-      "W0813 02:58:27.147827 140254135834432 deprecation.py:506] From /home/ubuntu/snorkel-tutorials/.tox/spam/lib/python3.6/site-packages/tensorflow/python/keras/optimizer_v2/adagrad.py:105: calling Constant.__init__ (from tensorflow.python.ops.init_ops) with dtype is deprecated and will be removed in a future version.\n",
-=======
-      "W0812 17:31:26.280252 4562830784 deprecation.py:506] From /Users/braden/repos/snorkel-tutorials/.tox/spam/lib/python3.7/site-packages/tensorflow/python/keras/optimizer_v2/adagrad.py:105: calling Constant.__init__ (from tensorflow.python.ops.init_ops) with dtype is deprecated and will be removed in a future version.\n",
->>>>>>> 0e7cf0ae
+      "W0813 20:25:20.261453 139928635115328 deprecation.py:506] From /home/ubuntu/snorkel-tutorials/.tox/spam/lib/python3.6/site-packages/tensorflow/python/keras/optimizer_v2/adagrad.py:105: calling Constant.__init__ (from tensorflow.python.ops.init_ops) with dtype is deprecated and will be removed in a future version.\n",
       "Instructions for updating:\n",
       "Call initializer instance with the dtype argument instead of passing it to the constructor\n"
      ]
@@ -3507,7 +2575,7 @@
    "name": "python",
    "nbconvert_exporter": "python",
    "pygments_lexer": "ipython3",
-   "version": "3.7.3"
+   "version": "3.6.8"
   }
  },
  "nbformat": 4,
