{
 "cells": [
  {
   "cell_type": "markdown",
   "metadata": {},
   "source": [
    "# ✂️ Snorkel Intro Tutorial: _Data Slicing_\n",
    "\n",
    "In real-world applications, some model outcomes are often more important than others — e.g. vulnerable cyclist detections in an autonomous driving task, or, in our running **spam** application, potentially malicious link redirects to external websites.\n",
    "\n",
    "Traditional machine learning systems optimize for overall quality, which may be too coarse-grained.\n",
    "Models that achieve high overall performance might produce unacceptable failure rates on critical slices of the data — data subsets that might correspond to vulnerable cyclist detection in an autonomous driving task, or in our running spam detection application, external links to potentially malicious websites.\n",
    "\n",
    "In this tutorial, we:\n",
    "1. **Introduce _Slicing Functions (SFs)_** as a programming interface\n",
    "1. **Monitor** application-critical data subsets\n",
    "2. **Improve model performance** on slices"
   ]
  },
  {
   "cell_type": "markdown",
   "metadata": {},
   "source": [
    "First, we'll set up our notebook for reproducibility and proper logging."
   ]
  },
  {
   "cell_type": "code",
   "execution_count": 1,
   "metadata": {},
   "outputs": [],
   "source": [
    "import logging\n",
    "import os\n",
    "import pandas as pd\n",
    "from snorkel.utils import set_seed\n",
    "\n",
    "# For reproducibility\n",
    "os.environ[\"PYTHONHASHSEED\"] = \"0\"\n",
    "set_seed(111)\n",
    "\n",
    "# Make sure we're running from the spam/ directory\n",
    "if os.path.basename(os.getcwd()) == \"snorkel-tutorials\":\n",
    "    os.chdir(\"spam\")\n",
    "\n",
    "# To visualize logs\n",
    "logger = logging.getLogger()\n",
    "logger.setLevel(logging.WARNING)\n",
    "\n",
    "# Show full columns for viewing data\n",
    "pd.set_option(\"display.max_colwidth\", -1)"
   ]
  },
  {
   "cell_type": "markdown",
   "metadata": {},
   "source": [
    "_Note:_ this tutorial differs from the labeling tutorial in that we use ground truth labels in the train split for demo purposes.\n",
    "SFs are intended to be used *after the training set has already been labeled* by LFs (or by hand) in the training data pipeline."
   ]
  },
  {
   "cell_type": "code",
   "execution_count": 2,
   "metadata": {
    "lines_to_next_cell": 2
   },
   "outputs": [],
   "source": [
    "from utils import load_spam_dataset\n",
    "\n",
    "df_train, df_valid, df_test = load_spam_dataset(load_train_labels=True, split_dev=False)"
   ]
  },
  {
   "cell_type": "markdown",
   "metadata": {},
   "source": [
    "## 1. Write slicing functions\n",
    "\n",
    "We leverage *slicing functions* (SFs), which output binary _masks_ indicating whether an example is in the slice or not.\n",
    "Each slice represents some noisily-defined subset of the data (corresponding to an SF) that we'd like to programmatically monitor."
   ]
  },
  {
   "cell_type": "markdown",
   "metadata": {},
   "source": [
    "In the following cells, we use the [`@slicing_function()`](https://snorkel.readthedocs.io/en/master/packages/_autosummary/slicing/snorkel.slicing.slicing_function.html#snorkel.slicing.slicing_function) decorator to initialize an SF that identifies shortened links the spam dataset.\n",
    "These links could redirect us to potentially dangerous websites, and we don't want our users to click them!\n",
    "To select the subset of shortened links in our dataset, we write a regex that checks for the commonly-used `.ly` extension.\n",
    "\n",
    "You'll notice that the `short_link` SF is a heuristic, like the other programmatic ops we've defined, and may not fully cover the slice of interest.\n",
    "That's okay — in last section, we'll show how a model can handle this in Snorkel."
   ]
  },
  {
   "cell_type": "code",
   "execution_count": 3,
   "metadata": {},
   "outputs": [],
   "source": [
    "import re\n",
    "from snorkel.slicing import slicing_function\n",
    "\n",
    "\n",
    "@slicing_function()\n",
    "def short_link(x):\n",
    "    \"\"\"Returns whether text matches common pattern for shortened \".ly\" links.\"\"\"\n",
    "    return bool(re.search(r\"\\w+\\.ly\", x.text))\n",
    "\n",
    "\n",
    "sfs = [short_link]"
   ]
  },
  {
   "cell_type": "markdown",
   "metadata": {},
   "source": [
    "### Visualize slices"
   ]
  },
  {
   "cell_type": "markdown",
   "metadata": {},
   "source": [
    "With a utility function, [`slice_dataframe`](https://snorkel.readthedocs.io/en/master/packages/_autosummary/slicing/snorkel.slicing.slice_dataframe.html#snorkel.slicing.slice_dataframe), we can visualize examples belonging to this slice in a `pandas.DataFrame`."
   ]
  },
  {
   "cell_type": "code",
   "execution_count": 4,
   "metadata": {},
   "outputs": [
    {
     "name": "stderr",
     "output_type": "stream",
     "text": [
      "\r",
      "  0%|          | 0/120 [00:00<?, ?it/s]"
     ]
    },
    {
     "name": "stderr",
     "output_type": "stream",
     "text": [
      "\r",
<<<<<<< HEAD
      "100%|██████████| 120/120 [00:00<00:00, 19512.93it/s]"
=======
      "100%|██████████| 120/120 [00:00<00:00, 19190.78it/s]"
>>>>>>> ffd924d1
     ]
    },
    {
     "name": "stderr",
     "output_type": "stream",
     "text": [
      "\n"
     ]
    },
    {
     "data": {
      "text/html": [
       "<div>\n",
       "<style scoped>\n",
       "    .dataframe tbody tr th:only-of-type {\n",
       "        vertical-align: middle;\n",
       "    }\n",
       "\n",
       "    .dataframe tbody tr th {\n",
       "        vertical-align: top;\n",
       "    }\n",
       "\n",
       "    .dataframe thead th {\n",
       "        text-align: right;\n",
       "    }\n",
       "</style>\n",
       "<table border=\"1\" class=\"dataframe\">\n",
       "  <thead>\n",
       "    <tr style=\"text-align: right;\">\n",
       "      <th></th>\n",
       "      <th>text</th>\n",
       "      <th>label</th>\n",
       "    </tr>\n",
       "  </thead>\n",
       "  <tbody>\n",
       "    <tr>\n",
       "      <th>280</th>\n",
       "      <td>Being paid to respond to fast paid surveys from home has enabled me to give up working and make more than 4500 bucks monthly.  To read more go to this web site bit.ly\\1bSefQe</td>\n",
       "      <td>1</td>\n",
       "    </tr>\n",
       "    <tr>\n",
       "      <th>192</th>\n",
       "      <td>Meet The Richest Online Marketer  NOW CLICK : bit.ly/make-money-without-adroid</td>\n",
       "      <td>1</td>\n",
       "    </tr>\n",
       "    <tr>\n",
       "      <th>301</th>\n",
       "      <td>coby this USL and past :&lt;br /&gt;&lt;a href=\"http://adf.ly\"&gt;http://adf.ly&lt;/a&gt; /1HmVtX&lt;br /&gt;delete space after y﻿</td>\n",
       "      <td>1</td>\n",
       "    </tr>\n",
       "    <tr>\n",
       "      <th>350</th>\n",
       "      <td>adf.ly / KlD3Y</td>\n",
       "      <td>1</td>\n",
       "    </tr>\n",
       "    <tr>\n",
       "      <th>18</th>\n",
       "      <td>Earn money for being online with 0 efforts!    bit.ly\\14gKvDo</td>\n",
       "      <td>1</td>\n",
       "    </tr>\n",
       "  </tbody>\n",
       "</table>\n",
       "</div>"
      ],
      "text/plain": [
       "                                                                                                                                                                               text  \\\n",
       "280  Being paid to respond to fast paid surveys from home has enabled me to give up working and make more than 4500 bucks monthly.  To read more go to this web site bit.ly\\1bSefQe   \n",
       "192  Meet The Richest Online Marketer  NOW CLICK : bit.ly/make-money-without-adroid                                                                                                   \n",
       "301  coby this USL and past :<br /><a href=\"http://adf.ly\">http://adf.ly</a> /1HmVtX<br />delete space after y﻿                                                                       \n",
       "350  adf.ly / KlD3Y                                                                                                                                                                   \n",
       "18   Earn money for being online with 0 efforts!    bit.ly\\14gKvDo                                                                                                                    \n",
       "\n",
       "     label  \n",
       "280  1      \n",
       "192  1      \n",
       "301  1      \n",
       "350  1      \n",
       "18   1      "
      ]
     },
     "execution_count": 4,
     "metadata": {},
     "output_type": "execute_result"
    }
   ],
   "source": [
    "from snorkel.slicing import slice_dataframe\n",
    "\n",
    "short_link_df = slice_dataframe(df_valid, short_link)\n",
    "short_link_df[[\"text\", \"label\"]]"
   ]
  },
  {
   "cell_type": "markdown",
   "metadata": {},
   "source": [
    "## 2. Monitor slice performance with [`Scorer.score_slices`](https://snorkel.readthedocs.io/en/master/packages/_autosummary/analysis/snorkel.analysis.Scorer.html#snorkel.analysis.Scorer.score_slices)"
   ]
  },
  {
   "cell_type": "markdown",
   "metadata": {},
   "source": [
    "In this section, we'll demonstrate how we might monitor slice performance on the `short_link` slice — this approach is compatible with _any modeling framework_."
   ]
  },
  {
   "cell_type": "markdown",
   "metadata": {},
   "source": [
    "### Train a simple classifier\n",
    "First, we featurize the data — as you saw in the introductory Spam tutorial, we can extract simple bag-of-words features and store them as numpy arrays."
   ]
  },
  {
   "cell_type": "code",
   "execution_count": 5,
   "metadata": {},
   "outputs": [],
   "source": [
    "from sklearn.feature_extraction.text import CountVectorizer\n",
    "from utils import df_to_features\n",
    "\n",
    "vectorizer = CountVectorizer(ngram_range=(1, 1))\n",
    "X_train, Y_train = df_to_features(vectorizer, df_train, \"train\")\n",
    "X_valid, Y_valid = df_to_features(vectorizer, df_valid, \"valid\")\n",
    "X_test, Y_test = df_to_features(vectorizer, df_test, \"test\")"
   ]
  },
  {
   "cell_type": "markdown",
   "metadata": {},
   "source": [
    "We define a `LogisticRegression` model from `sklearn` and show how we might visualize these slice-specific scores."
   ]
  },
  {
   "cell_type": "code",
   "execution_count": 6,
   "metadata": {},
   "outputs": [
    {
     "data": {
      "text/plain": [
       "0.928"
      ]
     },
     "execution_count": 6,
     "metadata": {},
     "output_type": "execute_result"
    }
   ],
   "source": [
    "from sklearn.linear_model import LogisticRegression\n",
    "\n",
    "sklearn_model = LogisticRegression(C=0.001, solver=\"liblinear\")\n",
    "sklearn_model.fit(X=X_train, y=Y_train)\n",
    "sklearn_model.score(X_test, Y_test)"
   ]
  },
  {
   "cell_type": "code",
   "execution_count": 7,
   "metadata": {},
   "outputs": [],
   "source": [
    "from snorkel.utils import preds_to_probs\n",
    "\n",
    "preds_test = sklearn_model.predict(X_test)\n",
    "probs_test = preds_to_probs(preds_test, 2)"
   ]
  },
  {
   "cell_type": "markdown",
   "metadata": {},
   "source": [
    "### Store slice metadata in `S`"
   ]
  },
  {
   "cell_type": "markdown",
   "metadata": {},
   "source": [
    "We apply our list of `sfs` to the data using an SF applier.\n",
    "For our data format, we leverage the [`PandasSFApplier`](https://snorkel.readthedocs.io/en/master/packages/_autosummary/slicing/snorkel.slicing.PandasSFApplier.html#snorkel.slicing.PandasSFApplier).\n",
    "The output of the `applier` is an [`np.recarray`](https://docs.scipy.org/doc/numpy/reference/generated/numpy.recarray.html) which stores vectors in named fields indicating whether each of $n$ examples belongs to the corresponding slice."
   ]
  },
  {
   "cell_type": "code",
   "execution_count": 8,
   "metadata": {},
   "outputs": [
    {
     "name": "stderr",
     "output_type": "stream",
     "text": [
      "\r",
      "  0%|          | 0/250 [00:00<?, ?it/s]"
     ]
    },
    {
     "name": "stderr",
     "output_type": "stream",
     "text": [
      "\r",
<<<<<<< HEAD
      "100%|██████████| 250/250 [00:00<00:00, 18068.93it/s]"
=======
      "100%|██████████| 250/250 [00:00<00:00, 25077.15it/s]"
>>>>>>> ffd924d1
     ]
    },
    {
     "name": "stderr",
     "output_type": "stream",
     "text": [
      "\n"
     ]
    }
   ],
   "source": [
    "from snorkel.slicing import PandasSFApplier\n",
    "\n",
    "applier = PandasSFApplier(sfs)\n",
    "S_test = applier.apply(df_test)"
   ]
  },
  {
   "cell_type": "markdown",
   "metadata": {},
   "source": [
    "Now, we initialize a [`Scorer`](https://snorkel.readthedocs.io/en/master/packages/_autosummary/analysis/snorkel.analysis.Scorer.html#snorkel.analysis.Scorer) using the desired `metrics`."
   ]
  },
  {
   "cell_type": "code",
   "execution_count": 9,
   "metadata": {},
   "outputs": [],
   "source": [
    "from snorkel.analysis import Scorer\n",
    "\n",
    "scorer = Scorer(metrics=[\"accuracy\", \"f1\"])"
   ]
  },
  {
   "cell_type": "markdown",
   "metadata": {},
   "source": [
    "Using the [`score_slices`](https://snorkel.readthedocs.io/en/master/packages/_autosummary/analysis/snorkel.analysis.Scorer.html#snorkel.analysis.Scorer.score_slices) method, we can see both `overall` and slice-specific performance."
   ]
  },
  {
   "cell_type": "code",
   "execution_count": 10,
   "metadata": {},
   "outputs": [
    {
     "data": {
      "text/html": [
       "<div>\n",
       "<style scoped>\n",
       "    .dataframe tbody tr th:only-of-type {\n",
       "        vertical-align: middle;\n",
       "    }\n",
       "\n",
       "    .dataframe tbody tr th {\n",
       "        vertical-align: top;\n",
       "    }\n",
       "\n",
       "    .dataframe thead th {\n",
       "        text-align: right;\n",
       "    }\n",
       "</style>\n",
       "<table border=\"1\" class=\"dataframe\">\n",
       "  <thead>\n",
       "    <tr style=\"text-align: right;\">\n",
       "      <th></th>\n",
       "      <th>accuracy</th>\n",
       "      <th>f1</th>\n",
       "    </tr>\n",
       "  </thead>\n",
       "  <tbody>\n",
       "    <tr>\n",
       "      <th>overall</th>\n",
       "      <td>0.928000</td>\n",
       "      <td>0.925</td>\n",
       "    </tr>\n",
       "    <tr>\n",
       "      <th>short_link</th>\n",
       "      <td>0.333333</td>\n",
       "      <td>0.500</td>\n",
       "    </tr>\n",
       "  </tbody>\n",
       "</table>\n",
       "</div>"
      ],
      "text/plain": [
       "            accuracy     f1\n",
       "overall     0.928000  0.925\n",
       "short_link  0.333333  0.500"
      ]
     },
     "execution_count": 10,
     "metadata": {},
     "output_type": "execute_result"
    }
   ],
   "source": [
    "scorer.score_slices(\n",
    "    S=S_test, golds=Y_test, preds=preds_test, probs=probs_test, as_dataframe=True\n",
    ")"
   ]
  },
  {
   "cell_type": "markdown",
   "metadata": {},
   "source": [
    "Despite high overall performance, the `short_link` slice performs poorly here!"
   ]
  },
  {
   "cell_type": "markdown",
   "metadata": {},
   "source": [
    "### Write additional slicing functions (SFs)\n",
    "\n",
    "Slices are dynamic — as monitoring needs grow or change with new data distributions or application needs, an ML pipeline might require dozens, or even hundreds, of slices.\n",
    "\n",
    "We'll take inspiration from the labeling tutorial to write additional slicing functions.\n",
    "We demonstrate how the same powerful preprocessors and utilities available for labeling functions can be leveraged for slicing functions."
   ]
  },
  {
   "cell_type": "code",
   "execution_count": 11,
   "metadata": {},
   "outputs": [],
   "source": [
    "from snorkel.slicing import SlicingFunction, slicing_function\n",
    "from snorkel.preprocess import preprocessor\n",
    "\n",
    "\n",
    "# Keyword-based SFs\n",
    "def keyword_lookup(x, keywords):\n",
    "    return any(word in x.text.lower() for word in keywords)\n",
    "\n",
    "\n",
    "def make_keyword_sf(keywords):\n",
    "    return SlicingFunction(\n",
    "        name=f\"keyword_{keywords[0]}\",\n",
    "        f=keyword_lookup,\n",
    "        resources=dict(keywords=keywords),\n",
    "    )\n",
    "\n",
    "\n",
    "keyword_subscribe = make_keyword_sf(keywords=[\"subscribe\"])\n",
    "keyword_please = make_keyword_sf(keywords=[\"please\", \"plz\"])\n",
    "\n",
    "\n",
    "# Regex-based SF\n",
    "@slicing_function()\n",
    "def regex_check_out(x):\n",
    "    return bool(re.search(r\"check.*out\", x.text, flags=re.I))\n",
    "\n",
    "\n",
    "# Heuristic-based SF\n",
    "@slicing_function()\n",
    "def short_comment(x):\n",
    "    \"\"\"Ham comments are often short, such as 'cool video!'\"\"\"\n",
    "    return len(x.text.split()) < 5\n",
    "\n",
    "\n",
    "# Leverage preprocessor in SF\n",
    "from textblob import TextBlob\n",
    "\n",
    "\n",
    "@preprocessor(memoize=True)\n",
    "def textblob_sentiment(x):\n",
    "    scores = TextBlob(x.text)\n",
    "    x.polarity = scores.sentiment.polarity\n",
    "    return x\n",
    "\n",
    "\n",
    "@slicing_function(pre=[textblob_sentiment])\n",
    "def textblob_polarity(x):\n",
    "    return x.polarity > 0.9"
   ]
  },
  {
   "cell_type": "markdown",
   "metadata": {},
   "source": [
    "Again, we'd like to visualize examples in a particular slice. This time, we'll inspect the `textblob_polarity` slice.\n",
    "\n",
    "Most examples with high-polarity sentiments are strong opinions about the video — hence, they are usually relevant to the video, and the corresponding labels are $0$.\n",
    "We might define a slice here for *product and marketing reasons*, it's important to make sure that we don't misclassify very positive comments from good users."
   ]
  },
  {
   "cell_type": "code",
   "execution_count": 12,
   "metadata": {},
   "outputs": [
    {
     "name": "stderr",
     "output_type": "stream",
     "text": [
      "\r",
      "  0%|          | 0/120 [00:00<?, ?it/s]"
     ]
    },
    {
     "name": "stderr",
     "output_type": "stream",
     "text": [
      "\r",
<<<<<<< HEAD
      " 62%|██████▏   | 74/120 [00:00<00:00, 736.06it/s]"
=======
      " 62%|██████▎   | 75/120 [00:00<00:00, 745.50it/s]"
>>>>>>> ffd924d1
     ]
    },
    {
     "name": "stderr",
     "output_type": "stream",
     "text": [
      "\r",
<<<<<<< HEAD
      "100%|██████████| 120/120 [00:00<00:00, 852.57it/s]"
=======
      "100%|██████████| 120/120 [00:00<00:00, 887.05it/s]"
>>>>>>> ffd924d1
     ]
    },
    {
     "name": "stderr",
     "output_type": "stream",
     "text": [
      "\n"
     ]
    },
    {
     "data": {
      "text/html": [
       "<div>\n",
       "<style scoped>\n",
       "    .dataframe tbody tr th:only-of-type {\n",
       "        vertical-align: middle;\n",
       "    }\n",
       "\n",
       "    .dataframe tbody tr th {\n",
       "        vertical-align: top;\n",
       "    }\n",
       "\n",
       "    .dataframe thead th {\n",
       "        text-align: right;\n",
       "    }\n",
       "</style>\n",
       "<table border=\"1\" class=\"dataframe\">\n",
       "  <thead>\n",
       "    <tr style=\"text-align: right;\">\n",
       "      <th></th>\n",
       "      <th>text</th>\n",
       "      <th>label</th>\n",
       "    </tr>\n",
       "  </thead>\n",
       "  <tbody>\n",
       "    <tr>\n",
       "      <th>16</th>\n",
       "      <td>Love this song !!!!!!</td>\n",
       "      <td>0</td>\n",
       "    </tr>\n",
       "    <tr>\n",
       "      <th>309</th>\n",
       "      <td>One of the best song of all the time﻿</td>\n",
       "      <td>0</td>\n",
       "    </tr>\n",
       "    <tr>\n",
       "      <th>164</th>\n",
       "      <td>She is perfect</td>\n",
       "      <td>0</td>\n",
       "    </tr>\n",
       "    <tr>\n",
       "      <th>310</th>\n",
       "      <td>Best world cup offical song﻿</td>\n",
       "      <td>0</td>\n",
       "    </tr>\n",
       "    <tr>\n",
       "      <th>352</th>\n",
       "      <td>I remember this :D</td>\n",
       "      <td>0</td>\n",
       "    </tr>\n",
       "  </tbody>\n",
       "</table>\n",
       "</div>"
      ],
      "text/plain": [
       "                                      text  label\n",
       "16   Love this song !!!!!!                  0    \n",
       "309  One of the best song of all the time﻿  0    \n",
       "164  She is perfect                         0    \n",
       "310  Best world cup offical song﻿           0    \n",
       "352  I remember this :D                     0    "
      ]
     },
     "execution_count": 12,
     "metadata": {},
     "output_type": "execute_result"
    }
   ],
   "source": [
    "polarity_df = slice_dataframe(df_valid, textblob_polarity)\n",
    "polarity_df[[\"text\", \"label\"]].head()"
   ]
  },
  {
   "cell_type": "markdown",
   "metadata": {},
   "source": [
    "We can evaluate performance on _all SFs_ using the model-agnostic [`Scorer`](https://snorkel.readthedocs.io/en/master/packages/_autosummary/analysis/snorkel.analysis.Scorer.html#snorkel-analysis-scorer)."
   ]
  },
  {
   "cell_type": "code",
   "execution_count": 13,
   "metadata": {},
   "outputs": [],
   "source": [
    "extra_sfs = [\n",
    "    keyword_subscribe,\n",
    "    keyword_please,\n",
    "    regex_check_out,\n",
    "    short_comment,\n",
    "    textblob_polarity,\n",
    "]\n",
    "\n",
    "sfs = [short_link] + extra_sfs\n",
    "slice_names = [sf.name for sf in sfs]"
   ]
  },
  {
   "cell_type": "markdown",
   "metadata": {},
   "source": [
    "Let's see how the `sklearn` model we learned before performs on these new slices!"
   ]
  },
  {
   "cell_type": "code",
   "execution_count": 14,
   "metadata": {},
   "outputs": [
    {
     "name": "stderr",
     "output_type": "stream",
     "text": [
      "\r",
      "  0%|          | 0/250 [00:00<?, ?it/s]"
     ]
    },
    {
     "name": "stderr",
     "output_type": "stream",
     "text": [
      "\r",
<<<<<<< HEAD
      " 41%|████      | 103/250 [00:00<00:00, 1028.39it/s]"
=======
      " 45%|████▍     | 112/250 [00:00<00:00, 1116.76it/s]"
>>>>>>> ffd924d1
     ]
    },
    {
     "name": "stderr",
     "output_type": "stream",
     "text": [
      "\r",
<<<<<<< HEAD
      " 82%|████████▏ | 204/250 [00:00<00:00, 1020.86it/s]"
=======
      " 89%|████████▉ | 223/250 [00:00<00:00, 1112.58it/s]"
>>>>>>> ffd924d1
     ]
    },
    {
     "name": "stderr",
     "output_type": "stream",
     "text": [
      "\r",
<<<<<<< HEAD
      "100%|██████████| 250/250 [00:00<00:00, 1010.36it/s]"
=======
      "100%|██████████| 250/250 [00:00<00:00, 1100.62it/s]"
>>>>>>> ffd924d1
     ]
    },
    {
     "name": "stderr",
     "output_type": "stream",
     "text": [
      "\n"
     ]
    },
    {
     "data": {
      "text/html": [
       "<div>\n",
       "<style scoped>\n",
       "    .dataframe tbody tr th:only-of-type {\n",
       "        vertical-align: middle;\n",
       "    }\n",
       "\n",
       "    .dataframe tbody tr th {\n",
       "        vertical-align: top;\n",
       "    }\n",
       "\n",
       "    .dataframe thead th {\n",
       "        text-align: right;\n",
       "    }\n",
       "</style>\n",
       "<table border=\"1\" class=\"dataframe\">\n",
       "  <thead>\n",
       "    <tr style=\"text-align: right;\">\n",
       "      <th></th>\n",
       "      <th>accuracy</th>\n",
       "      <th>f1</th>\n",
       "    </tr>\n",
       "  </thead>\n",
       "  <tbody>\n",
       "    <tr>\n",
       "      <th>overall</th>\n",
       "      <td>0.928000</td>\n",
       "      <td>0.925000</td>\n",
       "    </tr>\n",
       "    <tr>\n",
       "      <th>short_link</th>\n",
       "      <td>0.333333</td>\n",
       "      <td>0.500000</td>\n",
       "    </tr>\n",
       "    <tr>\n",
       "      <th>keyword_subscribe</th>\n",
       "      <td>0.944444</td>\n",
       "      <td>0.971429</td>\n",
       "    </tr>\n",
       "    <tr>\n",
       "      <th>keyword_please</th>\n",
       "      <td>1.000000</td>\n",
       "      <td>1.000000</td>\n",
       "    </tr>\n",
       "    <tr>\n",
       "      <th>regex_check_out</th>\n",
       "      <td>1.000000</td>\n",
       "      <td>1.000000</td>\n",
       "    </tr>\n",
       "    <tr>\n",
       "      <th>short_comment</th>\n",
       "      <td>0.945652</td>\n",
       "      <td>0.666667</td>\n",
       "    </tr>\n",
       "    <tr>\n",
       "      <th>textblob_polarity</th>\n",
       "      <td>0.875000</td>\n",
       "      <td>0.727273</td>\n",
       "    </tr>\n",
       "  </tbody>\n",
       "</table>\n",
       "</div>"
      ],
      "text/plain": [
       "                   accuracy        f1\n",
       "overall            0.928000  0.925000\n",
       "short_link         0.333333  0.500000\n",
       "keyword_subscribe  0.944444  0.971429\n",
       "keyword_please     1.000000  1.000000\n",
       "regex_check_out    1.000000  1.000000\n",
       "short_comment      0.945652  0.666667\n",
       "textblob_polarity  0.875000  0.727273"
      ]
     },
     "execution_count": 14,
     "metadata": {},
     "output_type": "execute_result"
    }
   ],
   "source": [
    "applier = PandasSFApplier(sfs)\n",
    "S_test = applier.apply(df_test)\n",
    "\n",
    "scorer.score_slices(\n",
    "    S=S_test, golds=Y_test, preds=preds_test, probs=probs_test, as_dataframe=True\n",
    ")"
   ]
  },
  {
   "cell_type": "markdown",
   "metadata": {},
   "source": [
    "Looks like some do extremely well on our small test set, while others do decently.\n",
    "At the very least, we may want to monitor these to make sure that as we iterate to improve certain slices like `short_link`, we don't hurt the performance of others.\n",
    "Next, we'll introduce a model that helps us to do this balancing act automatically!"
   ]
  },
  {
   "cell_type": "markdown",
   "metadata": {},
   "source": [
    "## 3. Improve slice performance\n",
    "\n",
    "In the following section, we demonstrate a modeling approach that we call _Slice-based Learning,_ which improves performance by adding extra slice-specific representational capacity to whichever model we're using.\n",
    "Intuitively, we'd like to model to learn *representations that are better suited to handle examples in this slice*.\n",
    "In our approach, we model each slice as a separate \"expert task\" in the style of [multi-task learning](https://github.com/snorkel-team/snorkel-tutorials/blob/master/multitask/multitask_tutorial.ipynb); for further details of how slice-based learning works under the hood, check out the [code](https://github.com/snorkel-team/snorkel/blob/master/snorkel/slicing/utils.py) (with paper coming soon)!\n",
    "\n",
    "In other approaches, one might attempt to increase slice performance with techniques like _oversampling_ (i.e. with PyTorch's [`WeightedRandomSampler`](https://pytorch.org/docs/stable/data.html#torch.utils.data.WeightedRandomSampler)), effectively shifting the training distribution towards certain populations.\n",
    "\n",
    "This might work with small number of slices, but with hundreds or thousands or production slices at scale, it could quickly become intractable to tune upsampling weights per slice."
   ]
  },
  {
   "cell_type": "markdown",
   "metadata": {},
   "source": [
    "### Set up modeling pipeline with [`SlicingClassifier`](https://snorkel.readthedocs.io/en/master/packages/_autosummary/slicing/snorkel.slicing.SlicingClassifier.html)\n",
    "\n",
    "Snorkel supports performance monitoring on slices using discriminative models from [`snorkel.slicing`](https://snorkel.readthedocs.io/en/master/packages/slicing.html).\n",
    "To demonstrate this functionality, we'll first set up a the datasets + modeling pipeline in the PyTorch-based [`snorkel.classification`](https://snorkel.readthedocs.io/en/master/packages/classification.html) package."
   ]
  },
  {
   "cell_type": "markdown",
   "metadata": {},
   "source": [
    "First, we initialize a dataloaders for each split."
   ]
  },
  {
   "cell_type": "code",
   "execution_count": 15,
   "metadata": {},
   "outputs": [],
   "source": [
    "from utils import create_dict_dataloader\n",
    "\n",
    "BATCH_SIZE = 64\n",
    "\n",
    "\n",
    "train_dl = create_dict_dataloader(\n",
    "    X_train, Y_train, \"train\", batch_size=BATCH_SIZE, shuffle=True\n",
    ")\n",
    "valid_dl = create_dict_dataloader(\n",
    "    X_valid, Y_valid, \"valid\", batch_size=BATCH_SIZE, shuffle=False\n",
    ")\n",
    "test_dl = create_dict_dataloader(\n",
    "    X_test, Y_test, \"test\", batch_size=BATCH_SIZE, shuffle=True\n",
    ")"
   ]
  },
  {
   "cell_type": "markdown",
   "metadata": {},
   "source": [
    "We'll now initialize a [`SlicingClassifier`](https://snorkel.readthedocs.io/en/master/packages/_autosummary/slicing/snorkel.slicing.SlicingClassifier.html):\n",
    "* `base_architecture`: We define a simple Multi-Layer Perceptron (MLP) in Pytorch to serve as the primary representation architecture. We note that the `BinarySlicingClassifier` is **agnostic to the base architecture** — you might leverage a Transformer model for text, or a ResNet for images.\n",
    "* `head_dim`: identifies the final output feature dimension of the `base_architecture`\n",
    "* `slice_names`: Specify the slices that we plan to train on with this classifier."
   ]
  },
  {
   "cell_type": "code",
   "execution_count": 16,
   "metadata": {},
   "outputs": [],
   "source": [
    "from snorkel.slicing import SlicingClassifier\n",
    "from utils import get_pytorch_mlp\n",
    "\n",
    "\n",
    "# Define model architecture\n",
    "bow_dim = X_train.shape[1]\n",
    "hidden_dim = bow_dim\n",
    "mlp = get_pytorch_mlp(hidden_dim=hidden_dim, num_layers=2)\n",
    "\n",
    "# Init slice model\n",
    "slice_model = SlicingClassifier(\n",
    "    base_architecture=mlp, head_dim=hidden_dim, slice_names=[sf.name for sf in sfs]\n",
    ")"
   ]
  },
  {
   "cell_type": "markdown",
   "metadata": {},
   "source": [
    "### Monitor slice performance _during training_\n",
    "\n",
    "Using Snorkel's [`Trainer`](https://snorkel.readthedocs.io/en/master/packages/_autosummary/classification/snorkel.classification.Trainer.html), we fit to `train_dl`, and validate on `valid_dl`.\n",
    "\n",
    "We note that we can monitor slice-specific performance during training — this is a powerful way to track especially critical subsets of the data.\n",
    "If logging in `Tensorboard` (i.e. [`snorkel.classification.TensorboardWritier`](https://snorkel.readthedocs.io/en/master/packages/_autosummary/classification/snorkel.classification.TensorBoardWriter.html)), we would visualize individual loss curves and validation metrics to debug convegence for specific slices."
   ]
  },
  {
   "cell_type": "code",
   "execution_count": 17,
   "metadata": {},
   "outputs": [
    {
     "name": "stderr",
     "output_type": "stream",
     "text": [
      "\r",
      "Epoch 0::   0%|          | 0/25 [00:00<?, ?it/s]"
     ]
    },
    {
     "name": "stderr",
     "output_type": "stream",
     "text": [
      "\r",
      "Epoch 0::   0%|          | 0/25 [00:03<?, ?it/s, model/all/train/loss=0.693, model/all/train/lr=0.0001]"
     ]
    },
    {
     "name": "stderr",
     "output_type": "stream",
     "text": [
      "\r",
<<<<<<< HEAD
      "Epoch 0::   4%|▍         | 1/25 [00:01<00:29,  1.22s/it, model/all/train/loss=0.693, model/all/train/lr=0.0001]"
=======
      "Epoch 0::   4%|▍         | 1/25 [00:03<01:35,  4.00s/it, model/all/train/loss=0.693, model/all/train/lr=0.0001]"
>>>>>>> ffd924d1
     ]
    },
    {
     "name": "stderr",
     "output_type": "stream",
     "text": [
      "\r",
<<<<<<< HEAD
      "Epoch 0::   4%|▍         | 1/25 [00:02<00:29,  1.22s/it, model/all/train/loss=0.686, model/all/train/lr=0.0001]"
=======
      "Epoch 0::   4%|▍         | 1/25 [00:06<01:35,  4.00s/it, model/all/train/loss=0.686, model/all/train/lr=0.0001]"
>>>>>>> ffd924d1
     ]
    },
    {
     "name": "stderr",
     "output_type": "stream",
     "text": [
      "\r",
<<<<<<< HEAD
      "Epoch 0::   8%|▊         | 2/25 [00:02<00:27,  1.18s/it, model/all/train/loss=0.686, model/all/train/lr=0.0001]"
=======
      "Epoch 0::   8%|▊         | 2/25 [00:06<01:24,  3.66s/it, model/all/train/loss=0.686, model/all/train/lr=0.0001]"
>>>>>>> ffd924d1
     ]
    },
    {
     "name": "stderr",
     "output_type": "stream",
     "text": [
      "\r",
<<<<<<< HEAD
      "Epoch 0::   8%|▊         | 2/25 [00:03<00:27,  1.18s/it, model/all/train/loss=0.677, model/all/train/lr=0.0001]"
=======
      "Epoch 0::   8%|▊         | 2/25 [00:09<01:24,  3.66s/it, model/all/train/loss=0.677, model/all/train/lr=0.0001]"
>>>>>>> ffd924d1
     ]
    },
    {
     "name": "stderr",
     "output_type": "stream",
     "text": [
      "\r",
<<<<<<< HEAD
      "Epoch 0::  12%|█▏        | 3/25 [00:03<00:25,  1.16s/it, model/all/train/loss=0.677, model/all/train/lr=0.0001]"
=======
      "Epoch 0::  12%|█▏        | 3/25 [00:09<01:15,  3.42s/it, model/all/train/loss=0.677, model/all/train/lr=0.0001]"
>>>>>>> ffd924d1
     ]
    },
    {
     "name": "stderr",
     "output_type": "stream",
     "text": [
      "\r",
<<<<<<< HEAD
      "Epoch 0::  12%|█▏        | 3/25 [00:04<00:25,  1.16s/it, model/all/train/loss=0.671, model/all/train/lr=0.0001]"
=======
      "Epoch 0::  12%|█▏        | 3/25 [00:12<01:15,  3.42s/it, model/all/train/loss=0.671, model/all/train/lr=0.0001]"
>>>>>>> ffd924d1
     ]
    },
    {
     "name": "stderr",
     "output_type": "stream",
     "text": [
      "\r",
<<<<<<< HEAD
      "Epoch 0::  16%|█▌        | 4/25 [00:04<00:23,  1.13s/it, model/all/train/loss=0.671, model/all/train/lr=0.0001]"
=======
      "Epoch 0::  16%|█▌        | 4/25 [00:12<01:08,  3.25s/it, model/all/train/loss=0.671, model/all/train/lr=0.0001]"
>>>>>>> ffd924d1
     ]
    },
    {
     "name": "stderr",
     "output_type": "stream",
     "text": [
      "\r",
<<<<<<< HEAD
      "Epoch 0::  16%|█▌        | 4/25 [00:05<00:23,  1.13s/it, model/all/train/loss=0.663, model/all/train/lr=0.0001]"
=======
      "Epoch 0::  16%|█▌        | 4/25 [00:15<01:08,  3.25s/it, model/all/train/loss=0.663, model/all/train/lr=0.0001]"
>>>>>>> ffd924d1
     ]
    },
    {
     "name": "stderr",
     "output_type": "stream",
     "text": [
      "\r",
<<<<<<< HEAD
      "Epoch 0::  20%|██        | 5/25 [00:05<00:22,  1.11s/it, model/all/train/loss=0.663, model/all/train/lr=0.0001]"
=======
      "Epoch 0::  20%|██        | 5/25 [00:15<01:02,  3.11s/it, model/all/train/loss=0.663, model/all/train/lr=0.0001]"
>>>>>>> ffd924d1
     ]
    },
    {
     "name": "stderr",
     "output_type": "stream",
     "text": [
      "\r",
<<<<<<< HEAD
      "Epoch 0::  20%|██        | 5/25 [00:06<00:22,  1.11s/it, model/all/train/loss=0.653, model/all/train/lr=0.0001]"
=======
      "Epoch 0::  20%|██        | 5/25 [00:18<01:02,  3.11s/it, model/all/train/loss=0.653, model/all/train/lr=0.0001]"
>>>>>>> ffd924d1
     ]
    },
    {
     "name": "stderr",
     "output_type": "stream",
     "text": [
      "\r",
<<<<<<< HEAD
      "Epoch 0::  24%|██▍       | 6/25 [00:06<00:20,  1.10s/it, model/all/train/loss=0.653, model/all/train/lr=0.0001]"
=======
      "Epoch 0::  24%|██▍       | 6/25 [00:18<00:58,  3.06s/it, model/all/train/loss=0.653, model/all/train/lr=0.0001]"
>>>>>>> ffd924d1
     ]
    },
    {
     "name": "stderr",
     "output_type": "stream",
     "text": [
      "\r",
<<<<<<< HEAD
      "Epoch 0::  24%|██▍       | 6/25 [00:07<00:20,  1.10s/it, model/all/train/loss=0.654, model/all/train/lr=0.0001]"
=======
      "Epoch 0::  24%|██▍       | 6/25 [00:21<00:58,  3.06s/it, model/all/train/loss=0.654, model/all/train/lr=0.0001]"
>>>>>>> ffd924d1
     ]
    },
    {
     "name": "stderr",
     "output_type": "stream",
     "text": [
      "\r",
<<<<<<< HEAD
      "Epoch 0::  28%|██▊       | 7/25 [00:07<00:19,  1.09s/it, model/all/train/loss=0.654, model/all/train/lr=0.0001]"
=======
      "Epoch 0::  28%|██▊       | 7/25 [00:21<00:53,  2.99s/it, model/all/train/loss=0.654, model/all/train/lr=0.0001]"
>>>>>>> ffd924d1
     ]
    },
    {
     "name": "stderr",
     "output_type": "stream",
     "text": [
      "\r",
<<<<<<< HEAD
      "Epoch 0::  28%|██▊       | 7/25 [00:08<00:19,  1.09s/it, model/all/train/loss=0.649, model/all/train/lr=0.0001]"
=======
      "Epoch 0::  28%|██▊       | 7/25 [00:23<00:53,  2.99s/it, model/all/train/loss=0.649, model/all/train/lr=0.0001]"
>>>>>>> ffd924d1
     ]
    },
    {
     "name": "stderr",
     "output_type": "stream",
     "text": [
      "\r",
<<<<<<< HEAD
      "Epoch 0::  32%|███▏      | 8/25 [00:08<00:18,  1.09s/it, model/all/train/loss=0.649, model/all/train/lr=0.0001]"
=======
      "Epoch 0::  32%|███▏      | 8/25 [00:23<00:49,  2.91s/it, model/all/train/loss=0.649, model/all/train/lr=0.0001]"
>>>>>>> ffd924d1
     ]
    },
    {
     "name": "stderr",
     "output_type": "stream",
     "text": [
      "\r",
<<<<<<< HEAD
      "Epoch 0::  32%|███▏      | 8/25 [00:09<00:18,  1.09s/it, model/all/train/loss=0.639, model/all/train/lr=0.0001]"
=======
      "Epoch 0::  32%|███▏      | 8/25 [00:26<00:49,  2.91s/it, model/all/train/loss=0.639, model/all/train/lr=0.0001]"
>>>>>>> ffd924d1
     ]
    },
    {
     "name": "stderr",
     "output_type": "stream",
     "text": [
      "\r",
<<<<<<< HEAD
      "Epoch 0::  36%|███▌      | 9/25 [00:09<00:17,  1.09s/it, model/all/train/loss=0.639, model/all/train/lr=0.0001]"
=======
      "Epoch 0::  36%|███▌      | 9/25 [00:26<00:45,  2.86s/it, model/all/train/loss=0.639, model/all/train/lr=0.0001]"
>>>>>>> ffd924d1
     ]
    },
    {
     "name": "stderr",
     "output_type": "stream",
     "text": [
      "\r",
<<<<<<< HEAD
      "Epoch 0::  36%|███▌      | 9/25 [00:10<00:17,  1.09s/it, model/all/train/loss=0.634, model/all/train/lr=0.0001]"
=======
      "Epoch 0::  36%|███▌      | 9/25 [00:29<00:45,  2.86s/it, model/all/train/loss=0.634, model/all/train/lr=0.0001]"
>>>>>>> ffd924d1
     ]
    },
    {
     "name": "stderr",
     "output_type": "stream",
     "text": [
      "\r",
<<<<<<< HEAD
      "Epoch 0::  40%|████      | 10/25 [00:10<00:16,  1.08s/it, model/all/train/loss=0.634, model/all/train/lr=0.0001]"
=======
      "Epoch 0::  40%|████      | 10/25 [00:29<00:42,  2.82s/it, model/all/train/loss=0.634, model/all/train/lr=0.0001]"
>>>>>>> ffd924d1
     ]
    },
    {
     "name": "stderr",
     "output_type": "stream",
     "text": [
      "\r",
<<<<<<< HEAD
      "Epoch 0::  40%|████      | 10/25 [00:12<00:16,  1.08s/it, model/all/train/loss=0.627, model/all/train/lr=0.0001]"
=======
      "Epoch 0::  40%|████      | 10/25 [00:32<00:42,  2.82s/it, model/all/train/loss=0.627, model/all/train/lr=0.0001]"
>>>>>>> ffd924d1
     ]
    },
    {
     "name": "stderr",
     "output_type": "stream",
     "text": [
      "\r",
<<<<<<< HEAD
      "Epoch 0::  44%|████▍     | 11/25 [00:12<00:15,  1.08s/it, model/all/train/loss=0.627, model/all/train/lr=0.0001]"
=======
      "Epoch 0::  44%|████▍     | 11/25 [00:32<00:39,  2.80s/it, model/all/train/loss=0.627, model/all/train/lr=0.0001]"
>>>>>>> ffd924d1
     ]
    },
    {
     "name": "stderr",
     "output_type": "stream",
     "text": [
      "\r",
<<<<<<< HEAD
      "Epoch 0::  44%|████▍     | 11/25 [00:13<00:15,  1.08s/it, model/all/train/loss=0.618, model/all/train/lr=0.0001]"
=======
      "Epoch 0::  44%|████▍     | 11/25 [00:34<00:39,  2.80s/it, model/all/train/loss=0.618, model/all/train/lr=0.0001]"
>>>>>>> ffd924d1
     ]
    },
    {
     "name": "stderr",
     "output_type": "stream",
     "text": [
      "\r",
<<<<<<< HEAD
      "Epoch 0::  48%|████▊     | 12/25 [00:13<00:14,  1.08s/it, model/all/train/loss=0.618, model/all/train/lr=0.0001]"
=======
      "Epoch 0::  48%|████▊     | 12/25 [00:34<00:36,  2.78s/it, model/all/train/loss=0.618, model/all/train/lr=0.0001]"
>>>>>>> ffd924d1
     ]
    },
    {
     "name": "stderr",
     "output_type": "stream",
     "text": [
      "\r",
<<<<<<< HEAD
      "Epoch 0::  48%|████▊     | 12/25 [00:14<00:14,  1.08s/it, model/all/train/loss=0.612, model/all/train/lr=0.0001]"
=======
      "Epoch 0::  48%|████▊     | 12/25 [00:37<00:36,  2.78s/it, model/all/train/loss=0.612, model/all/train/lr=0.0001]"
>>>>>>> ffd924d1
     ]
    },
    {
     "name": "stderr",
     "output_type": "stream",
     "text": [
      "\r",
<<<<<<< HEAD
      "Epoch 0::  52%|█████▏    | 13/25 [00:14<00:12,  1.08s/it, model/all/train/loss=0.612, model/all/train/lr=0.0001]"
=======
      "Epoch 0::  52%|█████▏    | 13/25 [00:37<00:33,  2.77s/it, model/all/train/loss=0.612, model/all/train/lr=0.0001]"
>>>>>>> ffd924d1
     ]
    },
    {
     "name": "stderr",
     "output_type": "stream",
     "text": [
      "\r",
<<<<<<< HEAD
      "Epoch 0::  52%|█████▏    | 13/25 [00:15<00:12,  1.08s/it, model/all/train/loss=0.602, model/all/train/lr=0.0001]"
=======
      "Epoch 0::  52%|█████▏    | 13/25 [00:40<00:33,  2.77s/it, model/all/train/loss=0.602, model/all/train/lr=0.0001]"
>>>>>>> ffd924d1
     ]
    },
    {
     "name": "stderr",
     "output_type": "stream",
     "text": [
      "\r",
<<<<<<< HEAD
      "Epoch 0::  56%|█████▌    | 14/25 [00:15<00:11,  1.08s/it, model/all/train/loss=0.602, model/all/train/lr=0.0001]"
=======
      "Epoch 0::  56%|█████▌    | 14/25 [00:40<00:30,  2.76s/it, model/all/train/loss=0.602, model/all/train/lr=0.0001]"
>>>>>>> ffd924d1
     ]
    },
    {
     "name": "stderr",
     "output_type": "stream",
     "text": [
      "\r",
<<<<<<< HEAD
      "Epoch 0::  56%|█████▌    | 14/25 [00:16<00:11,  1.08s/it, model/all/train/loss=0.592, model/all/train/lr=0.0001]"
=======
      "Epoch 0::  56%|█████▌    | 14/25 [00:42<00:30,  2.76s/it, model/all/train/loss=0.592, model/all/train/lr=0.0001]"
>>>>>>> ffd924d1
     ]
    },
    {
     "name": "stderr",
     "output_type": "stream",
     "text": [
      "\r",
<<<<<<< HEAD
      "Epoch 0::  60%|██████    | 15/25 [00:16<00:10,  1.08s/it, model/all/train/loss=0.592, model/all/train/lr=0.0001]"
=======
      "Epoch 0::  60%|██████    | 15/25 [00:42<00:27,  2.74s/it, model/all/train/loss=0.592, model/all/train/lr=0.0001]"
>>>>>>> ffd924d1
     ]
    },
    {
     "name": "stderr",
     "output_type": "stream",
     "text": [
      "\r",
<<<<<<< HEAD
      "Epoch 0::  60%|██████    | 15/25 [00:17<00:10,  1.08s/it, model/all/train/loss=0.581, model/all/train/lr=0.0001]"
=======
      "Epoch 0::  60%|██████    | 15/25 [00:45<00:27,  2.74s/it, model/all/train/loss=0.581, model/all/train/lr=0.0001]"
>>>>>>> ffd924d1
     ]
    },
    {
     "name": "stderr",
     "output_type": "stream",
     "text": [
      "\r",
<<<<<<< HEAD
      "Epoch 0::  64%|██████▍   | 16/25 [00:17<00:09,  1.08s/it, model/all/train/loss=0.581, model/all/train/lr=0.0001]"
=======
      "Epoch 0::  64%|██████▍   | 16/25 [00:45<00:24,  2.73s/it, model/all/train/loss=0.581, model/all/train/lr=0.0001]"
>>>>>>> ffd924d1
     ]
    },
    {
     "name": "stderr",
     "output_type": "stream",
     "text": [
      "\r",
<<<<<<< HEAD
      "Epoch 0::  64%|██████▍   | 16/25 [00:18<00:09,  1.08s/it, model/all/train/loss=0.572, model/all/train/lr=0.0001]"
=======
      "Epoch 0::  64%|██████▍   | 16/25 [00:48<00:24,  2.73s/it, model/all/train/loss=0.572, model/all/train/lr=0.0001]"
>>>>>>> ffd924d1
     ]
    },
    {
     "name": "stderr",
     "output_type": "stream",
     "text": [
      "\r",
<<<<<<< HEAD
      "Epoch 0::  68%|██████▊   | 17/25 [00:18<00:08,  1.08s/it, model/all/train/loss=0.572, model/all/train/lr=0.0001]"
=======
      "Epoch 0::  68%|██████▊   | 17/25 [00:48<00:21,  2.72s/it, model/all/train/loss=0.572, model/all/train/lr=0.0001]"
>>>>>>> ffd924d1
     ]
    },
    {
     "name": "stderr",
     "output_type": "stream",
     "text": [
      "\r",
<<<<<<< HEAD
      "Epoch 0::  68%|██████▊   | 17/25 [00:19<00:08,  1.08s/it, model/all/train/loss=0.557, model/all/train/lr=0.0001]"
=======
      "Epoch 0::  68%|██████▊   | 17/25 [00:51<00:21,  2.72s/it, model/all/train/loss=0.557, model/all/train/lr=0.0001]"
>>>>>>> ffd924d1
     ]
    },
    {
     "name": "stderr",
     "output_type": "stream",
     "text": [
      "\r",
<<<<<<< HEAD
      "Epoch 0::  72%|███████▏  | 18/25 [00:19<00:07,  1.08s/it, model/all/train/loss=0.557, model/all/train/lr=0.0001]"
=======
      "Epoch 0::  72%|███████▏  | 18/25 [00:51<00:19,  2.72s/it, model/all/train/loss=0.557, model/all/train/lr=0.0001]"
>>>>>>> ffd924d1
     ]
    },
    {
     "name": "stderr",
     "output_type": "stream",
     "text": [
      "\r",
<<<<<<< HEAD
      "Epoch 0::  72%|███████▏  | 18/25 [00:20<00:07,  1.08s/it, model/all/train/loss=0.545, model/all/train/lr=0.0001]"
=======
      "Epoch 0::  72%|███████▏  | 18/25 [00:53<00:19,  2.72s/it, model/all/train/loss=0.545, model/all/train/lr=0.0001]"
>>>>>>> ffd924d1
     ]
    },
    {
     "name": "stderr",
     "output_type": "stream",
     "text": [
      "\r",
<<<<<<< HEAD
      "Epoch 0::  76%|███████▌  | 19/25 [00:20<00:06,  1.08s/it, model/all/train/loss=0.545, model/all/train/lr=0.0001]"
=======
      "Epoch 0::  76%|███████▌  | 19/25 [00:53<00:16,  2.72s/it, model/all/train/loss=0.545, model/all/train/lr=0.0001]"
>>>>>>> ffd924d1
     ]
    },
    {
     "name": "stderr",
     "output_type": "stream",
     "text": [
      "\r",
<<<<<<< HEAD
      "Epoch 0::  76%|███████▌  | 19/25 [00:21<00:06,  1.08s/it, model/all/train/loss=0.53, model/all/train/lr=0.0001] "
=======
      "Epoch 0::  76%|███████▌  | 19/25 [00:56<00:16,  2.72s/it, model/all/train/loss=0.53, model/all/train/lr=0.0001] "
>>>>>>> ffd924d1
     ]
    },
    {
     "name": "stderr",
     "output_type": "stream",
     "text": [
      "\r",
<<<<<<< HEAD
      "Epoch 0::  80%|████████  | 20/25 [00:21<00:05,  1.08s/it, model/all/train/loss=0.53, model/all/train/lr=0.0001]"
=======
      "Epoch 0::  80%|████████  | 20/25 [00:56<00:13,  2.71s/it, model/all/train/loss=0.53, model/all/train/lr=0.0001]"
>>>>>>> ffd924d1
     ]
    },
    {
     "name": "stderr",
     "output_type": "stream",
     "text": [
      "\r",
<<<<<<< HEAD
      "Epoch 0::  80%|████████  | 20/25 [00:22<00:05,  1.08s/it, model/all/train/loss=0.517, model/all/train/lr=0.0001]"
=======
      "Epoch 0::  80%|████████  | 20/25 [00:59<00:13,  2.71s/it, model/all/train/loss=0.517, model/all/train/lr=0.0001]"
>>>>>>> ffd924d1
     ]
    },
    {
     "name": "stderr",
     "output_type": "stream",
     "text": [
      "\r",
<<<<<<< HEAD
      "Epoch 0::  84%|████████▍ | 21/25 [00:22<00:04,  1.08s/it, model/all/train/loss=0.517, model/all/train/lr=0.0001]"
=======
      "Epoch 0::  84%|████████▍ | 21/25 [00:59<00:10,  2.71s/it, model/all/train/loss=0.517, model/all/train/lr=0.0001]"
>>>>>>> ffd924d1
     ]
    },
    {
     "name": "stderr",
     "output_type": "stream",
     "text": [
      "\r",
<<<<<<< HEAD
      "Epoch 0::  84%|████████▍ | 21/25 [00:23<00:04,  1.08s/it, model/all/train/loss=0.503, model/all/train/lr=0.0001]"
=======
      "Epoch 0::  84%|████████▍ | 21/25 [01:01<00:10,  2.71s/it, model/all/train/loss=0.503, model/all/train/lr=0.0001]"
>>>>>>> ffd924d1
     ]
    },
    {
     "name": "stderr",
     "output_type": "stream",
     "text": [
      "\r",
<<<<<<< HEAD
      "Epoch 0::  88%|████████▊ | 22/25 [00:23<00:03,  1.08s/it, model/all/train/loss=0.503, model/all/train/lr=0.0001]"
=======
      "Epoch 0::  88%|████████▊ | 22/25 [01:01<00:08,  2.72s/it, model/all/train/loss=0.503, model/all/train/lr=0.0001]"
>>>>>>> ffd924d1
     ]
    },
    {
     "name": "stderr",
     "output_type": "stream",
     "text": [
      "\r",
<<<<<<< HEAD
      "Epoch 0::  88%|████████▊ | 22/25 [00:25<00:03,  1.08s/it, model/all/train/loss=0.492, model/all/train/lr=0.0001]"
=======
      "Epoch 0::  88%|████████▊ | 22/25 [01:04<00:08,  2.72s/it, model/all/train/loss=0.492, model/all/train/lr=0.0001]"
>>>>>>> ffd924d1
     ]
    },
    {
     "name": "stderr",
     "output_type": "stream",
     "text": [
      "\r",
<<<<<<< HEAD
      "Epoch 0::  92%|█████████▏| 23/25 [00:25<00:02,  1.09s/it, model/all/train/loss=0.492, model/all/train/lr=0.0001]"
=======
      "Epoch 0::  92%|█████████▏| 23/25 [01:04<00:05,  2.74s/it, model/all/train/loss=0.492, model/all/train/lr=0.0001]"
>>>>>>> ffd924d1
     ]
    },
    {
     "name": "stderr",
     "output_type": "stream",
     "text": [
      "\r",
<<<<<<< HEAD
      "Epoch 0::  92%|█████████▏| 23/25 [00:26<00:02,  1.09s/it, model/all/train/loss=0.477, model/all/train/lr=0.0001]"
=======
      "Epoch 0::  92%|█████████▏| 23/25 [01:07<00:05,  2.74s/it, model/all/train/loss=0.477, model/all/train/lr=0.0001]"
>>>>>>> ffd924d1
     ]
    },
    {
     "name": "stderr",
     "output_type": "stream",
     "text": [
      "\r",
<<<<<<< HEAD
      "Epoch 0::  96%|█████████▌| 24/25 [00:26<00:01,  1.08s/it, model/all/train/loss=0.477, model/all/train/lr=0.0001]"
=======
      "Epoch 0::  96%|█████████▌| 24/25 [01:07<00:02,  2.75s/it, model/all/train/loss=0.477, model/all/train/lr=0.0001]"
>>>>>>> ffd924d1
     ]
    },
    {
     "name": "stderr",
     "output_type": "stream",
     "text": [
      "\r",
<<<<<<< HEAD
      "Epoch 0::  96%|█████████▌| 24/25 [00:27<00:01,  1.08s/it, model/all/train/loss=0.472, model/all/train/lr=0.0001, task/SnorkelDataset/valid/accuracy=0.908, task/SnorkelDataset/valid/f1=0.893]"
=======
      "Epoch 0::  96%|█████████▌| 24/25 [01:10<00:02,  2.75s/it, model/all/train/loss=0.472, model/all/train/lr=0.0001, task/SnorkelDataset/valid/accuracy=0.908, task/SnorkelDataset/valid/f1=0.893]"
>>>>>>> ffd924d1
     ]
    },
    {
     "name": "stderr",
     "output_type": "stream",
     "text": [
      "\r",
<<<<<<< HEAD
      "Epoch 0:: 100%|██████████| 25/25 [00:27<00:00,  1.12s/it, model/all/train/loss=0.472, model/all/train/lr=0.0001, task/SnorkelDataset/valid/accuracy=0.908, task/SnorkelDataset/valid/f1=0.893]"
=======
      "Epoch 0:: 100%|██████████| 25/25 [01:10<00:00,  2.84s/it, model/all/train/loss=0.472, model/all/train/lr=0.0001, task/SnorkelDataset/valid/accuracy=0.908, task/SnorkelDataset/valid/f1=0.893]"
>>>>>>> ffd924d1
     ]
    },
    {
     "name": "stderr",
     "output_type": "stream",
     "text": [
      "\n",
      "\r",
      "Epoch 1::   0%|          | 0/25 [00:00<?, ?it/s]"
     ]
    },
    {
     "name": "stderr",
     "output_type": "stream",
     "text": [
      "\r",
      "Epoch 1::   0%|          | 0/25 [00:02<?, ?it/s, model/all/train/loss=0.102, model/all/train/lr=0.0001, task/SnorkelDataset/valid/accuracy=0.908, task/SnorkelDataset/valid/f1=0.893]"
     ]
    },
    {
     "name": "stderr",
     "output_type": "stream",
     "text": [
      "\r",
<<<<<<< HEAD
      "Epoch 1::   4%|▍         | 1/25 [00:01<00:25,  1.07s/it, model/all/train/loss=0.102, model/all/train/lr=0.0001, task/SnorkelDataset/valid/accuracy=0.908, task/SnorkelDataset/valid/f1=0.893]"
=======
      "Epoch 1::   4%|▍         | 1/25 [00:02<01:05,  2.75s/it, model/all/train/loss=0.102, model/all/train/lr=0.0001, task/SnorkelDataset/valid/accuracy=0.908, task/SnorkelDataset/valid/f1=0.893]"
>>>>>>> ffd924d1
     ]
    },
    {
     "name": "stderr",
     "output_type": "stream",
     "text": [
      "\r",
<<<<<<< HEAD
      "Epoch 1::   4%|▍         | 1/25 [00:02<00:25,  1.07s/it, model/all/train/loss=0.114, model/all/train/lr=0.0001, task/SnorkelDataset/valid/accuracy=0.908, task/SnorkelDataset/valid/f1=0.893]"
=======
      "Epoch 1::   4%|▍         | 1/25 [00:05<01:05,  2.75s/it, model/all/train/loss=0.114, model/all/train/lr=0.0001, task/SnorkelDataset/valid/accuracy=0.908, task/SnorkelDataset/valid/f1=0.893]"
>>>>>>> ffd924d1
     ]
    },
    {
     "name": "stderr",
     "output_type": "stream",
     "text": [
      "\r",
<<<<<<< HEAD
      "Epoch 1::   8%|▊         | 2/25 [00:02<00:24,  1.07s/it, model/all/train/loss=0.114, model/all/train/lr=0.0001, task/SnorkelDataset/valid/accuracy=0.908, task/SnorkelDataset/valid/f1=0.893]"
=======
      "Epoch 1::   8%|▊         | 2/25 [00:05<01:03,  2.75s/it, model/all/train/loss=0.114, model/all/train/lr=0.0001, task/SnorkelDataset/valid/accuracy=0.908, task/SnorkelDataset/valid/f1=0.893]"
>>>>>>> ffd924d1
     ]
    },
    {
     "name": "stderr",
     "output_type": "stream",
     "text": [
      "\r",
<<<<<<< HEAD
      "Epoch 1::   8%|▊         | 2/25 [00:03<00:24,  1.07s/it, model/all/train/loss=0.137, model/all/train/lr=0.0001, task/SnorkelDataset/valid/accuracy=0.908, task/SnorkelDataset/valid/f1=0.893]"
=======
      "Epoch 1::   8%|▊         | 2/25 [00:08<01:03,  2.75s/it, model/all/train/loss=0.137, model/all/train/lr=0.0001, task/SnorkelDataset/valid/accuracy=0.908, task/SnorkelDataset/valid/f1=0.893]"
>>>>>>> ffd924d1
     ]
    },
    {
     "name": "stderr",
     "output_type": "stream",
     "text": [
      "\r",
<<<<<<< HEAD
      "Epoch 1::  12%|█▏        | 3/25 [00:03<00:23,  1.07s/it, model/all/train/loss=0.137, model/all/train/lr=0.0001, task/SnorkelDataset/valid/accuracy=0.908, task/SnorkelDataset/valid/f1=0.893]"
=======
      "Epoch 1::  12%|█▏        | 3/25 [00:08<01:01,  2.79s/it, model/all/train/loss=0.137, model/all/train/lr=0.0001, task/SnorkelDataset/valid/accuracy=0.908, task/SnorkelDataset/valid/f1=0.893]"
>>>>>>> ffd924d1
     ]
    },
    {
     "name": "stderr",
     "output_type": "stream",
     "text": [
      "\r",
<<<<<<< HEAD
      "Epoch 1::  12%|█▏        | 3/25 [00:04<00:23,  1.07s/it, model/all/train/loss=0.176, model/all/train/lr=0.0001, task/SnorkelDataset/valid/accuracy=0.908, task/SnorkelDataset/valid/f1=0.893]"
=======
      "Epoch 1::  12%|█▏        | 3/25 [00:11<01:01,  2.79s/it, model/all/train/loss=0.176, model/all/train/lr=0.0001, task/SnorkelDataset/valid/accuracy=0.908, task/SnorkelDataset/valid/f1=0.893]"
>>>>>>> ffd924d1
     ]
    },
    {
     "name": "stderr",
     "output_type": "stream",
     "text": [
      "\r",
<<<<<<< HEAD
      "Epoch 1::  16%|█▌        | 4/25 [00:04<00:22,  1.08s/it, model/all/train/loss=0.176, model/all/train/lr=0.0001, task/SnorkelDataset/valid/accuracy=0.908, task/SnorkelDataset/valid/f1=0.893]"
=======
      "Epoch 1::  16%|█▌        | 4/25 [00:11<00:58,  2.80s/it, model/all/train/loss=0.176, model/all/train/lr=0.0001, task/SnorkelDataset/valid/accuracy=0.908, task/SnorkelDataset/valid/f1=0.893]"
>>>>>>> ffd924d1
     ]
    },
    {
     "name": "stderr",
     "output_type": "stream",
     "text": [
      "\r",
<<<<<<< HEAD
      "Epoch 1::  16%|█▌        | 4/25 [00:05<00:22,  1.08s/it, model/all/train/loss=0.163, model/all/train/lr=0.0001, task/SnorkelDataset/valid/accuracy=0.908, task/SnorkelDataset/valid/f1=0.893]"
=======
      "Epoch 1::  16%|█▌        | 4/25 [00:14<00:58,  2.80s/it, model/all/train/loss=0.163, model/all/train/lr=0.0001, task/SnorkelDataset/valid/accuracy=0.908, task/SnorkelDataset/valid/f1=0.893]"
>>>>>>> ffd924d1
     ]
    },
    {
     "name": "stderr",
     "output_type": "stream",
     "text": [
      "\r",
      "Epoch 1::  20%|██        | 5/25 [00:14<00:56,  2.81s/it, model/all/train/loss=0.163, model/all/train/lr=0.0001, task/SnorkelDataset/valid/accuracy=0.908, task/SnorkelDataset/valid/f1=0.893]"
     ]
    },
    {
     "name": "stderr",
     "output_type": "stream",
     "text": [
      "\r",
      "Epoch 1::  20%|██        | 5/25 [00:16<00:56,  2.81s/it, model/all/train/loss=0.147, model/all/train/lr=0.0001, task/SnorkelDataset/valid/accuracy=0.908, task/SnorkelDataset/valid/f1=0.893]"
     ]
    },
    {
     "name": "stderr",
     "output_type": "stream",
     "text": [
      "\r",
<<<<<<< HEAD
      "Epoch 1::  24%|██▍       | 6/25 [00:06<00:20,  1.07s/it, model/all/train/loss=0.147, model/all/train/lr=0.0001, task/SnorkelDataset/valid/accuracy=0.908, task/SnorkelDataset/valid/f1=0.893]"
=======
      "Epoch 1::  24%|██▍       | 6/25 [00:16<00:54,  2.84s/it, model/all/train/loss=0.147, model/all/train/lr=0.0001, task/SnorkelDataset/valid/accuracy=0.908, task/SnorkelDataset/valid/f1=0.893]"
>>>>>>> ffd924d1
     ]
    },
    {
     "name": "stderr",
     "output_type": "stream",
     "text": [
      "\r",
<<<<<<< HEAD
      "Epoch 1::  24%|██▍       | 6/25 [00:07<00:20,  1.07s/it, model/all/train/loss=0.136, model/all/train/lr=0.0001, task/SnorkelDataset/valid/accuracy=0.908, task/SnorkelDataset/valid/f1=0.893]"
=======
      "Epoch 1::  24%|██▍       | 6/25 [00:19<00:54,  2.84s/it, model/all/train/loss=0.136, model/all/train/lr=0.0001, task/SnorkelDataset/valid/accuracy=0.908, task/SnorkelDataset/valid/f1=0.893]"
>>>>>>> ffd924d1
     ]
    },
    {
     "name": "stderr",
     "output_type": "stream",
     "text": [
      "\r",
<<<<<<< HEAD
      "Epoch 1::  28%|██▊       | 7/25 [00:07<00:19,  1.07s/it, model/all/train/loss=0.136, model/all/train/lr=0.0001, task/SnorkelDataset/valid/accuracy=0.908, task/SnorkelDataset/valid/f1=0.893]"
=======
      "Epoch 1::  28%|██▊       | 7/25 [00:19<00:50,  2.82s/it, model/all/train/loss=0.136, model/all/train/lr=0.0001, task/SnorkelDataset/valid/accuracy=0.908, task/SnorkelDataset/valid/f1=0.893]"
>>>>>>> ffd924d1
     ]
    },
    {
     "name": "stderr",
     "output_type": "stream",
     "text": [
      "\r",
<<<<<<< HEAD
      "Epoch 1::  28%|██▊       | 7/25 [00:08<00:19,  1.07s/it, model/all/train/loss=0.149, model/all/train/lr=0.0001, task/SnorkelDataset/valid/accuracy=0.908, task/SnorkelDataset/valid/f1=0.893]"
=======
      "Epoch 1::  28%|██▊       | 7/25 [00:22<00:50,  2.82s/it, model/all/train/loss=0.149, model/all/train/lr=0.0001, task/SnorkelDataset/valid/accuracy=0.908, task/SnorkelDataset/valid/f1=0.893]"
>>>>>>> ffd924d1
     ]
    },
    {
     "name": "stderr",
     "output_type": "stream",
     "text": [
      "\r",
<<<<<<< HEAD
      "Epoch 1::  32%|███▏      | 8/25 [00:08<00:18,  1.08s/it, model/all/train/loss=0.149, model/all/train/lr=0.0001, task/SnorkelDataset/valid/accuracy=0.908, task/SnorkelDataset/valid/f1=0.893]"
=======
      "Epoch 1::  32%|███▏      | 8/25 [00:22<00:47,  2.82s/it, model/all/train/loss=0.149, model/all/train/lr=0.0001, task/SnorkelDataset/valid/accuracy=0.908, task/SnorkelDataset/valid/f1=0.893]"
>>>>>>> ffd924d1
     ]
    },
    {
     "name": "stderr",
     "output_type": "stream",
     "text": [
      "\r",
<<<<<<< HEAD
      "Epoch 1::  32%|███▏      | 8/25 [00:09<00:18,  1.08s/it, model/all/train/loss=0.143, model/all/train/lr=0.0001, task/SnorkelDataset/valid/accuracy=0.908, task/SnorkelDataset/valid/f1=0.893]"
=======
      "Epoch 1::  32%|███▏      | 8/25 [00:25<00:47,  2.82s/it, model/all/train/loss=0.143, model/all/train/lr=0.0001, task/SnorkelDataset/valid/accuracy=0.908, task/SnorkelDataset/valid/f1=0.893]"
>>>>>>> ffd924d1
     ]
    },
    {
     "name": "stderr",
     "output_type": "stream",
     "text": [
      "\r",
      "Epoch 1::  36%|███▌      | 9/25 [00:25<00:44,  2.81s/it, model/all/train/loss=0.143, model/all/train/lr=0.0001, task/SnorkelDataset/valid/accuracy=0.908, task/SnorkelDataset/valid/f1=0.893]"
     ]
    },
    {
     "name": "stderr",
     "output_type": "stream",
     "text": [
      "\r",
      "Epoch 1::  36%|███▌      | 9/25 [00:28<00:44,  2.81s/it, model/all/train/loss=0.134, model/all/train/lr=0.0001, task/SnorkelDataset/valid/accuracy=0.908, task/SnorkelDataset/valid/f1=0.893]"
     ]
    },
    {
     "name": "stderr",
     "output_type": "stream",
     "text": [
      "\r",
      "Epoch 1::  40%|████      | 10/25 [00:28<00:42,  2.80s/it, model/all/train/loss=0.134, model/all/train/lr=0.0001, task/SnorkelDataset/valid/accuracy=0.908, task/SnorkelDataset/valid/f1=0.893]"
     ]
    },
    {
     "name": "stderr",
     "output_type": "stream",
     "text": [
      "\r",
      "Epoch 1::  40%|████      | 10/25 [00:30<00:42,  2.80s/it, model/all/train/loss=0.136, model/all/train/lr=0.0001, task/SnorkelDataset/valid/accuracy=0.908, task/SnorkelDataset/valid/f1=0.893]"
     ]
    },
    {
     "name": "stderr",
     "output_type": "stream",
     "text": [
      "\r",
<<<<<<< HEAD
      "Epoch 1::  44%|████▍     | 11/25 [00:11<00:15,  1.08s/it, model/all/train/loss=0.136, model/all/train/lr=0.0001, task/SnorkelDataset/valid/accuracy=0.908, task/SnorkelDataset/valid/f1=0.893]"
=======
      "Epoch 1::  44%|████▍     | 11/25 [00:30<00:39,  2.82s/it, model/all/train/loss=0.136, model/all/train/lr=0.0001, task/SnorkelDataset/valid/accuracy=0.908, task/SnorkelDataset/valid/f1=0.893]"
>>>>>>> ffd924d1
     ]
    },
    {
     "name": "stderr",
     "output_type": "stream",
     "text": [
      "\r",
<<<<<<< HEAD
      "Epoch 1::  44%|████▍     | 11/25 [00:12<00:15,  1.08s/it, model/all/train/loss=0.131, model/all/train/lr=0.0001, task/SnorkelDataset/valid/accuracy=0.908, task/SnorkelDataset/valid/f1=0.893]"
=======
      "Epoch 1::  44%|████▍     | 11/25 [00:33<00:39,  2.82s/it, model/all/train/loss=0.131, model/all/train/lr=0.0001, task/SnorkelDataset/valid/accuracy=0.908, task/SnorkelDataset/valid/f1=0.893]"
>>>>>>> ffd924d1
     ]
    },
    {
     "name": "stderr",
     "output_type": "stream",
     "text": [
      "\r",
<<<<<<< HEAD
      "Epoch 1::  48%|████▊     | 12/25 [00:12<00:14,  1.08s/it, model/all/train/loss=0.131, model/all/train/lr=0.0001, task/SnorkelDataset/valid/accuracy=0.908, task/SnorkelDataset/valid/f1=0.893]"
=======
      "Epoch 1::  48%|████▊     | 12/25 [00:33<00:36,  2.80s/it, model/all/train/loss=0.131, model/all/train/lr=0.0001, task/SnorkelDataset/valid/accuracy=0.908, task/SnorkelDataset/valid/f1=0.893]"
>>>>>>> ffd924d1
     ]
    },
    {
     "name": "stderr",
     "output_type": "stream",
     "text": [
      "\r",
<<<<<<< HEAD
      "Epoch 1::  48%|████▊     | 12/25 [00:14<00:14,  1.08s/it, model/all/train/loss=0.128, model/all/train/lr=0.0001, task/SnorkelDataset/valid/accuracy=0.908, task/SnorkelDataset/valid/f1=0.893]"
=======
      "Epoch 1::  48%|████▊     | 12/25 [00:36<00:36,  2.80s/it, model/all/train/loss=0.128, model/all/train/lr=0.0001, task/SnorkelDataset/valid/accuracy=0.908, task/SnorkelDataset/valid/f1=0.893]"
>>>>>>> ffd924d1
     ]
    },
    {
     "name": "stderr",
     "output_type": "stream",
     "text": [
      "\r",
      "Epoch 1::  52%|█████▏    | 13/25 [00:36<00:33,  2.81s/it, model/all/train/loss=0.128, model/all/train/lr=0.0001, task/SnorkelDataset/valid/accuracy=0.908, task/SnorkelDataset/valid/f1=0.893]"
     ]
    },
    {
     "name": "stderr",
     "output_type": "stream",
     "text": [
      "\r",
      "Epoch 1::  52%|█████▏    | 13/25 [00:39<00:33,  2.81s/it, model/all/train/loss=0.125, model/all/train/lr=0.0001, task/SnorkelDataset/valid/accuracy=0.908, task/SnorkelDataset/valid/f1=0.893]"
     ]
    },
    {
     "name": "stderr",
     "output_type": "stream",
     "text": [
      "\r",
<<<<<<< HEAD
      "Epoch 1::  56%|█████▌    | 14/25 [00:15<00:11,  1.09s/it, model/all/train/loss=0.125, model/all/train/lr=0.0001, task/SnorkelDataset/valid/accuracy=0.908, task/SnorkelDataset/valid/f1=0.893]"
=======
      "Epoch 1::  56%|█████▌    | 14/25 [00:39<00:30,  2.81s/it, model/all/train/loss=0.125, model/all/train/lr=0.0001, task/SnorkelDataset/valid/accuracy=0.908, task/SnorkelDataset/valid/f1=0.893]"
>>>>>>> ffd924d1
     ]
    },
    {
     "name": "stderr",
     "output_type": "stream",
     "text": [
      "\r",
<<<<<<< HEAD
      "Epoch 1::  56%|█████▌    | 14/25 [00:16<00:11,  1.09s/it, model/all/train/loss=0.121, model/all/train/lr=0.0001, task/SnorkelDataset/valid/accuracy=0.908, task/SnorkelDataset/valid/f1=0.893]"
=======
      "Epoch 1::  56%|█████▌    | 14/25 [00:42<00:30,  2.81s/it, model/all/train/loss=0.121, model/all/train/lr=0.0001, task/SnorkelDataset/valid/accuracy=0.908, task/SnorkelDataset/valid/f1=0.893]"
>>>>>>> ffd924d1
     ]
    },
    {
     "name": "stderr",
     "output_type": "stream",
     "text": [
      "\r",
      "Epoch 1::  60%|██████    | 15/25 [00:42<00:29,  2.92s/it, model/all/train/loss=0.121, model/all/train/lr=0.0001, task/SnorkelDataset/valid/accuracy=0.908, task/SnorkelDataset/valid/f1=0.893]"
     ]
    },
    {
     "name": "stderr",
     "output_type": "stream",
     "text": [
      "\r",
      "Epoch 1::  60%|██████    | 15/25 [00:45<00:29,  2.92s/it, model/all/train/loss=0.114, model/all/train/lr=0.0001, task/SnorkelDataset/valid/accuracy=0.908, task/SnorkelDataset/valid/f1=0.893]"
     ]
    },
    {
     "name": "stderr",
     "output_type": "stream",
     "text": [
      "\r",
<<<<<<< HEAD
      "Epoch 1::  64%|██████▍   | 16/25 [00:17<00:10,  1.12s/it, model/all/train/loss=0.114, model/all/train/lr=0.0001, task/SnorkelDataset/valid/accuracy=0.908, task/SnorkelDataset/valid/f1=0.893]"
=======
      "Epoch 1::  64%|██████▍   | 16/25 [00:45<00:25,  2.86s/it, model/all/train/loss=0.114, model/all/train/lr=0.0001, task/SnorkelDataset/valid/accuracy=0.908, task/SnorkelDataset/valid/f1=0.893]"
>>>>>>> ffd924d1
     ]
    },
    {
     "name": "stderr",
     "output_type": "stream",
     "text": [
      "\r",
<<<<<<< HEAD
      "Epoch 1::  64%|██████▍   | 16/25 [00:18<00:10,  1.12s/it, model/all/train/loss=0.109, model/all/train/lr=0.0001, task/SnorkelDataset/valid/accuracy=0.908, task/SnorkelDataset/valid/f1=0.893]"
=======
      "Epoch 1::  64%|██████▍   | 16/25 [00:48<00:25,  2.86s/it, model/all/train/loss=0.109, model/all/train/lr=0.0001, task/SnorkelDataset/valid/accuracy=0.908, task/SnorkelDataset/valid/f1=0.893]"
>>>>>>> ffd924d1
     ]
    },
    {
     "name": "stderr",
     "output_type": "stream",
     "text": [
      "\r",
<<<<<<< HEAD
      "Epoch 1::  68%|██████▊   | 17/25 [00:18<00:08,  1.11s/it, model/all/train/loss=0.109, model/all/train/lr=0.0001, task/SnorkelDataset/valid/accuracy=0.908, task/SnorkelDataset/valid/f1=0.893]"
=======
      "Epoch 1::  68%|██████▊   | 17/25 [00:48<00:22,  2.82s/it, model/all/train/loss=0.109, model/all/train/lr=0.0001, task/SnorkelDataset/valid/accuracy=0.908, task/SnorkelDataset/valid/f1=0.893]"
>>>>>>> ffd924d1
     ]
    },
    {
     "name": "stderr",
     "output_type": "stream",
     "text": [
      "\r",
<<<<<<< HEAD
      "Epoch 1::  68%|██████▊   | 17/25 [00:19<00:08,  1.11s/it, model/all/train/loss=0.108, model/all/train/lr=0.0001, task/SnorkelDataset/valid/accuracy=0.908, task/SnorkelDataset/valid/f1=0.893]"
=======
      "Epoch 1::  68%|██████▊   | 17/25 [00:50<00:22,  2.82s/it, model/all/train/loss=0.108, model/all/train/lr=0.0001, task/SnorkelDataset/valid/accuracy=0.908, task/SnorkelDataset/valid/f1=0.893]"
>>>>>>> ffd924d1
     ]
    },
    {
     "name": "stderr",
     "output_type": "stream",
     "text": [
      "\r",
<<<<<<< HEAD
      "Epoch 1::  72%|███████▏  | 18/25 [00:19<00:07,  1.10s/it, model/all/train/loss=0.108, model/all/train/lr=0.0001, task/SnorkelDataset/valid/accuracy=0.908, task/SnorkelDataset/valid/f1=0.893]"
=======
      "Epoch 1::  72%|███████▏  | 18/25 [00:50<00:19,  2.80s/it, model/all/train/loss=0.108, model/all/train/lr=0.0001, task/SnorkelDataset/valid/accuracy=0.908, task/SnorkelDataset/valid/f1=0.893]"
>>>>>>> ffd924d1
     ]
    },
    {
     "name": "stderr",
     "output_type": "stream",
     "text": [
      "\r",
<<<<<<< HEAD
      "Epoch 1::  72%|███████▏  | 18/25 [00:20<00:07,  1.10s/it, model/all/train/loss=0.103, model/all/train/lr=0.0001, task/SnorkelDataset/valid/accuracy=0.908, task/SnorkelDataset/valid/f1=0.893]"
=======
      "Epoch 1::  72%|███████▏  | 18/25 [00:53<00:19,  2.80s/it, model/all/train/loss=0.103, model/all/train/lr=0.0001, task/SnorkelDataset/valid/accuracy=0.908, task/SnorkelDataset/valid/f1=0.893]"
>>>>>>> ffd924d1
     ]
    },
    {
     "name": "stderr",
     "output_type": "stream",
     "text": [
      "\r",
<<<<<<< HEAD
      "Epoch 1::  76%|███████▌  | 19/25 [00:20<00:06,  1.10s/it, model/all/train/loss=0.103, model/all/train/lr=0.0001, task/SnorkelDataset/valid/accuracy=0.908, task/SnorkelDataset/valid/f1=0.893]"
=======
      "Epoch 1::  76%|███████▌  | 19/25 [00:53<00:16,  2.78s/it, model/all/train/loss=0.103, model/all/train/lr=0.0001, task/SnorkelDataset/valid/accuracy=0.908, task/SnorkelDataset/valid/f1=0.893]"
>>>>>>> ffd924d1
     ]
    },
    {
     "name": "stderr",
     "output_type": "stream",
     "text": [
      "\r",
<<<<<<< HEAD
      "Epoch 1::  76%|███████▌  | 19/25 [00:21<00:06,  1.10s/it, model/all/train/loss=0.0999, model/all/train/lr=0.0001, task/SnorkelDataset/valid/accuracy=0.908, task/SnorkelDataset/valid/f1=0.893]"
=======
      "Epoch 1::  76%|███████▌  | 19/25 [00:56<00:16,  2.78s/it, model/all/train/loss=0.0999, model/all/train/lr=0.0001, task/SnorkelDataset/valid/accuracy=0.908, task/SnorkelDataset/valid/f1=0.893]"
>>>>>>> ffd924d1
     ]
    },
    {
     "name": "stderr",
     "output_type": "stream",
     "text": [
      "\r",
      "Epoch 1::  80%|████████  | 20/25 [00:56<00:13,  2.80s/it, model/all/train/loss=0.0999, model/all/train/lr=0.0001, task/SnorkelDataset/valid/accuracy=0.908, task/SnorkelDataset/valid/f1=0.893]"
     ]
    },
    {
     "name": "stderr",
     "output_type": "stream",
     "text": [
      "\r",
      "Epoch 1::  80%|████████  | 20/25 [00:59<00:13,  2.80s/it, model/all/train/loss=0.0956, model/all/train/lr=0.0001, task/SnorkelDataset/valid/accuracy=0.908, task/SnorkelDataset/valid/f1=0.893]"
     ]
    },
    {
     "name": "stderr",
     "output_type": "stream",
     "text": [
      "\r",
<<<<<<< HEAD
      "Epoch 1::  84%|████████▍ | 21/25 [00:22<00:04,  1.08s/it, model/all/train/loss=0.0956, model/all/train/lr=0.0001, task/SnorkelDataset/valid/accuracy=0.908, task/SnorkelDataset/valid/f1=0.893]"
=======
      "Epoch 1::  84%|████████▍ | 21/25 [00:59<00:11,  2.78s/it, model/all/train/loss=0.0956, model/all/train/lr=0.0001, task/SnorkelDataset/valid/accuracy=0.908, task/SnorkelDataset/valid/f1=0.893]"
>>>>>>> ffd924d1
     ]
    },
    {
     "name": "stderr",
     "output_type": "stream",
     "text": [
      "\r",
<<<<<<< HEAD
      "Epoch 1::  84%|████████▍ | 21/25 [00:23<00:04,  1.08s/it, model/all/train/loss=0.0979, model/all/train/lr=0.0001, task/SnorkelDataset/valid/accuracy=0.908, task/SnorkelDataset/valid/f1=0.893]"
=======
      "Epoch 1::  84%|████████▍ | 21/25 [01:01<00:11,  2.78s/it, model/all/train/loss=0.0979, model/all/train/lr=0.0001, task/SnorkelDataset/valid/accuracy=0.908, task/SnorkelDataset/valid/f1=0.893]"
>>>>>>> ffd924d1
     ]
    },
    {
     "name": "stderr",
     "output_type": "stream",
     "text": [
      "\r",
      "Epoch 1::  88%|████████▊ | 22/25 [01:01<00:08,  2.79s/it, model/all/train/loss=0.0979, model/all/train/lr=0.0001, task/SnorkelDataset/valid/accuracy=0.908, task/SnorkelDataset/valid/f1=0.893]"
     ]
    },
    {
     "name": "stderr",
     "output_type": "stream",
     "text": [
      "\r",
<<<<<<< HEAD
      "Epoch 1::  88%|████████▊ | 22/25 [00:25<00:03,  1.09s/it, model/all/train/loss=0.0974, model/all/train/lr=0.0001, task/SnorkelDataset/valid/accuracy=0.908, task/SnorkelDataset/valid/f1=0.893]"
=======
      "Epoch 1::  88%|████████▊ | 22/25 [01:04<00:08,  2.79s/it, model/all/train/loss=0.0974, model/all/train/lr=0.0001, task/SnorkelDataset/valid/accuracy=0.908, task/SnorkelDataset/valid/f1=0.893]"
>>>>>>> ffd924d1
     ]
    },
    {
     "name": "stderr",
     "output_type": "stream",
     "text": [
      "\r",
<<<<<<< HEAD
      "Epoch 1::  92%|█████████▏| 23/25 [00:25<00:02,  1.09s/it, model/all/train/loss=0.0974, model/all/train/lr=0.0001, task/SnorkelDataset/valid/accuracy=0.908, task/SnorkelDataset/valid/f1=0.893]"
=======
      "Epoch 1::  92%|█████████▏| 23/25 [01:04<00:05,  2.81s/it, model/all/train/loss=0.0974, model/all/train/lr=0.0001, task/SnorkelDataset/valid/accuracy=0.908, task/SnorkelDataset/valid/f1=0.893]"
>>>>>>> ffd924d1
     ]
    },
    {
     "name": "stderr",
     "output_type": "stream",
     "text": [
      "\r",
<<<<<<< HEAD
      "Epoch 1::  92%|█████████▏| 23/25 [00:26<00:02,  1.09s/it, model/all/train/loss=0.0959, model/all/train/lr=0.0001, task/SnorkelDataset/valid/accuracy=0.908, task/SnorkelDataset/valid/f1=0.893]"
=======
      "Epoch 1::  92%|█████████▏| 23/25 [01:07<00:05,  2.81s/it, model/all/train/loss=0.0959, model/all/train/lr=0.0001, task/SnorkelDataset/valid/accuracy=0.908, task/SnorkelDataset/valid/f1=0.893]"
>>>>>>> ffd924d1
     ]
    },
    {
     "name": "stderr",
     "output_type": "stream",
     "text": [
      "\r",
      "Epoch 1::  96%|█████████▌| 24/25 [01:07<00:02,  2.82s/it, model/all/train/loss=0.0959, model/all/train/lr=0.0001, task/SnorkelDataset/valid/accuracy=0.908, task/SnorkelDataset/valid/f1=0.893]"
     ]
    },
    {
     "name": "stderr",
     "output_type": "stream",
     "text": [
      "\r",
      "Epoch 1::  96%|█████████▌| 24/25 [01:10<00:02,  2.82s/it, model/all/train/loss=0.0931, model/all/train/lr=0.0001, task/SnorkelDataset/valid/accuracy=0.933, task/SnorkelDataset/valid/f1=0.926]"
     ]
    },
    {
     "name": "stderr",
     "output_type": "stream",
     "text": [
      "\r",
<<<<<<< HEAD
      "Epoch 1:: 100%|██████████| 25/25 [00:27<00:00,  1.12s/it, model/all/train/loss=0.0931, model/all/train/lr=0.0001, task/SnorkelDataset/valid/accuracy=0.933, task/SnorkelDataset/valid/f1=0.926]"
=======
      "Epoch 1:: 100%|██████████| 25/25 [01:10<00:00,  2.90s/it, model/all/train/loss=0.0931, model/all/train/lr=0.0001, task/SnorkelDataset/valid/accuracy=0.933, task/SnorkelDataset/valid/f1=0.926]"
>>>>>>> ffd924d1
     ]
    },
    {
     "name": "stderr",
     "output_type": "stream",
     "text": [
      "\n"
     ]
    }
   ],
   "source": [
    "from snorkel.classification import Trainer\n",
    "\n",
    "# For demonstration purposes, we set n_epochs=2\n",
    "trainer = Trainer(lr=1e-4, n_epochs=2)\n",
    "trainer.fit(slice_model, [train_dl, valid_dl])"
   ]
  },
  {
   "cell_type": "markdown",
   "metadata": {},
   "source": [
    "### Representation learning with slices"
   ]
  },
  {
   "cell_type": "markdown",
   "metadata": {},
   "source": [
    "To cope with scale, we will attempt to learn and combine many slice-specific representations with an attention mechanism.\n",
    "(For details about this approach, please see our technical report — coming soon!)"
   ]
  },
  {
   "cell_type": "markdown",
   "metadata": {},
   "source": [
    "First, we'll generate the remaining `S` matrixes with the new set of slicing functions."
   ]
  },
  {
   "cell_type": "code",
   "execution_count": 18,
   "metadata": {},
   "outputs": [
    {
     "name": "stderr",
     "output_type": "stream",
     "text": [
      "\r",
      "  0%|          | 0/1586 [00:00<?, ?it/s]"
     ]
    },
    {
     "name": "stderr",
     "output_type": "stream",
     "text": [
      "\r",
<<<<<<< HEAD
      "  6%|▋         | 103/1586 [00:00<00:01, 1020.90it/s]"
=======
      "  8%|▊         | 128/1586 [00:00<00:01, 1273.18it/s]"
>>>>>>> ffd924d1
     ]
    },
    {
     "name": "stderr",
     "output_type": "stream",
     "text": [
      "\r",
<<<<<<< HEAD
      " 13%|█▎        | 206/1586 [00:00<00:01, 1020.96it/s]"
=======
      " 18%|█▊        | 283/1586 [00:00<00:00, 1343.66it/s]"
>>>>>>> ffd924d1
     ]
    },
    {
     "name": "stderr",
     "output_type": "stream",
     "text": [
      "\r",
<<<<<<< HEAD
      " 19%|█▉        | 309/1586 [00:00<00:01, 1023.54it/s]"
=======
      " 27%|██▋       | 436/1586 [00:00<00:00, 1393.06it/s]"
>>>>>>> ffd924d1
     ]
    },
    {
     "name": "stderr",
     "output_type": "stream",
     "text": [
      "\r",
<<<<<<< HEAD
      " 26%|██▌       | 412/1586 [00:00<00:01, 1023.18it/s]"
=======
      " 37%|███▋      | 586/1586 [00:00<00:00, 1421.73it/s]"
>>>>>>> ffd924d1
     ]
    },
    {
     "name": "stderr",
     "output_type": "stream",
     "text": [
      "\r",
<<<<<<< HEAD
      " 32%|███▏      | 513/1586 [00:00<00:01, 1018.74it/s]"
=======
      " 47%|████▋     | 739/1586 [00:00<00:00, 1451.76it/s]"
>>>>>>> ffd924d1
     ]
    },
    {
     "name": "stderr",
     "output_type": "stream",
     "text": [
      "\r",
<<<<<<< HEAD
      " 39%|███▉      | 615/1586 [00:00<00:00, 1018.27it/s]"
=======
      " 57%|█████▋    | 903/1586 [00:00<00:00, 1502.93it/s]"
>>>>>>> ffd924d1
     ]
    },
    {
     "name": "stderr",
     "output_type": "stream",
     "text": [
      "\r",
<<<<<<< HEAD
      " 45%|████▌     | 718/1586 [00:00<00:00, 1018.32it/s]"
=======
      " 67%|██████▋   | 1064/1586 [00:00<00:00, 1531.72it/s]"
>>>>>>> ffd924d1
     ]
    },
    {
     "name": "stderr",
     "output_type": "stream",
     "text": [
      "\r",
<<<<<<< HEAD
      " 52%|█████▏    | 825/1586 [00:00<00:00, 1032.61it/s]"
=======
      " 76%|███████▌  | 1208/1586 [00:00<00:00, 1035.24it/s]"
>>>>>>> ffd924d1
     ]
    },
    {
     "name": "stderr",
     "output_type": "stream",
     "text": [
      "\r",
<<<<<<< HEAD
      " 59%|█████▉    | 933/1586 [00:00<00:00, 1045.72it/s]"
=======
      " 86%|████████▌ | 1361/1586 [00:01<00:00, 1146.08it/s]"
>>>>>>> ffd924d1
     ]
    },
    {
     "name": "stderr",
     "output_type": "stream",
     "text": [
      "\r",
<<<<<<< HEAD
      " 66%|██████▌   | 1039/1586 [00:01<00:00, 1048.89it/s]"
=======
      " 95%|█████████▍| 1504/1586 [00:01<00:00, 1218.51it/s]"
>>>>>>> ffd924d1
     ]
    },
    {
     "name": "stderr",
     "output_type": "stream",
     "text": [
      "\r",
<<<<<<< HEAD
      " 72%|███████▏  | 1145/1586 [00:01<00:00, 1051.79it/s]"
     ]
    },
    {
     "name": "stderr",
     "output_type": "stream",
     "text": [
      "\r",
      " 79%|███████▉  | 1249/1586 [00:01<00:00, 1045.34it/s]"
     ]
    },
    {
     "name": "stderr",
     "output_type": "stream",
     "text": [
      "\r",
      " 85%|████████▌ | 1353/1586 [00:01<00:00, 1040.42it/s]"
     ]
    },
    {
     "name": "stderr",
     "output_type": "stream",
     "text": [
      "\r",
      " 92%|█████████▏| 1461/1586 [00:01<00:00, 1050.31it/s]"
     ]
    },
    {
     "name": "stderr",
     "output_type": "stream",
     "text": [
      "\r",
      " 99%|█████████▉| 1569/1586 [00:01<00:00, 1056.33it/s]"
     ]
    },
    {
     "name": "stderr",
     "output_type": "stream",
     "text": [
      "\r",
      "100%|██████████| 1586/1586 [00:01<00:00, 1038.64it/s]"
=======
      "100%|██████████| 1586/1586 [00:01<00:00, 1306.66it/s]"
>>>>>>> ffd924d1
     ]
    },
    {
     "name": "stderr",
     "output_type": "stream",
     "text": [
      "\n",
      "\r",
      "  0%|          | 0/120 [00:00<?, ?it/s]"
     ]
    },
    {
     "name": "stderr",
     "output_type": "stream",
     "text": [
      "\r",
<<<<<<< HEAD
      "100%|██████████| 120/120 [00:00<00:00, 8092.69it/s]"
=======
      "100%|██████████| 120/120 [00:00<00:00, 6503.30it/s]"
>>>>>>> ffd924d1
     ]
    },
    {
     "name": "stderr",
     "output_type": "stream",
     "text": [
      "\n"
     ]
    }
   ],
   "source": [
    "applier = PandasSFApplier(sfs)\n",
    "S_train = applier.apply(df_train)\n",
    "S_valid = applier.apply(df_valid)"
   ]
  },
  {
   "cell_type": "markdown",
   "metadata": {},
   "source": [
    "In order to train using slice information, we'd like to initialize a **slice-aware dataloader**.\n",
    "To do this, we can use [`slice_model.make_slice_dataloader`](https://snorkel.readthedocs.io/en/master/packages/_autosummary/slicing/snorkel.slicing.SlicingClassifier.html#snorkel.slicing.SlicingClassifier.predict) to add slice labels to an existing dataloader.\n",
    "\n",
    "Under the hood, this method leverages slice metadata to add slice labels to the appropriate fields such that it's compatible with the initialized [`SliceClassifier`](https://snorkel.readthedocs.io/en/master/packages/_autosummary/slicing/snorkel.slicing.SlicingClassifier.html#snorkel-slicing-slicingclassifier)."
   ]
  },
  {
   "cell_type": "code",
   "execution_count": 19,
   "metadata": {},
   "outputs": [],
   "source": [
    "train_dl_slice = slice_model.make_slice_dataloader(\n",
    "    train_dl.dataset, S_train, shuffle=True, batch_size=BATCH_SIZE\n",
    ")\n",
    "valid_dl_slice = slice_model.make_slice_dataloader(\n",
    "    valid_dl.dataset, S_valid, shuffle=False, batch_size=BATCH_SIZE\n",
    ")\n",
    "test_dl_slice = slice_model.make_slice_dataloader(\n",
    "    test_dl.dataset, S_test, shuffle=False, batch_size=BATCH_SIZE\n",
    ")"
   ]
  },
  {
   "cell_type": "markdown",
   "metadata": {},
   "source": [
    "We train a single model initialized with all slice tasks."
   ]
  },
  {
   "cell_type": "code",
   "execution_count": 20,
   "metadata": {},
   "outputs": [
    {
     "name": "stderr",
     "output_type": "stream",
     "text": [
      "\r",
      "Epoch 0::   0%|          | 0/25 [00:00<?, ?it/s]"
     ]
    },
    {
     "name": "stderr",
     "output_type": "stream",
     "text": [
      "\r",
      "Epoch 0::   0%|          | 0/25 [00:03<?, ?it/s, model/all/train/loss=0.669, model/all/train/lr=0.0001]"
     ]
    },
    {
     "name": "stderr",
     "output_type": "stream",
     "text": [
      "\r",
<<<<<<< HEAD
      "Epoch 0::   4%|▍         | 1/25 [00:01<00:32,  1.34s/it, model/all/train/loss=0.669, model/all/train/lr=0.0001]"
=======
      "Epoch 0::   4%|▍         | 1/25 [00:03<01:21,  3.41s/it, model/all/train/loss=0.669, model/all/train/lr=0.0001]"
>>>>>>> ffd924d1
     ]
    },
    {
     "name": "stderr",
     "output_type": "stream",
     "text": [
      "\r",
<<<<<<< HEAD
      "Epoch 0::   4%|▍         | 1/25 [00:02<00:32,  1.34s/it, model/all/train/loss=0.629, model/all/train/lr=0.0001]"
=======
      "Epoch 0::   4%|▍         | 1/25 [00:06<01:21,  3.41s/it, model/all/train/loss=0.629, model/all/train/lr=0.0001]"
>>>>>>> ffd924d1
     ]
    },
    {
     "name": "stderr",
     "output_type": "stream",
     "text": [
      "\r",
<<<<<<< HEAD
      "Epoch 0::   8%|▊         | 2/25 [00:02<00:29,  1.29s/it, model/all/train/loss=0.629, model/all/train/lr=0.0001]"
=======
      "Epoch 0::   8%|▊         | 2/25 [00:06<01:14,  3.23s/it, model/all/train/loss=0.629, model/all/train/lr=0.0001]"
>>>>>>> ffd924d1
     ]
    },
    {
     "name": "stderr",
     "output_type": "stream",
     "text": [
      "\r",
<<<<<<< HEAD
      "Epoch 0::   8%|▊         | 2/25 [00:03<00:29,  1.29s/it, model/all/train/loss=0.601, model/all/train/lr=0.0001]"
=======
      "Epoch 0::   8%|▊         | 2/25 [00:09<01:14,  3.23s/it, model/all/train/loss=0.601, model/all/train/lr=0.0001]"
>>>>>>> ffd924d1
     ]
    },
    {
     "name": "stderr",
     "output_type": "stream",
     "text": [
      "\r",
<<<<<<< HEAD
      "Epoch 0::  12%|█▏        | 3/25 [00:03<00:27,  1.26s/it, model/all/train/loss=0.601, model/all/train/lr=0.0001]"
=======
      "Epoch 0::  12%|█▏        | 3/25 [00:09<01:08,  3.11s/it, model/all/train/loss=0.601, model/all/train/lr=0.0001]"
>>>>>>> ffd924d1
     ]
    },
    {
     "name": "stderr",
     "output_type": "stream",
     "text": [
      "\r",
<<<<<<< HEAD
      "Epoch 0::  12%|█▏        | 3/25 [00:04<00:27,  1.26s/it, model/all/train/loss=0.581, model/all/train/lr=0.0001]"
=======
      "Epoch 0::  12%|█▏        | 3/25 [00:11<01:08,  3.11s/it, model/all/train/loss=0.581, model/all/train/lr=0.0001]"
>>>>>>> ffd924d1
     ]
    },
    {
     "name": "stderr",
     "output_type": "stream",
     "text": [
      "\r",
<<<<<<< HEAD
      "Epoch 0::  16%|█▌        | 4/25 [00:04<00:25,  1.23s/it, model/all/train/loss=0.581, model/all/train/lr=0.0001]"
=======
      "Epoch 0::  16%|█▌        | 4/25 [00:11<01:03,  3.03s/it, model/all/train/loss=0.581, model/all/train/lr=0.0001]"
>>>>>>> ffd924d1
     ]
    },
    {
     "name": "stderr",
     "output_type": "stream",
     "text": [
      "\r",
<<<<<<< HEAD
      "Epoch 0::  16%|█▌        | 4/25 [00:06<00:25,  1.23s/it, model/all/train/loss=0.562, model/all/train/lr=0.0001]"
=======
      "Epoch 0::  16%|█▌        | 4/25 [00:14<01:03,  3.03s/it, model/all/train/loss=0.562, model/all/train/lr=0.0001]"
>>>>>>> ffd924d1
     ]
    },
    {
     "name": "stderr",
     "output_type": "stream",
     "text": [
      "\r",
<<<<<<< HEAD
      "Epoch 0::  20%|██        | 5/25 [00:06<00:24,  1.21s/it, model/all/train/loss=0.562, model/all/train/lr=0.0001]"
=======
      "Epoch 0::  20%|██        | 5/25 [00:14<00:59,  2.97s/it, model/all/train/loss=0.562, model/all/train/lr=0.0001]"
>>>>>>> ffd924d1
     ]
    },
    {
     "name": "stderr",
     "output_type": "stream",
     "text": [
      "\r",
<<<<<<< HEAD
      "Epoch 0::  20%|██        | 5/25 [00:07<00:24,  1.21s/it, model/all/train/loss=0.541, model/all/train/lr=0.0001]"
=======
      "Epoch 0::  20%|██        | 5/25 [00:17<00:59,  2.97s/it, model/all/train/loss=0.541, model/all/train/lr=0.0001]"
>>>>>>> ffd924d1
     ]
    },
    {
     "name": "stderr",
     "output_type": "stream",
     "text": [
      "\r",
<<<<<<< HEAD
      "Epoch 0::  24%|██▍       | 6/25 [00:07<00:22,  1.20s/it, model/all/train/loss=0.541, model/all/train/lr=0.0001]"
=======
      "Epoch 0::  24%|██▍       | 6/25 [00:17<00:55,  2.93s/it, model/all/train/loss=0.541, model/all/train/lr=0.0001]"
>>>>>>> ffd924d1
     ]
    },
    {
     "name": "stderr",
     "output_type": "stream",
     "text": [
      "\r",
<<<<<<< HEAD
      "Epoch 0::  24%|██▍       | 6/25 [00:08<00:22,  1.20s/it, model/all/train/loss=0.526, model/all/train/lr=0.0001]"
=======
      "Epoch 0::  24%|██▍       | 6/25 [00:20<00:55,  2.93s/it, model/all/train/loss=0.526, model/all/train/lr=0.0001]"
>>>>>>> ffd924d1
     ]
    },
    {
     "name": "stderr",
     "output_type": "stream",
     "text": [
      "\r",
<<<<<<< HEAD
      "Epoch 0::  28%|██▊       | 7/25 [00:08<00:21,  1.19s/it, model/all/train/loss=0.526, model/all/train/lr=0.0001]"
=======
      "Epoch 0::  28%|██▊       | 7/25 [00:20<00:52,  2.91s/it, model/all/train/loss=0.526, model/all/train/lr=0.0001]"
>>>>>>> ffd924d1
     ]
    },
    {
     "name": "stderr",
     "output_type": "stream",
     "text": [
      "\r",
<<<<<<< HEAD
      "Epoch 0::  28%|██▊       | 7/25 [00:09<00:21,  1.19s/it, model/all/train/loss=0.515, model/all/train/lr=0.0001]"
=======
      "Epoch 0::  28%|██▊       | 7/25 [00:23<00:52,  2.91s/it, model/all/train/loss=0.515, model/all/train/lr=0.0001]"
>>>>>>> ffd924d1
     ]
    },
    {
     "name": "stderr",
     "output_type": "stream",
     "text": [
      "\r",
<<<<<<< HEAD
      "Epoch 0::  32%|███▏      | 8/25 [00:09<00:20,  1.18s/it, model/all/train/loss=0.515, model/all/train/lr=0.0001]"
=======
      "Epoch 0::  32%|███▏      | 8/25 [00:23<00:49,  2.90s/it, model/all/train/loss=0.515, model/all/train/lr=0.0001]"
>>>>>>> ffd924d1
     ]
    },
    {
     "name": "stderr",
     "output_type": "stream",
     "text": [
      "\r",
<<<<<<< HEAD
      "Epoch 0::  32%|███▏      | 8/25 [00:10<00:20,  1.18s/it, model/all/train/loss=0.499, model/all/train/lr=0.0001]"
=======
      "Epoch 0::  32%|███▏      | 8/25 [00:26<00:49,  2.90s/it, model/all/train/loss=0.499, model/all/train/lr=0.0001]"
>>>>>>> ffd924d1
     ]
    },
    {
     "name": "stderr",
     "output_type": "stream",
     "text": [
      "\r",
<<<<<<< HEAD
      "Epoch 0::  36%|███▌      | 9/25 [00:10<00:19,  1.19s/it, model/all/train/loss=0.499, model/all/train/lr=0.0001]"
=======
      "Epoch 0::  36%|███▌      | 9/25 [00:26<00:46,  2.88s/it, model/all/train/loss=0.499, model/all/train/lr=0.0001]"
>>>>>>> ffd924d1
     ]
    },
    {
     "name": "stderr",
     "output_type": "stream",
     "text": [
      "\r",
<<<<<<< HEAD
      "Epoch 0::  36%|███▌      | 9/25 [00:11<00:19,  1.19s/it, model/all/train/loss=0.487, model/all/train/lr=0.0001]"
=======
      "Epoch 0::  36%|███▌      | 9/25 [00:28<00:46,  2.88s/it, model/all/train/loss=0.487, model/all/train/lr=0.0001]"
>>>>>>> ffd924d1
     ]
    },
    {
     "name": "stderr",
     "output_type": "stream",
     "text": [
      "\r",
<<<<<<< HEAD
      "Epoch 0::  40%|████      | 10/25 [00:11<00:17,  1.18s/it, model/all/train/loss=0.487, model/all/train/lr=0.0001]"
=======
      "Epoch 0::  40%|████      | 10/25 [00:28<00:42,  2.87s/it, model/all/train/loss=0.487, model/all/train/lr=0.0001]"
>>>>>>> ffd924d1
     ]
    },
    {
     "name": "stderr",
     "output_type": "stream",
     "text": [
      "\r",
<<<<<<< HEAD
      "Epoch 0::  40%|████      | 10/25 [00:13<00:17,  1.18s/it, model/all/train/loss=0.475, model/all/train/lr=0.0001]"
=======
      "Epoch 0::  40%|████      | 10/25 [00:31<00:42,  2.87s/it, model/all/train/loss=0.475, model/all/train/lr=0.0001]"
>>>>>>> ffd924d1
     ]
    },
    {
     "name": "stderr",
     "output_type": "stream",
     "text": [
      "\r",
      "Epoch 0::  44%|████▍     | 11/25 [00:31<00:39,  2.85s/it, model/all/train/loss=0.475, model/all/train/lr=0.0001]"
     ]
    },
    {
     "name": "stderr",
     "output_type": "stream",
     "text": [
      "\r",
      "Epoch 0::  44%|████▍     | 11/25 [00:34<00:39,  2.85s/it, model/all/train/loss=0.464, model/all/train/lr=0.0001]"
     ]
    },
    {
     "name": "stderr",
     "output_type": "stream",
     "text": [
      "\r",
      "Epoch 0::  48%|████▊     | 12/25 [00:34<00:37,  2.85s/it, model/all/train/loss=0.464, model/all/train/lr=0.0001]"
     ]
    },
    {
     "name": "stderr",
     "output_type": "stream",
     "text": [
      "\r",
      "Epoch 0::  48%|████▊     | 12/25 [00:37<00:37,  2.85s/it, model/all/train/loss=0.456, model/all/train/lr=0.0001]"
     ]
    },
    {
     "name": "stderr",
     "output_type": "stream",
     "text": [
      "\r",
<<<<<<< HEAD
      "Epoch 0::  52%|█████▏    | 13/25 [00:15<00:13,  1.17s/it, model/all/train/loss=0.456, model/all/train/lr=0.0001]"
=======
      "Epoch 0::  52%|█████▏    | 13/25 [00:37<00:33,  2.82s/it, model/all/train/loss=0.456, model/all/train/lr=0.0001]"
>>>>>>> ffd924d1
     ]
    },
    {
     "name": "stderr",
     "output_type": "stream",
     "text": [
      "\r",
<<<<<<< HEAD
      "Epoch 0::  52%|█████▏    | 13/25 [00:16<00:13,  1.17s/it, model/all/train/loss=0.446, model/all/train/lr=0.0001]"
=======
      "Epoch 0::  52%|█████▏    | 13/25 [00:40<00:33,  2.82s/it, model/all/train/loss=0.446, model/all/train/lr=0.0001]"
>>>>>>> ffd924d1
     ]
    },
    {
     "name": "stderr",
     "output_type": "stream",
     "text": [
      "\r",
<<<<<<< HEAD
      "Epoch 0::  56%|█████▌    | 14/25 [00:16<00:12,  1.17s/it, model/all/train/loss=0.446, model/all/train/lr=0.0001]"
=======
      "Epoch 0::  56%|█████▌    | 14/25 [00:40<00:30,  2.81s/it, model/all/train/loss=0.446, model/all/train/lr=0.0001]"
>>>>>>> ffd924d1
     ]
    },
    {
     "name": "stderr",
     "output_type": "stream",
     "text": [
      "\r",
<<<<<<< HEAD
      "Epoch 0::  56%|█████▌    | 14/25 [00:17<00:12,  1.17s/it, model/all/train/loss=0.437, model/all/train/lr=0.0001]"
=======
      "Epoch 0::  56%|█████▌    | 14/25 [00:42<00:30,  2.81s/it, model/all/train/loss=0.437, model/all/train/lr=0.0001]"
>>>>>>> ffd924d1
     ]
    },
    {
     "name": "stderr",
     "output_type": "stream",
     "text": [
      "\r",
<<<<<<< HEAD
      "Epoch 0::  60%|██████    | 15/25 [00:17<00:11,  1.18s/it, model/all/train/loss=0.437, model/all/train/lr=0.0001]"
=======
      "Epoch 0::  60%|██████    | 15/25 [00:42<00:28,  2.82s/it, model/all/train/loss=0.437, model/all/train/lr=0.0001]"
>>>>>>> ffd924d1
     ]
    },
    {
     "name": "stderr",
     "output_type": "stream",
     "text": [
      "\r",
<<<<<<< HEAD
      "Epoch 0::  60%|██████    | 15/25 [00:18<00:11,  1.18s/it, model/all/train/loss=0.43, model/all/train/lr=0.0001] "
=======
      "Epoch 0::  60%|██████    | 15/25 [00:45<00:28,  2.82s/it, model/all/train/loss=0.43, model/all/train/lr=0.0001] "
>>>>>>> ffd924d1
     ]
    },
    {
     "name": "stderr",
     "output_type": "stream",
     "text": [
      "\r",
<<<<<<< HEAD
      "Epoch 0::  64%|██████▍   | 16/25 [00:18<00:10,  1.18s/it, model/all/train/loss=0.43, model/all/train/lr=0.0001]"
=======
      "Epoch 0::  64%|██████▍   | 16/25 [00:45<00:25,  2.83s/it, model/all/train/loss=0.43, model/all/train/lr=0.0001]"
>>>>>>> ffd924d1
     ]
    },
    {
     "name": "stderr",
     "output_type": "stream",
     "text": [
      "\r",
<<<<<<< HEAD
      "Epoch 0::  64%|██████▍   | 16/25 [00:20<00:10,  1.18s/it, model/all/train/loss=0.422, model/all/train/lr=0.0001]"
=======
      "Epoch 0::  64%|██████▍   | 16/25 [00:48<00:25,  2.83s/it, model/all/train/loss=0.422, model/all/train/lr=0.0001]"
>>>>>>> ffd924d1
     ]
    },
    {
     "name": "stderr",
     "output_type": "stream",
     "text": [
      "\r",
<<<<<<< HEAD
      "Epoch 0::  68%|██████▊   | 17/25 [00:20<00:09,  1.18s/it, model/all/train/loss=0.422, model/all/train/lr=0.0001]"
=======
      "Epoch 0::  68%|██████▊   | 17/25 [00:48<00:22,  2.84s/it, model/all/train/loss=0.422, model/all/train/lr=0.0001]"
>>>>>>> ffd924d1
     ]
    },
    {
     "name": "stderr",
     "output_type": "stream",
     "text": [
      "\r",
<<<<<<< HEAD
      "Epoch 0::  68%|██████▊   | 17/25 [00:21<00:09,  1.18s/it, model/all/train/loss=0.415, model/all/train/lr=0.0001]"
=======
      "Epoch 0::  68%|██████▊   | 17/25 [00:51<00:22,  2.84s/it, model/all/train/loss=0.415, model/all/train/lr=0.0001]"
>>>>>>> ffd924d1
     ]
    },
    {
     "name": "stderr",
     "output_type": "stream",
     "text": [
      "\r",
<<<<<<< HEAD
      "Epoch 0::  72%|███████▏  | 18/25 [00:21<00:08,  1.17s/it, model/all/train/loss=0.415, model/all/train/lr=0.0001]"
=======
      "Epoch 0::  72%|███████▏  | 18/25 [00:51<00:19,  2.82s/it, model/all/train/loss=0.415, model/all/train/lr=0.0001]"
>>>>>>> ffd924d1
     ]
    },
    {
     "name": "stderr",
     "output_type": "stream",
     "text": [
      "\r",
<<<<<<< HEAD
      "Epoch 0::  72%|███████▏  | 18/25 [00:22<00:08,  1.17s/it, model/all/train/loss=0.408, model/all/train/lr=0.0001]"
=======
      "Epoch 0::  72%|███████▏  | 18/25 [00:54<00:19,  2.82s/it, model/all/train/loss=0.408, model/all/train/lr=0.0001]"
>>>>>>> ffd924d1
     ]
    },
    {
     "name": "stderr",
     "output_type": "stream",
     "text": [
      "\r",
<<<<<<< HEAD
      "Epoch 0::  76%|███████▌  | 19/25 [00:22<00:07,  1.21s/it, model/all/train/loss=0.408, model/all/train/lr=0.0001]"
=======
      "Epoch 0::  76%|███████▌  | 19/25 [00:54<00:17,  2.91s/it, model/all/train/loss=0.408, model/all/train/lr=0.0001]"
>>>>>>> ffd924d1
     ]
    },
    {
     "name": "stderr",
     "output_type": "stream",
     "text": [
      "\r",
<<<<<<< HEAD
      "Epoch 0::  76%|███████▌  | 19/25 [00:23<00:07,  1.21s/it, model/all/train/loss=0.402, model/all/train/lr=0.0001]"
=======
      "Epoch 0::  76%|███████▌  | 19/25 [00:57<00:17,  2.91s/it, model/all/train/loss=0.402, model/all/train/lr=0.0001]"
>>>>>>> ffd924d1
     ]
    },
    {
     "name": "stderr",
     "output_type": "stream",
     "text": [
      "\r",
<<<<<<< HEAD
      "Epoch 0::  80%|████████  | 20/25 [00:23<00:06,  1.21s/it, model/all/train/loss=0.402, model/all/train/lr=0.0001]"
=======
      "Epoch 0::  80%|████████  | 20/25 [00:57<00:14,  2.90s/it, model/all/train/loss=0.402, model/all/train/lr=0.0001]"
>>>>>>> ffd924d1
     ]
    },
    {
     "name": "stderr",
     "output_type": "stream",
     "text": [
      "\r",
<<<<<<< HEAD
      "Epoch 0::  80%|████████  | 20/25 [00:24<00:06,  1.21s/it, model/all/train/loss=0.396, model/all/train/lr=0.0001]"
=======
      "Epoch 0::  80%|████████  | 20/25 [01:00<00:14,  2.90s/it, model/all/train/loss=0.396, model/all/train/lr=0.0001]"
>>>>>>> ffd924d1
     ]
    },
    {
     "name": "stderr",
     "output_type": "stream",
     "text": [
      "\r",
<<<<<<< HEAD
      "Epoch 0::  84%|████████▍ | 21/25 [00:24<00:04,  1.19s/it, model/all/train/loss=0.396, model/all/train/lr=0.0001]"
=======
      "Epoch 0::  84%|████████▍ | 21/25 [01:00<00:11,  2.95s/it, model/all/train/loss=0.396, model/all/train/lr=0.0001]"
>>>>>>> ffd924d1
     ]
    },
    {
     "name": "stderr",
     "output_type": "stream",
     "text": [
      "\r",
<<<<<<< HEAD
      "Epoch 0::  84%|████████▍ | 21/25 [00:26<00:04,  1.19s/it, model/all/train/loss=0.389, model/all/train/lr=0.0001]"
=======
      "Epoch 0::  84%|████████▍ | 21/25 [01:04<00:11,  2.95s/it, model/all/train/loss=0.389, model/all/train/lr=0.0001]"
>>>>>>> ffd924d1
     ]
    },
    {
     "name": "stderr",
     "output_type": "stream",
     "text": [
      "\r",
<<<<<<< HEAD
      "Epoch 0::  88%|████████▊ | 22/25 [00:26<00:04,  1.37s/it, model/all/train/loss=0.389, model/all/train/lr=0.0001]"
=======
      "Epoch 0::  88%|████████▊ | 22/25 [01:04<00:09,  3.19s/it, model/all/train/loss=0.389, model/all/train/lr=0.0001]"
>>>>>>> ffd924d1
     ]
    },
    {
     "name": "stderr",
     "output_type": "stream",
     "text": [
      "\r",
<<<<<<< HEAD
      "Epoch 0::  88%|████████▊ | 22/25 [00:27<00:04,  1.37s/it, model/all/train/loss=0.382, model/all/train/lr=0.0001]"
=======
      "Epoch 0::  88%|████████▊ | 22/25 [01:07<00:09,  3.19s/it, model/all/train/loss=0.382, model/all/train/lr=0.0001]"
>>>>>>> ffd924d1
     ]
    },
    {
     "name": "stderr",
     "output_type": "stream",
     "text": [
      "\r",
<<<<<<< HEAD
      "Epoch 0::  92%|█████████▏| 23/25 [00:27<00:02,  1.31s/it, model/all/train/loss=0.382, model/all/train/lr=0.0001]"
=======
      "Epoch 0::  92%|█████████▏| 23/25 [01:07<00:06,  3.06s/it, model/all/train/loss=0.382, model/all/train/lr=0.0001]"
>>>>>>> ffd924d1
     ]
    },
    {
     "name": "stderr",
     "output_type": "stream",
     "text": [
      "\r",
<<<<<<< HEAD
      "Epoch 0::  92%|█████████▏| 23/25 [00:29<00:02,  1.31s/it, model/all/train/loss=0.376, model/all/train/lr=0.0001]"
=======
      "Epoch 0::  92%|█████████▏| 23/25 [01:10<00:06,  3.06s/it, model/all/train/loss=0.376, model/all/train/lr=0.0001]"
>>>>>>> ffd924d1
     ]
    },
    {
     "name": "stderr",
     "output_type": "stream",
     "text": [
      "\r",
<<<<<<< HEAD
      "Epoch 0::  96%|█████████▌| 24/25 [00:29<00:01,  1.30s/it, model/all/train/loss=0.376, model/all/train/lr=0.0001]"
=======
      "Epoch 0::  96%|█████████▌| 24/25 [01:10<00:03,  3.04s/it, model/all/train/loss=0.376, model/all/train/lr=0.0001]"
>>>>>>> ffd924d1
     ]
    },
    {
     "name": "stderr",
     "output_type": "stream",
     "text": [
      "/Users/braden/repos/snorkel-tutorials/.tox/spam/lib/python3.7/site-packages/sklearn/metrics/classification.py:1437: UndefinedMetricWarning: F-score is ill-defined and being set to 0.0 due to no predicted samples.\n",
      "  'precision', 'predicted', average, warn_for)\n",
      "\r",
<<<<<<< HEAD
      "Epoch 0::  96%|█████████▌| 24/25 [00:30<00:01,  1.30s/it, model/all/train/loss=0.371, model/all/train/lr=0.0001, task/SnorkelDataset/valid/accuracy=0.933, task/SnorkelDataset/valid/f1=0.926, task_slice:short_link_ind/SnorkelDataset/valid/f1=0, task_slice:short_link_pred/SnorkelDataset/valid/accuracy=0.8, task_slice:short_link_pred/SnorkelDataset/valid/f1=0.889, task_slice:keyword_subscribe_ind/SnorkelDataset/valid/f1=0, task_slice:keyword_subscribe_pred/SnorkelDataset/valid/accuracy=1, task_slice:keyword_subscribe_pred/SnorkelDataset/valid/f1=1, task_slice:keyword_please_ind/SnorkelDataset/valid/f1=0, task_slice:keyword_please_pred/SnorkelDataset/valid/accuracy=1, task_slice:keyword_please_pred/SnorkelDataset/valid/f1=1, task_slice:regex_check_out_ind/SnorkelDataset/valid/f1=0.471, task_slice:regex_check_out_pred/SnorkelDataset/valid/accuracy=1, task_slice:regex_check_out_pred/SnorkelDataset/valid/f1=1, task_slice:short_comment_ind/SnorkelDataset/valid/f1=0, task_slice:short_comment_pred/SnorkelDataset/valid/accuracy=0.947, task_slice:short_comment_pred/SnorkelDataset/valid/f1=0.5, task_slice:textblob_polarity_ind/SnorkelDataset/valid/f1=0, task_slice:textblob_polarity_pred/SnorkelDataset/valid/accuracy=1, task_slice:textblob_polarity_pred/SnorkelDataset/valid/f1=1, task_slice:base_ind/SnorkelDataset/valid/f1=1, task_slice:base_pred/SnorkelDataset/valid/accuracy=0.933, task_slice:base_pred/SnorkelDataset/valid/f1=0.926]"
=======
      "Epoch 0::  96%|█████████▌| 24/25 [01:12<00:03,  3.04s/it, model/all/train/loss=0.371, model/all/train/lr=0.0001, task/SnorkelDataset/valid/accuracy=0.933, task/SnorkelDataset/valid/f1=0.926, task_slice:short_link_ind/SnorkelDataset/valid/f1=0, task_slice:short_link_pred/SnorkelDataset/valid/accuracy=0.8, task_slice:short_link_pred/SnorkelDataset/valid/f1=0.889, task_slice:keyword_subscribe_ind/SnorkelDataset/valid/f1=0, task_slice:keyword_subscribe_pred/SnorkelDataset/valid/accuracy=1, task_slice:keyword_subscribe_pred/SnorkelDataset/valid/f1=1, task_slice:keyword_please_ind/SnorkelDataset/valid/f1=0, task_slice:keyword_please_pred/SnorkelDataset/valid/accuracy=1, task_slice:keyword_please_pred/SnorkelDataset/valid/f1=1, task_slice:regex_check_out_ind/SnorkelDataset/valid/f1=0.471, task_slice:regex_check_out_pred/SnorkelDataset/valid/accuracy=1, task_slice:regex_check_out_pred/SnorkelDataset/valid/f1=1, task_slice:short_comment_ind/SnorkelDataset/valid/f1=0, task_slice:short_comment_pred/SnorkelDataset/valid/accuracy=0.947, task_slice:short_comment_pred/SnorkelDataset/valid/f1=0.5, task_slice:textblob_polarity_ind/SnorkelDataset/valid/f1=0, task_slice:textblob_polarity_pred/SnorkelDataset/valid/accuracy=1, task_slice:textblob_polarity_pred/SnorkelDataset/valid/f1=1, task_slice:base_ind/SnorkelDataset/valid/f1=1, task_slice:base_pred/SnorkelDataset/valid/accuracy=0.933, task_slice:base_pred/SnorkelDataset/valid/f1=0.926]"
>>>>>>> ffd924d1
     ]
    },
    {
     "name": "stderr",
     "output_type": "stream",
     "text": [
      "\r",
<<<<<<< HEAD
      "Epoch 0:: 100%|██████████| 25/25 [00:30<00:00,  1.29s/it, model/all/train/loss=0.371, model/all/train/lr=0.0001, task/SnorkelDataset/valid/accuracy=0.933, task/SnorkelDataset/valid/f1=0.926, task_slice:short_link_ind/SnorkelDataset/valid/f1=0, task_slice:short_link_pred/SnorkelDataset/valid/accuracy=0.8, task_slice:short_link_pred/SnorkelDataset/valid/f1=0.889, task_slice:keyword_subscribe_ind/SnorkelDataset/valid/f1=0, task_slice:keyword_subscribe_pred/SnorkelDataset/valid/accuracy=1, task_slice:keyword_subscribe_pred/SnorkelDataset/valid/f1=1, task_slice:keyword_please_ind/SnorkelDataset/valid/f1=0, task_slice:keyword_please_pred/SnorkelDataset/valid/accuracy=1, task_slice:keyword_please_pred/SnorkelDataset/valid/f1=1, task_slice:regex_check_out_ind/SnorkelDataset/valid/f1=0.471, task_slice:regex_check_out_pred/SnorkelDataset/valid/accuracy=1, task_slice:regex_check_out_pred/SnorkelDataset/valid/f1=1, task_slice:short_comment_ind/SnorkelDataset/valid/f1=0, task_slice:short_comment_pred/SnorkelDataset/valid/accuracy=0.947, task_slice:short_comment_pred/SnorkelDataset/valid/f1=0.5, task_slice:textblob_polarity_ind/SnorkelDataset/valid/f1=0, task_slice:textblob_polarity_pred/SnorkelDataset/valid/accuracy=1, task_slice:textblob_polarity_pred/SnorkelDataset/valid/f1=1, task_slice:base_ind/SnorkelDataset/valid/f1=1, task_slice:base_pred/SnorkelDataset/valid/accuracy=0.933, task_slice:base_pred/SnorkelDataset/valid/f1=0.926]"
=======
      "Epoch 0:: 100%|██████████| 25/25 [01:12<00:00,  2.99s/it, model/all/train/loss=0.371, model/all/train/lr=0.0001, task/SnorkelDataset/valid/accuracy=0.933, task/SnorkelDataset/valid/f1=0.926, task_slice:short_link_ind/SnorkelDataset/valid/f1=0, task_slice:short_link_pred/SnorkelDataset/valid/accuracy=0.8, task_slice:short_link_pred/SnorkelDataset/valid/f1=0.889, task_slice:keyword_subscribe_ind/SnorkelDataset/valid/f1=0, task_slice:keyword_subscribe_pred/SnorkelDataset/valid/accuracy=1, task_slice:keyword_subscribe_pred/SnorkelDataset/valid/f1=1, task_slice:keyword_please_ind/SnorkelDataset/valid/f1=0, task_slice:keyword_please_pred/SnorkelDataset/valid/accuracy=1, task_slice:keyword_please_pred/SnorkelDataset/valid/f1=1, task_slice:regex_check_out_ind/SnorkelDataset/valid/f1=0.471, task_slice:regex_check_out_pred/SnorkelDataset/valid/accuracy=1, task_slice:regex_check_out_pred/SnorkelDataset/valid/f1=1, task_slice:short_comment_ind/SnorkelDataset/valid/f1=0, task_slice:short_comment_pred/SnorkelDataset/valid/accuracy=0.947, task_slice:short_comment_pred/SnorkelDataset/valid/f1=0.5, task_slice:textblob_polarity_ind/SnorkelDataset/valid/f1=0, task_slice:textblob_polarity_pred/SnorkelDataset/valid/accuracy=1, task_slice:textblob_polarity_pred/SnorkelDataset/valid/f1=1, task_slice:base_ind/SnorkelDataset/valid/f1=1, task_slice:base_pred/SnorkelDataset/valid/accuracy=0.933, task_slice:base_pred/SnorkelDataset/valid/f1=0.926]"
>>>>>>> ffd924d1
     ]
    },
    {
     "name": "stderr",
     "output_type": "stream",
     "text": [
      "\n",
      "\r",
      "Epoch 1::   0%|          | 0/25 [00:00<?, ?it/s]"
     ]
    },
    {
     "name": "stderr",
     "output_type": "stream",
     "text": [
      "\r",
      "Epoch 1::   0%|          | 0/25 [00:02<?, ?it/s, model/all/train/loss=0.217, model/all/train/lr=0.0001, task/SnorkelDataset/valid/accuracy=0.933, task/SnorkelDataset/valid/f1=0.926, task_slice:short_link_ind/SnorkelDataset/valid/f1=0, task_slice:short_link_pred/SnorkelDataset/valid/accuracy=0.8, task_slice:short_link_pred/SnorkelDataset/valid/f1=0.889, task_slice:keyword_subscribe_ind/SnorkelDataset/valid/f1=0, task_slice:keyword_subscribe_pred/SnorkelDataset/valid/accuracy=1, task_slice:keyword_subscribe_pred/SnorkelDataset/valid/f1=1, task_slice:keyword_please_ind/SnorkelDataset/valid/f1=0, task_slice:keyword_please_pred/SnorkelDataset/valid/accuracy=1, task_slice:keyword_please_pred/SnorkelDataset/valid/f1=1, task_slice:regex_check_out_ind/SnorkelDataset/valid/f1=0.471, task_slice:regex_check_out_pred/SnorkelDataset/valid/accuracy=1, task_slice:regex_check_out_pred/SnorkelDataset/valid/f1=1, task_slice:short_comment_ind/SnorkelDataset/valid/f1=0, task_slice:short_comment_pred/SnorkelDataset/valid/accuracy=0.947, task_slice:short_comment_pred/SnorkelDataset/valid/f1=0.5, task_slice:textblob_polarity_ind/SnorkelDataset/valid/f1=0, task_slice:textblob_polarity_pred/SnorkelDataset/valid/accuracy=1, task_slice:textblob_polarity_pred/SnorkelDataset/valid/f1=1, task_slice:base_ind/SnorkelDataset/valid/f1=1, task_slice:base_pred/SnorkelDataset/valid/accuracy=0.933, task_slice:base_pred/SnorkelDataset/valid/f1=0.926]"
     ]
    },
    {
     "name": "stderr",
     "output_type": "stream",
     "text": [
      "\r",
<<<<<<< HEAD
      "Epoch 1::   4%|▍         | 1/25 [00:01<00:31,  1.32s/it, model/all/train/loss=0.217, model/all/train/lr=0.0001, task/SnorkelDataset/valid/accuracy=0.933, task/SnorkelDataset/valid/f1=0.926, task_slice:short_link_ind/SnorkelDataset/valid/f1=0, task_slice:short_link_pred/SnorkelDataset/valid/accuracy=0.8, task_slice:short_link_pred/SnorkelDataset/valid/f1=0.889, task_slice:keyword_subscribe_ind/SnorkelDataset/valid/f1=0, task_slice:keyword_subscribe_pred/SnorkelDataset/valid/accuracy=1, task_slice:keyword_subscribe_pred/SnorkelDataset/valid/f1=1, task_slice:keyword_please_ind/SnorkelDataset/valid/f1=0, task_slice:keyword_please_pred/SnorkelDataset/valid/accuracy=1, task_slice:keyword_please_pred/SnorkelDataset/valid/f1=1, task_slice:regex_check_out_ind/SnorkelDataset/valid/f1=0.471, task_slice:regex_check_out_pred/SnorkelDataset/valid/accuracy=1, task_slice:regex_check_out_pred/SnorkelDataset/valid/f1=1, task_slice:short_comment_ind/SnorkelDataset/valid/f1=0, task_slice:short_comment_pred/SnorkelDataset/valid/accuracy=0.947, task_slice:short_comment_pred/SnorkelDataset/valid/f1=0.5, task_slice:textblob_polarity_ind/SnorkelDataset/valid/f1=0, task_slice:textblob_polarity_pred/SnorkelDataset/valid/accuracy=1, task_slice:textblob_polarity_pred/SnorkelDataset/valid/f1=1, task_slice:base_ind/SnorkelDataset/valid/f1=1, task_slice:base_pred/SnorkelDataset/valid/accuracy=0.933, task_slice:base_pred/SnorkelDataset/valid/f1=0.926]"
=======
      "Epoch 1::   4%|▍         | 1/25 [00:02<01:11,  2.98s/it, model/all/train/loss=0.217, model/all/train/lr=0.0001, task/SnorkelDataset/valid/accuracy=0.933, task/SnorkelDataset/valid/f1=0.926, task_slice:short_link_ind/SnorkelDataset/valid/f1=0, task_slice:short_link_pred/SnorkelDataset/valid/accuracy=0.8, task_slice:short_link_pred/SnorkelDataset/valid/f1=0.889, task_slice:keyword_subscribe_ind/SnorkelDataset/valid/f1=0, task_slice:keyword_subscribe_pred/SnorkelDataset/valid/accuracy=1, task_slice:keyword_subscribe_pred/SnorkelDataset/valid/f1=1, task_slice:keyword_please_ind/SnorkelDataset/valid/f1=0, task_slice:keyword_please_pred/SnorkelDataset/valid/accuracy=1, task_slice:keyword_please_pred/SnorkelDataset/valid/f1=1, task_slice:regex_check_out_ind/SnorkelDataset/valid/f1=0.471, task_slice:regex_check_out_pred/SnorkelDataset/valid/accuracy=1, task_slice:regex_check_out_pred/SnorkelDataset/valid/f1=1, task_slice:short_comment_ind/SnorkelDataset/valid/f1=0, task_slice:short_comment_pred/SnorkelDataset/valid/accuracy=0.947, task_slice:short_comment_pred/SnorkelDataset/valid/f1=0.5, task_slice:textblob_polarity_ind/SnorkelDataset/valid/f1=0, task_slice:textblob_polarity_pred/SnorkelDataset/valid/accuracy=1, task_slice:textblob_polarity_pred/SnorkelDataset/valid/f1=1, task_slice:base_ind/SnorkelDataset/valid/f1=1, task_slice:base_pred/SnorkelDataset/valid/accuracy=0.933, task_slice:base_pred/SnorkelDataset/valid/f1=0.926]"
>>>>>>> ffd924d1
     ]
    },
    {
     "name": "stderr",
     "output_type": "stream",
     "text": [
      "\r",
<<<<<<< HEAD
      "Epoch 1::   4%|▍         | 1/25 [00:02<00:31,  1.32s/it, model/all/train/loss=0.221, model/all/train/lr=0.0001, task/SnorkelDataset/valid/accuracy=0.933, task/SnorkelDataset/valid/f1=0.926, task_slice:short_link_ind/SnorkelDataset/valid/f1=0, task_slice:short_link_pred/SnorkelDataset/valid/accuracy=0.8, task_slice:short_link_pred/SnorkelDataset/valid/f1=0.889, task_slice:keyword_subscribe_ind/SnorkelDataset/valid/f1=0, task_slice:keyword_subscribe_pred/SnorkelDataset/valid/accuracy=1, task_slice:keyword_subscribe_pred/SnorkelDataset/valid/f1=1, task_slice:keyword_please_ind/SnorkelDataset/valid/f1=0, task_slice:keyword_please_pred/SnorkelDataset/valid/accuracy=1, task_slice:keyword_please_pred/SnorkelDataset/valid/f1=1, task_slice:regex_check_out_ind/SnorkelDataset/valid/f1=0.471, task_slice:regex_check_out_pred/SnorkelDataset/valid/accuracy=1, task_slice:regex_check_out_pred/SnorkelDataset/valid/f1=1, task_slice:short_comment_ind/SnorkelDataset/valid/f1=0, task_slice:short_comment_pred/SnorkelDataset/valid/accuracy=0.947, task_slice:short_comment_pred/SnorkelDataset/valid/f1=0.5, task_slice:textblob_polarity_ind/SnorkelDataset/valid/f1=0, task_slice:textblob_polarity_pred/SnorkelDataset/valid/accuracy=1, task_slice:textblob_polarity_pred/SnorkelDataset/valid/f1=1, task_slice:base_ind/SnorkelDataset/valid/f1=1, task_slice:base_pred/SnorkelDataset/valid/accuracy=0.933, task_slice:base_pred/SnorkelDataset/valid/f1=0.926]"
=======
      "Epoch 1::   4%|▍         | 1/25 [00:06<01:11,  2.98s/it, model/all/train/loss=0.221, model/all/train/lr=0.0001, task/SnorkelDataset/valid/accuracy=0.933, task/SnorkelDataset/valid/f1=0.926, task_slice:short_link_ind/SnorkelDataset/valid/f1=0, task_slice:short_link_pred/SnorkelDataset/valid/accuracy=0.8, task_slice:short_link_pred/SnorkelDataset/valid/f1=0.889, task_slice:keyword_subscribe_ind/SnorkelDataset/valid/f1=0, task_slice:keyword_subscribe_pred/SnorkelDataset/valid/accuracy=1, task_slice:keyword_subscribe_pred/SnorkelDataset/valid/f1=1, task_slice:keyword_please_ind/SnorkelDataset/valid/f1=0, task_slice:keyword_please_pred/SnorkelDataset/valid/accuracy=1, task_slice:keyword_please_pred/SnorkelDataset/valid/f1=1, task_slice:regex_check_out_ind/SnorkelDataset/valid/f1=0.471, task_slice:regex_check_out_pred/SnorkelDataset/valid/accuracy=1, task_slice:regex_check_out_pred/SnorkelDataset/valid/f1=1, task_slice:short_comment_ind/SnorkelDataset/valid/f1=0, task_slice:short_comment_pred/SnorkelDataset/valid/accuracy=0.947, task_slice:short_comment_pred/SnorkelDataset/valid/f1=0.5, task_slice:textblob_polarity_ind/SnorkelDataset/valid/f1=0, task_slice:textblob_polarity_pred/SnorkelDataset/valid/accuracy=1, task_slice:textblob_polarity_pred/SnorkelDataset/valid/f1=1, task_slice:base_ind/SnorkelDataset/valid/f1=1, task_slice:base_pred/SnorkelDataset/valid/accuracy=0.933, task_slice:base_pred/SnorkelDataset/valid/f1=0.926]"
>>>>>>> ffd924d1
     ]
    },
    {
     "name": "stderr",
     "output_type": "stream",
     "text": [
      "\r",
<<<<<<< HEAD
      "Epoch 1::   8%|▊         | 2/25 [00:02<00:31,  1.35s/it, model/all/train/loss=0.221, model/all/train/lr=0.0001, task/SnorkelDataset/valid/accuracy=0.933, task/SnorkelDataset/valid/f1=0.926, task_slice:short_link_ind/SnorkelDataset/valid/f1=0, task_slice:short_link_pred/SnorkelDataset/valid/accuracy=0.8, task_slice:short_link_pred/SnorkelDataset/valid/f1=0.889, task_slice:keyword_subscribe_ind/SnorkelDataset/valid/f1=0, task_slice:keyword_subscribe_pred/SnorkelDataset/valid/accuracy=1, task_slice:keyword_subscribe_pred/SnorkelDataset/valid/f1=1, task_slice:keyword_please_ind/SnorkelDataset/valid/f1=0, task_slice:keyword_please_pred/SnorkelDataset/valid/accuracy=1, task_slice:keyword_please_pred/SnorkelDataset/valid/f1=1, task_slice:regex_check_out_ind/SnorkelDataset/valid/f1=0.471, task_slice:regex_check_out_pred/SnorkelDataset/valid/accuracy=1, task_slice:regex_check_out_pred/SnorkelDataset/valid/f1=1, task_slice:short_comment_ind/SnorkelDataset/valid/f1=0, task_slice:short_comment_pred/SnorkelDataset/valid/accuracy=0.947, task_slice:short_comment_pred/SnorkelDataset/valid/f1=0.5, task_slice:textblob_polarity_ind/SnorkelDataset/valid/f1=0, task_slice:textblob_polarity_pred/SnorkelDataset/valid/accuracy=1, task_slice:textblob_polarity_pred/SnorkelDataset/valid/f1=1, task_slice:base_ind/SnorkelDataset/valid/f1=1, task_slice:base_pred/SnorkelDataset/valid/accuracy=0.933, task_slice:base_pred/SnorkelDataset/valid/f1=0.926]"
=======
      "Epoch 1::   8%|▊         | 2/25 [00:06<01:11,  3.12s/it, model/all/train/loss=0.221, model/all/train/lr=0.0001, task/SnorkelDataset/valid/accuracy=0.933, task/SnorkelDataset/valid/f1=0.926, task_slice:short_link_ind/SnorkelDataset/valid/f1=0, task_slice:short_link_pred/SnorkelDataset/valid/accuracy=0.8, task_slice:short_link_pred/SnorkelDataset/valid/f1=0.889, task_slice:keyword_subscribe_ind/SnorkelDataset/valid/f1=0, task_slice:keyword_subscribe_pred/SnorkelDataset/valid/accuracy=1, task_slice:keyword_subscribe_pred/SnorkelDataset/valid/f1=1, task_slice:keyword_please_ind/SnorkelDataset/valid/f1=0, task_slice:keyword_please_pred/SnorkelDataset/valid/accuracy=1, task_slice:keyword_please_pred/SnorkelDataset/valid/f1=1, task_slice:regex_check_out_ind/SnorkelDataset/valid/f1=0.471, task_slice:regex_check_out_pred/SnorkelDataset/valid/accuracy=1, task_slice:regex_check_out_pred/SnorkelDataset/valid/f1=1, task_slice:short_comment_ind/SnorkelDataset/valid/f1=0, task_slice:short_comment_pred/SnorkelDataset/valid/accuracy=0.947, task_slice:short_comment_pred/SnorkelDataset/valid/f1=0.5, task_slice:textblob_polarity_ind/SnorkelDataset/valid/f1=0, task_slice:textblob_polarity_pred/SnorkelDataset/valid/accuracy=1, task_slice:textblob_polarity_pred/SnorkelDataset/valid/f1=1, task_slice:base_ind/SnorkelDataset/valid/f1=1, task_slice:base_pred/SnorkelDataset/valid/accuracy=0.933, task_slice:base_pred/SnorkelDataset/valid/f1=0.926]"
>>>>>>> ffd924d1
     ]
    },
    {
     "name": "stderr",
     "output_type": "stream",
     "text": [
      "\r",
<<<<<<< HEAD
      "Epoch 1::   8%|▊         | 2/25 [00:03<00:31,  1.35s/it, model/all/train/loss=0.224, model/all/train/lr=0.0001, task/SnorkelDataset/valid/accuracy=0.933, task/SnorkelDataset/valid/f1=0.926, task_slice:short_link_ind/SnorkelDataset/valid/f1=0, task_slice:short_link_pred/SnorkelDataset/valid/accuracy=0.8, task_slice:short_link_pred/SnorkelDataset/valid/f1=0.889, task_slice:keyword_subscribe_ind/SnorkelDataset/valid/f1=0, task_slice:keyword_subscribe_pred/SnorkelDataset/valid/accuracy=1, task_slice:keyword_subscribe_pred/SnorkelDataset/valid/f1=1, task_slice:keyword_please_ind/SnorkelDataset/valid/f1=0, task_slice:keyword_please_pred/SnorkelDataset/valid/accuracy=1, task_slice:keyword_please_pred/SnorkelDataset/valid/f1=1, task_slice:regex_check_out_ind/SnorkelDataset/valid/f1=0.471, task_slice:regex_check_out_pred/SnorkelDataset/valid/accuracy=1, task_slice:regex_check_out_pred/SnorkelDataset/valid/f1=1, task_slice:short_comment_ind/SnorkelDataset/valid/f1=0, task_slice:short_comment_pred/SnorkelDataset/valid/accuracy=0.947, task_slice:short_comment_pred/SnorkelDataset/valid/f1=0.5, task_slice:textblob_polarity_ind/SnorkelDataset/valid/f1=0, task_slice:textblob_polarity_pred/SnorkelDataset/valid/accuracy=1, task_slice:textblob_polarity_pred/SnorkelDataset/valid/f1=1, task_slice:base_ind/SnorkelDataset/valid/f1=1, task_slice:base_pred/SnorkelDataset/valid/accuracy=0.933, task_slice:base_pred/SnorkelDataset/valid/f1=0.926]"
=======
      "Epoch 1::   8%|▊         | 2/25 [00:09<01:11,  3.12s/it, model/all/train/loss=0.224, model/all/train/lr=0.0001, task/SnorkelDataset/valid/accuracy=0.933, task/SnorkelDataset/valid/f1=0.926, task_slice:short_link_ind/SnorkelDataset/valid/f1=0, task_slice:short_link_pred/SnorkelDataset/valid/accuracy=0.8, task_slice:short_link_pred/SnorkelDataset/valid/f1=0.889, task_slice:keyword_subscribe_ind/SnorkelDataset/valid/f1=0, task_slice:keyword_subscribe_pred/SnorkelDataset/valid/accuracy=1, task_slice:keyword_subscribe_pred/SnorkelDataset/valid/f1=1, task_slice:keyword_please_ind/SnorkelDataset/valid/f1=0, task_slice:keyword_please_pred/SnorkelDataset/valid/accuracy=1, task_slice:keyword_please_pred/SnorkelDataset/valid/f1=1, task_slice:regex_check_out_ind/SnorkelDataset/valid/f1=0.471, task_slice:regex_check_out_pred/SnorkelDataset/valid/accuracy=1, task_slice:regex_check_out_pred/SnorkelDataset/valid/f1=1, task_slice:short_comment_ind/SnorkelDataset/valid/f1=0, task_slice:short_comment_pred/SnorkelDataset/valid/accuracy=0.947, task_slice:short_comment_pred/SnorkelDataset/valid/f1=0.5, task_slice:textblob_polarity_ind/SnorkelDataset/valid/f1=0, task_slice:textblob_polarity_pred/SnorkelDataset/valid/accuracy=1, task_slice:textblob_polarity_pred/SnorkelDataset/valid/f1=1, task_slice:base_ind/SnorkelDataset/valid/f1=1, task_slice:base_pred/SnorkelDataset/valid/accuracy=0.933, task_slice:base_pred/SnorkelDataset/valid/f1=0.926]"
>>>>>>> ffd924d1
     ]
    },
    {
     "name": "stderr",
     "output_type": "stream",
     "text": [
      "\r",
<<<<<<< HEAD
      "Epoch 1::  12%|█▏        | 3/25 [00:03<00:29,  1.32s/it, model/all/train/loss=0.224, model/all/train/lr=0.0001, task/SnorkelDataset/valid/accuracy=0.933, task/SnorkelDataset/valid/f1=0.926, task_slice:short_link_ind/SnorkelDataset/valid/f1=0, task_slice:short_link_pred/SnorkelDataset/valid/accuracy=0.8, task_slice:short_link_pred/SnorkelDataset/valid/f1=0.889, task_slice:keyword_subscribe_ind/SnorkelDataset/valid/f1=0, task_slice:keyword_subscribe_pred/SnorkelDataset/valid/accuracy=1, task_slice:keyword_subscribe_pred/SnorkelDataset/valid/f1=1, task_slice:keyword_please_ind/SnorkelDataset/valid/f1=0, task_slice:keyword_please_pred/SnorkelDataset/valid/accuracy=1, task_slice:keyword_please_pred/SnorkelDataset/valid/f1=1, task_slice:regex_check_out_ind/SnorkelDataset/valid/f1=0.471, task_slice:regex_check_out_pred/SnorkelDataset/valid/accuracy=1, task_slice:regex_check_out_pred/SnorkelDataset/valid/f1=1, task_slice:short_comment_ind/SnorkelDataset/valid/f1=0, task_slice:short_comment_pred/SnorkelDataset/valid/accuracy=0.947, task_slice:short_comment_pred/SnorkelDataset/valid/f1=0.5, task_slice:textblob_polarity_ind/SnorkelDataset/valid/f1=0, task_slice:textblob_polarity_pred/SnorkelDataset/valid/accuracy=1, task_slice:textblob_polarity_pred/SnorkelDataset/valid/f1=1, task_slice:base_ind/SnorkelDataset/valid/f1=1, task_slice:base_pred/SnorkelDataset/valid/accuracy=0.933, task_slice:base_pred/SnorkelDataset/valid/f1=0.926]"
=======
      "Epoch 1::  12%|█▏        | 3/25 [00:09<01:07,  3.08s/it, model/all/train/loss=0.224, model/all/train/lr=0.0001, task/SnorkelDataset/valid/accuracy=0.933, task/SnorkelDataset/valid/f1=0.926, task_slice:short_link_ind/SnorkelDataset/valid/f1=0, task_slice:short_link_pred/SnorkelDataset/valid/accuracy=0.8, task_slice:short_link_pred/SnorkelDataset/valid/f1=0.889, task_slice:keyword_subscribe_ind/SnorkelDataset/valid/f1=0, task_slice:keyword_subscribe_pred/SnorkelDataset/valid/accuracy=1, task_slice:keyword_subscribe_pred/SnorkelDataset/valid/f1=1, task_slice:keyword_please_ind/SnorkelDataset/valid/f1=0, task_slice:keyword_please_pred/SnorkelDataset/valid/accuracy=1, task_slice:keyword_please_pred/SnorkelDataset/valid/f1=1, task_slice:regex_check_out_ind/SnorkelDataset/valid/f1=0.471, task_slice:regex_check_out_pred/SnorkelDataset/valid/accuracy=1, task_slice:regex_check_out_pred/SnorkelDataset/valid/f1=1, task_slice:short_comment_ind/SnorkelDataset/valid/f1=0, task_slice:short_comment_pred/SnorkelDataset/valid/accuracy=0.947, task_slice:short_comment_pred/SnorkelDataset/valid/f1=0.5, task_slice:textblob_polarity_ind/SnorkelDataset/valid/f1=0, task_slice:textblob_polarity_pred/SnorkelDataset/valid/accuracy=1, task_slice:textblob_polarity_pred/SnorkelDataset/valid/f1=1, task_slice:base_ind/SnorkelDataset/valid/f1=1, task_slice:base_pred/SnorkelDataset/valid/accuracy=0.933, task_slice:base_pred/SnorkelDataset/valid/f1=0.926]"
>>>>>>> ffd924d1
     ]
    },
    {
     "name": "stderr",
     "output_type": "stream",
     "text": [
      "\r",
<<<<<<< HEAD
      "Epoch 1::  12%|█▏        | 3/25 [00:05<00:29,  1.32s/it, model/all/train/loss=0.212, model/all/train/lr=0.0001, task/SnorkelDataset/valid/accuracy=0.933, task/SnorkelDataset/valid/f1=0.926, task_slice:short_link_ind/SnorkelDataset/valid/f1=0, task_slice:short_link_pred/SnorkelDataset/valid/accuracy=0.8, task_slice:short_link_pred/SnorkelDataset/valid/f1=0.889, task_slice:keyword_subscribe_ind/SnorkelDataset/valid/f1=0, task_slice:keyword_subscribe_pred/SnorkelDataset/valid/accuracy=1, task_slice:keyword_subscribe_pred/SnorkelDataset/valid/f1=1, task_slice:keyword_please_ind/SnorkelDataset/valid/f1=0, task_slice:keyword_please_pred/SnorkelDataset/valid/accuracy=1, task_slice:keyword_please_pred/SnorkelDataset/valid/f1=1, task_slice:regex_check_out_ind/SnorkelDataset/valid/f1=0.471, task_slice:regex_check_out_pred/SnorkelDataset/valid/accuracy=1, task_slice:regex_check_out_pred/SnorkelDataset/valid/f1=1, task_slice:short_comment_ind/SnorkelDataset/valid/f1=0, task_slice:short_comment_pred/SnorkelDataset/valid/accuracy=0.947, task_slice:short_comment_pred/SnorkelDataset/valid/f1=0.5, task_slice:textblob_polarity_ind/SnorkelDataset/valid/f1=0, task_slice:textblob_polarity_pred/SnorkelDataset/valid/accuracy=1, task_slice:textblob_polarity_pred/SnorkelDataset/valid/f1=1, task_slice:base_ind/SnorkelDataset/valid/f1=1, task_slice:base_pred/SnorkelDataset/valid/accuracy=0.933, task_slice:base_pred/SnorkelDataset/valid/f1=0.926]"
=======
      "Epoch 1::  12%|█▏        | 3/25 [00:12<01:07,  3.08s/it, model/all/train/loss=0.212, model/all/train/lr=0.0001, task/SnorkelDataset/valid/accuracy=0.933, task/SnorkelDataset/valid/f1=0.926, task_slice:short_link_ind/SnorkelDataset/valid/f1=0, task_slice:short_link_pred/SnorkelDataset/valid/accuracy=0.8, task_slice:short_link_pred/SnorkelDataset/valid/f1=0.889, task_slice:keyword_subscribe_ind/SnorkelDataset/valid/f1=0, task_slice:keyword_subscribe_pred/SnorkelDataset/valid/accuracy=1, task_slice:keyword_subscribe_pred/SnorkelDataset/valid/f1=1, task_slice:keyword_please_ind/SnorkelDataset/valid/f1=0, task_slice:keyword_please_pred/SnorkelDataset/valid/accuracy=1, task_slice:keyword_please_pred/SnorkelDataset/valid/f1=1, task_slice:regex_check_out_ind/SnorkelDataset/valid/f1=0.471, task_slice:regex_check_out_pred/SnorkelDataset/valid/accuracy=1, task_slice:regex_check_out_pred/SnorkelDataset/valid/f1=1, task_slice:short_comment_ind/SnorkelDataset/valid/f1=0, task_slice:short_comment_pred/SnorkelDataset/valid/accuracy=0.947, task_slice:short_comment_pred/SnorkelDataset/valid/f1=0.5, task_slice:textblob_polarity_ind/SnorkelDataset/valid/f1=0, task_slice:textblob_polarity_pred/SnorkelDataset/valid/accuracy=1, task_slice:textblob_polarity_pred/SnorkelDataset/valid/f1=1, task_slice:base_ind/SnorkelDataset/valid/f1=1, task_slice:base_pred/SnorkelDataset/valid/accuracy=0.933, task_slice:base_pred/SnorkelDataset/valid/f1=0.926]"
>>>>>>> ffd924d1
     ]
    },
    {
     "name": "stderr",
     "output_type": "stream",
     "text": [
      "\r",
<<<<<<< HEAD
      "Epoch 1::  16%|█▌        | 4/25 [00:05<00:27,  1.31s/it, model/all/train/loss=0.212, model/all/train/lr=0.0001, task/SnorkelDataset/valid/accuracy=0.933, task/SnorkelDataset/valid/f1=0.926, task_slice:short_link_ind/SnorkelDataset/valid/f1=0, task_slice:short_link_pred/SnorkelDataset/valid/accuracy=0.8, task_slice:short_link_pred/SnorkelDataset/valid/f1=0.889, task_slice:keyword_subscribe_ind/SnorkelDataset/valid/f1=0, task_slice:keyword_subscribe_pred/SnorkelDataset/valid/accuracy=1, task_slice:keyword_subscribe_pred/SnorkelDataset/valid/f1=1, task_slice:keyword_please_ind/SnorkelDataset/valid/f1=0, task_slice:keyword_please_pred/SnorkelDataset/valid/accuracy=1, task_slice:keyword_please_pred/SnorkelDataset/valid/f1=1, task_slice:regex_check_out_ind/SnorkelDataset/valid/f1=0.471, task_slice:regex_check_out_pred/SnorkelDataset/valid/accuracy=1, task_slice:regex_check_out_pred/SnorkelDataset/valid/f1=1, task_slice:short_comment_ind/SnorkelDataset/valid/f1=0, task_slice:short_comment_pred/SnorkelDataset/valid/accuracy=0.947, task_slice:short_comment_pred/SnorkelDataset/valid/f1=0.5, task_slice:textblob_polarity_ind/SnorkelDataset/valid/f1=0, task_slice:textblob_polarity_pred/SnorkelDataset/valid/accuracy=1, task_slice:textblob_polarity_pred/SnorkelDataset/valid/f1=1, task_slice:base_ind/SnorkelDataset/valid/f1=1, task_slice:base_pred/SnorkelDataset/valid/accuracy=0.933, task_slice:base_pred/SnorkelDataset/valid/f1=0.926]"
=======
      "Epoch 1::  16%|█▌        | 4/25 [00:12<01:04,  3.05s/it, model/all/train/loss=0.212, model/all/train/lr=0.0001, task/SnorkelDataset/valid/accuracy=0.933, task/SnorkelDataset/valid/f1=0.926, task_slice:short_link_ind/SnorkelDataset/valid/f1=0, task_slice:short_link_pred/SnorkelDataset/valid/accuracy=0.8, task_slice:short_link_pred/SnorkelDataset/valid/f1=0.889, task_slice:keyword_subscribe_ind/SnorkelDataset/valid/f1=0, task_slice:keyword_subscribe_pred/SnorkelDataset/valid/accuracy=1, task_slice:keyword_subscribe_pred/SnorkelDataset/valid/f1=1, task_slice:keyword_please_ind/SnorkelDataset/valid/f1=0, task_slice:keyword_please_pred/SnorkelDataset/valid/accuracy=1, task_slice:keyword_please_pred/SnorkelDataset/valid/f1=1, task_slice:regex_check_out_ind/SnorkelDataset/valid/f1=0.471, task_slice:regex_check_out_pred/SnorkelDataset/valid/accuracy=1, task_slice:regex_check_out_pred/SnorkelDataset/valid/f1=1, task_slice:short_comment_ind/SnorkelDataset/valid/f1=0, task_slice:short_comment_pred/SnorkelDataset/valid/accuracy=0.947, task_slice:short_comment_pred/SnorkelDataset/valid/f1=0.5, task_slice:textblob_polarity_ind/SnorkelDataset/valid/f1=0, task_slice:textblob_polarity_pred/SnorkelDataset/valid/accuracy=1, task_slice:textblob_polarity_pred/SnorkelDataset/valid/f1=1, task_slice:base_ind/SnorkelDataset/valid/f1=1, task_slice:base_pred/SnorkelDataset/valid/accuracy=0.933, task_slice:base_pred/SnorkelDataset/valid/f1=0.926]"
>>>>>>> ffd924d1
     ]
    },
    {
     "name": "stderr",
     "output_type": "stream",
     "text": [
      "\r",
<<<<<<< HEAD
      "Epoch 1::  16%|█▌        | 4/25 [00:06<00:27,  1.31s/it, model/all/train/loss=0.21, model/all/train/lr=0.0001, task/SnorkelDataset/valid/accuracy=0.933, task/SnorkelDataset/valid/f1=0.926, task_slice:short_link_ind/SnorkelDataset/valid/f1=0, task_slice:short_link_pred/SnorkelDataset/valid/accuracy=0.8, task_slice:short_link_pred/SnorkelDataset/valid/f1=0.889, task_slice:keyword_subscribe_ind/SnorkelDataset/valid/f1=0, task_slice:keyword_subscribe_pred/SnorkelDataset/valid/accuracy=1, task_slice:keyword_subscribe_pred/SnorkelDataset/valid/f1=1, task_slice:keyword_please_ind/SnorkelDataset/valid/f1=0, task_slice:keyword_please_pred/SnorkelDataset/valid/accuracy=1, task_slice:keyword_please_pred/SnorkelDataset/valid/f1=1, task_slice:regex_check_out_ind/SnorkelDataset/valid/f1=0.471, task_slice:regex_check_out_pred/SnorkelDataset/valid/accuracy=1, task_slice:regex_check_out_pred/SnorkelDataset/valid/f1=1, task_slice:short_comment_ind/SnorkelDataset/valid/f1=0, task_slice:short_comment_pred/SnorkelDataset/valid/accuracy=0.947, task_slice:short_comment_pred/SnorkelDataset/valid/f1=0.5, task_slice:textblob_polarity_ind/SnorkelDataset/valid/f1=0, task_slice:textblob_polarity_pred/SnorkelDataset/valid/accuracy=1, task_slice:textblob_polarity_pred/SnorkelDataset/valid/f1=1, task_slice:base_ind/SnorkelDataset/valid/f1=1, task_slice:base_pred/SnorkelDataset/valid/accuracy=0.933, task_slice:base_pred/SnorkelDataset/valid/f1=0.926] "
=======
      "Epoch 1::  16%|█▌        | 4/25 [00:15<01:04,  3.05s/it, model/all/train/loss=0.21, model/all/train/lr=0.0001, task/SnorkelDataset/valid/accuracy=0.933, task/SnorkelDataset/valid/f1=0.926, task_slice:short_link_ind/SnorkelDataset/valid/f1=0, task_slice:short_link_pred/SnorkelDataset/valid/accuracy=0.8, task_slice:short_link_pred/SnorkelDataset/valid/f1=0.889, task_slice:keyword_subscribe_ind/SnorkelDataset/valid/f1=0, task_slice:keyword_subscribe_pred/SnorkelDataset/valid/accuracy=1, task_slice:keyword_subscribe_pred/SnorkelDataset/valid/f1=1, task_slice:keyword_please_ind/SnorkelDataset/valid/f1=0, task_slice:keyword_please_pred/SnorkelDataset/valid/accuracy=1, task_slice:keyword_please_pred/SnorkelDataset/valid/f1=1, task_slice:regex_check_out_ind/SnorkelDataset/valid/f1=0.471, task_slice:regex_check_out_pred/SnorkelDataset/valid/accuracy=1, task_slice:regex_check_out_pred/SnorkelDataset/valid/f1=1, task_slice:short_comment_ind/SnorkelDataset/valid/f1=0, task_slice:short_comment_pred/SnorkelDataset/valid/accuracy=0.947, task_slice:short_comment_pred/SnorkelDataset/valid/f1=0.5, task_slice:textblob_polarity_ind/SnorkelDataset/valid/f1=0, task_slice:textblob_polarity_pred/SnorkelDataset/valid/accuracy=1, task_slice:textblob_polarity_pred/SnorkelDataset/valid/f1=1, task_slice:base_ind/SnorkelDataset/valid/f1=1, task_slice:base_pred/SnorkelDataset/valid/accuracy=0.933, task_slice:base_pred/SnorkelDataset/valid/f1=0.926] "
>>>>>>> ffd924d1
     ]
    },
    {
     "name": "stderr",
     "output_type": "stream",
     "text": [
      "\r",
<<<<<<< HEAD
      "Epoch 1::  20%|██        | 5/25 [00:06<00:25,  1.27s/it, model/all/train/loss=0.21, model/all/train/lr=0.0001, task/SnorkelDataset/valid/accuracy=0.933, task/SnorkelDataset/valid/f1=0.926, task_slice:short_link_ind/SnorkelDataset/valid/f1=0, task_slice:short_link_pred/SnorkelDataset/valid/accuracy=0.8, task_slice:short_link_pred/SnorkelDataset/valid/f1=0.889, task_slice:keyword_subscribe_ind/SnorkelDataset/valid/f1=0, task_slice:keyword_subscribe_pred/SnorkelDataset/valid/accuracy=1, task_slice:keyword_subscribe_pred/SnorkelDataset/valid/f1=1, task_slice:keyword_please_ind/SnorkelDataset/valid/f1=0, task_slice:keyword_please_pred/SnorkelDataset/valid/accuracy=1, task_slice:keyword_please_pred/SnorkelDataset/valid/f1=1, task_slice:regex_check_out_ind/SnorkelDataset/valid/f1=0.471, task_slice:regex_check_out_pred/SnorkelDataset/valid/accuracy=1, task_slice:regex_check_out_pred/SnorkelDataset/valid/f1=1, task_slice:short_comment_ind/SnorkelDataset/valid/f1=0, task_slice:short_comment_pred/SnorkelDataset/valid/accuracy=0.947, task_slice:short_comment_pred/SnorkelDataset/valid/f1=0.5, task_slice:textblob_polarity_ind/SnorkelDataset/valid/f1=0, task_slice:textblob_polarity_pred/SnorkelDataset/valid/accuracy=1, task_slice:textblob_polarity_pred/SnorkelDataset/valid/f1=1, task_slice:base_ind/SnorkelDataset/valid/f1=1, task_slice:base_pred/SnorkelDataset/valid/accuracy=0.933, task_slice:base_pred/SnorkelDataset/valid/f1=0.926]"
=======
      "Epoch 1::  20%|██        | 5/25 [00:15<00:59,  2.96s/it, model/all/train/loss=0.21, model/all/train/lr=0.0001, task/SnorkelDataset/valid/accuracy=0.933, task/SnorkelDataset/valid/f1=0.926, task_slice:short_link_ind/SnorkelDataset/valid/f1=0, task_slice:short_link_pred/SnorkelDataset/valid/accuracy=0.8, task_slice:short_link_pred/SnorkelDataset/valid/f1=0.889, task_slice:keyword_subscribe_ind/SnorkelDataset/valid/f1=0, task_slice:keyword_subscribe_pred/SnorkelDataset/valid/accuracy=1, task_slice:keyword_subscribe_pred/SnorkelDataset/valid/f1=1, task_slice:keyword_please_ind/SnorkelDataset/valid/f1=0, task_slice:keyword_please_pred/SnorkelDataset/valid/accuracy=1, task_slice:keyword_please_pred/SnorkelDataset/valid/f1=1, task_slice:regex_check_out_ind/SnorkelDataset/valid/f1=0.471, task_slice:regex_check_out_pred/SnorkelDataset/valid/accuracy=1, task_slice:regex_check_out_pred/SnorkelDataset/valid/f1=1, task_slice:short_comment_ind/SnorkelDataset/valid/f1=0, task_slice:short_comment_pred/SnorkelDataset/valid/accuracy=0.947, task_slice:short_comment_pred/SnorkelDataset/valid/f1=0.5, task_slice:textblob_polarity_ind/SnorkelDataset/valid/f1=0, task_slice:textblob_polarity_pred/SnorkelDataset/valid/accuracy=1, task_slice:textblob_polarity_pred/SnorkelDataset/valid/f1=1, task_slice:base_ind/SnorkelDataset/valid/f1=1, task_slice:base_pred/SnorkelDataset/valid/accuracy=0.933, task_slice:base_pred/SnorkelDataset/valid/f1=0.926]"
>>>>>>> ffd924d1
     ]
    },
    {
     "name": "stderr",
     "output_type": "stream",
     "text": [
      "\r",
<<<<<<< HEAD
      "Epoch 1::  20%|██        | 5/25 [00:07<00:25,  1.27s/it, model/all/train/loss=0.207, model/all/train/lr=0.0001, task/SnorkelDataset/valid/accuracy=0.933, task/SnorkelDataset/valid/f1=0.926, task_slice:short_link_ind/SnorkelDataset/valid/f1=0, task_slice:short_link_pred/SnorkelDataset/valid/accuracy=0.8, task_slice:short_link_pred/SnorkelDataset/valid/f1=0.889, task_slice:keyword_subscribe_ind/SnorkelDataset/valid/f1=0, task_slice:keyword_subscribe_pred/SnorkelDataset/valid/accuracy=1, task_slice:keyword_subscribe_pred/SnorkelDataset/valid/f1=1, task_slice:keyword_please_ind/SnorkelDataset/valid/f1=0, task_slice:keyword_please_pred/SnorkelDataset/valid/accuracy=1, task_slice:keyword_please_pred/SnorkelDataset/valid/f1=1, task_slice:regex_check_out_ind/SnorkelDataset/valid/f1=0.471, task_slice:regex_check_out_pred/SnorkelDataset/valid/accuracy=1, task_slice:regex_check_out_pred/SnorkelDataset/valid/f1=1, task_slice:short_comment_ind/SnorkelDataset/valid/f1=0, task_slice:short_comment_pred/SnorkelDataset/valid/accuracy=0.947, task_slice:short_comment_pred/SnorkelDataset/valid/f1=0.5, task_slice:textblob_polarity_ind/SnorkelDataset/valid/f1=0, task_slice:textblob_polarity_pred/SnorkelDataset/valid/accuracy=1, task_slice:textblob_polarity_pred/SnorkelDataset/valid/f1=1, task_slice:base_ind/SnorkelDataset/valid/f1=1, task_slice:base_pred/SnorkelDataset/valid/accuracy=0.933, task_slice:base_pred/SnorkelDataset/valid/f1=0.926]"
=======
      "Epoch 1::  20%|██        | 5/25 [00:17<00:59,  2.96s/it, model/all/train/loss=0.207, model/all/train/lr=0.0001, task/SnorkelDataset/valid/accuracy=0.933, task/SnorkelDataset/valid/f1=0.926, task_slice:short_link_ind/SnorkelDataset/valid/f1=0, task_slice:short_link_pred/SnorkelDataset/valid/accuracy=0.8, task_slice:short_link_pred/SnorkelDataset/valid/f1=0.889, task_slice:keyword_subscribe_ind/SnorkelDataset/valid/f1=0, task_slice:keyword_subscribe_pred/SnorkelDataset/valid/accuracy=1, task_slice:keyword_subscribe_pred/SnorkelDataset/valid/f1=1, task_slice:keyword_please_ind/SnorkelDataset/valid/f1=0, task_slice:keyword_please_pred/SnorkelDataset/valid/accuracy=1, task_slice:keyword_please_pred/SnorkelDataset/valid/f1=1, task_slice:regex_check_out_ind/SnorkelDataset/valid/f1=0.471, task_slice:regex_check_out_pred/SnorkelDataset/valid/accuracy=1, task_slice:regex_check_out_pred/SnorkelDataset/valid/f1=1, task_slice:short_comment_ind/SnorkelDataset/valid/f1=0, task_slice:short_comment_pred/SnorkelDataset/valid/accuracy=0.947, task_slice:short_comment_pred/SnorkelDataset/valid/f1=0.5, task_slice:textblob_polarity_ind/SnorkelDataset/valid/f1=0, task_slice:textblob_polarity_pred/SnorkelDataset/valid/accuracy=1, task_slice:textblob_polarity_pred/SnorkelDataset/valid/f1=1, task_slice:base_ind/SnorkelDataset/valid/f1=1, task_slice:base_pred/SnorkelDataset/valid/accuracy=0.933, task_slice:base_pred/SnorkelDataset/valid/f1=0.926]"
>>>>>>> ffd924d1
     ]
    },
    {
     "name": "stderr",
     "output_type": "stream",
     "text": [
      "\r",
<<<<<<< HEAD
      "Epoch 1::  24%|██▍       | 6/25 [00:07<00:23,  1.24s/it, model/all/train/loss=0.207, model/all/train/lr=0.0001, task/SnorkelDataset/valid/accuracy=0.933, task/SnorkelDataset/valid/f1=0.926, task_slice:short_link_ind/SnorkelDataset/valid/f1=0, task_slice:short_link_pred/SnorkelDataset/valid/accuracy=0.8, task_slice:short_link_pred/SnorkelDataset/valid/f1=0.889, task_slice:keyword_subscribe_ind/SnorkelDataset/valid/f1=0, task_slice:keyword_subscribe_pred/SnorkelDataset/valid/accuracy=1, task_slice:keyword_subscribe_pred/SnorkelDataset/valid/f1=1, task_slice:keyword_please_ind/SnorkelDataset/valid/f1=0, task_slice:keyword_please_pred/SnorkelDataset/valid/accuracy=1, task_slice:keyword_please_pred/SnorkelDataset/valid/f1=1, task_slice:regex_check_out_ind/SnorkelDataset/valid/f1=0.471, task_slice:regex_check_out_pred/SnorkelDataset/valid/accuracy=1, task_slice:regex_check_out_pred/SnorkelDataset/valid/f1=1, task_slice:short_comment_ind/SnorkelDataset/valid/f1=0, task_slice:short_comment_pred/SnorkelDataset/valid/accuracy=0.947, task_slice:short_comment_pred/SnorkelDataset/valid/f1=0.5, task_slice:textblob_polarity_ind/SnorkelDataset/valid/f1=0, task_slice:textblob_polarity_pred/SnorkelDataset/valid/accuracy=1, task_slice:textblob_polarity_pred/SnorkelDataset/valid/f1=1, task_slice:base_ind/SnorkelDataset/valid/f1=1, task_slice:base_pred/SnorkelDataset/valid/accuracy=0.933, task_slice:base_pred/SnorkelDataset/valid/f1=0.926]"
=======
      "Epoch 1::  24%|██▍       | 6/25 [00:17<00:55,  2.91s/it, model/all/train/loss=0.207, model/all/train/lr=0.0001, task/SnorkelDataset/valid/accuracy=0.933, task/SnorkelDataset/valid/f1=0.926, task_slice:short_link_ind/SnorkelDataset/valid/f1=0, task_slice:short_link_pred/SnorkelDataset/valid/accuracy=0.8, task_slice:short_link_pred/SnorkelDataset/valid/f1=0.889, task_slice:keyword_subscribe_ind/SnorkelDataset/valid/f1=0, task_slice:keyword_subscribe_pred/SnorkelDataset/valid/accuracy=1, task_slice:keyword_subscribe_pred/SnorkelDataset/valid/f1=1, task_slice:keyword_please_ind/SnorkelDataset/valid/f1=0, task_slice:keyword_please_pred/SnorkelDataset/valid/accuracy=1, task_slice:keyword_please_pred/SnorkelDataset/valid/f1=1, task_slice:regex_check_out_ind/SnorkelDataset/valid/f1=0.471, task_slice:regex_check_out_pred/SnorkelDataset/valid/accuracy=1, task_slice:regex_check_out_pred/SnorkelDataset/valid/f1=1, task_slice:short_comment_ind/SnorkelDataset/valid/f1=0, task_slice:short_comment_pred/SnorkelDataset/valid/accuracy=0.947, task_slice:short_comment_pred/SnorkelDataset/valid/f1=0.5, task_slice:textblob_polarity_ind/SnorkelDataset/valid/f1=0, task_slice:textblob_polarity_pred/SnorkelDataset/valid/accuracy=1, task_slice:textblob_polarity_pred/SnorkelDataset/valid/f1=1, task_slice:base_ind/SnorkelDataset/valid/f1=1, task_slice:base_pred/SnorkelDataset/valid/accuracy=0.933, task_slice:base_pred/SnorkelDataset/valid/f1=0.926]"
>>>>>>> ffd924d1
     ]
    },
    {
     "name": "stderr",
     "output_type": "stream",
     "text": [
      "\r",
<<<<<<< HEAD
      "Epoch 1::  24%|██▍       | 6/25 [00:08<00:23,  1.24s/it, model/all/train/loss=0.208, model/all/train/lr=0.0001, task/SnorkelDataset/valid/accuracy=0.933, task/SnorkelDataset/valid/f1=0.926, task_slice:short_link_ind/SnorkelDataset/valid/f1=0, task_slice:short_link_pred/SnorkelDataset/valid/accuracy=0.8, task_slice:short_link_pred/SnorkelDataset/valid/f1=0.889, task_slice:keyword_subscribe_ind/SnorkelDataset/valid/f1=0, task_slice:keyword_subscribe_pred/SnorkelDataset/valid/accuracy=1, task_slice:keyword_subscribe_pred/SnorkelDataset/valid/f1=1, task_slice:keyword_please_ind/SnorkelDataset/valid/f1=0, task_slice:keyword_please_pred/SnorkelDataset/valid/accuracy=1, task_slice:keyword_please_pred/SnorkelDataset/valid/f1=1, task_slice:regex_check_out_ind/SnorkelDataset/valid/f1=0.471, task_slice:regex_check_out_pred/SnorkelDataset/valid/accuracy=1, task_slice:regex_check_out_pred/SnorkelDataset/valid/f1=1, task_slice:short_comment_ind/SnorkelDataset/valid/f1=0, task_slice:short_comment_pred/SnorkelDataset/valid/accuracy=0.947, task_slice:short_comment_pred/SnorkelDataset/valid/f1=0.5, task_slice:textblob_polarity_ind/SnorkelDataset/valid/f1=0, task_slice:textblob_polarity_pred/SnorkelDataset/valid/accuracy=1, task_slice:textblob_polarity_pred/SnorkelDataset/valid/f1=1, task_slice:base_ind/SnorkelDataset/valid/f1=1, task_slice:base_pred/SnorkelDataset/valid/accuracy=0.933, task_slice:base_pred/SnorkelDataset/valid/f1=0.926]"
=======
      "Epoch 1::  24%|██▍       | 6/25 [00:20<00:55,  2.91s/it, model/all/train/loss=0.208, model/all/train/lr=0.0001, task/SnorkelDataset/valid/accuracy=0.933, task/SnorkelDataset/valid/f1=0.926, task_slice:short_link_ind/SnorkelDataset/valid/f1=0, task_slice:short_link_pred/SnorkelDataset/valid/accuracy=0.8, task_slice:short_link_pred/SnorkelDataset/valid/f1=0.889, task_slice:keyword_subscribe_ind/SnorkelDataset/valid/f1=0, task_slice:keyword_subscribe_pred/SnorkelDataset/valid/accuracy=1, task_slice:keyword_subscribe_pred/SnorkelDataset/valid/f1=1, task_slice:keyword_please_ind/SnorkelDataset/valid/f1=0, task_slice:keyword_please_pred/SnorkelDataset/valid/accuracy=1, task_slice:keyword_please_pred/SnorkelDataset/valid/f1=1, task_slice:regex_check_out_ind/SnorkelDataset/valid/f1=0.471, task_slice:regex_check_out_pred/SnorkelDataset/valid/accuracy=1, task_slice:regex_check_out_pred/SnorkelDataset/valid/f1=1, task_slice:short_comment_ind/SnorkelDataset/valid/f1=0, task_slice:short_comment_pred/SnorkelDataset/valid/accuracy=0.947, task_slice:short_comment_pred/SnorkelDataset/valid/f1=0.5, task_slice:textblob_polarity_ind/SnorkelDataset/valid/f1=0, task_slice:textblob_polarity_pred/SnorkelDataset/valid/accuracy=1, task_slice:textblob_polarity_pred/SnorkelDataset/valid/f1=1, task_slice:base_ind/SnorkelDataset/valid/f1=1, task_slice:base_pred/SnorkelDataset/valid/accuracy=0.933, task_slice:base_pred/SnorkelDataset/valid/f1=0.926]"
>>>>>>> ffd924d1
     ]
    },
    {
     "name": "stderr",
     "output_type": "stream",
     "text": [
      "\r",
<<<<<<< HEAD
      "Epoch 1::  28%|██▊       | 7/25 [00:08<00:22,  1.24s/it, model/all/train/loss=0.208, model/all/train/lr=0.0001, task/SnorkelDataset/valid/accuracy=0.933, task/SnorkelDataset/valid/f1=0.926, task_slice:short_link_ind/SnorkelDataset/valid/f1=0, task_slice:short_link_pred/SnorkelDataset/valid/accuracy=0.8, task_slice:short_link_pred/SnorkelDataset/valid/f1=0.889, task_slice:keyword_subscribe_ind/SnorkelDataset/valid/f1=0, task_slice:keyword_subscribe_pred/SnorkelDataset/valid/accuracy=1, task_slice:keyword_subscribe_pred/SnorkelDataset/valid/f1=1, task_slice:keyword_please_ind/SnorkelDataset/valid/f1=0, task_slice:keyword_please_pred/SnorkelDataset/valid/accuracy=1, task_slice:keyword_please_pred/SnorkelDataset/valid/f1=1, task_slice:regex_check_out_ind/SnorkelDataset/valid/f1=0.471, task_slice:regex_check_out_pred/SnorkelDataset/valid/accuracy=1, task_slice:regex_check_out_pred/SnorkelDataset/valid/f1=1, task_slice:short_comment_ind/SnorkelDataset/valid/f1=0, task_slice:short_comment_pred/SnorkelDataset/valid/accuracy=0.947, task_slice:short_comment_pred/SnorkelDataset/valid/f1=0.5, task_slice:textblob_polarity_ind/SnorkelDataset/valid/f1=0, task_slice:textblob_polarity_pred/SnorkelDataset/valid/accuracy=1, task_slice:textblob_polarity_pred/SnorkelDataset/valid/f1=1, task_slice:base_ind/SnorkelDataset/valid/f1=1, task_slice:base_pred/SnorkelDataset/valid/accuracy=0.933, task_slice:base_pred/SnorkelDataset/valid/f1=0.926]"
=======
      "Epoch 1::  28%|██▊       | 7/25 [00:20<00:52,  2.89s/it, model/all/train/loss=0.208, model/all/train/lr=0.0001, task/SnorkelDataset/valid/accuracy=0.933, task/SnorkelDataset/valid/f1=0.926, task_slice:short_link_ind/SnorkelDataset/valid/f1=0, task_slice:short_link_pred/SnorkelDataset/valid/accuracy=0.8, task_slice:short_link_pred/SnorkelDataset/valid/f1=0.889, task_slice:keyword_subscribe_ind/SnorkelDataset/valid/f1=0, task_slice:keyword_subscribe_pred/SnorkelDataset/valid/accuracy=1, task_slice:keyword_subscribe_pred/SnorkelDataset/valid/f1=1, task_slice:keyword_please_ind/SnorkelDataset/valid/f1=0, task_slice:keyword_please_pred/SnorkelDataset/valid/accuracy=1, task_slice:keyword_please_pred/SnorkelDataset/valid/f1=1, task_slice:regex_check_out_ind/SnorkelDataset/valid/f1=0.471, task_slice:regex_check_out_pred/SnorkelDataset/valid/accuracy=1, task_slice:regex_check_out_pred/SnorkelDataset/valid/f1=1, task_slice:short_comment_ind/SnorkelDataset/valid/f1=0, task_slice:short_comment_pred/SnorkelDataset/valid/accuracy=0.947, task_slice:short_comment_pred/SnorkelDataset/valid/f1=0.5, task_slice:textblob_polarity_ind/SnorkelDataset/valid/f1=0, task_slice:textblob_polarity_pred/SnorkelDataset/valid/accuracy=1, task_slice:textblob_polarity_pred/SnorkelDataset/valid/f1=1, task_slice:base_ind/SnorkelDataset/valid/f1=1, task_slice:base_pred/SnorkelDataset/valid/accuracy=0.933, task_slice:base_pred/SnorkelDataset/valid/f1=0.926]"
>>>>>>> ffd924d1
     ]
    },
    {
     "name": "stderr",
     "output_type": "stream",
     "text": [
      "\r",
<<<<<<< HEAD
      "Epoch 1::  28%|██▊       | 7/25 [00:10<00:22,  1.24s/it, model/all/train/loss=0.207, model/all/train/lr=0.0001, task/SnorkelDataset/valid/accuracy=0.933, task/SnorkelDataset/valid/f1=0.926, task_slice:short_link_ind/SnorkelDataset/valid/f1=0, task_slice:short_link_pred/SnorkelDataset/valid/accuracy=0.8, task_slice:short_link_pred/SnorkelDataset/valid/f1=0.889, task_slice:keyword_subscribe_ind/SnorkelDataset/valid/f1=0, task_slice:keyword_subscribe_pred/SnorkelDataset/valid/accuracy=1, task_slice:keyword_subscribe_pred/SnorkelDataset/valid/f1=1, task_slice:keyword_please_ind/SnorkelDataset/valid/f1=0, task_slice:keyword_please_pred/SnorkelDataset/valid/accuracy=1, task_slice:keyword_please_pred/SnorkelDataset/valid/f1=1, task_slice:regex_check_out_ind/SnorkelDataset/valid/f1=0.471, task_slice:regex_check_out_pred/SnorkelDataset/valid/accuracy=1, task_slice:regex_check_out_pred/SnorkelDataset/valid/f1=1, task_slice:short_comment_ind/SnorkelDataset/valid/f1=0, task_slice:short_comment_pred/SnorkelDataset/valid/accuracy=0.947, task_slice:short_comment_pred/SnorkelDataset/valid/f1=0.5, task_slice:textblob_polarity_ind/SnorkelDataset/valid/f1=0, task_slice:textblob_polarity_pred/SnorkelDataset/valid/accuracy=1, task_slice:textblob_polarity_pred/SnorkelDataset/valid/f1=1, task_slice:base_ind/SnorkelDataset/valid/f1=1, task_slice:base_pred/SnorkelDataset/valid/accuracy=0.933, task_slice:base_pred/SnorkelDataset/valid/f1=0.926]"
=======
      "Epoch 1::  28%|██▊       | 7/25 [00:23<00:52,  2.89s/it, model/all/train/loss=0.207, model/all/train/lr=0.0001, task/SnorkelDataset/valid/accuracy=0.933, task/SnorkelDataset/valid/f1=0.926, task_slice:short_link_ind/SnorkelDataset/valid/f1=0, task_slice:short_link_pred/SnorkelDataset/valid/accuracy=0.8, task_slice:short_link_pred/SnorkelDataset/valid/f1=0.889, task_slice:keyword_subscribe_ind/SnorkelDataset/valid/f1=0, task_slice:keyword_subscribe_pred/SnorkelDataset/valid/accuracy=1, task_slice:keyword_subscribe_pred/SnorkelDataset/valid/f1=1, task_slice:keyword_please_ind/SnorkelDataset/valid/f1=0, task_slice:keyword_please_pred/SnorkelDataset/valid/accuracy=1, task_slice:keyword_please_pred/SnorkelDataset/valid/f1=1, task_slice:regex_check_out_ind/SnorkelDataset/valid/f1=0.471, task_slice:regex_check_out_pred/SnorkelDataset/valid/accuracy=1, task_slice:regex_check_out_pred/SnorkelDataset/valid/f1=1, task_slice:short_comment_ind/SnorkelDataset/valid/f1=0, task_slice:short_comment_pred/SnorkelDataset/valid/accuracy=0.947, task_slice:short_comment_pred/SnorkelDataset/valid/f1=0.5, task_slice:textblob_polarity_ind/SnorkelDataset/valid/f1=0, task_slice:textblob_polarity_pred/SnorkelDataset/valid/accuracy=1, task_slice:textblob_polarity_pred/SnorkelDataset/valid/f1=1, task_slice:base_ind/SnorkelDataset/valid/f1=1, task_slice:base_pred/SnorkelDataset/valid/accuracy=0.933, task_slice:base_pred/SnorkelDataset/valid/f1=0.926]"
>>>>>>> ffd924d1
     ]
    },
    {
     "name": "stderr",
     "output_type": "stream",
     "text": [
      "\r",
<<<<<<< HEAD
      "Epoch 1::  32%|███▏      | 8/25 [00:10<00:20,  1.22s/it, model/all/train/loss=0.207, model/all/train/lr=0.0001, task/SnorkelDataset/valid/accuracy=0.933, task/SnorkelDataset/valid/f1=0.926, task_slice:short_link_ind/SnorkelDataset/valid/f1=0, task_slice:short_link_pred/SnorkelDataset/valid/accuracy=0.8, task_slice:short_link_pred/SnorkelDataset/valid/f1=0.889, task_slice:keyword_subscribe_ind/SnorkelDataset/valid/f1=0, task_slice:keyword_subscribe_pred/SnorkelDataset/valid/accuracy=1, task_slice:keyword_subscribe_pred/SnorkelDataset/valid/f1=1, task_slice:keyword_please_ind/SnorkelDataset/valid/f1=0, task_slice:keyword_please_pred/SnorkelDataset/valid/accuracy=1, task_slice:keyword_please_pred/SnorkelDataset/valid/f1=1, task_slice:regex_check_out_ind/SnorkelDataset/valid/f1=0.471, task_slice:regex_check_out_pred/SnorkelDataset/valid/accuracy=1, task_slice:regex_check_out_pred/SnorkelDataset/valid/f1=1, task_slice:short_comment_ind/SnorkelDataset/valid/f1=0, task_slice:short_comment_pred/SnorkelDataset/valid/accuracy=0.947, task_slice:short_comment_pred/SnorkelDataset/valid/f1=0.5, task_slice:textblob_polarity_ind/SnorkelDataset/valid/f1=0, task_slice:textblob_polarity_pred/SnorkelDataset/valid/accuracy=1, task_slice:textblob_polarity_pred/SnorkelDataset/valid/f1=1, task_slice:base_ind/SnorkelDataset/valid/f1=1, task_slice:base_pred/SnorkelDataset/valid/accuracy=0.933, task_slice:base_pred/SnorkelDataset/valid/f1=0.926]"
=======
      "Epoch 1::  32%|███▏      | 8/25 [00:23<00:48,  2.85s/it, model/all/train/loss=0.207, model/all/train/lr=0.0001, task/SnorkelDataset/valid/accuracy=0.933, task/SnorkelDataset/valid/f1=0.926, task_slice:short_link_ind/SnorkelDataset/valid/f1=0, task_slice:short_link_pred/SnorkelDataset/valid/accuracy=0.8, task_slice:short_link_pred/SnorkelDataset/valid/f1=0.889, task_slice:keyword_subscribe_ind/SnorkelDataset/valid/f1=0, task_slice:keyword_subscribe_pred/SnorkelDataset/valid/accuracy=1, task_slice:keyword_subscribe_pred/SnorkelDataset/valid/f1=1, task_slice:keyword_please_ind/SnorkelDataset/valid/f1=0, task_slice:keyword_please_pred/SnorkelDataset/valid/accuracy=1, task_slice:keyword_please_pred/SnorkelDataset/valid/f1=1, task_slice:regex_check_out_ind/SnorkelDataset/valid/f1=0.471, task_slice:regex_check_out_pred/SnorkelDataset/valid/accuracy=1, task_slice:regex_check_out_pred/SnorkelDataset/valid/f1=1, task_slice:short_comment_ind/SnorkelDataset/valid/f1=0, task_slice:short_comment_pred/SnorkelDataset/valid/accuracy=0.947, task_slice:short_comment_pred/SnorkelDataset/valid/f1=0.5, task_slice:textblob_polarity_ind/SnorkelDataset/valid/f1=0, task_slice:textblob_polarity_pred/SnorkelDataset/valid/accuracy=1, task_slice:textblob_polarity_pred/SnorkelDataset/valid/f1=1, task_slice:base_ind/SnorkelDataset/valid/f1=1, task_slice:base_pred/SnorkelDataset/valid/accuracy=0.933, task_slice:base_pred/SnorkelDataset/valid/f1=0.926]"
>>>>>>> ffd924d1
     ]
    },
    {
     "name": "stderr",
     "output_type": "stream",
     "text": [
      "\r",
<<<<<<< HEAD
      "Epoch 1::  32%|███▏      | 8/25 [00:11<00:20,  1.22s/it, model/all/train/loss=0.201, model/all/train/lr=0.0001, task/SnorkelDataset/valid/accuracy=0.933, task/SnorkelDataset/valid/f1=0.926, task_slice:short_link_ind/SnorkelDataset/valid/f1=0, task_slice:short_link_pred/SnorkelDataset/valid/accuracy=0.8, task_slice:short_link_pred/SnorkelDataset/valid/f1=0.889, task_slice:keyword_subscribe_ind/SnorkelDataset/valid/f1=0, task_slice:keyword_subscribe_pred/SnorkelDataset/valid/accuracy=1, task_slice:keyword_subscribe_pred/SnorkelDataset/valid/f1=1, task_slice:keyword_please_ind/SnorkelDataset/valid/f1=0, task_slice:keyword_please_pred/SnorkelDataset/valid/accuracy=1, task_slice:keyword_please_pred/SnorkelDataset/valid/f1=1, task_slice:regex_check_out_ind/SnorkelDataset/valid/f1=0.471, task_slice:regex_check_out_pred/SnorkelDataset/valid/accuracy=1, task_slice:regex_check_out_pred/SnorkelDataset/valid/f1=1, task_slice:short_comment_ind/SnorkelDataset/valid/f1=0, task_slice:short_comment_pred/SnorkelDataset/valid/accuracy=0.947, task_slice:short_comment_pred/SnorkelDataset/valid/f1=0.5, task_slice:textblob_polarity_ind/SnorkelDataset/valid/f1=0, task_slice:textblob_polarity_pred/SnorkelDataset/valid/accuracy=1, task_slice:textblob_polarity_pred/SnorkelDataset/valid/f1=1, task_slice:base_ind/SnorkelDataset/valid/f1=1, task_slice:base_pred/SnorkelDataset/valid/accuracy=0.933, task_slice:base_pred/SnorkelDataset/valid/f1=0.926]"
=======
      "Epoch 1::  32%|███▏      | 8/25 [00:26<00:48,  2.85s/it, model/all/train/loss=0.201, model/all/train/lr=0.0001, task/SnorkelDataset/valid/accuracy=0.933, task/SnorkelDataset/valid/f1=0.926, task_slice:short_link_ind/SnorkelDataset/valid/f1=0, task_slice:short_link_pred/SnorkelDataset/valid/accuracy=0.8, task_slice:short_link_pred/SnorkelDataset/valid/f1=0.889, task_slice:keyword_subscribe_ind/SnorkelDataset/valid/f1=0, task_slice:keyword_subscribe_pred/SnorkelDataset/valid/accuracy=1, task_slice:keyword_subscribe_pred/SnorkelDataset/valid/f1=1, task_slice:keyword_please_ind/SnorkelDataset/valid/f1=0, task_slice:keyword_please_pred/SnorkelDataset/valid/accuracy=1, task_slice:keyword_please_pred/SnorkelDataset/valid/f1=1, task_slice:regex_check_out_ind/SnorkelDataset/valid/f1=0.471, task_slice:regex_check_out_pred/SnorkelDataset/valid/accuracy=1, task_slice:regex_check_out_pred/SnorkelDataset/valid/f1=1, task_slice:short_comment_ind/SnorkelDataset/valid/f1=0, task_slice:short_comment_pred/SnorkelDataset/valid/accuracy=0.947, task_slice:short_comment_pred/SnorkelDataset/valid/f1=0.5, task_slice:textblob_polarity_ind/SnorkelDataset/valid/f1=0, task_slice:textblob_polarity_pred/SnorkelDataset/valid/accuracy=1, task_slice:textblob_polarity_pred/SnorkelDataset/valid/f1=1, task_slice:base_ind/SnorkelDataset/valid/f1=1, task_slice:base_pred/SnorkelDataset/valid/accuracy=0.933, task_slice:base_pred/SnorkelDataset/valid/f1=0.926]"
>>>>>>> ffd924d1
     ]
    },
    {
     "name": "stderr",
     "output_type": "stream",
     "text": [
      "\r",
<<<<<<< HEAD
      "Epoch 1::  36%|███▌      | 9/25 [00:11<00:20,  1.25s/it, model/all/train/loss=0.201, model/all/train/lr=0.0001, task/SnorkelDataset/valid/accuracy=0.933, task/SnorkelDataset/valid/f1=0.926, task_slice:short_link_ind/SnorkelDataset/valid/f1=0, task_slice:short_link_pred/SnorkelDataset/valid/accuracy=0.8, task_slice:short_link_pred/SnorkelDataset/valid/f1=0.889, task_slice:keyword_subscribe_ind/SnorkelDataset/valid/f1=0, task_slice:keyword_subscribe_pred/SnorkelDataset/valid/accuracy=1, task_slice:keyword_subscribe_pred/SnorkelDataset/valid/f1=1, task_slice:keyword_please_ind/SnorkelDataset/valid/f1=0, task_slice:keyword_please_pred/SnorkelDataset/valid/accuracy=1, task_slice:keyword_please_pred/SnorkelDataset/valid/f1=1, task_slice:regex_check_out_ind/SnorkelDataset/valid/f1=0.471, task_slice:regex_check_out_pred/SnorkelDataset/valid/accuracy=1, task_slice:regex_check_out_pred/SnorkelDataset/valid/f1=1, task_slice:short_comment_ind/SnorkelDataset/valid/f1=0, task_slice:short_comment_pred/SnorkelDataset/valid/accuracy=0.947, task_slice:short_comment_pred/SnorkelDataset/valid/f1=0.5, task_slice:textblob_polarity_ind/SnorkelDataset/valid/f1=0, task_slice:textblob_polarity_pred/SnorkelDataset/valid/accuracy=1, task_slice:textblob_polarity_pred/SnorkelDataset/valid/f1=1, task_slice:base_ind/SnorkelDataset/valid/f1=1, task_slice:base_pred/SnorkelDataset/valid/accuracy=0.933, task_slice:base_pred/SnorkelDataset/valid/f1=0.926]"
=======
      "Epoch 1::  36%|███▌      | 9/25 [00:26<00:46,  2.91s/it, model/all/train/loss=0.201, model/all/train/lr=0.0001, task/SnorkelDataset/valid/accuracy=0.933, task/SnorkelDataset/valid/f1=0.926, task_slice:short_link_ind/SnorkelDataset/valid/f1=0, task_slice:short_link_pred/SnorkelDataset/valid/accuracy=0.8, task_slice:short_link_pred/SnorkelDataset/valid/f1=0.889, task_slice:keyword_subscribe_ind/SnorkelDataset/valid/f1=0, task_slice:keyword_subscribe_pred/SnorkelDataset/valid/accuracy=1, task_slice:keyword_subscribe_pred/SnorkelDataset/valid/f1=1, task_slice:keyword_please_ind/SnorkelDataset/valid/f1=0, task_slice:keyword_please_pred/SnorkelDataset/valid/accuracy=1, task_slice:keyword_please_pred/SnorkelDataset/valid/f1=1, task_slice:regex_check_out_ind/SnorkelDataset/valid/f1=0.471, task_slice:regex_check_out_pred/SnorkelDataset/valid/accuracy=1, task_slice:regex_check_out_pred/SnorkelDataset/valid/f1=1, task_slice:short_comment_ind/SnorkelDataset/valid/f1=0, task_slice:short_comment_pred/SnorkelDataset/valid/accuracy=0.947, task_slice:short_comment_pred/SnorkelDataset/valid/f1=0.5, task_slice:textblob_polarity_ind/SnorkelDataset/valid/f1=0, task_slice:textblob_polarity_pred/SnorkelDataset/valid/accuracy=1, task_slice:textblob_polarity_pred/SnorkelDataset/valid/f1=1, task_slice:base_ind/SnorkelDataset/valid/f1=1, task_slice:base_pred/SnorkelDataset/valid/accuracy=0.933, task_slice:base_pred/SnorkelDataset/valid/f1=0.926]"
>>>>>>> ffd924d1
     ]
    },
    {
     "name": "stderr",
     "output_type": "stream",
     "text": [
      "\r",
<<<<<<< HEAD
      "Epoch 1::  36%|███▌      | 9/25 [00:12<00:20,  1.25s/it, model/all/train/loss=0.197, model/all/train/lr=0.0001, task/SnorkelDataset/valid/accuracy=0.933, task/SnorkelDataset/valid/f1=0.926, task_slice:short_link_ind/SnorkelDataset/valid/f1=0, task_slice:short_link_pred/SnorkelDataset/valid/accuracy=0.8, task_slice:short_link_pred/SnorkelDataset/valid/f1=0.889, task_slice:keyword_subscribe_ind/SnorkelDataset/valid/f1=0, task_slice:keyword_subscribe_pred/SnorkelDataset/valid/accuracy=1, task_slice:keyword_subscribe_pred/SnorkelDataset/valid/f1=1, task_slice:keyword_please_ind/SnorkelDataset/valid/f1=0, task_slice:keyword_please_pred/SnorkelDataset/valid/accuracy=1, task_slice:keyword_please_pred/SnorkelDataset/valid/f1=1, task_slice:regex_check_out_ind/SnorkelDataset/valid/f1=0.471, task_slice:regex_check_out_pred/SnorkelDataset/valid/accuracy=1, task_slice:regex_check_out_pred/SnorkelDataset/valid/f1=1, task_slice:short_comment_ind/SnorkelDataset/valid/f1=0, task_slice:short_comment_pred/SnorkelDataset/valid/accuracy=0.947, task_slice:short_comment_pred/SnorkelDataset/valid/f1=0.5, task_slice:textblob_polarity_ind/SnorkelDataset/valid/f1=0, task_slice:textblob_polarity_pred/SnorkelDataset/valid/accuracy=1, task_slice:textblob_polarity_pred/SnorkelDataset/valid/f1=1, task_slice:base_ind/SnorkelDataset/valid/f1=1, task_slice:base_pred/SnorkelDataset/valid/accuracy=0.933, task_slice:base_pred/SnorkelDataset/valid/f1=0.926]"
=======
      "Epoch 1::  36%|███▌      | 9/25 [00:29<00:46,  2.91s/it, model/all/train/loss=0.197, model/all/train/lr=0.0001, task/SnorkelDataset/valid/accuracy=0.933, task/SnorkelDataset/valid/f1=0.926, task_slice:short_link_ind/SnorkelDataset/valid/f1=0, task_slice:short_link_pred/SnorkelDataset/valid/accuracy=0.8, task_slice:short_link_pred/SnorkelDataset/valid/f1=0.889, task_slice:keyword_subscribe_ind/SnorkelDataset/valid/f1=0, task_slice:keyword_subscribe_pred/SnorkelDataset/valid/accuracy=1, task_slice:keyword_subscribe_pred/SnorkelDataset/valid/f1=1, task_slice:keyword_please_ind/SnorkelDataset/valid/f1=0, task_slice:keyword_please_pred/SnorkelDataset/valid/accuracy=1, task_slice:keyword_please_pred/SnorkelDataset/valid/f1=1, task_slice:regex_check_out_ind/SnorkelDataset/valid/f1=0.471, task_slice:regex_check_out_pred/SnorkelDataset/valid/accuracy=1, task_slice:regex_check_out_pred/SnorkelDataset/valid/f1=1, task_slice:short_comment_ind/SnorkelDataset/valid/f1=0, task_slice:short_comment_pred/SnorkelDataset/valid/accuracy=0.947, task_slice:short_comment_pred/SnorkelDataset/valid/f1=0.5, task_slice:textblob_polarity_ind/SnorkelDataset/valid/f1=0, task_slice:textblob_polarity_pred/SnorkelDataset/valid/accuracy=1, task_slice:textblob_polarity_pred/SnorkelDataset/valid/f1=1, task_slice:base_ind/SnorkelDataset/valid/f1=1, task_slice:base_pred/SnorkelDataset/valid/accuracy=0.933, task_slice:base_pred/SnorkelDataset/valid/f1=0.926]"
>>>>>>> ffd924d1
     ]
    },
    {
     "name": "stderr",
     "output_type": "stream",
     "text": [
      "\r",
<<<<<<< HEAD
      "Epoch 1::  40%|████      | 10/25 [00:12<00:18,  1.26s/it, model/all/train/loss=0.197, model/all/train/lr=0.0001, task/SnorkelDataset/valid/accuracy=0.933, task/SnorkelDataset/valid/f1=0.926, task_slice:short_link_ind/SnorkelDataset/valid/f1=0, task_slice:short_link_pred/SnorkelDataset/valid/accuracy=0.8, task_slice:short_link_pred/SnorkelDataset/valid/f1=0.889, task_slice:keyword_subscribe_ind/SnorkelDataset/valid/f1=0, task_slice:keyword_subscribe_pred/SnorkelDataset/valid/accuracy=1, task_slice:keyword_subscribe_pred/SnorkelDataset/valid/f1=1, task_slice:keyword_please_ind/SnorkelDataset/valid/f1=0, task_slice:keyword_please_pred/SnorkelDataset/valid/accuracy=1, task_slice:keyword_please_pred/SnorkelDataset/valid/f1=1, task_slice:regex_check_out_ind/SnorkelDataset/valid/f1=0.471, task_slice:regex_check_out_pred/SnorkelDataset/valid/accuracy=1, task_slice:regex_check_out_pred/SnorkelDataset/valid/f1=1, task_slice:short_comment_ind/SnorkelDataset/valid/f1=0, task_slice:short_comment_pred/SnorkelDataset/valid/accuracy=0.947, task_slice:short_comment_pred/SnorkelDataset/valid/f1=0.5, task_slice:textblob_polarity_ind/SnorkelDataset/valid/f1=0, task_slice:textblob_polarity_pred/SnorkelDataset/valid/accuracy=1, task_slice:textblob_polarity_pred/SnorkelDataset/valid/f1=1, task_slice:base_ind/SnorkelDataset/valid/f1=1, task_slice:base_pred/SnorkelDataset/valid/accuracy=0.933, task_slice:base_pred/SnorkelDataset/valid/f1=0.926]"
=======
      "Epoch 1::  40%|████      | 10/25 [00:29<00:44,  2.95s/it, model/all/train/loss=0.197, model/all/train/lr=0.0001, task/SnorkelDataset/valid/accuracy=0.933, task/SnorkelDataset/valid/f1=0.926, task_slice:short_link_ind/SnorkelDataset/valid/f1=0, task_slice:short_link_pred/SnorkelDataset/valid/accuracy=0.8, task_slice:short_link_pred/SnorkelDataset/valid/f1=0.889, task_slice:keyword_subscribe_ind/SnorkelDataset/valid/f1=0, task_slice:keyword_subscribe_pred/SnorkelDataset/valid/accuracy=1, task_slice:keyword_subscribe_pred/SnorkelDataset/valid/f1=1, task_slice:keyword_please_ind/SnorkelDataset/valid/f1=0, task_slice:keyword_please_pred/SnorkelDataset/valid/accuracy=1, task_slice:keyword_please_pred/SnorkelDataset/valid/f1=1, task_slice:regex_check_out_ind/SnorkelDataset/valid/f1=0.471, task_slice:regex_check_out_pred/SnorkelDataset/valid/accuracy=1, task_slice:regex_check_out_pred/SnorkelDataset/valid/f1=1, task_slice:short_comment_ind/SnorkelDataset/valid/f1=0, task_slice:short_comment_pred/SnorkelDataset/valid/accuracy=0.947, task_slice:short_comment_pred/SnorkelDataset/valid/f1=0.5, task_slice:textblob_polarity_ind/SnorkelDataset/valid/f1=0, task_slice:textblob_polarity_pred/SnorkelDataset/valid/accuracy=1, task_slice:textblob_polarity_pred/SnorkelDataset/valid/f1=1, task_slice:base_ind/SnorkelDataset/valid/f1=1, task_slice:base_pred/SnorkelDataset/valid/accuracy=0.933, task_slice:base_pred/SnorkelDataset/valid/f1=0.926]"
>>>>>>> ffd924d1
     ]
    },
    {
     "name": "stderr",
     "output_type": "stream",
     "text": [
      "\r",
<<<<<<< HEAD
      "Epoch 1::  40%|████      | 10/25 [00:13<00:18,  1.26s/it, model/all/train/loss=0.196, model/all/train/lr=0.0001, task/SnorkelDataset/valid/accuracy=0.933, task/SnorkelDataset/valid/f1=0.926, task_slice:short_link_ind/SnorkelDataset/valid/f1=0, task_slice:short_link_pred/SnorkelDataset/valid/accuracy=0.8, task_slice:short_link_pred/SnorkelDataset/valid/f1=0.889, task_slice:keyword_subscribe_ind/SnorkelDataset/valid/f1=0, task_slice:keyword_subscribe_pred/SnorkelDataset/valid/accuracy=1, task_slice:keyword_subscribe_pred/SnorkelDataset/valid/f1=1, task_slice:keyword_please_ind/SnorkelDataset/valid/f1=0, task_slice:keyword_please_pred/SnorkelDataset/valid/accuracy=1, task_slice:keyword_please_pred/SnorkelDataset/valid/f1=1, task_slice:regex_check_out_ind/SnorkelDataset/valid/f1=0.471, task_slice:regex_check_out_pred/SnorkelDataset/valid/accuracy=1, task_slice:regex_check_out_pred/SnorkelDataset/valid/f1=1, task_slice:short_comment_ind/SnorkelDataset/valid/f1=0, task_slice:short_comment_pred/SnorkelDataset/valid/accuracy=0.947, task_slice:short_comment_pred/SnorkelDataset/valid/f1=0.5, task_slice:textblob_polarity_ind/SnorkelDataset/valid/f1=0, task_slice:textblob_polarity_pred/SnorkelDataset/valid/accuracy=1, task_slice:textblob_polarity_pred/SnorkelDataset/valid/f1=1, task_slice:base_ind/SnorkelDataset/valid/f1=1, task_slice:base_pred/SnorkelDataset/valid/accuracy=0.933, task_slice:base_pred/SnorkelDataset/valid/f1=0.926]"
=======
      "Epoch 1::  40%|████      | 10/25 [00:32<00:44,  2.95s/it, model/all/train/loss=0.196, model/all/train/lr=0.0001, task/SnorkelDataset/valid/accuracy=0.933, task/SnorkelDataset/valid/f1=0.926, task_slice:short_link_ind/SnorkelDataset/valid/f1=0, task_slice:short_link_pred/SnorkelDataset/valid/accuracy=0.8, task_slice:short_link_pred/SnorkelDataset/valid/f1=0.889, task_slice:keyword_subscribe_ind/SnorkelDataset/valid/f1=0, task_slice:keyword_subscribe_pred/SnorkelDataset/valid/accuracy=1, task_slice:keyword_subscribe_pred/SnorkelDataset/valid/f1=1, task_slice:keyword_please_ind/SnorkelDataset/valid/f1=0, task_slice:keyword_please_pred/SnorkelDataset/valid/accuracy=1, task_slice:keyword_please_pred/SnorkelDataset/valid/f1=1, task_slice:regex_check_out_ind/SnorkelDataset/valid/f1=0.471, task_slice:regex_check_out_pred/SnorkelDataset/valid/accuracy=1, task_slice:regex_check_out_pred/SnorkelDataset/valid/f1=1, task_slice:short_comment_ind/SnorkelDataset/valid/f1=0, task_slice:short_comment_pred/SnorkelDataset/valid/accuracy=0.947, task_slice:short_comment_pred/SnorkelDataset/valid/f1=0.5, task_slice:textblob_polarity_ind/SnorkelDataset/valid/f1=0, task_slice:textblob_polarity_pred/SnorkelDataset/valid/accuracy=1, task_slice:textblob_polarity_pred/SnorkelDataset/valid/f1=1, task_slice:base_ind/SnorkelDataset/valid/f1=1, task_slice:base_pred/SnorkelDataset/valid/accuracy=0.933, task_slice:base_pred/SnorkelDataset/valid/f1=0.926]"
>>>>>>> ffd924d1
     ]
    },
    {
     "name": "stderr",
     "output_type": "stream",
     "text": [
      "\r",
<<<<<<< HEAD
      "Epoch 1::  44%|████▍     | 11/25 [00:13<00:17,  1.23s/it, model/all/train/loss=0.196, model/all/train/lr=0.0001, task/SnorkelDataset/valid/accuracy=0.933, task/SnorkelDataset/valid/f1=0.926, task_slice:short_link_ind/SnorkelDataset/valid/f1=0, task_slice:short_link_pred/SnorkelDataset/valid/accuracy=0.8, task_slice:short_link_pred/SnorkelDataset/valid/f1=0.889, task_slice:keyword_subscribe_ind/SnorkelDataset/valid/f1=0, task_slice:keyword_subscribe_pred/SnorkelDataset/valid/accuracy=1, task_slice:keyword_subscribe_pred/SnorkelDataset/valid/f1=1, task_slice:keyword_please_ind/SnorkelDataset/valid/f1=0, task_slice:keyword_please_pred/SnorkelDataset/valid/accuracy=1, task_slice:keyword_please_pred/SnorkelDataset/valid/f1=1, task_slice:regex_check_out_ind/SnorkelDataset/valid/f1=0.471, task_slice:regex_check_out_pred/SnorkelDataset/valid/accuracy=1, task_slice:regex_check_out_pred/SnorkelDataset/valid/f1=1, task_slice:short_comment_ind/SnorkelDataset/valid/f1=0, task_slice:short_comment_pred/SnorkelDataset/valid/accuracy=0.947, task_slice:short_comment_pred/SnorkelDataset/valid/f1=0.5, task_slice:textblob_polarity_ind/SnorkelDataset/valid/f1=0, task_slice:textblob_polarity_pred/SnorkelDataset/valid/accuracy=1, task_slice:textblob_polarity_pred/SnorkelDataset/valid/f1=1, task_slice:base_ind/SnorkelDataset/valid/f1=1, task_slice:base_pred/SnorkelDataset/valid/accuracy=0.933, task_slice:base_pred/SnorkelDataset/valid/f1=0.926]"
=======
      "Epoch 1::  44%|████▍     | 11/25 [00:32<00:40,  2.90s/it, model/all/train/loss=0.196, model/all/train/lr=0.0001, task/SnorkelDataset/valid/accuracy=0.933, task/SnorkelDataset/valid/f1=0.926, task_slice:short_link_ind/SnorkelDataset/valid/f1=0, task_slice:short_link_pred/SnorkelDataset/valid/accuracy=0.8, task_slice:short_link_pred/SnorkelDataset/valid/f1=0.889, task_slice:keyword_subscribe_ind/SnorkelDataset/valid/f1=0, task_slice:keyword_subscribe_pred/SnorkelDataset/valid/accuracy=1, task_slice:keyword_subscribe_pred/SnorkelDataset/valid/f1=1, task_slice:keyword_please_ind/SnorkelDataset/valid/f1=0, task_slice:keyword_please_pred/SnorkelDataset/valid/accuracy=1, task_slice:keyword_please_pred/SnorkelDataset/valid/f1=1, task_slice:regex_check_out_ind/SnorkelDataset/valid/f1=0.471, task_slice:regex_check_out_pred/SnorkelDataset/valid/accuracy=1, task_slice:regex_check_out_pred/SnorkelDataset/valid/f1=1, task_slice:short_comment_ind/SnorkelDataset/valid/f1=0, task_slice:short_comment_pred/SnorkelDataset/valid/accuracy=0.947, task_slice:short_comment_pred/SnorkelDataset/valid/f1=0.5, task_slice:textblob_polarity_ind/SnorkelDataset/valid/f1=0, task_slice:textblob_polarity_pred/SnorkelDataset/valid/accuracy=1, task_slice:textblob_polarity_pred/SnorkelDataset/valid/f1=1, task_slice:base_ind/SnorkelDataset/valid/f1=1, task_slice:base_pred/SnorkelDataset/valid/accuracy=0.933, task_slice:base_pred/SnorkelDataset/valid/f1=0.926]"
>>>>>>> ffd924d1
     ]
    },
    {
     "name": "stderr",
     "output_type": "stream",
     "text": [
      "\r",
<<<<<<< HEAD
      "Epoch 1::  44%|████▍     | 11/25 [00:15<00:17,  1.23s/it, model/all/train/loss=0.193, model/all/train/lr=0.0001, task/SnorkelDataset/valid/accuracy=0.933, task/SnorkelDataset/valid/f1=0.926, task_slice:short_link_ind/SnorkelDataset/valid/f1=0, task_slice:short_link_pred/SnorkelDataset/valid/accuracy=0.8, task_slice:short_link_pred/SnorkelDataset/valid/f1=0.889, task_slice:keyword_subscribe_ind/SnorkelDataset/valid/f1=0, task_slice:keyword_subscribe_pred/SnorkelDataset/valid/accuracy=1, task_slice:keyword_subscribe_pred/SnorkelDataset/valid/f1=1, task_slice:keyword_please_ind/SnorkelDataset/valid/f1=0, task_slice:keyword_please_pred/SnorkelDataset/valid/accuracy=1, task_slice:keyword_please_pred/SnorkelDataset/valid/f1=1, task_slice:regex_check_out_ind/SnorkelDataset/valid/f1=0.471, task_slice:regex_check_out_pred/SnorkelDataset/valid/accuracy=1, task_slice:regex_check_out_pred/SnorkelDataset/valid/f1=1, task_slice:short_comment_ind/SnorkelDataset/valid/f1=0, task_slice:short_comment_pred/SnorkelDataset/valid/accuracy=0.947, task_slice:short_comment_pred/SnorkelDataset/valid/f1=0.5, task_slice:textblob_polarity_ind/SnorkelDataset/valid/f1=0, task_slice:textblob_polarity_pred/SnorkelDataset/valid/accuracy=1, task_slice:textblob_polarity_pred/SnorkelDataset/valid/f1=1, task_slice:base_ind/SnorkelDataset/valid/f1=1, task_slice:base_pred/SnorkelDataset/valid/accuracy=0.933, task_slice:base_pred/SnorkelDataset/valid/f1=0.926]"
=======
      "Epoch 1::  44%|████▍     | 11/25 [00:35<00:40,  2.90s/it, model/all/train/loss=0.193, model/all/train/lr=0.0001, task/SnorkelDataset/valid/accuracy=0.933, task/SnorkelDataset/valid/f1=0.926, task_slice:short_link_ind/SnorkelDataset/valid/f1=0, task_slice:short_link_pred/SnorkelDataset/valid/accuracy=0.8, task_slice:short_link_pred/SnorkelDataset/valid/f1=0.889, task_slice:keyword_subscribe_ind/SnorkelDataset/valid/f1=0, task_slice:keyword_subscribe_pred/SnorkelDataset/valid/accuracy=1, task_slice:keyword_subscribe_pred/SnorkelDataset/valid/f1=1, task_slice:keyword_please_ind/SnorkelDataset/valid/f1=0, task_slice:keyword_please_pred/SnorkelDataset/valid/accuracy=1, task_slice:keyword_please_pred/SnorkelDataset/valid/f1=1, task_slice:regex_check_out_ind/SnorkelDataset/valid/f1=0.471, task_slice:regex_check_out_pred/SnorkelDataset/valid/accuracy=1, task_slice:regex_check_out_pred/SnorkelDataset/valid/f1=1, task_slice:short_comment_ind/SnorkelDataset/valid/f1=0, task_slice:short_comment_pred/SnorkelDataset/valid/accuracy=0.947, task_slice:short_comment_pred/SnorkelDataset/valid/f1=0.5, task_slice:textblob_polarity_ind/SnorkelDataset/valid/f1=0, task_slice:textblob_polarity_pred/SnorkelDataset/valid/accuracy=1, task_slice:textblob_polarity_pred/SnorkelDataset/valid/f1=1, task_slice:base_ind/SnorkelDataset/valid/f1=1, task_slice:base_pred/SnorkelDataset/valid/accuracy=0.933, task_slice:base_pred/SnorkelDataset/valid/f1=0.926]"
>>>>>>> ffd924d1
     ]
    },
    {
     "name": "stderr",
     "output_type": "stream",
     "text": [
      "\r",
<<<<<<< HEAD
      "Epoch 1::  48%|████▊     | 12/25 [00:15<00:17,  1.34s/it, model/all/train/loss=0.193, model/all/train/lr=0.0001, task/SnorkelDataset/valid/accuracy=0.933, task/SnorkelDataset/valid/f1=0.926, task_slice:short_link_ind/SnorkelDataset/valid/f1=0, task_slice:short_link_pred/SnorkelDataset/valid/accuracy=0.8, task_slice:short_link_pred/SnorkelDataset/valid/f1=0.889, task_slice:keyword_subscribe_ind/SnorkelDataset/valid/f1=0, task_slice:keyword_subscribe_pred/SnorkelDataset/valid/accuracy=1, task_slice:keyword_subscribe_pred/SnorkelDataset/valid/f1=1, task_slice:keyword_please_ind/SnorkelDataset/valid/f1=0, task_slice:keyword_please_pred/SnorkelDataset/valid/accuracy=1, task_slice:keyword_please_pred/SnorkelDataset/valid/f1=1, task_slice:regex_check_out_ind/SnorkelDataset/valid/f1=0.471, task_slice:regex_check_out_pred/SnorkelDataset/valid/accuracy=1, task_slice:regex_check_out_pred/SnorkelDataset/valid/f1=1, task_slice:short_comment_ind/SnorkelDataset/valid/f1=0, task_slice:short_comment_pred/SnorkelDataset/valid/accuracy=0.947, task_slice:short_comment_pred/SnorkelDataset/valid/f1=0.5, task_slice:textblob_polarity_ind/SnorkelDataset/valid/f1=0, task_slice:textblob_polarity_pred/SnorkelDataset/valid/accuracy=1, task_slice:textblob_polarity_pred/SnorkelDataset/valid/f1=1, task_slice:base_ind/SnorkelDataset/valid/f1=1, task_slice:base_pred/SnorkelDataset/valid/accuracy=0.933, task_slice:base_pred/SnorkelDataset/valid/f1=0.926]"
=======
      "Epoch 1::  48%|████▊     | 12/25 [00:35<00:39,  3.06s/it, model/all/train/loss=0.193, model/all/train/lr=0.0001, task/SnorkelDataset/valid/accuracy=0.933, task/SnorkelDataset/valid/f1=0.926, task_slice:short_link_ind/SnorkelDataset/valid/f1=0, task_slice:short_link_pred/SnorkelDataset/valid/accuracy=0.8, task_slice:short_link_pred/SnorkelDataset/valid/f1=0.889, task_slice:keyword_subscribe_ind/SnorkelDataset/valid/f1=0, task_slice:keyword_subscribe_pred/SnorkelDataset/valid/accuracy=1, task_slice:keyword_subscribe_pred/SnorkelDataset/valid/f1=1, task_slice:keyword_please_ind/SnorkelDataset/valid/f1=0, task_slice:keyword_please_pred/SnorkelDataset/valid/accuracy=1, task_slice:keyword_please_pred/SnorkelDataset/valid/f1=1, task_slice:regex_check_out_ind/SnorkelDataset/valid/f1=0.471, task_slice:regex_check_out_pred/SnorkelDataset/valid/accuracy=1, task_slice:regex_check_out_pred/SnorkelDataset/valid/f1=1, task_slice:short_comment_ind/SnorkelDataset/valid/f1=0, task_slice:short_comment_pred/SnorkelDataset/valid/accuracy=0.947, task_slice:short_comment_pred/SnorkelDataset/valid/f1=0.5, task_slice:textblob_polarity_ind/SnorkelDataset/valid/f1=0, task_slice:textblob_polarity_pred/SnorkelDataset/valid/accuracy=1, task_slice:textblob_polarity_pred/SnorkelDataset/valid/f1=1, task_slice:base_ind/SnorkelDataset/valid/f1=1, task_slice:base_pred/SnorkelDataset/valid/accuracy=0.933, task_slice:base_pred/SnorkelDataset/valid/f1=0.926]"
>>>>>>> ffd924d1
     ]
    },
    {
     "name": "stderr",
     "output_type": "stream",
     "text": [
      "\r",
<<<<<<< HEAD
      "Epoch 1::  48%|████▊     | 12/25 [00:16<00:17,  1.34s/it, model/all/train/loss=0.191, model/all/train/lr=0.0001, task/SnorkelDataset/valid/accuracy=0.933, task/SnorkelDataset/valid/f1=0.926, task_slice:short_link_ind/SnorkelDataset/valid/f1=0, task_slice:short_link_pred/SnorkelDataset/valid/accuracy=0.8, task_slice:short_link_pred/SnorkelDataset/valid/f1=0.889, task_slice:keyword_subscribe_ind/SnorkelDataset/valid/f1=0, task_slice:keyword_subscribe_pred/SnorkelDataset/valid/accuracy=1, task_slice:keyword_subscribe_pred/SnorkelDataset/valid/f1=1, task_slice:keyword_please_ind/SnorkelDataset/valid/f1=0, task_slice:keyword_please_pred/SnorkelDataset/valid/accuracy=1, task_slice:keyword_please_pred/SnorkelDataset/valid/f1=1, task_slice:regex_check_out_ind/SnorkelDataset/valid/f1=0.471, task_slice:regex_check_out_pred/SnorkelDataset/valid/accuracy=1, task_slice:regex_check_out_pred/SnorkelDataset/valid/f1=1, task_slice:short_comment_ind/SnorkelDataset/valid/f1=0, task_slice:short_comment_pred/SnorkelDataset/valid/accuracy=0.947, task_slice:short_comment_pred/SnorkelDataset/valid/f1=0.5, task_slice:textblob_polarity_ind/SnorkelDataset/valid/f1=0, task_slice:textblob_polarity_pred/SnorkelDataset/valid/accuracy=1, task_slice:textblob_polarity_pred/SnorkelDataset/valid/f1=1, task_slice:base_ind/SnorkelDataset/valid/f1=1, task_slice:base_pred/SnorkelDataset/valid/accuracy=0.933, task_slice:base_pred/SnorkelDataset/valid/f1=0.926]"
=======
      "Epoch 1::  48%|████▊     | 12/25 [00:39<00:39,  3.06s/it, model/all/train/loss=0.191, model/all/train/lr=0.0001, task/SnorkelDataset/valid/accuracy=0.933, task/SnorkelDataset/valid/f1=0.926, task_slice:short_link_ind/SnorkelDataset/valid/f1=0, task_slice:short_link_pred/SnorkelDataset/valid/accuracy=0.8, task_slice:short_link_pred/SnorkelDataset/valid/f1=0.889, task_slice:keyword_subscribe_ind/SnorkelDataset/valid/f1=0, task_slice:keyword_subscribe_pred/SnorkelDataset/valid/accuracy=1, task_slice:keyword_subscribe_pred/SnorkelDataset/valid/f1=1, task_slice:keyword_please_ind/SnorkelDataset/valid/f1=0, task_slice:keyword_please_pred/SnorkelDataset/valid/accuracy=1, task_slice:keyword_please_pred/SnorkelDataset/valid/f1=1, task_slice:regex_check_out_ind/SnorkelDataset/valid/f1=0.471, task_slice:regex_check_out_pred/SnorkelDataset/valid/accuracy=1, task_slice:regex_check_out_pred/SnorkelDataset/valid/f1=1, task_slice:short_comment_ind/SnorkelDataset/valid/f1=0, task_slice:short_comment_pred/SnorkelDataset/valid/accuracy=0.947, task_slice:short_comment_pred/SnorkelDataset/valid/f1=0.5, task_slice:textblob_polarity_ind/SnorkelDataset/valid/f1=0, task_slice:textblob_polarity_pred/SnorkelDataset/valid/accuracy=1, task_slice:textblob_polarity_pred/SnorkelDataset/valid/f1=1, task_slice:base_ind/SnorkelDataset/valid/f1=1, task_slice:base_pred/SnorkelDataset/valid/accuracy=0.933, task_slice:base_pred/SnorkelDataset/valid/f1=0.926]"
>>>>>>> ffd924d1
     ]
    },
    {
     "name": "stderr",
     "output_type": "stream",
     "text": [
      "\r",
<<<<<<< HEAD
      "Epoch 1::  52%|█████▏    | 13/25 [00:16<00:16,  1.38s/it, model/all/train/loss=0.191, model/all/train/lr=0.0001, task/SnorkelDataset/valid/accuracy=0.933, task/SnorkelDataset/valid/f1=0.926, task_slice:short_link_ind/SnorkelDataset/valid/f1=0, task_slice:short_link_pred/SnorkelDataset/valid/accuracy=0.8, task_slice:short_link_pred/SnorkelDataset/valid/f1=0.889, task_slice:keyword_subscribe_ind/SnorkelDataset/valid/f1=0, task_slice:keyword_subscribe_pred/SnorkelDataset/valid/accuracy=1, task_slice:keyword_subscribe_pred/SnorkelDataset/valid/f1=1, task_slice:keyword_please_ind/SnorkelDataset/valid/f1=0, task_slice:keyword_please_pred/SnorkelDataset/valid/accuracy=1, task_slice:keyword_please_pred/SnorkelDataset/valid/f1=1, task_slice:regex_check_out_ind/SnorkelDataset/valid/f1=0.471, task_slice:regex_check_out_pred/SnorkelDataset/valid/accuracy=1, task_slice:regex_check_out_pred/SnorkelDataset/valid/f1=1, task_slice:short_comment_ind/SnorkelDataset/valid/f1=0, task_slice:short_comment_pred/SnorkelDataset/valid/accuracy=0.947, task_slice:short_comment_pred/SnorkelDataset/valid/f1=0.5, task_slice:textblob_polarity_ind/SnorkelDataset/valid/f1=0, task_slice:textblob_polarity_pred/SnorkelDataset/valid/accuracy=1, task_slice:textblob_polarity_pred/SnorkelDataset/valid/f1=1, task_slice:base_ind/SnorkelDataset/valid/f1=1, task_slice:base_pred/SnorkelDataset/valid/accuracy=0.933, task_slice:base_pred/SnorkelDataset/valid/f1=0.926]"
=======
      "Epoch 1::  52%|█████▏    | 13/25 [00:39<00:37,  3.13s/it, model/all/train/loss=0.191, model/all/train/lr=0.0001, task/SnorkelDataset/valid/accuracy=0.933, task/SnorkelDataset/valid/f1=0.926, task_slice:short_link_ind/SnorkelDataset/valid/f1=0, task_slice:short_link_pred/SnorkelDataset/valid/accuracy=0.8, task_slice:short_link_pred/SnorkelDataset/valid/f1=0.889, task_slice:keyword_subscribe_ind/SnorkelDataset/valid/f1=0, task_slice:keyword_subscribe_pred/SnorkelDataset/valid/accuracy=1, task_slice:keyword_subscribe_pred/SnorkelDataset/valid/f1=1, task_slice:keyword_please_ind/SnorkelDataset/valid/f1=0, task_slice:keyword_please_pred/SnorkelDataset/valid/accuracy=1, task_slice:keyword_please_pred/SnorkelDataset/valid/f1=1, task_slice:regex_check_out_ind/SnorkelDataset/valid/f1=0.471, task_slice:regex_check_out_pred/SnorkelDataset/valid/accuracy=1, task_slice:regex_check_out_pred/SnorkelDataset/valid/f1=1, task_slice:short_comment_ind/SnorkelDataset/valid/f1=0, task_slice:short_comment_pred/SnorkelDataset/valid/accuracy=0.947, task_slice:short_comment_pred/SnorkelDataset/valid/f1=0.5, task_slice:textblob_polarity_ind/SnorkelDataset/valid/f1=0, task_slice:textblob_polarity_pred/SnorkelDataset/valid/accuracy=1, task_slice:textblob_polarity_pred/SnorkelDataset/valid/f1=1, task_slice:base_ind/SnorkelDataset/valid/f1=1, task_slice:base_pred/SnorkelDataset/valid/accuracy=0.933, task_slice:base_pred/SnorkelDataset/valid/f1=0.926]"
>>>>>>> ffd924d1
     ]
    },
    {
     "name": "stderr",
     "output_type": "stream",
     "text": [
      "\r",
<<<<<<< HEAD
      "Epoch 1::  52%|█████▏    | 13/25 [00:18<00:16,  1.38s/it, model/all/train/loss=0.189, model/all/train/lr=0.0001, task/SnorkelDataset/valid/accuracy=0.933, task/SnorkelDataset/valid/f1=0.926, task_slice:short_link_ind/SnorkelDataset/valid/f1=0, task_slice:short_link_pred/SnorkelDataset/valid/accuracy=0.8, task_slice:short_link_pred/SnorkelDataset/valid/f1=0.889, task_slice:keyword_subscribe_ind/SnorkelDataset/valid/f1=0, task_slice:keyword_subscribe_pred/SnorkelDataset/valid/accuracy=1, task_slice:keyword_subscribe_pred/SnorkelDataset/valid/f1=1, task_slice:keyword_please_ind/SnorkelDataset/valid/f1=0, task_slice:keyword_please_pred/SnorkelDataset/valid/accuracy=1, task_slice:keyword_please_pred/SnorkelDataset/valid/f1=1, task_slice:regex_check_out_ind/SnorkelDataset/valid/f1=0.471, task_slice:regex_check_out_pred/SnorkelDataset/valid/accuracy=1, task_slice:regex_check_out_pred/SnorkelDataset/valid/f1=1, task_slice:short_comment_ind/SnorkelDataset/valid/f1=0, task_slice:short_comment_pred/SnorkelDataset/valid/accuracy=0.947, task_slice:short_comment_pred/SnorkelDataset/valid/f1=0.5, task_slice:textblob_polarity_ind/SnorkelDataset/valid/f1=0, task_slice:textblob_polarity_pred/SnorkelDataset/valid/accuracy=1, task_slice:textblob_polarity_pred/SnorkelDataset/valid/f1=1, task_slice:base_ind/SnorkelDataset/valid/f1=1, task_slice:base_pred/SnorkelDataset/valid/accuracy=0.933, task_slice:base_pred/SnorkelDataset/valid/f1=0.926]"
=======
      "Epoch 1::  52%|█████▏    | 13/25 [00:41<00:37,  3.13s/it, model/all/train/loss=0.189, model/all/train/lr=0.0001, task/SnorkelDataset/valid/accuracy=0.933, task/SnorkelDataset/valid/f1=0.926, task_slice:short_link_ind/SnorkelDataset/valid/f1=0, task_slice:short_link_pred/SnorkelDataset/valid/accuracy=0.8, task_slice:short_link_pred/SnorkelDataset/valid/f1=0.889, task_slice:keyword_subscribe_ind/SnorkelDataset/valid/f1=0, task_slice:keyword_subscribe_pred/SnorkelDataset/valid/accuracy=1, task_slice:keyword_subscribe_pred/SnorkelDataset/valid/f1=1, task_slice:keyword_please_ind/SnorkelDataset/valid/f1=0, task_slice:keyword_please_pred/SnorkelDataset/valid/accuracy=1, task_slice:keyword_please_pred/SnorkelDataset/valid/f1=1, task_slice:regex_check_out_ind/SnorkelDataset/valid/f1=0.471, task_slice:regex_check_out_pred/SnorkelDataset/valid/accuracy=1, task_slice:regex_check_out_pred/SnorkelDataset/valid/f1=1, task_slice:short_comment_ind/SnorkelDataset/valid/f1=0, task_slice:short_comment_pred/SnorkelDataset/valid/accuracy=0.947, task_slice:short_comment_pred/SnorkelDataset/valid/f1=0.5, task_slice:textblob_polarity_ind/SnorkelDataset/valid/f1=0, task_slice:textblob_polarity_pred/SnorkelDataset/valid/accuracy=1, task_slice:textblob_polarity_pred/SnorkelDataset/valid/f1=1, task_slice:base_ind/SnorkelDataset/valid/f1=1, task_slice:base_pred/SnorkelDataset/valid/accuracy=0.933, task_slice:base_pred/SnorkelDataset/valid/f1=0.926]"
>>>>>>> ffd924d1
     ]
    },
    {
     "name": "stderr",
     "output_type": "stream",
     "text": [
      "\r",
<<<<<<< HEAD
      "Epoch 1::  56%|█████▌    | 14/25 [00:18<00:14,  1.32s/it, model/all/train/loss=0.189, model/all/train/lr=0.0001, task/SnorkelDataset/valid/accuracy=0.933, task/SnorkelDataset/valid/f1=0.926, task_slice:short_link_ind/SnorkelDataset/valid/f1=0, task_slice:short_link_pred/SnorkelDataset/valid/accuracy=0.8, task_slice:short_link_pred/SnorkelDataset/valid/f1=0.889, task_slice:keyword_subscribe_ind/SnorkelDataset/valid/f1=0, task_slice:keyword_subscribe_pred/SnorkelDataset/valid/accuracy=1, task_slice:keyword_subscribe_pred/SnorkelDataset/valid/f1=1, task_slice:keyword_please_ind/SnorkelDataset/valid/f1=0, task_slice:keyword_please_pred/SnorkelDataset/valid/accuracy=1, task_slice:keyword_please_pred/SnorkelDataset/valid/f1=1, task_slice:regex_check_out_ind/SnorkelDataset/valid/f1=0.471, task_slice:regex_check_out_pred/SnorkelDataset/valid/accuracy=1, task_slice:regex_check_out_pred/SnorkelDataset/valid/f1=1, task_slice:short_comment_ind/SnorkelDataset/valid/f1=0, task_slice:short_comment_pred/SnorkelDataset/valid/accuracy=0.947, task_slice:short_comment_pred/SnorkelDataset/valid/f1=0.5, task_slice:textblob_polarity_ind/SnorkelDataset/valid/f1=0, task_slice:textblob_polarity_pred/SnorkelDataset/valid/accuracy=1, task_slice:textblob_polarity_pred/SnorkelDataset/valid/f1=1, task_slice:base_ind/SnorkelDataset/valid/f1=1, task_slice:base_pred/SnorkelDataset/valid/accuracy=0.933, task_slice:base_pred/SnorkelDataset/valid/f1=0.926]"
=======
      "Epoch 1::  56%|█████▌    | 14/25 [00:41<00:33,  3.05s/it, model/all/train/loss=0.189, model/all/train/lr=0.0001, task/SnorkelDataset/valid/accuracy=0.933, task/SnorkelDataset/valid/f1=0.926, task_slice:short_link_ind/SnorkelDataset/valid/f1=0, task_slice:short_link_pred/SnorkelDataset/valid/accuracy=0.8, task_slice:short_link_pred/SnorkelDataset/valid/f1=0.889, task_slice:keyword_subscribe_ind/SnorkelDataset/valid/f1=0, task_slice:keyword_subscribe_pred/SnorkelDataset/valid/accuracy=1, task_slice:keyword_subscribe_pred/SnorkelDataset/valid/f1=1, task_slice:keyword_please_ind/SnorkelDataset/valid/f1=0, task_slice:keyword_please_pred/SnorkelDataset/valid/accuracy=1, task_slice:keyword_please_pred/SnorkelDataset/valid/f1=1, task_slice:regex_check_out_ind/SnorkelDataset/valid/f1=0.471, task_slice:regex_check_out_pred/SnorkelDataset/valid/accuracy=1, task_slice:regex_check_out_pred/SnorkelDataset/valid/f1=1, task_slice:short_comment_ind/SnorkelDataset/valid/f1=0, task_slice:short_comment_pred/SnorkelDataset/valid/accuracy=0.947, task_slice:short_comment_pred/SnorkelDataset/valid/f1=0.5, task_slice:textblob_polarity_ind/SnorkelDataset/valid/f1=0, task_slice:textblob_polarity_pred/SnorkelDataset/valid/accuracy=1, task_slice:textblob_polarity_pred/SnorkelDataset/valid/f1=1, task_slice:base_ind/SnorkelDataset/valid/f1=1, task_slice:base_pred/SnorkelDataset/valid/accuracy=0.933, task_slice:base_pred/SnorkelDataset/valid/f1=0.926]"
>>>>>>> ffd924d1
     ]
    },
    {
     "name": "stderr",
     "output_type": "stream",
     "text": [
      "\r",
<<<<<<< HEAD
      "Epoch 1::  56%|█████▌    | 14/25 [00:19<00:14,  1.32s/it, model/all/train/loss=0.186, model/all/train/lr=0.0001, task/SnorkelDataset/valid/accuracy=0.933, task/SnorkelDataset/valid/f1=0.926, task_slice:short_link_ind/SnorkelDataset/valid/f1=0, task_slice:short_link_pred/SnorkelDataset/valid/accuracy=0.8, task_slice:short_link_pred/SnorkelDataset/valid/f1=0.889, task_slice:keyword_subscribe_ind/SnorkelDataset/valid/f1=0, task_slice:keyword_subscribe_pred/SnorkelDataset/valid/accuracy=1, task_slice:keyword_subscribe_pred/SnorkelDataset/valid/f1=1, task_slice:keyword_please_ind/SnorkelDataset/valid/f1=0, task_slice:keyword_please_pred/SnorkelDataset/valid/accuracy=1, task_slice:keyword_please_pred/SnorkelDataset/valid/f1=1, task_slice:regex_check_out_ind/SnorkelDataset/valid/f1=0.471, task_slice:regex_check_out_pred/SnorkelDataset/valid/accuracy=1, task_slice:regex_check_out_pred/SnorkelDataset/valid/f1=1, task_slice:short_comment_ind/SnorkelDataset/valid/f1=0, task_slice:short_comment_pred/SnorkelDataset/valid/accuracy=0.947, task_slice:short_comment_pred/SnorkelDataset/valid/f1=0.5, task_slice:textblob_polarity_ind/SnorkelDataset/valid/f1=0, task_slice:textblob_polarity_pred/SnorkelDataset/valid/accuracy=1, task_slice:textblob_polarity_pred/SnorkelDataset/valid/f1=1, task_slice:base_ind/SnorkelDataset/valid/f1=1, task_slice:base_pred/SnorkelDataset/valid/accuracy=0.933, task_slice:base_pred/SnorkelDataset/valid/f1=0.926]"
=======
      "Epoch 1::  56%|█████▌    | 14/25 [00:45<00:33,  3.05s/it, model/all/train/loss=0.186, model/all/train/lr=0.0001, task/SnorkelDataset/valid/accuracy=0.933, task/SnorkelDataset/valid/f1=0.926, task_slice:short_link_ind/SnorkelDataset/valid/f1=0, task_slice:short_link_pred/SnorkelDataset/valid/accuracy=0.8, task_slice:short_link_pred/SnorkelDataset/valid/f1=0.889, task_slice:keyword_subscribe_ind/SnorkelDataset/valid/f1=0, task_slice:keyword_subscribe_pred/SnorkelDataset/valid/accuracy=1, task_slice:keyword_subscribe_pred/SnorkelDataset/valid/f1=1, task_slice:keyword_please_ind/SnorkelDataset/valid/f1=0, task_slice:keyword_please_pred/SnorkelDataset/valid/accuracy=1, task_slice:keyword_please_pred/SnorkelDataset/valid/f1=1, task_slice:regex_check_out_ind/SnorkelDataset/valid/f1=0.471, task_slice:regex_check_out_pred/SnorkelDataset/valid/accuracy=1, task_slice:regex_check_out_pred/SnorkelDataset/valid/f1=1, task_slice:short_comment_ind/SnorkelDataset/valid/f1=0, task_slice:short_comment_pred/SnorkelDataset/valid/accuracy=0.947, task_slice:short_comment_pred/SnorkelDataset/valid/f1=0.5, task_slice:textblob_polarity_ind/SnorkelDataset/valid/f1=0, task_slice:textblob_polarity_pred/SnorkelDataset/valid/accuracy=1, task_slice:textblob_polarity_pred/SnorkelDataset/valid/f1=1, task_slice:base_ind/SnorkelDataset/valid/f1=1, task_slice:base_pred/SnorkelDataset/valid/accuracy=0.933, task_slice:base_pred/SnorkelDataset/valid/f1=0.926]"
>>>>>>> ffd924d1
     ]
    },
    {
     "name": "stderr",
     "output_type": "stream",
     "text": [
      "\r",
<<<<<<< HEAD
      "Epoch 1::  60%|██████    | 15/25 [00:19<00:13,  1.32s/it, model/all/train/loss=0.186, model/all/train/lr=0.0001, task/SnorkelDataset/valid/accuracy=0.933, task/SnorkelDataset/valid/f1=0.926, task_slice:short_link_ind/SnorkelDataset/valid/f1=0, task_slice:short_link_pred/SnorkelDataset/valid/accuracy=0.8, task_slice:short_link_pred/SnorkelDataset/valid/f1=0.889, task_slice:keyword_subscribe_ind/SnorkelDataset/valid/f1=0, task_slice:keyword_subscribe_pred/SnorkelDataset/valid/accuracy=1, task_slice:keyword_subscribe_pred/SnorkelDataset/valid/f1=1, task_slice:keyword_please_ind/SnorkelDataset/valid/f1=0, task_slice:keyword_please_pred/SnorkelDataset/valid/accuracy=1, task_slice:keyword_please_pred/SnorkelDataset/valid/f1=1, task_slice:regex_check_out_ind/SnorkelDataset/valid/f1=0.471, task_slice:regex_check_out_pred/SnorkelDataset/valid/accuracy=1, task_slice:regex_check_out_pred/SnorkelDataset/valid/f1=1, task_slice:short_comment_ind/SnorkelDataset/valid/f1=0, task_slice:short_comment_pred/SnorkelDataset/valid/accuracy=0.947, task_slice:short_comment_pred/SnorkelDataset/valid/f1=0.5, task_slice:textblob_polarity_ind/SnorkelDataset/valid/f1=0, task_slice:textblob_polarity_pred/SnorkelDataset/valid/accuracy=1, task_slice:textblob_polarity_pred/SnorkelDataset/valid/f1=1, task_slice:base_ind/SnorkelDataset/valid/f1=1, task_slice:base_pred/SnorkelDataset/valid/accuracy=0.933, task_slice:base_pred/SnorkelDataset/valid/f1=0.926]"
=======
      "Epoch 1::  60%|██████    | 15/25 [00:45<00:30,  3.09s/it, model/all/train/loss=0.186, model/all/train/lr=0.0001, task/SnorkelDataset/valid/accuracy=0.933, task/SnorkelDataset/valid/f1=0.926, task_slice:short_link_ind/SnorkelDataset/valid/f1=0, task_slice:short_link_pred/SnorkelDataset/valid/accuracy=0.8, task_slice:short_link_pred/SnorkelDataset/valid/f1=0.889, task_slice:keyword_subscribe_ind/SnorkelDataset/valid/f1=0, task_slice:keyword_subscribe_pred/SnorkelDataset/valid/accuracy=1, task_slice:keyword_subscribe_pred/SnorkelDataset/valid/f1=1, task_slice:keyword_please_ind/SnorkelDataset/valid/f1=0, task_slice:keyword_please_pred/SnorkelDataset/valid/accuracy=1, task_slice:keyword_please_pred/SnorkelDataset/valid/f1=1, task_slice:regex_check_out_ind/SnorkelDataset/valid/f1=0.471, task_slice:regex_check_out_pred/SnorkelDataset/valid/accuracy=1, task_slice:regex_check_out_pred/SnorkelDataset/valid/f1=1, task_slice:short_comment_ind/SnorkelDataset/valid/f1=0, task_slice:short_comment_pred/SnorkelDataset/valid/accuracy=0.947, task_slice:short_comment_pred/SnorkelDataset/valid/f1=0.5, task_slice:textblob_polarity_ind/SnorkelDataset/valid/f1=0, task_slice:textblob_polarity_pred/SnorkelDataset/valid/accuracy=1, task_slice:textblob_polarity_pred/SnorkelDataset/valid/f1=1, task_slice:base_ind/SnorkelDataset/valid/f1=1, task_slice:base_pred/SnorkelDataset/valid/accuracy=0.933, task_slice:base_pred/SnorkelDataset/valid/f1=0.926]"
>>>>>>> ffd924d1
     ]
    },
    {
     "name": "stderr",
     "output_type": "stream",
     "text": [
      "\r",
<<<<<<< HEAD
      "Epoch 1::  60%|██████    | 15/25 [00:20<00:13,  1.32s/it, model/all/train/loss=0.182, model/all/train/lr=0.0001, task/SnorkelDataset/valid/accuracy=0.933, task/SnorkelDataset/valid/f1=0.926, task_slice:short_link_ind/SnorkelDataset/valid/f1=0, task_slice:short_link_pred/SnorkelDataset/valid/accuracy=0.8, task_slice:short_link_pred/SnorkelDataset/valid/f1=0.889, task_slice:keyword_subscribe_ind/SnorkelDataset/valid/f1=0, task_slice:keyword_subscribe_pred/SnorkelDataset/valid/accuracy=1, task_slice:keyword_subscribe_pred/SnorkelDataset/valid/f1=1, task_slice:keyword_please_ind/SnorkelDataset/valid/f1=0, task_slice:keyword_please_pred/SnorkelDataset/valid/accuracy=1, task_slice:keyword_please_pred/SnorkelDataset/valid/f1=1, task_slice:regex_check_out_ind/SnorkelDataset/valid/f1=0.471, task_slice:regex_check_out_pred/SnorkelDataset/valid/accuracy=1, task_slice:regex_check_out_pred/SnorkelDataset/valid/f1=1, task_slice:short_comment_ind/SnorkelDataset/valid/f1=0, task_slice:short_comment_pred/SnorkelDataset/valid/accuracy=0.947, task_slice:short_comment_pred/SnorkelDataset/valid/f1=0.5, task_slice:textblob_polarity_ind/SnorkelDataset/valid/f1=0, task_slice:textblob_polarity_pred/SnorkelDataset/valid/accuracy=1, task_slice:textblob_polarity_pred/SnorkelDataset/valid/f1=1, task_slice:base_ind/SnorkelDataset/valid/f1=1, task_slice:base_pred/SnorkelDataset/valid/accuracy=0.933, task_slice:base_pred/SnorkelDataset/valid/f1=0.926]"
=======
      "Epoch 1::  60%|██████    | 15/25 [00:47<00:30,  3.09s/it, model/all/train/loss=0.182, model/all/train/lr=0.0001, task/SnorkelDataset/valid/accuracy=0.933, task/SnorkelDataset/valid/f1=0.926, task_slice:short_link_ind/SnorkelDataset/valid/f1=0, task_slice:short_link_pred/SnorkelDataset/valid/accuracy=0.8, task_slice:short_link_pred/SnorkelDataset/valid/f1=0.889, task_slice:keyword_subscribe_ind/SnorkelDataset/valid/f1=0, task_slice:keyword_subscribe_pred/SnorkelDataset/valid/accuracy=1, task_slice:keyword_subscribe_pred/SnorkelDataset/valid/f1=1, task_slice:keyword_please_ind/SnorkelDataset/valid/f1=0, task_slice:keyword_please_pred/SnorkelDataset/valid/accuracy=1, task_slice:keyword_please_pred/SnorkelDataset/valid/f1=1, task_slice:regex_check_out_ind/SnorkelDataset/valid/f1=0.471, task_slice:regex_check_out_pred/SnorkelDataset/valid/accuracy=1, task_slice:regex_check_out_pred/SnorkelDataset/valid/f1=1, task_slice:short_comment_ind/SnorkelDataset/valid/f1=0, task_slice:short_comment_pred/SnorkelDataset/valid/accuracy=0.947, task_slice:short_comment_pred/SnorkelDataset/valid/f1=0.5, task_slice:textblob_polarity_ind/SnorkelDataset/valid/f1=0, task_slice:textblob_polarity_pred/SnorkelDataset/valid/accuracy=1, task_slice:textblob_polarity_pred/SnorkelDataset/valid/f1=1, task_slice:base_ind/SnorkelDataset/valid/f1=1, task_slice:base_pred/SnorkelDataset/valid/accuracy=0.933, task_slice:base_pred/SnorkelDataset/valid/f1=0.926]"
>>>>>>> ffd924d1
     ]
    },
    {
     "name": "stderr",
     "output_type": "stream",
     "text": [
      "\r",
<<<<<<< HEAD
      "Epoch 1::  64%|██████▍   | 16/25 [00:20<00:11,  1.28s/it, model/all/train/loss=0.182, model/all/train/lr=0.0001, task/SnorkelDataset/valid/accuracy=0.933, task/SnorkelDataset/valid/f1=0.926, task_slice:short_link_ind/SnorkelDataset/valid/f1=0, task_slice:short_link_pred/SnorkelDataset/valid/accuracy=0.8, task_slice:short_link_pred/SnorkelDataset/valid/f1=0.889, task_slice:keyword_subscribe_ind/SnorkelDataset/valid/f1=0, task_slice:keyword_subscribe_pred/SnorkelDataset/valid/accuracy=1, task_slice:keyword_subscribe_pred/SnorkelDataset/valid/f1=1, task_slice:keyword_please_ind/SnorkelDataset/valid/f1=0, task_slice:keyword_please_pred/SnorkelDataset/valid/accuracy=1, task_slice:keyword_please_pred/SnorkelDataset/valid/f1=1, task_slice:regex_check_out_ind/SnorkelDataset/valid/f1=0.471, task_slice:regex_check_out_pred/SnorkelDataset/valid/accuracy=1, task_slice:regex_check_out_pred/SnorkelDataset/valid/f1=1, task_slice:short_comment_ind/SnorkelDataset/valid/f1=0, task_slice:short_comment_pred/SnorkelDataset/valid/accuracy=0.947, task_slice:short_comment_pred/SnorkelDataset/valid/f1=0.5, task_slice:textblob_polarity_ind/SnorkelDataset/valid/f1=0, task_slice:textblob_polarity_pred/SnorkelDataset/valid/accuracy=1, task_slice:textblob_polarity_pred/SnorkelDataset/valid/f1=1, task_slice:base_ind/SnorkelDataset/valid/f1=1, task_slice:base_pred/SnorkelDataset/valid/accuracy=0.933, task_slice:base_pred/SnorkelDataset/valid/f1=0.926]"
=======
      "Epoch 1::  64%|██████▍   | 16/25 [00:47<00:27,  3.00s/it, model/all/train/loss=0.182, model/all/train/lr=0.0001, task/SnorkelDataset/valid/accuracy=0.933, task/SnorkelDataset/valid/f1=0.926, task_slice:short_link_ind/SnorkelDataset/valid/f1=0, task_slice:short_link_pred/SnorkelDataset/valid/accuracy=0.8, task_slice:short_link_pred/SnorkelDataset/valid/f1=0.889, task_slice:keyword_subscribe_ind/SnorkelDataset/valid/f1=0, task_slice:keyword_subscribe_pred/SnorkelDataset/valid/accuracy=1, task_slice:keyword_subscribe_pred/SnorkelDataset/valid/f1=1, task_slice:keyword_please_ind/SnorkelDataset/valid/f1=0, task_slice:keyword_please_pred/SnorkelDataset/valid/accuracy=1, task_slice:keyword_please_pred/SnorkelDataset/valid/f1=1, task_slice:regex_check_out_ind/SnorkelDataset/valid/f1=0.471, task_slice:regex_check_out_pred/SnorkelDataset/valid/accuracy=1, task_slice:regex_check_out_pred/SnorkelDataset/valid/f1=1, task_slice:short_comment_ind/SnorkelDataset/valid/f1=0, task_slice:short_comment_pred/SnorkelDataset/valid/accuracy=0.947, task_slice:short_comment_pred/SnorkelDataset/valid/f1=0.5, task_slice:textblob_polarity_ind/SnorkelDataset/valid/f1=0, task_slice:textblob_polarity_pred/SnorkelDataset/valid/accuracy=1, task_slice:textblob_polarity_pred/SnorkelDataset/valid/f1=1, task_slice:base_ind/SnorkelDataset/valid/f1=1, task_slice:base_pred/SnorkelDataset/valid/accuracy=0.933, task_slice:base_pred/SnorkelDataset/valid/f1=0.926]"
>>>>>>> ffd924d1
     ]
    },
    {
     "name": "stderr",
     "output_type": "stream",
     "text": [
      "\r",
<<<<<<< HEAD
      "Epoch 1::  64%|██████▍   | 16/25 [00:22<00:11,  1.28s/it, model/all/train/loss=0.18, model/all/train/lr=0.0001, task/SnorkelDataset/valid/accuracy=0.933, task/SnorkelDataset/valid/f1=0.926, task_slice:short_link_ind/SnorkelDataset/valid/f1=0, task_slice:short_link_pred/SnorkelDataset/valid/accuracy=0.8, task_slice:short_link_pred/SnorkelDataset/valid/f1=0.889, task_slice:keyword_subscribe_ind/SnorkelDataset/valid/f1=0, task_slice:keyword_subscribe_pred/SnorkelDataset/valid/accuracy=1, task_slice:keyword_subscribe_pred/SnorkelDataset/valid/f1=1, task_slice:keyword_please_ind/SnorkelDataset/valid/f1=0, task_slice:keyword_please_pred/SnorkelDataset/valid/accuracy=1, task_slice:keyword_please_pred/SnorkelDataset/valid/f1=1, task_slice:regex_check_out_ind/SnorkelDataset/valid/f1=0.471, task_slice:regex_check_out_pred/SnorkelDataset/valid/accuracy=1, task_slice:regex_check_out_pred/SnorkelDataset/valid/f1=1, task_slice:short_comment_ind/SnorkelDataset/valid/f1=0, task_slice:short_comment_pred/SnorkelDataset/valid/accuracy=0.947, task_slice:short_comment_pred/SnorkelDataset/valid/f1=0.5, task_slice:textblob_polarity_ind/SnorkelDataset/valid/f1=0, task_slice:textblob_polarity_pred/SnorkelDataset/valid/accuracy=1, task_slice:textblob_polarity_pred/SnorkelDataset/valid/f1=1, task_slice:base_ind/SnorkelDataset/valid/f1=1, task_slice:base_pred/SnorkelDataset/valid/accuracy=0.933, task_slice:base_pred/SnorkelDataset/valid/f1=0.926] "
=======
      "Epoch 1::  64%|██████▍   | 16/25 [00:51<00:27,  3.00s/it, model/all/train/loss=0.18, model/all/train/lr=0.0001, task/SnorkelDataset/valid/accuracy=0.933, task/SnorkelDataset/valid/f1=0.926, task_slice:short_link_ind/SnorkelDataset/valid/f1=0, task_slice:short_link_pred/SnorkelDataset/valid/accuracy=0.8, task_slice:short_link_pred/SnorkelDataset/valid/f1=0.889, task_slice:keyword_subscribe_ind/SnorkelDataset/valid/f1=0, task_slice:keyword_subscribe_pred/SnorkelDataset/valid/accuracy=1, task_slice:keyword_subscribe_pred/SnorkelDataset/valid/f1=1, task_slice:keyword_please_ind/SnorkelDataset/valid/f1=0, task_slice:keyword_please_pred/SnorkelDataset/valid/accuracy=1, task_slice:keyword_please_pred/SnorkelDataset/valid/f1=1, task_slice:regex_check_out_ind/SnorkelDataset/valid/f1=0.471, task_slice:regex_check_out_pred/SnorkelDataset/valid/accuracy=1, task_slice:regex_check_out_pred/SnorkelDataset/valid/f1=1, task_slice:short_comment_ind/SnorkelDataset/valid/f1=0, task_slice:short_comment_pred/SnorkelDataset/valid/accuracy=0.947, task_slice:short_comment_pred/SnorkelDataset/valid/f1=0.5, task_slice:textblob_polarity_ind/SnorkelDataset/valid/f1=0, task_slice:textblob_polarity_pred/SnorkelDataset/valid/accuracy=1, task_slice:textblob_polarity_pred/SnorkelDataset/valid/f1=1, task_slice:base_ind/SnorkelDataset/valid/f1=1, task_slice:base_pred/SnorkelDataset/valid/accuracy=0.933, task_slice:base_pred/SnorkelDataset/valid/f1=0.926] "
>>>>>>> ffd924d1
     ]
    },
    {
     "name": "stderr",
     "output_type": "stream",
     "text": [
      "\r",
<<<<<<< HEAD
      "Epoch 1::  68%|██████▊   | 17/25 [00:22<00:10,  1.33s/it, model/all/train/loss=0.18, model/all/train/lr=0.0001, task/SnorkelDataset/valid/accuracy=0.933, task/SnorkelDataset/valid/f1=0.926, task_slice:short_link_ind/SnorkelDataset/valid/f1=0, task_slice:short_link_pred/SnorkelDataset/valid/accuracy=0.8, task_slice:short_link_pred/SnorkelDataset/valid/f1=0.889, task_slice:keyword_subscribe_ind/SnorkelDataset/valid/f1=0, task_slice:keyword_subscribe_pred/SnorkelDataset/valid/accuracy=1, task_slice:keyword_subscribe_pred/SnorkelDataset/valid/f1=1, task_slice:keyword_please_ind/SnorkelDataset/valid/f1=0, task_slice:keyword_please_pred/SnorkelDataset/valid/accuracy=1, task_slice:keyword_please_pred/SnorkelDataset/valid/f1=1, task_slice:regex_check_out_ind/SnorkelDataset/valid/f1=0.471, task_slice:regex_check_out_pred/SnorkelDataset/valid/accuracy=1, task_slice:regex_check_out_pred/SnorkelDataset/valid/f1=1, task_slice:short_comment_ind/SnorkelDataset/valid/f1=0, task_slice:short_comment_pred/SnorkelDataset/valid/accuracy=0.947, task_slice:short_comment_pred/SnorkelDataset/valid/f1=0.5, task_slice:textblob_polarity_ind/SnorkelDataset/valid/f1=0, task_slice:textblob_polarity_pred/SnorkelDataset/valid/accuracy=1, task_slice:textblob_polarity_pred/SnorkelDataset/valid/f1=1, task_slice:base_ind/SnorkelDataset/valid/f1=1, task_slice:base_pred/SnorkelDataset/valid/accuracy=0.933, task_slice:base_pred/SnorkelDataset/valid/f1=0.926]"
=======
      "Epoch 1::  68%|██████▊   | 17/25 [00:51<00:24,  3.07s/it, model/all/train/loss=0.18, model/all/train/lr=0.0001, task/SnorkelDataset/valid/accuracy=0.933, task/SnorkelDataset/valid/f1=0.926, task_slice:short_link_ind/SnorkelDataset/valid/f1=0, task_slice:short_link_pred/SnorkelDataset/valid/accuracy=0.8, task_slice:short_link_pred/SnorkelDataset/valid/f1=0.889, task_slice:keyword_subscribe_ind/SnorkelDataset/valid/f1=0, task_slice:keyword_subscribe_pred/SnorkelDataset/valid/accuracy=1, task_slice:keyword_subscribe_pred/SnorkelDataset/valid/f1=1, task_slice:keyword_please_ind/SnorkelDataset/valid/f1=0, task_slice:keyword_please_pred/SnorkelDataset/valid/accuracy=1, task_slice:keyword_please_pred/SnorkelDataset/valid/f1=1, task_slice:regex_check_out_ind/SnorkelDataset/valid/f1=0.471, task_slice:regex_check_out_pred/SnorkelDataset/valid/accuracy=1, task_slice:regex_check_out_pred/SnorkelDataset/valid/f1=1, task_slice:short_comment_ind/SnorkelDataset/valid/f1=0, task_slice:short_comment_pred/SnorkelDataset/valid/accuracy=0.947, task_slice:short_comment_pred/SnorkelDataset/valid/f1=0.5, task_slice:textblob_polarity_ind/SnorkelDataset/valid/f1=0, task_slice:textblob_polarity_pred/SnorkelDataset/valid/accuracy=1, task_slice:textblob_polarity_pred/SnorkelDataset/valid/f1=1, task_slice:base_ind/SnorkelDataset/valid/f1=1, task_slice:base_pred/SnorkelDataset/valid/accuracy=0.933, task_slice:base_pred/SnorkelDataset/valid/f1=0.926]"
>>>>>>> ffd924d1
     ]
    },
    {
     "name": "stderr",
     "output_type": "stream",
     "text": [
      "\r",
<<<<<<< HEAD
      "Epoch 1::  68%|██████▊   | 17/25 [00:23<00:10,  1.33s/it, model/all/train/loss=0.181, model/all/train/lr=0.0001, task/SnorkelDataset/valid/accuracy=0.933, task/SnorkelDataset/valid/f1=0.926, task_slice:short_link_ind/SnorkelDataset/valid/f1=0, task_slice:short_link_pred/SnorkelDataset/valid/accuracy=0.8, task_slice:short_link_pred/SnorkelDataset/valid/f1=0.889, task_slice:keyword_subscribe_ind/SnorkelDataset/valid/f1=0, task_slice:keyword_subscribe_pred/SnorkelDataset/valid/accuracy=1, task_slice:keyword_subscribe_pred/SnorkelDataset/valid/f1=1, task_slice:keyword_please_ind/SnorkelDataset/valid/f1=0, task_slice:keyword_please_pred/SnorkelDataset/valid/accuracy=1, task_slice:keyword_please_pred/SnorkelDataset/valid/f1=1, task_slice:regex_check_out_ind/SnorkelDataset/valid/f1=0.471, task_slice:regex_check_out_pred/SnorkelDataset/valid/accuracy=1, task_slice:regex_check_out_pred/SnorkelDataset/valid/f1=1, task_slice:short_comment_ind/SnorkelDataset/valid/f1=0, task_slice:short_comment_pred/SnorkelDataset/valid/accuracy=0.947, task_slice:short_comment_pred/SnorkelDataset/valid/f1=0.5, task_slice:textblob_polarity_ind/SnorkelDataset/valid/f1=0, task_slice:textblob_polarity_pred/SnorkelDataset/valid/accuracy=1, task_slice:textblob_polarity_pred/SnorkelDataset/valid/f1=1, task_slice:base_ind/SnorkelDataset/valid/f1=1, task_slice:base_pred/SnorkelDataset/valid/accuracy=0.933, task_slice:base_pred/SnorkelDataset/valid/f1=0.926]"
=======
      "Epoch 1::  68%|██████▊   | 17/25 [00:54<00:24,  3.07s/it, model/all/train/loss=0.181, model/all/train/lr=0.0001, task/SnorkelDataset/valid/accuracy=0.933, task/SnorkelDataset/valid/f1=0.926, task_slice:short_link_ind/SnorkelDataset/valid/f1=0, task_slice:short_link_pred/SnorkelDataset/valid/accuracy=0.8, task_slice:short_link_pred/SnorkelDataset/valid/f1=0.889, task_slice:keyword_subscribe_ind/SnorkelDataset/valid/f1=0, task_slice:keyword_subscribe_pred/SnorkelDataset/valid/accuracy=1, task_slice:keyword_subscribe_pred/SnorkelDataset/valid/f1=1, task_slice:keyword_please_ind/SnorkelDataset/valid/f1=0, task_slice:keyword_please_pred/SnorkelDataset/valid/accuracy=1, task_slice:keyword_please_pred/SnorkelDataset/valid/f1=1, task_slice:regex_check_out_ind/SnorkelDataset/valid/f1=0.471, task_slice:regex_check_out_pred/SnorkelDataset/valid/accuracy=1, task_slice:regex_check_out_pred/SnorkelDataset/valid/f1=1, task_slice:short_comment_ind/SnorkelDataset/valid/f1=0, task_slice:short_comment_pred/SnorkelDataset/valid/accuracy=0.947, task_slice:short_comment_pred/SnorkelDataset/valid/f1=0.5, task_slice:textblob_polarity_ind/SnorkelDataset/valid/f1=0, task_slice:textblob_polarity_pred/SnorkelDataset/valid/accuracy=1, task_slice:textblob_polarity_pred/SnorkelDataset/valid/f1=1, task_slice:base_ind/SnorkelDataset/valid/f1=1, task_slice:base_pred/SnorkelDataset/valid/accuracy=0.933, task_slice:base_pred/SnorkelDataset/valid/f1=0.926]"
>>>>>>> ffd924d1
     ]
    },
    {
     "name": "stderr",
     "output_type": "stream",
     "text": [
      "\r",
<<<<<<< HEAD
      "Epoch 1::  72%|███████▏  | 18/25 [00:23<00:08,  1.28s/it, model/all/train/loss=0.181, model/all/train/lr=0.0001, task/SnorkelDataset/valid/accuracy=0.933, task/SnorkelDataset/valid/f1=0.926, task_slice:short_link_ind/SnorkelDataset/valid/f1=0, task_slice:short_link_pred/SnorkelDataset/valid/accuracy=0.8, task_slice:short_link_pred/SnorkelDataset/valid/f1=0.889, task_slice:keyword_subscribe_ind/SnorkelDataset/valid/f1=0, task_slice:keyword_subscribe_pred/SnorkelDataset/valid/accuracy=1, task_slice:keyword_subscribe_pred/SnorkelDataset/valid/f1=1, task_slice:keyword_please_ind/SnorkelDataset/valid/f1=0, task_slice:keyword_please_pred/SnorkelDataset/valid/accuracy=1, task_slice:keyword_please_pred/SnorkelDataset/valid/f1=1, task_slice:regex_check_out_ind/SnorkelDataset/valid/f1=0.471, task_slice:regex_check_out_pred/SnorkelDataset/valid/accuracy=1, task_slice:regex_check_out_pred/SnorkelDataset/valid/f1=1, task_slice:short_comment_ind/SnorkelDataset/valid/f1=0, task_slice:short_comment_pred/SnorkelDataset/valid/accuracy=0.947, task_slice:short_comment_pred/SnorkelDataset/valid/f1=0.5, task_slice:textblob_polarity_ind/SnorkelDataset/valid/f1=0, task_slice:textblob_polarity_pred/SnorkelDataset/valid/accuracy=1, task_slice:textblob_polarity_pred/SnorkelDataset/valid/f1=1, task_slice:base_ind/SnorkelDataset/valid/f1=1, task_slice:base_pred/SnorkelDataset/valid/accuracy=0.933, task_slice:base_pred/SnorkelDataset/valid/f1=0.926]"
=======
      "Epoch 1::  72%|███████▏  | 18/25 [00:54<00:21,  3.03s/it, model/all/train/loss=0.181, model/all/train/lr=0.0001, task/SnorkelDataset/valid/accuracy=0.933, task/SnorkelDataset/valid/f1=0.926, task_slice:short_link_ind/SnorkelDataset/valid/f1=0, task_slice:short_link_pred/SnorkelDataset/valid/accuracy=0.8, task_slice:short_link_pred/SnorkelDataset/valid/f1=0.889, task_slice:keyword_subscribe_ind/SnorkelDataset/valid/f1=0, task_slice:keyword_subscribe_pred/SnorkelDataset/valid/accuracy=1, task_slice:keyword_subscribe_pred/SnorkelDataset/valid/f1=1, task_slice:keyword_please_ind/SnorkelDataset/valid/f1=0, task_slice:keyword_please_pred/SnorkelDataset/valid/accuracy=1, task_slice:keyword_please_pred/SnorkelDataset/valid/f1=1, task_slice:regex_check_out_ind/SnorkelDataset/valid/f1=0.471, task_slice:regex_check_out_pred/SnorkelDataset/valid/accuracy=1, task_slice:regex_check_out_pred/SnorkelDataset/valid/f1=1, task_slice:short_comment_ind/SnorkelDataset/valid/f1=0, task_slice:short_comment_pred/SnorkelDataset/valid/accuracy=0.947, task_slice:short_comment_pred/SnorkelDataset/valid/f1=0.5, task_slice:textblob_polarity_ind/SnorkelDataset/valid/f1=0, task_slice:textblob_polarity_pred/SnorkelDataset/valid/accuracy=1, task_slice:textblob_polarity_pred/SnorkelDataset/valid/f1=1, task_slice:base_ind/SnorkelDataset/valid/f1=1, task_slice:base_pred/SnorkelDataset/valid/accuracy=0.933, task_slice:base_pred/SnorkelDataset/valid/f1=0.926]"
>>>>>>> ffd924d1
     ]
    },
    {
     "name": "stderr",
     "output_type": "stream",
     "text": [
      "\r",
<<<<<<< HEAD
      "Epoch 1::  72%|███████▏  | 18/25 [00:24<00:08,  1.28s/it, model/all/train/loss=0.179, model/all/train/lr=0.0001, task/SnorkelDataset/valid/accuracy=0.933, task/SnorkelDataset/valid/f1=0.926, task_slice:short_link_ind/SnorkelDataset/valid/f1=0, task_slice:short_link_pred/SnorkelDataset/valid/accuracy=0.8, task_slice:short_link_pred/SnorkelDataset/valid/f1=0.889, task_slice:keyword_subscribe_ind/SnorkelDataset/valid/f1=0, task_slice:keyword_subscribe_pred/SnorkelDataset/valid/accuracy=1, task_slice:keyword_subscribe_pred/SnorkelDataset/valid/f1=1, task_slice:keyword_please_ind/SnorkelDataset/valid/f1=0, task_slice:keyword_please_pred/SnorkelDataset/valid/accuracy=1, task_slice:keyword_please_pred/SnorkelDataset/valid/f1=1, task_slice:regex_check_out_ind/SnorkelDataset/valid/f1=0.471, task_slice:regex_check_out_pred/SnorkelDataset/valid/accuracy=1, task_slice:regex_check_out_pred/SnorkelDataset/valid/f1=1, task_slice:short_comment_ind/SnorkelDataset/valid/f1=0, task_slice:short_comment_pred/SnorkelDataset/valid/accuracy=0.947, task_slice:short_comment_pred/SnorkelDataset/valid/f1=0.5, task_slice:textblob_polarity_ind/SnorkelDataset/valid/f1=0, task_slice:textblob_polarity_pred/SnorkelDataset/valid/accuracy=1, task_slice:textblob_polarity_pred/SnorkelDataset/valid/f1=1, task_slice:base_ind/SnorkelDataset/valid/f1=1, task_slice:base_pred/SnorkelDataset/valid/accuracy=0.933, task_slice:base_pred/SnorkelDataset/valid/f1=0.926]"
=======
      "Epoch 1::  72%|███████▏  | 18/25 [00:57<00:21,  3.03s/it, model/all/train/loss=0.179, model/all/train/lr=0.0001, task/SnorkelDataset/valid/accuracy=0.933, task/SnorkelDataset/valid/f1=0.926, task_slice:short_link_ind/SnorkelDataset/valid/f1=0, task_slice:short_link_pred/SnorkelDataset/valid/accuracy=0.8, task_slice:short_link_pred/SnorkelDataset/valid/f1=0.889, task_slice:keyword_subscribe_ind/SnorkelDataset/valid/f1=0, task_slice:keyword_subscribe_pred/SnorkelDataset/valid/accuracy=1, task_slice:keyword_subscribe_pred/SnorkelDataset/valid/f1=1, task_slice:keyword_please_ind/SnorkelDataset/valid/f1=0, task_slice:keyword_please_pred/SnorkelDataset/valid/accuracy=1, task_slice:keyword_please_pred/SnorkelDataset/valid/f1=1, task_slice:regex_check_out_ind/SnorkelDataset/valid/f1=0.471, task_slice:regex_check_out_pred/SnorkelDataset/valid/accuracy=1, task_slice:regex_check_out_pred/SnorkelDataset/valid/f1=1, task_slice:short_comment_ind/SnorkelDataset/valid/f1=0, task_slice:short_comment_pred/SnorkelDataset/valid/accuracy=0.947, task_slice:short_comment_pred/SnorkelDataset/valid/f1=0.5, task_slice:textblob_polarity_ind/SnorkelDataset/valid/f1=0, task_slice:textblob_polarity_pred/SnorkelDataset/valid/accuracy=1, task_slice:textblob_polarity_pred/SnorkelDataset/valid/f1=1, task_slice:base_ind/SnorkelDataset/valid/f1=1, task_slice:base_pred/SnorkelDataset/valid/accuracy=0.933, task_slice:base_pred/SnorkelDataset/valid/f1=0.926]"
>>>>>>> ffd924d1
     ]
    },
    {
     "name": "stderr",
     "output_type": "stream",
     "text": [
      "\r",
<<<<<<< HEAD
      "Epoch 1::  76%|███████▌  | 19/25 [00:24<00:07,  1.26s/it, model/all/train/loss=0.179, model/all/train/lr=0.0001, task/SnorkelDataset/valid/accuracy=0.933, task/SnorkelDataset/valid/f1=0.926, task_slice:short_link_ind/SnorkelDataset/valid/f1=0, task_slice:short_link_pred/SnorkelDataset/valid/accuracy=0.8, task_slice:short_link_pred/SnorkelDataset/valid/f1=0.889, task_slice:keyword_subscribe_ind/SnorkelDataset/valid/f1=0, task_slice:keyword_subscribe_pred/SnorkelDataset/valid/accuracy=1, task_slice:keyword_subscribe_pred/SnorkelDataset/valid/f1=1, task_slice:keyword_please_ind/SnorkelDataset/valid/f1=0, task_slice:keyword_please_pred/SnorkelDataset/valid/accuracy=1, task_slice:keyword_please_pred/SnorkelDataset/valid/f1=1, task_slice:regex_check_out_ind/SnorkelDataset/valid/f1=0.471, task_slice:regex_check_out_pred/SnorkelDataset/valid/accuracy=1, task_slice:regex_check_out_pred/SnorkelDataset/valid/f1=1, task_slice:short_comment_ind/SnorkelDataset/valid/f1=0, task_slice:short_comment_pred/SnorkelDataset/valid/accuracy=0.947, task_slice:short_comment_pred/SnorkelDataset/valid/f1=0.5, task_slice:textblob_polarity_ind/SnorkelDataset/valid/f1=0, task_slice:textblob_polarity_pred/SnorkelDataset/valid/accuracy=1, task_slice:textblob_polarity_pred/SnorkelDataset/valid/f1=1, task_slice:base_ind/SnorkelDataset/valid/f1=1, task_slice:base_pred/SnorkelDataset/valid/accuracy=0.933, task_slice:base_pred/SnorkelDataset/valid/f1=0.926]"
=======
      "Epoch 1::  76%|███████▌  | 19/25 [00:57<00:18,  3.01s/it, model/all/train/loss=0.179, model/all/train/lr=0.0001, task/SnorkelDataset/valid/accuracy=0.933, task/SnorkelDataset/valid/f1=0.926, task_slice:short_link_ind/SnorkelDataset/valid/f1=0, task_slice:short_link_pred/SnorkelDataset/valid/accuracy=0.8, task_slice:short_link_pred/SnorkelDataset/valid/f1=0.889, task_slice:keyword_subscribe_ind/SnorkelDataset/valid/f1=0, task_slice:keyword_subscribe_pred/SnorkelDataset/valid/accuracy=1, task_slice:keyword_subscribe_pred/SnorkelDataset/valid/f1=1, task_slice:keyword_please_ind/SnorkelDataset/valid/f1=0, task_slice:keyword_please_pred/SnorkelDataset/valid/accuracy=1, task_slice:keyword_please_pred/SnorkelDataset/valid/f1=1, task_slice:regex_check_out_ind/SnorkelDataset/valid/f1=0.471, task_slice:regex_check_out_pred/SnorkelDataset/valid/accuracy=1, task_slice:regex_check_out_pred/SnorkelDataset/valid/f1=1, task_slice:short_comment_ind/SnorkelDataset/valid/f1=0, task_slice:short_comment_pred/SnorkelDataset/valid/accuracy=0.947, task_slice:short_comment_pred/SnorkelDataset/valid/f1=0.5, task_slice:textblob_polarity_ind/SnorkelDataset/valid/f1=0, task_slice:textblob_polarity_pred/SnorkelDataset/valid/accuracy=1, task_slice:textblob_polarity_pred/SnorkelDataset/valid/f1=1, task_slice:base_ind/SnorkelDataset/valid/f1=1, task_slice:base_pred/SnorkelDataset/valid/accuracy=0.933, task_slice:base_pred/SnorkelDataset/valid/f1=0.926]"
>>>>>>> ffd924d1
     ]
    },
    {
     "name": "stderr",
     "output_type": "stream",
     "text": [
      "\r",
<<<<<<< HEAD
      "Epoch 1::  76%|███████▌  | 19/25 [00:26<00:07,  1.26s/it, model/all/train/loss=0.178, model/all/train/lr=0.0001, task/SnorkelDataset/valid/accuracy=0.933, task/SnorkelDataset/valid/f1=0.926, task_slice:short_link_ind/SnorkelDataset/valid/f1=0, task_slice:short_link_pred/SnorkelDataset/valid/accuracy=0.8, task_slice:short_link_pred/SnorkelDataset/valid/f1=0.889, task_slice:keyword_subscribe_ind/SnorkelDataset/valid/f1=0, task_slice:keyword_subscribe_pred/SnorkelDataset/valid/accuracy=1, task_slice:keyword_subscribe_pred/SnorkelDataset/valid/f1=1, task_slice:keyword_please_ind/SnorkelDataset/valid/f1=0, task_slice:keyword_please_pred/SnorkelDataset/valid/accuracy=1, task_slice:keyword_please_pred/SnorkelDataset/valid/f1=1, task_slice:regex_check_out_ind/SnorkelDataset/valid/f1=0.471, task_slice:regex_check_out_pred/SnorkelDataset/valid/accuracy=1, task_slice:regex_check_out_pred/SnorkelDataset/valid/f1=1, task_slice:short_comment_ind/SnorkelDataset/valid/f1=0, task_slice:short_comment_pred/SnorkelDataset/valid/accuracy=0.947, task_slice:short_comment_pred/SnorkelDataset/valid/f1=0.5, task_slice:textblob_polarity_ind/SnorkelDataset/valid/f1=0, task_slice:textblob_polarity_pred/SnorkelDataset/valid/accuracy=1, task_slice:textblob_polarity_pred/SnorkelDataset/valid/f1=1, task_slice:base_ind/SnorkelDataset/valid/f1=1, task_slice:base_pred/SnorkelDataset/valid/accuracy=0.933, task_slice:base_pred/SnorkelDataset/valid/f1=0.926]"
=======
      "Epoch 1::  76%|███████▌  | 19/25 [01:01<00:18,  3.01s/it, model/all/train/loss=0.178, model/all/train/lr=0.0001, task/SnorkelDataset/valid/accuracy=0.933, task/SnorkelDataset/valid/f1=0.926, task_slice:short_link_ind/SnorkelDataset/valid/f1=0, task_slice:short_link_pred/SnorkelDataset/valid/accuracy=0.8, task_slice:short_link_pred/SnorkelDataset/valid/f1=0.889, task_slice:keyword_subscribe_ind/SnorkelDataset/valid/f1=0, task_slice:keyword_subscribe_pred/SnorkelDataset/valid/accuracy=1, task_slice:keyword_subscribe_pred/SnorkelDataset/valid/f1=1, task_slice:keyword_please_ind/SnorkelDataset/valid/f1=0, task_slice:keyword_please_pred/SnorkelDataset/valid/accuracy=1, task_slice:keyword_please_pred/SnorkelDataset/valid/f1=1, task_slice:regex_check_out_ind/SnorkelDataset/valid/f1=0.471, task_slice:regex_check_out_pred/SnorkelDataset/valid/accuracy=1, task_slice:regex_check_out_pred/SnorkelDataset/valid/f1=1, task_slice:short_comment_ind/SnorkelDataset/valid/f1=0, task_slice:short_comment_pred/SnorkelDataset/valid/accuracy=0.947, task_slice:short_comment_pred/SnorkelDataset/valid/f1=0.5, task_slice:textblob_polarity_ind/SnorkelDataset/valid/f1=0, task_slice:textblob_polarity_pred/SnorkelDataset/valid/accuracy=1, task_slice:textblob_polarity_pred/SnorkelDataset/valid/f1=1, task_slice:base_ind/SnorkelDataset/valid/f1=1, task_slice:base_pred/SnorkelDataset/valid/accuracy=0.933, task_slice:base_pred/SnorkelDataset/valid/f1=0.926]"
>>>>>>> ffd924d1
     ]
    },
    {
     "name": "stderr",
     "output_type": "stream",
     "text": [
      "\r",
<<<<<<< HEAD
      "Epoch 1::  80%|████████  | 20/25 [00:26<00:07,  1.41s/it, model/all/train/loss=0.178, model/all/train/lr=0.0001, task/SnorkelDataset/valid/accuracy=0.933, task/SnorkelDataset/valid/f1=0.926, task_slice:short_link_ind/SnorkelDataset/valid/f1=0, task_slice:short_link_pred/SnorkelDataset/valid/accuracy=0.8, task_slice:short_link_pred/SnorkelDataset/valid/f1=0.889, task_slice:keyword_subscribe_ind/SnorkelDataset/valid/f1=0, task_slice:keyword_subscribe_pred/SnorkelDataset/valid/accuracy=1, task_slice:keyword_subscribe_pred/SnorkelDataset/valid/f1=1, task_slice:keyword_please_ind/SnorkelDataset/valid/f1=0, task_slice:keyword_please_pred/SnorkelDataset/valid/accuracy=1, task_slice:keyword_please_pred/SnorkelDataset/valid/f1=1, task_slice:regex_check_out_ind/SnorkelDataset/valid/f1=0.471, task_slice:regex_check_out_pred/SnorkelDataset/valid/accuracy=1, task_slice:regex_check_out_pred/SnorkelDataset/valid/f1=1, task_slice:short_comment_ind/SnorkelDataset/valid/f1=0, task_slice:short_comment_pred/SnorkelDataset/valid/accuracy=0.947, task_slice:short_comment_pred/SnorkelDataset/valid/f1=0.5, task_slice:textblob_polarity_ind/SnorkelDataset/valid/f1=0, task_slice:textblob_polarity_pred/SnorkelDataset/valid/accuracy=1, task_slice:textblob_polarity_pred/SnorkelDataset/valid/f1=1, task_slice:base_ind/SnorkelDataset/valid/f1=1, task_slice:base_pred/SnorkelDataset/valid/accuracy=0.933, task_slice:base_pred/SnorkelDataset/valid/f1=0.926]"
=======
      "Epoch 1::  80%|████████  | 20/25 [01:01<00:16,  3.30s/it, model/all/train/loss=0.178, model/all/train/lr=0.0001, task/SnorkelDataset/valid/accuracy=0.933, task/SnorkelDataset/valid/f1=0.926, task_slice:short_link_ind/SnorkelDataset/valid/f1=0, task_slice:short_link_pred/SnorkelDataset/valid/accuracy=0.8, task_slice:short_link_pred/SnorkelDataset/valid/f1=0.889, task_slice:keyword_subscribe_ind/SnorkelDataset/valid/f1=0, task_slice:keyword_subscribe_pred/SnorkelDataset/valid/accuracy=1, task_slice:keyword_subscribe_pred/SnorkelDataset/valid/f1=1, task_slice:keyword_please_ind/SnorkelDataset/valid/f1=0, task_slice:keyword_please_pred/SnorkelDataset/valid/accuracy=1, task_slice:keyword_please_pred/SnorkelDataset/valid/f1=1, task_slice:regex_check_out_ind/SnorkelDataset/valid/f1=0.471, task_slice:regex_check_out_pred/SnorkelDataset/valid/accuracy=1, task_slice:regex_check_out_pred/SnorkelDataset/valid/f1=1, task_slice:short_comment_ind/SnorkelDataset/valid/f1=0, task_slice:short_comment_pred/SnorkelDataset/valid/accuracy=0.947, task_slice:short_comment_pred/SnorkelDataset/valid/f1=0.5, task_slice:textblob_polarity_ind/SnorkelDataset/valid/f1=0, task_slice:textblob_polarity_pred/SnorkelDataset/valid/accuracy=1, task_slice:textblob_polarity_pred/SnorkelDataset/valid/f1=1, task_slice:base_ind/SnorkelDataset/valid/f1=1, task_slice:base_pred/SnorkelDataset/valid/accuracy=0.933, task_slice:base_pred/SnorkelDataset/valid/f1=0.926]"
>>>>>>> ffd924d1
     ]
    },
    {
     "name": "stderr",
     "output_type": "stream",
     "text": [
      "\r",
<<<<<<< HEAD
      "Epoch 1::  80%|████████  | 20/25 [00:27<00:07,  1.41s/it, model/all/train/loss=0.175, model/all/train/lr=0.0001, task/SnorkelDataset/valid/accuracy=0.933, task/SnorkelDataset/valid/f1=0.926, task_slice:short_link_ind/SnorkelDataset/valid/f1=0, task_slice:short_link_pred/SnorkelDataset/valid/accuracy=0.8, task_slice:short_link_pred/SnorkelDataset/valid/f1=0.889, task_slice:keyword_subscribe_ind/SnorkelDataset/valid/f1=0, task_slice:keyword_subscribe_pred/SnorkelDataset/valid/accuracy=1, task_slice:keyword_subscribe_pred/SnorkelDataset/valid/f1=1, task_slice:keyword_please_ind/SnorkelDataset/valid/f1=0, task_slice:keyword_please_pred/SnorkelDataset/valid/accuracy=1, task_slice:keyword_please_pred/SnorkelDataset/valid/f1=1, task_slice:regex_check_out_ind/SnorkelDataset/valid/f1=0.471, task_slice:regex_check_out_pred/SnorkelDataset/valid/accuracy=1, task_slice:regex_check_out_pred/SnorkelDataset/valid/f1=1, task_slice:short_comment_ind/SnorkelDataset/valid/f1=0, task_slice:short_comment_pred/SnorkelDataset/valid/accuracy=0.947, task_slice:short_comment_pred/SnorkelDataset/valid/f1=0.5, task_slice:textblob_polarity_ind/SnorkelDataset/valid/f1=0, task_slice:textblob_polarity_pred/SnorkelDataset/valid/accuracy=1, task_slice:textblob_polarity_pred/SnorkelDataset/valid/f1=1, task_slice:base_ind/SnorkelDataset/valid/f1=1, task_slice:base_pred/SnorkelDataset/valid/accuracy=0.933, task_slice:base_pred/SnorkelDataset/valid/f1=0.926]"
=======
      "Epoch 1::  80%|████████  | 20/25 [01:04<00:16,  3.30s/it, model/all/train/loss=0.175, model/all/train/lr=0.0001, task/SnorkelDataset/valid/accuracy=0.933, task/SnorkelDataset/valid/f1=0.926, task_slice:short_link_ind/SnorkelDataset/valid/f1=0, task_slice:short_link_pred/SnorkelDataset/valid/accuracy=0.8, task_slice:short_link_pred/SnorkelDataset/valid/f1=0.889, task_slice:keyword_subscribe_ind/SnorkelDataset/valid/f1=0, task_slice:keyword_subscribe_pred/SnorkelDataset/valid/accuracy=1, task_slice:keyword_subscribe_pred/SnorkelDataset/valid/f1=1, task_slice:keyword_please_ind/SnorkelDataset/valid/f1=0, task_slice:keyword_please_pred/SnorkelDataset/valid/accuracy=1, task_slice:keyword_please_pred/SnorkelDataset/valid/f1=1, task_slice:regex_check_out_ind/SnorkelDataset/valid/f1=0.471, task_slice:regex_check_out_pred/SnorkelDataset/valid/accuracy=1, task_slice:regex_check_out_pred/SnorkelDataset/valid/f1=1, task_slice:short_comment_ind/SnorkelDataset/valid/f1=0, task_slice:short_comment_pred/SnorkelDataset/valid/accuracy=0.947, task_slice:short_comment_pred/SnorkelDataset/valid/f1=0.5, task_slice:textblob_polarity_ind/SnorkelDataset/valid/f1=0, task_slice:textblob_polarity_pred/SnorkelDataset/valid/accuracy=1, task_slice:textblob_polarity_pred/SnorkelDataset/valid/f1=1, task_slice:base_ind/SnorkelDataset/valid/f1=1, task_slice:base_pred/SnorkelDataset/valid/accuracy=0.933, task_slice:base_pred/SnorkelDataset/valid/f1=0.926]"
>>>>>>> ffd924d1
     ]
    },
    {
     "name": "stderr",
     "output_type": "stream",
     "text": [
      "\r",
<<<<<<< HEAD
      "Epoch 1::  84%|████████▍ | 21/25 [00:27<00:05,  1.47s/it, model/all/train/loss=0.175, model/all/train/lr=0.0001, task/SnorkelDataset/valid/accuracy=0.933, task/SnorkelDataset/valid/f1=0.926, task_slice:short_link_ind/SnorkelDataset/valid/f1=0, task_slice:short_link_pred/SnorkelDataset/valid/accuracy=0.8, task_slice:short_link_pred/SnorkelDataset/valid/f1=0.889, task_slice:keyword_subscribe_ind/SnorkelDataset/valid/f1=0, task_slice:keyword_subscribe_pred/SnorkelDataset/valid/accuracy=1, task_slice:keyword_subscribe_pred/SnorkelDataset/valid/f1=1, task_slice:keyword_please_ind/SnorkelDataset/valid/f1=0, task_slice:keyword_please_pred/SnorkelDataset/valid/accuracy=1, task_slice:keyword_please_pred/SnorkelDataset/valid/f1=1, task_slice:regex_check_out_ind/SnorkelDataset/valid/f1=0.471, task_slice:regex_check_out_pred/SnorkelDataset/valid/accuracy=1, task_slice:regex_check_out_pred/SnorkelDataset/valid/f1=1, task_slice:short_comment_ind/SnorkelDataset/valid/f1=0, task_slice:short_comment_pred/SnorkelDataset/valid/accuracy=0.947, task_slice:short_comment_pred/SnorkelDataset/valid/f1=0.5, task_slice:textblob_polarity_ind/SnorkelDataset/valid/f1=0, task_slice:textblob_polarity_pred/SnorkelDataset/valid/accuracy=1, task_slice:textblob_polarity_pred/SnorkelDataset/valid/f1=1, task_slice:base_ind/SnorkelDataset/valid/f1=1, task_slice:base_pred/SnorkelDataset/valid/accuracy=0.933, task_slice:base_pred/SnorkelDataset/valid/f1=0.926]"
=======
      "Epoch 1::  84%|████████▍ | 21/25 [01:04<00:13,  3.40s/it, model/all/train/loss=0.175, model/all/train/lr=0.0001, task/SnorkelDataset/valid/accuracy=0.933, task/SnorkelDataset/valid/f1=0.926, task_slice:short_link_ind/SnorkelDataset/valid/f1=0, task_slice:short_link_pred/SnorkelDataset/valid/accuracy=0.8, task_slice:short_link_pred/SnorkelDataset/valid/f1=0.889, task_slice:keyword_subscribe_ind/SnorkelDataset/valid/f1=0, task_slice:keyword_subscribe_pred/SnorkelDataset/valid/accuracy=1, task_slice:keyword_subscribe_pred/SnorkelDataset/valid/f1=1, task_slice:keyword_please_ind/SnorkelDataset/valid/f1=0, task_slice:keyword_please_pred/SnorkelDataset/valid/accuracy=1, task_slice:keyword_please_pred/SnorkelDataset/valid/f1=1, task_slice:regex_check_out_ind/SnorkelDataset/valid/f1=0.471, task_slice:regex_check_out_pred/SnorkelDataset/valid/accuracy=1, task_slice:regex_check_out_pred/SnorkelDataset/valid/f1=1, task_slice:short_comment_ind/SnorkelDataset/valid/f1=0, task_slice:short_comment_pred/SnorkelDataset/valid/accuracy=0.947, task_slice:short_comment_pred/SnorkelDataset/valid/f1=0.5, task_slice:textblob_polarity_ind/SnorkelDataset/valid/f1=0, task_slice:textblob_polarity_pred/SnorkelDataset/valid/accuracy=1, task_slice:textblob_polarity_pred/SnorkelDataset/valid/f1=1, task_slice:base_ind/SnorkelDataset/valid/f1=1, task_slice:base_pred/SnorkelDataset/valid/accuracy=0.933, task_slice:base_pred/SnorkelDataset/valid/f1=0.926]"
>>>>>>> ffd924d1
     ]
    },
    {
     "name": "stderr",
     "output_type": "stream",
     "text": [
      "\r",
<<<<<<< HEAD
      "Epoch 1::  84%|████████▍ | 21/25 [00:29<00:05,  1.47s/it, model/all/train/loss=0.175, model/all/train/lr=0.0001, task/SnorkelDataset/valid/accuracy=0.933, task/SnorkelDataset/valid/f1=0.926, task_slice:short_link_ind/SnorkelDataset/valid/f1=0, task_slice:short_link_pred/SnorkelDataset/valid/accuracy=0.8, task_slice:short_link_pred/SnorkelDataset/valid/f1=0.889, task_slice:keyword_subscribe_ind/SnorkelDataset/valid/f1=0, task_slice:keyword_subscribe_pred/SnorkelDataset/valid/accuracy=1, task_slice:keyword_subscribe_pred/SnorkelDataset/valid/f1=1, task_slice:keyword_please_ind/SnorkelDataset/valid/f1=0, task_slice:keyword_please_pred/SnorkelDataset/valid/accuracy=1, task_slice:keyword_please_pred/SnorkelDataset/valid/f1=1, task_slice:regex_check_out_ind/SnorkelDataset/valid/f1=0.471, task_slice:regex_check_out_pred/SnorkelDataset/valid/accuracy=1, task_slice:regex_check_out_pred/SnorkelDataset/valid/f1=1, task_slice:short_comment_ind/SnorkelDataset/valid/f1=0, task_slice:short_comment_pred/SnorkelDataset/valid/accuracy=0.947, task_slice:short_comment_pred/SnorkelDataset/valid/f1=0.5, task_slice:textblob_polarity_ind/SnorkelDataset/valid/f1=0, task_slice:textblob_polarity_pred/SnorkelDataset/valid/accuracy=1, task_slice:textblob_polarity_pred/SnorkelDataset/valid/f1=1, task_slice:base_ind/SnorkelDataset/valid/f1=1, task_slice:base_pred/SnorkelDataset/valid/accuracy=0.933, task_slice:base_pred/SnorkelDataset/valid/f1=0.926]"
=======
      "Epoch 1::  84%|████████▍ | 21/25 [01:08<00:13,  3.40s/it, model/all/train/loss=0.175, model/all/train/lr=0.0001, task/SnorkelDataset/valid/accuracy=0.933, task/SnorkelDataset/valid/f1=0.926, task_slice:short_link_ind/SnorkelDataset/valid/f1=0, task_slice:short_link_pred/SnorkelDataset/valid/accuracy=0.8, task_slice:short_link_pred/SnorkelDataset/valid/f1=0.889, task_slice:keyword_subscribe_ind/SnorkelDataset/valid/f1=0, task_slice:keyword_subscribe_pred/SnorkelDataset/valid/accuracy=1, task_slice:keyword_subscribe_pred/SnorkelDataset/valid/f1=1, task_slice:keyword_please_ind/SnorkelDataset/valid/f1=0, task_slice:keyword_please_pred/SnorkelDataset/valid/accuracy=1, task_slice:keyword_please_pred/SnorkelDataset/valid/f1=1, task_slice:regex_check_out_ind/SnorkelDataset/valid/f1=0.471, task_slice:regex_check_out_pred/SnorkelDataset/valid/accuracy=1, task_slice:regex_check_out_pred/SnorkelDataset/valid/f1=1, task_slice:short_comment_ind/SnorkelDataset/valid/f1=0, task_slice:short_comment_pred/SnorkelDataset/valid/accuracy=0.947, task_slice:short_comment_pred/SnorkelDataset/valid/f1=0.5, task_slice:textblob_polarity_ind/SnorkelDataset/valid/f1=0, task_slice:textblob_polarity_pred/SnorkelDataset/valid/accuracy=1, task_slice:textblob_polarity_pred/SnorkelDataset/valid/f1=1, task_slice:base_ind/SnorkelDataset/valid/f1=1, task_slice:base_pred/SnorkelDataset/valid/accuracy=0.933, task_slice:base_pred/SnorkelDataset/valid/f1=0.926]"
>>>>>>> ffd924d1
     ]
    },
    {
     "name": "stderr",
     "output_type": "stream",
     "text": [
      "\r",
<<<<<<< HEAD
      "Epoch 1::  88%|████████▊ | 22/25 [00:29<00:04,  1.49s/it, model/all/train/loss=0.175, model/all/train/lr=0.0001, task/SnorkelDataset/valid/accuracy=0.933, task/SnorkelDataset/valid/f1=0.926, task_slice:short_link_ind/SnorkelDataset/valid/f1=0, task_slice:short_link_pred/SnorkelDataset/valid/accuracy=0.8, task_slice:short_link_pred/SnorkelDataset/valid/f1=0.889, task_slice:keyword_subscribe_ind/SnorkelDataset/valid/f1=0, task_slice:keyword_subscribe_pred/SnorkelDataset/valid/accuracy=1, task_slice:keyword_subscribe_pred/SnorkelDataset/valid/f1=1, task_slice:keyword_please_ind/SnorkelDataset/valid/f1=0, task_slice:keyword_please_pred/SnorkelDataset/valid/accuracy=1, task_slice:keyword_please_pred/SnorkelDataset/valid/f1=1, task_slice:regex_check_out_ind/SnorkelDataset/valid/f1=0.471, task_slice:regex_check_out_pred/SnorkelDataset/valid/accuracy=1, task_slice:regex_check_out_pred/SnorkelDataset/valid/f1=1, task_slice:short_comment_ind/SnorkelDataset/valid/f1=0, task_slice:short_comment_pred/SnorkelDataset/valid/accuracy=0.947, task_slice:short_comment_pred/SnorkelDataset/valid/f1=0.5, task_slice:textblob_polarity_ind/SnorkelDataset/valid/f1=0, task_slice:textblob_polarity_pred/SnorkelDataset/valid/accuracy=1, task_slice:textblob_polarity_pred/SnorkelDataset/valid/f1=1, task_slice:base_ind/SnorkelDataset/valid/f1=1, task_slice:base_pred/SnorkelDataset/valid/accuracy=0.933, task_slice:base_pred/SnorkelDataset/valid/f1=0.926]"
=======
      "Epoch 1::  88%|████████▊ | 22/25 [01:08<00:10,  3.49s/it, model/all/train/loss=0.175, model/all/train/lr=0.0001, task/SnorkelDataset/valid/accuracy=0.933, task/SnorkelDataset/valid/f1=0.926, task_slice:short_link_ind/SnorkelDataset/valid/f1=0, task_slice:short_link_pred/SnorkelDataset/valid/accuracy=0.8, task_slice:short_link_pred/SnorkelDataset/valid/f1=0.889, task_slice:keyword_subscribe_ind/SnorkelDataset/valid/f1=0, task_slice:keyword_subscribe_pred/SnorkelDataset/valid/accuracy=1, task_slice:keyword_subscribe_pred/SnorkelDataset/valid/f1=1, task_slice:keyword_please_ind/SnorkelDataset/valid/f1=0, task_slice:keyword_please_pred/SnorkelDataset/valid/accuracy=1, task_slice:keyword_please_pred/SnorkelDataset/valid/f1=1, task_slice:regex_check_out_ind/SnorkelDataset/valid/f1=0.471, task_slice:regex_check_out_pred/SnorkelDataset/valid/accuracy=1, task_slice:regex_check_out_pred/SnorkelDataset/valid/f1=1, task_slice:short_comment_ind/SnorkelDataset/valid/f1=0, task_slice:short_comment_pred/SnorkelDataset/valid/accuracy=0.947, task_slice:short_comment_pred/SnorkelDataset/valid/f1=0.5, task_slice:textblob_polarity_ind/SnorkelDataset/valid/f1=0, task_slice:textblob_polarity_pred/SnorkelDataset/valid/accuracy=1, task_slice:textblob_polarity_pred/SnorkelDataset/valid/f1=1, task_slice:base_ind/SnorkelDataset/valid/f1=1, task_slice:base_pred/SnorkelDataset/valid/accuracy=0.933, task_slice:base_pred/SnorkelDataset/valid/f1=0.926]"
>>>>>>> ffd924d1
     ]
    },
    {
     "name": "stderr",
     "output_type": "stream",
     "text": [
      "\r",
<<<<<<< HEAD
      "Epoch 1::  88%|████████▊ | 22/25 [00:30<00:04,  1.49s/it, model/all/train/loss=0.173, model/all/train/lr=0.0001, task/SnorkelDataset/valid/accuracy=0.933, task/SnorkelDataset/valid/f1=0.926, task_slice:short_link_ind/SnorkelDataset/valid/f1=0, task_slice:short_link_pred/SnorkelDataset/valid/accuracy=0.8, task_slice:short_link_pred/SnorkelDataset/valid/f1=0.889, task_slice:keyword_subscribe_ind/SnorkelDataset/valid/f1=0, task_slice:keyword_subscribe_pred/SnorkelDataset/valid/accuracy=1, task_slice:keyword_subscribe_pred/SnorkelDataset/valid/f1=1, task_slice:keyword_please_ind/SnorkelDataset/valid/f1=0, task_slice:keyword_please_pred/SnorkelDataset/valid/accuracy=1, task_slice:keyword_please_pred/SnorkelDataset/valid/f1=1, task_slice:regex_check_out_ind/SnorkelDataset/valid/f1=0.471, task_slice:regex_check_out_pred/SnorkelDataset/valid/accuracy=1, task_slice:regex_check_out_pred/SnorkelDataset/valid/f1=1, task_slice:short_comment_ind/SnorkelDataset/valid/f1=0, task_slice:short_comment_pred/SnorkelDataset/valid/accuracy=0.947, task_slice:short_comment_pred/SnorkelDataset/valid/f1=0.5, task_slice:textblob_polarity_ind/SnorkelDataset/valid/f1=0, task_slice:textblob_polarity_pred/SnorkelDataset/valid/accuracy=1, task_slice:textblob_polarity_pred/SnorkelDataset/valid/f1=1, task_slice:base_ind/SnorkelDataset/valid/f1=1, task_slice:base_pred/SnorkelDataset/valid/accuracy=0.933, task_slice:base_pred/SnorkelDataset/valid/f1=0.926]"
=======
      "Epoch 1::  88%|████████▊ | 22/25 [01:11<00:10,  3.49s/it, model/all/train/loss=0.173, model/all/train/lr=0.0001, task/SnorkelDataset/valid/accuracy=0.933, task/SnorkelDataset/valid/f1=0.926, task_slice:short_link_ind/SnorkelDataset/valid/f1=0, task_slice:short_link_pred/SnorkelDataset/valid/accuracy=0.8, task_slice:short_link_pred/SnorkelDataset/valid/f1=0.889, task_slice:keyword_subscribe_ind/SnorkelDataset/valid/f1=0, task_slice:keyword_subscribe_pred/SnorkelDataset/valid/accuracy=1, task_slice:keyword_subscribe_pred/SnorkelDataset/valid/f1=1, task_slice:keyword_please_ind/SnorkelDataset/valid/f1=0, task_slice:keyword_please_pred/SnorkelDataset/valid/accuracy=1, task_slice:keyword_please_pred/SnorkelDataset/valid/f1=1, task_slice:regex_check_out_ind/SnorkelDataset/valid/f1=0.471, task_slice:regex_check_out_pred/SnorkelDataset/valid/accuracy=1, task_slice:regex_check_out_pred/SnorkelDataset/valid/f1=1, task_slice:short_comment_ind/SnorkelDataset/valid/f1=0, task_slice:short_comment_pred/SnorkelDataset/valid/accuracy=0.947, task_slice:short_comment_pred/SnorkelDataset/valid/f1=0.5, task_slice:textblob_polarity_ind/SnorkelDataset/valid/f1=0, task_slice:textblob_polarity_pred/SnorkelDataset/valid/accuracy=1, task_slice:textblob_polarity_pred/SnorkelDataset/valid/f1=1, task_slice:base_ind/SnorkelDataset/valid/f1=1, task_slice:base_pred/SnorkelDataset/valid/accuracy=0.933, task_slice:base_pred/SnorkelDataset/valid/f1=0.926]"
>>>>>>> ffd924d1
     ]
    },
    {
     "name": "stderr",
     "output_type": "stream",
     "text": [
      "\r",
<<<<<<< HEAD
      "Epoch 1::  92%|█████████▏| 23/25 [00:30<00:02,  1.43s/it, model/all/train/loss=0.173, model/all/train/lr=0.0001, task/SnorkelDataset/valid/accuracy=0.933, task/SnorkelDataset/valid/f1=0.926, task_slice:short_link_ind/SnorkelDataset/valid/f1=0, task_slice:short_link_pred/SnorkelDataset/valid/accuracy=0.8, task_slice:short_link_pred/SnorkelDataset/valid/f1=0.889, task_slice:keyword_subscribe_ind/SnorkelDataset/valid/f1=0, task_slice:keyword_subscribe_pred/SnorkelDataset/valid/accuracy=1, task_slice:keyword_subscribe_pred/SnorkelDataset/valid/f1=1, task_slice:keyword_please_ind/SnorkelDataset/valid/f1=0, task_slice:keyword_please_pred/SnorkelDataset/valid/accuracy=1, task_slice:keyword_please_pred/SnorkelDataset/valid/f1=1, task_slice:regex_check_out_ind/SnorkelDataset/valid/f1=0.471, task_slice:regex_check_out_pred/SnorkelDataset/valid/accuracy=1, task_slice:regex_check_out_pred/SnorkelDataset/valid/f1=1, task_slice:short_comment_ind/SnorkelDataset/valid/f1=0, task_slice:short_comment_pred/SnorkelDataset/valid/accuracy=0.947, task_slice:short_comment_pred/SnorkelDataset/valid/f1=0.5, task_slice:textblob_polarity_ind/SnorkelDataset/valid/f1=0, task_slice:textblob_polarity_pred/SnorkelDataset/valid/accuracy=1, task_slice:textblob_polarity_pred/SnorkelDataset/valid/f1=1, task_slice:base_ind/SnorkelDataset/valid/f1=1, task_slice:base_pred/SnorkelDataset/valid/accuracy=0.933, task_slice:base_pred/SnorkelDataset/valid/f1=0.926]"
=======
      "Epoch 1::  92%|█████████▏| 23/25 [01:11<00:06,  3.39s/it, model/all/train/loss=0.173, model/all/train/lr=0.0001, task/SnorkelDataset/valid/accuracy=0.933, task/SnorkelDataset/valid/f1=0.926, task_slice:short_link_ind/SnorkelDataset/valid/f1=0, task_slice:short_link_pred/SnorkelDataset/valid/accuracy=0.8, task_slice:short_link_pred/SnorkelDataset/valid/f1=0.889, task_slice:keyword_subscribe_ind/SnorkelDataset/valid/f1=0, task_slice:keyword_subscribe_pred/SnorkelDataset/valid/accuracy=1, task_slice:keyword_subscribe_pred/SnorkelDataset/valid/f1=1, task_slice:keyword_please_ind/SnorkelDataset/valid/f1=0, task_slice:keyword_please_pred/SnorkelDataset/valid/accuracy=1, task_slice:keyword_please_pred/SnorkelDataset/valid/f1=1, task_slice:regex_check_out_ind/SnorkelDataset/valid/f1=0.471, task_slice:regex_check_out_pred/SnorkelDataset/valid/accuracy=1, task_slice:regex_check_out_pred/SnorkelDataset/valid/f1=1, task_slice:short_comment_ind/SnorkelDataset/valid/f1=0, task_slice:short_comment_pred/SnorkelDataset/valid/accuracy=0.947, task_slice:short_comment_pred/SnorkelDataset/valid/f1=0.5, task_slice:textblob_polarity_ind/SnorkelDataset/valid/f1=0, task_slice:textblob_polarity_pred/SnorkelDataset/valid/accuracy=1, task_slice:textblob_polarity_pred/SnorkelDataset/valid/f1=1, task_slice:base_ind/SnorkelDataset/valid/f1=1, task_slice:base_pred/SnorkelDataset/valid/accuracy=0.933, task_slice:base_pred/SnorkelDataset/valid/f1=0.926]"
>>>>>>> ffd924d1
     ]
    },
    {
     "name": "stderr",
     "output_type": "stream",
     "text": [
      "\r",
<<<<<<< HEAD
      "Epoch 1::  92%|█████████▏| 23/25 [00:31<00:02,  1.43s/it, model/all/train/loss=0.172, model/all/train/lr=0.0001, task/SnorkelDataset/valid/accuracy=0.933, task/SnorkelDataset/valid/f1=0.926, task_slice:short_link_ind/SnorkelDataset/valid/f1=0, task_slice:short_link_pred/SnorkelDataset/valid/accuracy=0.8, task_slice:short_link_pred/SnorkelDataset/valid/f1=0.889, task_slice:keyword_subscribe_ind/SnorkelDataset/valid/f1=0, task_slice:keyword_subscribe_pred/SnorkelDataset/valid/accuracy=1, task_slice:keyword_subscribe_pred/SnorkelDataset/valid/f1=1, task_slice:keyword_please_ind/SnorkelDataset/valid/f1=0, task_slice:keyword_please_pred/SnorkelDataset/valid/accuracy=1, task_slice:keyword_please_pred/SnorkelDataset/valid/f1=1, task_slice:regex_check_out_ind/SnorkelDataset/valid/f1=0.471, task_slice:regex_check_out_pred/SnorkelDataset/valid/accuracy=1, task_slice:regex_check_out_pred/SnorkelDataset/valid/f1=1, task_slice:short_comment_ind/SnorkelDataset/valid/f1=0, task_slice:short_comment_pred/SnorkelDataset/valid/accuracy=0.947, task_slice:short_comment_pred/SnorkelDataset/valid/f1=0.5, task_slice:textblob_polarity_ind/SnorkelDataset/valid/f1=0, task_slice:textblob_polarity_pred/SnorkelDataset/valid/accuracy=1, task_slice:textblob_polarity_pred/SnorkelDataset/valid/f1=1, task_slice:base_ind/SnorkelDataset/valid/f1=1, task_slice:base_pred/SnorkelDataset/valid/accuracy=0.933, task_slice:base_pred/SnorkelDataset/valid/f1=0.926]"
=======
      "Epoch 1::  92%|█████████▏| 23/25 [01:14<00:06,  3.39s/it, model/all/train/loss=0.172, model/all/train/lr=0.0001, task/SnorkelDataset/valid/accuracy=0.933, task/SnorkelDataset/valid/f1=0.926, task_slice:short_link_ind/SnorkelDataset/valid/f1=0, task_slice:short_link_pred/SnorkelDataset/valid/accuracy=0.8, task_slice:short_link_pred/SnorkelDataset/valid/f1=0.889, task_slice:keyword_subscribe_ind/SnorkelDataset/valid/f1=0, task_slice:keyword_subscribe_pred/SnorkelDataset/valid/accuracy=1, task_slice:keyword_subscribe_pred/SnorkelDataset/valid/f1=1, task_slice:keyword_please_ind/SnorkelDataset/valid/f1=0, task_slice:keyword_please_pred/SnorkelDataset/valid/accuracy=1, task_slice:keyword_please_pred/SnorkelDataset/valid/f1=1, task_slice:regex_check_out_ind/SnorkelDataset/valid/f1=0.471, task_slice:regex_check_out_pred/SnorkelDataset/valid/accuracy=1, task_slice:regex_check_out_pred/SnorkelDataset/valid/f1=1, task_slice:short_comment_ind/SnorkelDataset/valid/f1=0, task_slice:short_comment_pred/SnorkelDataset/valid/accuracy=0.947, task_slice:short_comment_pred/SnorkelDataset/valid/f1=0.5, task_slice:textblob_polarity_ind/SnorkelDataset/valid/f1=0, task_slice:textblob_polarity_pred/SnorkelDataset/valid/accuracy=1, task_slice:textblob_polarity_pred/SnorkelDataset/valid/f1=1, task_slice:base_ind/SnorkelDataset/valid/f1=1, task_slice:base_pred/SnorkelDataset/valid/accuracy=0.933, task_slice:base_pred/SnorkelDataset/valid/f1=0.926]"
>>>>>>> ffd924d1
     ]
    },
    {
     "name": "stderr",
     "output_type": "stream",
     "text": [
      "\r",
<<<<<<< HEAD
      "Epoch 1::  96%|█████████▌| 24/25 [00:31<00:01,  1.36s/it, model/all/train/loss=0.172, model/all/train/lr=0.0001, task/SnorkelDataset/valid/accuracy=0.933, task/SnorkelDataset/valid/f1=0.926, task_slice:short_link_ind/SnorkelDataset/valid/f1=0, task_slice:short_link_pred/SnorkelDataset/valid/accuracy=0.8, task_slice:short_link_pred/SnorkelDataset/valid/f1=0.889, task_slice:keyword_subscribe_ind/SnorkelDataset/valid/f1=0, task_slice:keyword_subscribe_pred/SnorkelDataset/valid/accuracy=1, task_slice:keyword_subscribe_pred/SnorkelDataset/valid/f1=1, task_slice:keyword_please_ind/SnorkelDataset/valid/f1=0, task_slice:keyword_please_pred/SnorkelDataset/valid/accuracy=1, task_slice:keyword_please_pred/SnorkelDataset/valid/f1=1, task_slice:regex_check_out_ind/SnorkelDataset/valid/f1=0.471, task_slice:regex_check_out_pred/SnorkelDataset/valid/accuracy=1, task_slice:regex_check_out_pred/SnorkelDataset/valid/f1=1, task_slice:short_comment_ind/SnorkelDataset/valid/f1=0, task_slice:short_comment_pred/SnorkelDataset/valid/accuracy=0.947, task_slice:short_comment_pred/SnorkelDataset/valid/f1=0.5, task_slice:textblob_polarity_ind/SnorkelDataset/valid/f1=0, task_slice:textblob_polarity_pred/SnorkelDataset/valid/accuracy=1, task_slice:textblob_polarity_pred/SnorkelDataset/valid/f1=1, task_slice:base_ind/SnorkelDataset/valid/f1=1, task_slice:base_pred/SnorkelDataset/valid/accuracy=0.933, task_slice:base_pred/SnorkelDataset/valid/f1=0.926]"
=======
      "Epoch 1::  96%|█████████▌| 24/25 [01:14<00:03,  3.22s/it, model/all/train/loss=0.172, model/all/train/lr=0.0001, task/SnorkelDataset/valid/accuracy=0.933, task/SnorkelDataset/valid/f1=0.926, task_slice:short_link_ind/SnorkelDataset/valid/f1=0, task_slice:short_link_pred/SnorkelDataset/valid/accuracy=0.8, task_slice:short_link_pred/SnorkelDataset/valid/f1=0.889, task_slice:keyword_subscribe_ind/SnorkelDataset/valid/f1=0, task_slice:keyword_subscribe_pred/SnorkelDataset/valid/accuracy=1, task_slice:keyword_subscribe_pred/SnorkelDataset/valid/f1=1, task_slice:keyword_please_ind/SnorkelDataset/valid/f1=0, task_slice:keyword_please_pred/SnorkelDataset/valid/accuracy=1, task_slice:keyword_please_pred/SnorkelDataset/valid/f1=1, task_slice:regex_check_out_ind/SnorkelDataset/valid/f1=0.471, task_slice:regex_check_out_pred/SnorkelDataset/valid/accuracy=1, task_slice:regex_check_out_pred/SnorkelDataset/valid/f1=1, task_slice:short_comment_ind/SnorkelDataset/valid/f1=0, task_slice:short_comment_pred/SnorkelDataset/valid/accuracy=0.947, task_slice:short_comment_pred/SnorkelDataset/valid/f1=0.5, task_slice:textblob_polarity_ind/SnorkelDataset/valid/f1=0, task_slice:textblob_polarity_pred/SnorkelDataset/valid/accuracy=1, task_slice:textblob_polarity_pred/SnorkelDataset/valid/f1=1, task_slice:base_ind/SnorkelDataset/valid/f1=1, task_slice:base_pred/SnorkelDataset/valid/accuracy=0.933, task_slice:base_pred/SnorkelDataset/valid/f1=0.926]"
>>>>>>> ffd924d1
     ]
    },
    {
     "name": "stderr",
     "output_type": "stream",
     "text": [
      "\r",
<<<<<<< HEAD
      "Epoch 1::  96%|█████████▌| 24/25 [00:33<00:01,  1.36s/it, model/all/train/loss=0.17, model/all/train/lr=0.0001, task/SnorkelDataset/valid/accuracy=0.925, task/SnorkelDataset/valid/f1=0.914, task_slice:short_link_ind/SnorkelDataset/valid/f1=0, task_slice:short_link_pred/SnorkelDataset/valid/accuracy=0.2, task_slice:short_link_pred/SnorkelDataset/valid/f1=0.333, task_slice:keyword_subscribe_ind/SnorkelDataset/valid/f1=0.333, task_slice:keyword_subscribe_pred/SnorkelDataset/valid/accuracy=1, task_slice:keyword_subscribe_pred/SnorkelDataset/valid/f1=1, task_slice:keyword_please_ind/SnorkelDataset/valid/f1=0.5, task_slice:keyword_please_pred/SnorkelDataset/valid/accuracy=1, task_slice:keyword_please_pred/SnorkelDataset/valid/f1=1, task_slice:regex_check_out_ind/SnorkelDataset/valid/f1=0.791, task_slice:regex_check_out_pred/SnorkelDataset/valid/accuracy=1, task_slice:regex_check_out_pred/SnorkelDataset/valid/f1=1, task_slice:short_comment_ind/SnorkelDataset/valid/f1=0, task_slice:short_comment_pred/SnorkelDataset/valid/accuracy=0.947, task_slice:short_comment_pred/SnorkelDataset/valid/f1=0.5, task_slice:textblob_polarity_ind/SnorkelDataset/valid/f1=0, task_slice:textblob_polarity_pred/SnorkelDataset/valid/accuracy=1, task_slice:textblob_polarity_pred/SnorkelDataset/valid/f1=1, task_slice:base_ind/SnorkelDataset/valid/f1=1, task_slice:base_pred/SnorkelDataset/valid/accuracy=0.908, task_slice:base_pred/SnorkelDataset/valid/f1=0.893]"
=======
      "Epoch 1::  96%|█████████▌| 24/25 [01:17<00:03,  3.22s/it, model/all/train/loss=0.17, model/all/train/lr=0.0001, task/SnorkelDataset/valid/accuracy=0.925, task/SnorkelDataset/valid/f1=0.914, task_slice:short_link_ind/SnorkelDataset/valid/f1=0, task_slice:short_link_pred/SnorkelDataset/valid/accuracy=0.2, task_slice:short_link_pred/SnorkelDataset/valid/f1=0.333, task_slice:keyword_subscribe_ind/SnorkelDataset/valid/f1=0.333, task_slice:keyword_subscribe_pred/SnorkelDataset/valid/accuracy=1, task_slice:keyword_subscribe_pred/SnorkelDataset/valid/f1=1, task_slice:keyword_please_ind/SnorkelDataset/valid/f1=0.5, task_slice:keyword_please_pred/SnorkelDataset/valid/accuracy=1, task_slice:keyword_please_pred/SnorkelDataset/valid/f1=1, task_slice:regex_check_out_ind/SnorkelDataset/valid/f1=0.791, task_slice:regex_check_out_pred/SnorkelDataset/valid/accuracy=1, task_slice:regex_check_out_pred/SnorkelDataset/valid/f1=1, task_slice:short_comment_ind/SnorkelDataset/valid/f1=0, task_slice:short_comment_pred/SnorkelDataset/valid/accuracy=0.947, task_slice:short_comment_pred/SnorkelDataset/valid/f1=0.5, task_slice:textblob_polarity_ind/SnorkelDataset/valid/f1=0, task_slice:textblob_polarity_pred/SnorkelDataset/valid/accuracy=1, task_slice:textblob_polarity_pred/SnorkelDataset/valid/f1=1, task_slice:base_ind/SnorkelDataset/valid/f1=1, task_slice:base_pred/SnorkelDataset/valid/accuracy=0.908, task_slice:base_pred/SnorkelDataset/valid/f1=0.893]"
>>>>>>> ffd924d1
     ]
    },
    {
     "name": "stderr",
     "output_type": "stream",
     "text": [
      "\r",
<<<<<<< HEAD
      "Epoch 1:: 100%|██████████| 25/25 [00:33<00:00,  1.44s/it, model/all/train/loss=0.17, model/all/train/lr=0.0001, task/SnorkelDataset/valid/accuracy=0.925, task/SnorkelDataset/valid/f1=0.914, task_slice:short_link_ind/SnorkelDataset/valid/f1=0, task_slice:short_link_pred/SnorkelDataset/valid/accuracy=0.2, task_slice:short_link_pred/SnorkelDataset/valid/f1=0.333, task_slice:keyword_subscribe_ind/SnorkelDataset/valid/f1=0.333, task_slice:keyword_subscribe_pred/SnorkelDataset/valid/accuracy=1, task_slice:keyword_subscribe_pred/SnorkelDataset/valid/f1=1, task_slice:keyword_please_ind/SnorkelDataset/valid/f1=0.5, task_slice:keyword_please_pred/SnorkelDataset/valid/accuracy=1, task_slice:keyword_please_pred/SnorkelDataset/valid/f1=1, task_slice:regex_check_out_ind/SnorkelDataset/valid/f1=0.791, task_slice:regex_check_out_pred/SnorkelDataset/valid/accuracy=1, task_slice:regex_check_out_pred/SnorkelDataset/valid/f1=1, task_slice:short_comment_ind/SnorkelDataset/valid/f1=0, task_slice:short_comment_pred/SnorkelDataset/valid/accuracy=0.947, task_slice:short_comment_pred/SnorkelDataset/valid/f1=0.5, task_slice:textblob_polarity_ind/SnorkelDataset/valid/f1=0, task_slice:textblob_polarity_pred/SnorkelDataset/valid/accuracy=1, task_slice:textblob_polarity_pred/SnorkelDataset/valid/f1=1, task_slice:base_ind/SnorkelDataset/valid/f1=1, task_slice:base_pred/SnorkelDataset/valid/accuracy=0.908, task_slice:base_pred/SnorkelDataset/valid/f1=0.893]"
=======
      "Epoch 1:: 100%|██████████| 25/25 [01:17<00:00,  3.31s/it, model/all/train/loss=0.17, model/all/train/lr=0.0001, task/SnorkelDataset/valid/accuracy=0.925, task/SnorkelDataset/valid/f1=0.914, task_slice:short_link_ind/SnorkelDataset/valid/f1=0, task_slice:short_link_pred/SnorkelDataset/valid/accuracy=0.2, task_slice:short_link_pred/SnorkelDataset/valid/f1=0.333, task_slice:keyword_subscribe_ind/SnorkelDataset/valid/f1=0.333, task_slice:keyword_subscribe_pred/SnorkelDataset/valid/accuracy=1, task_slice:keyword_subscribe_pred/SnorkelDataset/valid/f1=1, task_slice:keyword_please_ind/SnorkelDataset/valid/f1=0.5, task_slice:keyword_please_pred/SnorkelDataset/valid/accuracy=1, task_slice:keyword_please_pred/SnorkelDataset/valid/f1=1, task_slice:regex_check_out_ind/SnorkelDataset/valid/f1=0.791, task_slice:regex_check_out_pred/SnorkelDataset/valid/accuracy=1, task_slice:regex_check_out_pred/SnorkelDataset/valid/f1=1, task_slice:short_comment_ind/SnorkelDataset/valid/f1=0, task_slice:short_comment_pred/SnorkelDataset/valid/accuracy=0.947, task_slice:short_comment_pred/SnorkelDataset/valid/f1=0.5, task_slice:textblob_polarity_ind/SnorkelDataset/valid/f1=0, task_slice:textblob_polarity_pred/SnorkelDataset/valid/accuracy=1, task_slice:textblob_polarity_pred/SnorkelDataset/valid/f1=1, task_slice:base_ind/SnorkelDataset/valid/f1=1, task_slice:base_pred/SnorkelDataset/valid/accuracy=0.908, task_slice:base_pred/SnorkelDataset/valid/f1=0.893]"
>>>>>>> ffd924d1
     ]
    },
    {
     "name": "stderr",
     "output_type": "stream",
     "text": [
      "\n"
     ]
    }
   ],
   "source": [
    "from snorkel.classification import Trainer\n",
    "\n",
    "# For demonstration purposes, we set n_epochs=2\n",
    "trainer = Trainer(n_epochs=2, lr=1e-4, progress_bar=True)\n",
    "trainer.fit(slice_model, [train_dl_slice, valid_dl_slice])"
   ]
  },
  {
   "cell_type": "markdown",
   "metadata": {},
   "source": [
    "At inference time, the primary task head (`spam_task`) will make all final predictions.\n",
    "We'd like to evaluate all the slice heads on the original task head — [`score_slices`](https://snorkel.readthedocs.io/en/master/packages/_autosummary/slicing/snorkel.slicing.SlicingClassifier.html#snorkel.slicing.SlicingClassifier.score_slices) remaps all slice-related labels, denoted `spam_task_slice:{slice_name}_pred`, to be evaluated on the `spam_task`."
   ]
  },
  {
   "cell_type": "code",
   "execution_count": 21,
   "metadata": {},
   "outputs": [
    {
     "data": {
      "text/html": [
       "<div>\n",
       "<style scoped>\n",
       "    .dataframe tbody tr th:only-of-type {\n",
       "        vertical-align: middle;\n",
       "    }\n",
       "\n",
       "    .dataframe tbody tr th {\n",
       "        vertical-align: top;\n",
       "    }\n",
       "\n",
       "    .dataframe thead th {\n",
       "        text-align: right;\n",
       "    }\n",
       "</style>\n",
       "<table border=\"1\" class=\"dataframe\">\n",
       "  <thead>\n",
       "    <tr style=\"text-align: right;\">\n",
       "      <th></th>\n",
       "      <th>label</th>\n",
       "      <th>dataset</th>\n",
       "      <th>split</th>\n",
       "      <th>metric</th>\n",
       "      <th>score</th>\n",
       "    </tr>\n",
       "  </thead>\n",
       "  <tbody>\n",
       "    <tr>\n",
       "      <th>0</th>\n",
       "      <td>task</td>\n",
       "      <td>SnorkelDataset</td>\n",
       "      <td>valid</td>\n",
       "      <td>accuracy</td>\n",
       "      <td>0.925000</td>\n",
       "    </tr>\n",
       "    <tr>\n",
       "      <th>1</th>\n",
       "      <td>task</td>\n",
       "      <td>SnorkelDataset</td>\n",
       "      <td>valid</td>\n",
       "      <td>f1</td>\n",
       "      <td>0.914286</td>\n",
       "    </tr>\n",
       "    <tr>\n",
       "      <th>2</th>\n",
       "      <td>task_slice:short_link_pred</td>\n",
       "      <td>SnorkelDataset</td>\n",
       "      <td>valid</td>\n",
       "      <td>accuracy</td>\n",
       "      <td>0.400000</td>\n",
       "    </tr>\n",
       "    <tr>\n",
       "      <th>3</th>\n",
       "      <td>task_slice:short_link_pred</td>\n",
       "      <td>SnorkelDataset</td>\n",
       "      <td>valid</td>\n",
       "      <td>f1</td>\n",
       "      <td>0.571429</td>\n",
       "    </tr>\n",
       "    <tr>\n",
       "      <th>4</th>\n",
       "      <td>task_slice:keyword_subscribe_pred</td>\n",
       "      <td>SnorkelDataset</td>\n",
       "      <td>valid</td>\n",
       "      <td>accuracy</td>\n",
       "      <td>1.000000</td>\n",
       "    </tr>\n",
       "    <tr>\n",
       "      <th>5</th>\n",
       "      <td>task_slice:keyword_subscribe_pred</td>\n",
       "      <td>SnorkelDataset</td>\n",
       "      <td>valid</td>\n",
       "      <td>f1</td>\n",
       "      <td>1.000000</td>\n",
       "    </tr>\n",
       "    <tr>\n",
       "      <th>6</th>\n",
       "      <td>task_slice:keyword_please_pred</td>\n",
       "      <td>SnorkelDataset</td>\n",
       "      <td>valid</td>\n",
       "      <td>accuracy</td>\n",
       "      <td>1.000000</td>\n",
       "    </tr>\n",
       "    <tr>\n",
       "      <th>7</th>\n",
       "      <td>task_slice:keyword_please_pred</td>\n",
       "      <td>SnorkelDataset</td>\n",
       "      <td>valid</td>\n",
       "      <td>f1</td>\n",
       "      <td>1.000000</td>\n",
       "    </tr>\n",
       "    <tr>\n",
       "      <th>8</th>\n",
       "      <td>task_slice:regex_check_out_pred</td>\n",
       "      <td>SnorkelDataset</td>\n",
       "      <td>valid</td>\n",
       "      <td>accuracy</td>\n",
       "      <td>1.000000</td>\n",
       "    </tr>\n",
       "    <tr>\n",
       "      <th>9</th>\n",
       "      <td>task_slice:regex_check_out_pred</td>\n",
       "      <td>SnorkelDataset</td>\n",
       "      <td>valid</td>\n",
       "      <td>f1</td>\n",
       "      <td>1.000000</td>\n",
       "    </tr>\n",
       "    <tr>\n",
       "      <th>10</th>\n",
       "      <td>task_slice:short_comment_pred</td>\n",
       "      <td>SnorkelDataset</td>\n",
       "      <td>valid</td>\n",
       "      <td>accuracy</td>\n",
       "      <td>0.947368</td>\n",
       "    </tr>\n",
       "    <tr>\n",
       "      <th>11</th>\n",
       "      <td>task_slice:short_comment_pred</td>\n",
       "      <td>SnorkelDataset</td>\n",
       "      <td>valid</td>\n",
       "      <td>f1</td>\n",
       "      <td>0.500000</td>\n",
       "    </tr>\n",
       "    <tr>\n",
       "      <th>12</th>\n",
       "      <td>task_slice:textblob_polarity_pred</td>\n",
       "      <td>SnorkelDataset</td>\n",
       "      <td>valid</td>\n",
       "      <td>accuracy</td>\n",
       "      <td>1.000000</td>\n",
       "    </tr>\n",
       "    <tr>\n",
       "      <th>13</th>\n",
       "      <td>task_slice:textblob_polarity_pred</td>\n",
       "      <td>SnorkelDataset</td>\n",
       "      <td>valid</td>\n",
       "      <td>f1</td>\n",
       "      <td>1.000000</td>\n",
       "    </tr>\n",
       "    <tr>\n",
       "      <th>14</th>\n",
       "      <td>task_slice:base_pred</td>\n",
       "      <td>SnorkelDataset</td>\n",
       "      <td>valid</td>\n",
       "      <td>accuracy</td>\n",
       "      <td>0.925000</td>\n",
       "    </tr>\n",
       "    <tr>\n",
       "      <th>15</th>\n",
       "      <td>task_slice:base_pred</td>\n",
       "      <td>SnorkelDataset</td>\n",
       "      <td>valid</td>\n",
       "      <td>f1</td>\n",
       "      <td>0.914286</td>\n",
       "    </tr>\n",
       "    <tr>\n",
       "      <th>16</th>\n",
       "      <td>task</td>\n",
       "      <td>SnorkelDataset</td>\n",
       "      <td>test</td>\n",
       "      <td>accuracy</td>\n",
       "      <td>0.932000</td>\n",
       "    </tr>\n",
       "    <tr>\n",
       "      <th>17</th>\n",
       "      <td>task</td>\n",
       "      <td>SnorkelDataset</td>\n",
       "      <td>test</td>\n",
       "      <td>f1</td>\n",
       "      <td>0.922374</td>\n",
       "    </tr>\n",
       "    <tr>\n",
       "      <th>18</th>\n",
       "      <td>task_slice:short_link_pred</td>\n",
       "      <td>SnorkelDataset</td>\n",
       "      <td>test</td>\n",
       "      <td>accuracy</td>\n",
       "      <td>0.333333</td>\n",
       "    </tr>\n",
       "    <tr>\n",
       "      <th>19</th>\n",
       "      <td>task_slice:short_link_pred</td>\n",
       "      <td>SnorkelDataset</td>\n",
       "      <td>test</td>\n",
       "      <td>f1</td>\n",
       "      <td>0.500000</td>\n",
       "    </tr>\n",
       "    <tr>\n",
       "      <th>20</th>\n",
       "      <td>task_slice:keyword_subscribe_pred</td>\n",
       "      <td>SnorkelDataset</td>\n",
       "      <td>test</td>\n",
       "      <td>accuracy</td>\n",
       "      <td>0.861111</td>\n",
       "    </tr>\n",
       "    <tr>\n",
       "      <th>21</th>\n",
       "      <td>task_slice:keyword_subscribe_pred</td>\n",
       "      <td>SnorkelDataset</td>\n",
       "      <td>test</td>\n",
       "      <td>f1</td>\n",
       "      <td>0.925373</td>\n",
       "    </tr>\n",
       "    <tr>\n",
       "      <th>22</th>\n",
       "      <td>task_slice:keyword_please_pred</td>\n",
       "      <td>SnorkelDataset</td>\n",
       "      <td>test</td>\n",
       "      <td>accuracy</td>\n",
       "      <td>0.956522</td>\n",
       "    </tr>\n",
       "    <tr>\n",
       "      <th>23</th>\n",
       "      <td>task_slice:keyword_please_pred</td>\n",
       "      <td>SnorkelDataset</td>\n",
       "      <td>test</td>\n",
       "      <td>f1</td>\n",
       "      <td>0.977778</td>\n",
       "    </tr>\n",
       "    <tr>\n",
       "      <th>24</th>\n",
       "      <td>task_slice:regex_check_out_pred</td>\n",
       "      <td>SnorkelDataset</td>\n",
       "      <td>test</td>\n",
       "      <td>accuracy</td>\n",
       "      <td>1.000000</td>\n",
       "    </tr>\n",
       "    <tr>\n",
       "      <th>25</th>\n",
       "      <td>task_slice:regex_check_out_pred</td>\n",
       "      <td>SnorkelDataset</td>\n",
       "      <td>test</td>\n",
       "      <td>f1</td>\n",
       "      <td>1.000000</td>\n",
       "    </tr>\n",
       "    <tr>\n",
       "      <th>26</th>\n",
       "      <td>task_slice:short_comment_pred</td>\n",
       "      <td>SnorkelDataset</td>\n",
       "      <td>test</td>\n",
       "      <td>accuracy</td>\n",
       "      <td>0.967391</td>\n",
       "    </tr>\n",
       "    <tr>\n",
       "      <th>27</th>\n",
       "      <td>task_slice:short_comment_pred</td>\n",
       "      <td>SnorkelDataset</td>\n",
       "      <td>test</td>\n",
       "      <td>f1</td>\n",
       "      <td>0.769231</td>\n",
       "    </tr>\n",
       "    <tr>\n",
       "      <th>28</th>\n",
       "      <td>task_slice:textblob_polarity_pred</td>\n",
       "      <td>SnorkelDataset</td>\n",
       "      <td>test</td>\n",
       "      <td>accuracy</td>\n",
       "      <td>0.916667</td>\n",
       "    </tr>\n",
       "    <tr>\n",
       "      <th>29</th>\n",
       "      <td>task_slice:textblob_polarity_pred</td>\n",
       "      <td>SnorkelDataset</td>\n",
       "      <td>test</td>\n",
       "      <td>f1</td>\n",
       "      <td>0.800000</td>\n",
       "    </tr>\n",
       "    <tr>\n",
       "      <th>30</th>\n",
       "      <td>task_slice:base_pred</td>\n",
       "      <td>SnorkelDataset</td>\n",
       "      <td>test</td>\n",
       "      <td>accuracy</td>\n",
       "      <td>0.932000</td>\n",
       "    </tr>\n",
       "    <tr>\n",
       "      <th>31</th>\n",
       "      <td>task_slice:base_pred</td>\n",
       "      <td>SnorkelDataset</td>\n",
       "      <td>test</td>\n",
       "      <td>f1</td>\n",
       "      <td>0.922374</td>\n",
       "    </tr>\n",
       "  </tbody>\n",
       "</table>\n",
       "</div>"
      ],
      "text/plain": [
       "                                label         dataset  split    metric  \\\n",
       "0   task                               SnorkelDataset  valid  accuracy   \n",
       "1   task                               SnorkelDataset  valid  f1         \n",
       "2   task_slice:short_link_pred         SnorkelDataset  valid  accuracy   \n",
       "3   task_slice:short_link_pred         SnorkelDataset  valid  f1         \n",
       "4   task_slice:keyword_subscribe_pred  SnorkelDataset  valid  accuracy   \n",
       "5   task_slice:keyword_subscribe_pred  SnorkelDataset  valid  f1         \n",
       "6   task_slice:keyword_please_pred     SnorkelDataset  valid  accuracy   \n",
       "7   task_slice:keyword_please_pred     SnorkelDataset  valid  f1         \n",
       "8   task_slice:regex_check_out_pred    SnorkelDataset  valid  accuracy   \n",
       "9   task_slice:regex_check_out_pred    SnorkelDataset  valid  f1         \n",
       "10  task_slice:short_comment_pred      SnorkelDataset  valid  accuracy   \n",
       "11  task_slice:short_comment_pred      SnorkelDataset  valid  f1         \n",
       "12  task_slice:textblob_polarity_pred  SnorkelDataset  valid  accuracy   \n",
       "13  task_slice:textblob_polarity_pred  SnorkelDataset  valid  f1         \n",
       "14  task_slice:base_pred               SnorkelDataset  valid  accuracy   \n",
       "15  task_slice:base_pred               SnorkelDataset  valid  f1         \n",
       "16  task                               SnorkelDataset  test   accuracy   \n",
       "17  task                               SnorkelDataset  test   f1         \n",
       "18  task_slice:short_link_pred         SnorkelDataset  test   accuracy   \n",
       "19  task_slice:short_link_pred         SnorkelDataset  test   f1         \n",
       "20  task_slice:keyword_subscribe_pred  SnorkelDataset  test   accuracy   \n",
       "21  task_slice:keyword_subscribe_pred  SnorkelDataset  test   f1         \n",
       "22  task_slice:keyword_please_pred     SnorkelDataset  test   accuracy   \n",
       "23  task_slice:keyword_please_pred     SnorkelDataset  test   f1         \n",
       "24  task_slice:regex_check_out_pred    SnorkelDataset  test   accuracy   \n",
       "25  task_slice:regex_check_out_pred    SnorkelDataset  test   f1         \n",
       "26  task_slice:short_comment_pred      SnorkelDataset  test   accuracy   \n",
       "27  task_slice:short_comment_pred      SnorkelDataset  test   f1         \n",
       "28  task_slice:textblob_polarity_pred  SnorkelDataset  test   accuracy   \n",
       "29  task_slice:textblob_polarity_pred  SnorkelDataset  test   f1         \n",
       "30  task_slice:base_pred               SnorkelDataset  test   accuracy   \n",
       "31  task_slice:base_pred               SnorkelDataset  test   f1         \n",
       "\n",
       "       score  \n",
       "0   0.925000  \n",
       "1   0.914286  \n",
       "2   0.400000  \n",
       "3   0.571429  \n",
       "4   1.000000  \n",
       "5   1.000000  \n",
       "6   1.000000  \n",
       "7   1.000000  \n",
       "8   1.000000  \n",
       "9   1.000000  \n",
       "10  0.947368  \n",
       "11  0.500000  \n",
       "12  1.000000  \n",
       "13  1.000000  \n",
       "14  0.925000  \n",
       "15  0.914286  \n",
       "16  0.932000  \n",
       "17  0.922374  \n",
       "18  0.333333  \n",
       "19  0.500000  \n",
       "20  0.861111  \n",
       "21  0.925373  \n",
       "22  0.956522  \n",
       "23  0.977778  \n",
       "24  1.000000  \n",
       "25  1.000000  \n",
       "26  0.967391  \n",
       "27  0.769231  \n",
       "28  0.916667  \n",
       "29  0.800000  \n",
       "30  0.932000  \n",
       "31  0.922374  "
      ]
     },
     "execution_count": 21,
     "metadata": {},
     "output_type": "execute_result"
    }
   ],
   "source": [
    "slice_model.score_slices([valid_dl_slice, test_dl_slice], as_dataframe=True)"
   ]
  },
  {
   "cell_type": "markdown",
   "metadata": {},
   "source": [
    "*Note: in this toy dataset, we see high variance in slice performance, because our dataset is so small that (i) there are few examples the train split, giving little signal to learn over, and (ii) there are few examples in the test split, making our evaluation metrics very noisy.\n",
    "For a demonstration of data slicing deployed in state-of-the-art models, please see our [SuperGLUE](https://github.com/HazyResearch/snorkel-superglue/tree/master/tutorials) tutorials.*"
   ]
  },
  {
   "cell_type": "markdown",
   "metadata": {},
   "source": [
    "---\n",
    "## Recap"
   ]
  },
  {
   "cell_type": "markdown",
   "metadata": {},
   "source": [
    "This tutorial walked through the process authoring slices, monitoring model performance on specific slices, and improving model performance using slice information.\n",
    "This programming abstraction provides a mechanism to heuristically identify critical data subsets.\n",
    "For more technical details about _Slice-based Learning,_ stay tuned — our technical report is coming soon!"
   ]
  },
  {
   "cell_type": "code",
   "execution_count": null,
   "metadata": {},
   "outputs": [],
   "source": []
  }
 ],
 "metadata": {
  "jupytext": {
   "cell_metadata_filter": "-all",
   "encoding": "# -*- coding: utf-8 -*-"
  },
  "kernelspec": {
   "display_name": "Python 3",
   "language": "python",
   "name": "python3"
  },
  "language_info": {
   "codemirror_mode": {
    "name": "ipython",
    "version": 3
   },
   "file_extension": ".py",
   "mimetype": "text/x-python",
   "name": "python",
   "nbconvert_exporter": "python",
   "pygments_lexer": "ipython3",
   "version": "3.7.3"
  }
 },
 "nbformat": 4,
 "nbformat_minor": 2
}<|MERGE_RESOLUTION|>--- conflicted
+++ resolved
@@ -145,11 +145,7 @@
      "output_type": "stream",
      "text": [
       "\r",
-<<<<<<< HEAD
       "100%|██████████| 120/120 [00:00<00:00, 19512.93it/s]"
-=======
-      "100%|██████████| 120/120 [00:00<00:00, 19190.78it/s]"
->>>>>>> ffd924d1
      ]
     },
     {
@@ -356,11 +352,7 @@
      "output_type": "stream",
      "text": [
       "\r",
-<<<<<<< HEAD
       "100%|██████████| 250/250 [00:00<00:00, 18068.93it/s]"
-=======
-      "100%|██████████| 250/250 [00:00<00:00, 25077.15it/s]"
->>>>>>> ffd924d1
      ]
     },
     {
@@ -568,23 +560,15 @@
      "output_type": "stream",
      "text": [
       "\r",
-<<<<<<< HEAD
       " 62%|██████▏   | 74/120 [00:00<00:00, 736.06it/s]"
-=======
-      " 62%|██████▎   | 75/120 [00:00<00:00, 745.50it/s]"
->>>>>>> ffd924d1
-     ]
-    },
-    {
-     "name": "stderr",
-     "output_type": "stream",
-     "text": [
-      "\r",
-<<<<<<< HEAD
+     ]
+    },
+    {
+     "name": "stderr",
+     "output_type": "stream",
+     "text": [
+      "\r",
       "100%|██████████| 120/120 [00:00<00:00, 852.57it/s]"
-=======
-      "100%|██████████| 120/120 [00:00<00:00, 887.05it/s]"
->>>>>>> ffd924d1
      ]
     },
     {
@@ -718,35 +702,23 @@
      "output_type": "stream",
      "text": [
       "\r",
-<<<<<<< HEAD
       " 41%|████      | 103/250 [00:00<00:00, 1028.39it/s]"
-=======
-      " 45%|████▍     | 112/250 [00:00<00:00, 1116.76it/s]"
->>>>>>> ffd924d1
-     ]
-    },
-    {
-     "name": "stderr",
-     "output_type": "stream",
-     "text": [
-      "\r",
-<<<<<<< HEAD
+     ]
+    },
+    {
+     "name": "stderr",
+     "output_type": "stream",
+     "text": [
+      "\r",
       " 82%|████████▏ | 204/250 [00:00<00:00, 1020.86it/s]"
-=======
-      " 89%|████████▉ | 223/250 [00:00<00:00, 1112.58it/s]"
->>>>>>> ffd924d1
-     ]
-    },
-    {
-     "name": "stderr",
-     "output_type": "stream",
-     "text": [
-      "\r",
-<<<<<<< HEAD
+     ]
+    },
+    {
+     "name": "stderr",
+     "output_type": "stream",
+     "text": [
+      "\r",
       "100%|██████████| 250/250 [00:00<00:00, 1010.36it/s]"
-=======
-      "100%|██████████| 250/250 [00:00<00:00, 1100.62it/s]"
->>>>>>> ffd924d1
      ]
     },
     {
@@ -978,587 +950,391 @@
      "output_type": "stream",
      "text": [
       "\r",
-<<<<<<< HEAD
       "Epoch 0::   4%|▍         | 1/25 [00:01<00:29,  1.22s/it, model/all/train/loss=0.693, model/all/train/lr=0.0001]"
-=======
-      "Epoch 0::   4%|▍         | 1/25 [00:03<01:35,  4.00s/it, model/all/train/loss=0.693, model/all/train/lr=0.0001]"
->>>>>>> ffd924d1
-     ]
-    },
-    {
-     "name": "stderr",
-     "output_type": "stream",
-     "text": [
-      "\r",
-<<<<<<< HEAD
+     ]
+    },
+    {
+     "name": "stderr",
+     "output_type": "stream",
+     "text": [
+      "\r",
       "Epoch 0::   4%|▍         | 1/25 [00:02<00:29,  1.22s/it, model/all/train/loss=0.686, model/all/train/lr=0.0001]"
-=======
-      "Epoch 0::   4%|▍         | 1/25 [00:06<01:35,  4.00s/it, model/all/train/loss=0.686, model/all/train/lr=0.0001]"
->>>>>>> ffd924d1
-     ]
-    },
-    {
-     "name": "stderr",
-     "output_type": "stream",
-     "text": [
-      "\r",
-<<<<<<< HEAD
+     ]
+    },
+    {
+     "name": "stderr",
+     "output_type": "stream",
+     "text": [
+      "\r",
       "Epoch 0::   8%|▊         | 2/25 [00:02<00:27,  1.18s/it, model/all/train/loss=0.686, model/all/train/lr=0.0001]"
-=======
-      "Epoch 0::   8%|▊         | 2/25 [00:06<01:24,  3.66s/it, model/all/train/loss=0.686, model/all/train/lr=0.0001]"
->>>>>>> ffd924d1
-     ]
-    },
-    {
-     "name": "stderr",
-     "output_type": "stream",
-     "text": [
-      "\r",
-<<<<<<< HEAD
+     ]
+    },
+    {
+     "name": "stderr",
+     "output_type": "stream",
+     "text": [
+      "\r",
       "Epoch 0::   8%|▊         | 2/25 [00:03<00:27,  1.18s/it, model/all/train/loss=0.677, model/all/train/lr=0.0001]"
-=======
-      "Epoch 0::   8%|▊         | 2/25 [00:09<01:24,  3.66s/it, model/all/train/loss=0.677, model/all/train/lr=0.0001]"
->>>>>>> ffd924d1
-     ]
-    },
-    {
-     "name": "stderr",
-     "output_type": "stream",
-     "text": [
-      "\r",
-<<<<<<< HEAD
+     ]
+    },
+    {
+     "name": "stderr",
+     "output_type": "stream",
+     "text": [
+      "\r",
       "Epoch 0::  12%|█▏        | 3/25 [00:03<00:25,  1.16s/it, model/all/train/loss=0.677, model/all/train/lr=0.0001]"
-=======
-      "Epoch 0::  12%|█▏        | 3/25 [00:09<01:15,  3.42s/it, model/all/train/loss=0.677, model/all/train/lr=0.0001]"
->>>>>>> ffd924d1
-     ]
-    },
-    {
-     "name": "stderr",
-     "output_type": "stream",
-     "text": [
-      "\r",
-<<<<<<< HEAD
+     ]
+    },
+    {
+     "name": "stderr",
+     "output_type": "stream",
+     "text": [
+      "\r",
       "Epoch 0::  12%|█▏        | 3/25 [00:04<00:25,  1.16s/it, model/all/train/loss=0.671, model/all/train/lr=0.0001]"
-=======
-      "Epoch 0::  12%|█▏        | 3/25 [00:12<01:15,  3.42s/it, model/all/train/loss=0.671, model/all/train/lr=0.0001]"
->>>>>>> ffd924d1
-     ]
-    },
-    {
-     "name": "stderr",
-     "output_type": "stream",
-     "text": [
-      "\r",
-<<<<<<< HEAD
+     ]
+    },
+    {
+     "name": "stderr",
+     "output_type": "stream",
+     "text": [
+      "\r",
       "Epoch 0::  16%|█▌        | 4/25 [00:04<00:23,  1.13s/it, model/all/train/loss=0.671, model/all/train/lr=0.0001]"
-=======
-      "Epoch 0::  16%|█▌        | 4/25 [00:12<01:08,  3.25s/it, model/all/train/loss=0.671, model/all/train/lr=0.0001]"
->>>>>>> ffd924d1
-     ]
-    },
-    {
-     "name": "stderr",
-     "output_type": "stream",
-     "text": [
-      "\r",
-<<<<<<< HEAD
+     ]
+    },
+    {
+     "name": "stderr",
+     "output_type": "stream",
+     "text": [
+      "\r",
       "Epoch 0::  16%|█▌        | 4/25 [00:05<00:23,  1.13s/it, model/all/train/loss=0.663, model/all/train/lr=0.0001]"
-=======
-      "Epoch 0::  16%|█▌        | 4/25 [00:15<01:08,  3.25s/it, model/all/train/loss=0.663, model/all/train/lr=0.0001]"
->>>>>>> ffd924d1
-     ]
-    },
-    {
-     "name": "stderr",
-     "output_type": "stream",
-     "text": [
-      "\r",
-<<<<<<< HEAD
+     ]
+    },
+    {
+     "name": "stderr",
+     "output_type": "stream",
+     "text": [
+      "\r",
       "Epoch 0::  20%|██        | 5/25 [00:05<00:22,  1.11s/it, model/all/train/loss=0.663, model/all/train/lr=0.0001]"
-=======
-      "Epoch 0::  20%|██        | 5/25 [00:15<01:02,  3.11s/it, model/all/train/loss=0.663, model/all/train/lr=0.0001]"
->>>>>>> ffd924d1
-     ]
-    },
-    {
-     "name": "stderr",
-     "output_type": "stream",
-     "text": [
-      "\r",
-<<<<<<< HEAD
+     ]
+    },
+    {
+     "name": "stderr",
+     "output_type": "stream",
+     "text": [
+      "\r",
       "Epoch 0::  20%|██        | 5/25 [00:06<00:22,  1.11s/it, model/all/train/loss=0.653, model/all/train/lr=0.0001]"
-=======
-      "Epoch 0::  20%|██        | 5/25 [00:18<01:02,  3.11s/it, model/all/train/loss=0.653, model/all/train/lr=0.0001]"
->>>>>>> ffd924d1
-     ]
-    },
-    {
-     "name": "stderr",
-     "output_type": "stream",
-     "text": [
-      "\r",
-<<<<<<< HEAD
+     ]
+    },
+    {
+     "name": "stderr",
+     "output_type": "stream",
+     "text": [
+      "\r",
       "Epoch 0::  24%|██▍       | 6/25 [00:06<00:20,  1.10s/it, model/all/train/loss=0.653, model/all/train/lr=0.0001]"
-=======
-      "Epoch 0::  24%|██▍       | 6/25 [00:18<00:58,  3.06s/it, model/all/train/loss=0.653, model/all/train/lr=0.0001]"
->>>>>>> ffd924d1
-     ]
-    },
-    {
-     "name": "stderr",
-     "output_type": "stream",
-     "text": [
-      "\r",
-<<<<<<< HEAD
+     ]
+    },
+    {
+     "name": "stderr",
+     "output_type": "stream",
+     "text": [
+      "\r",
       "Epoch 0::  24%|██▍       | 6/25 [00:07<00:20,  1.10s/it, model/all/train/loss=0.654, model/all/train/lr=0.0001]"
-=======
-      "Epoch 0::  24%|██▍       | 6/25 [00:21<00:58,  3.06s/it, model/all/train/loss=0.654, model/all/train/lr=0.0001]"
->>>>>>> ffd924d1
-     ]
-    },
-    {
-     "name": "stderr",
-     "output_type": "stream",
-     "text": [
-      "\r",
-<<<<<<< HEAD
+     ]
+    },
+    {
+     "name": "stderr",
+     "output_type": "stream",
+     "text": [
+      "\r",
       "Epoch 0::  28%|██▊       | 7/25 [00:07<00:19,  1.09s/it, model/all/train/loss=0.654, model/all/train/lr=0.0001]"
-=======
-      "Epoch 0::  28%|██▊       | 7/25 [00:21<00:53,  2.99s/it, model/all/train/loss=0.654, model/all/train/lr=0.0001]"
->>>>>>> ffd924d1
-     ]
-    },
-    {
-     "name": "stderr",
-     "output_type": "stream",
-     "text": [
-      "\r",
-<<<<<<< HEAD
+     ]
+    },
+    {
+     "name": "stderr",
+     "output_type": "stream",
+     "text": [
+      "\r",
       "Epoch 0::  28%|██▊       | 7/25 [00:08<00:19,  1.09s/it, model/all/train/loss=0.649, model/all/train/lr=0.0001]"
-=======
-      "Epoch 0::  28%|██▊       | 7/25 [00:23<00:53,  2.99s/it, model/all/train/loss=0.649, model/all/train/lr=0.0001]"
->>>>>>> ffd924d1
-     ]
-    },
-    {
-     "name": "stderr",
-     "output_type": "stream",
-     "text": [
-      "\r",
-<<<<<<< HEAD
+     ]
+    },
+    {
+     "name": "stderr",
+     "output_type": "stream",
+     "text": [
+      "\r",
       "Epoch 0::  32%|███▏      | 8/25 [00:08<00:18,  1.09s/it, model/all/train/loss=0.649, model/all/train/lr=0.0001]"
-=======
-      "Epoch 0::  32%|███▏      | 8/25 [00:23<00:49,  2.91s/it, model/all/train/loss=0.649, model/all/train/lr=0.0001]"
->>>>>>> ffd924d1
-     ]
-    },
-    {
-     "name": "stderr",
-     "output_type": "stream",
-     "text": [
-      "\r",
-<<<<<<< HEAD
+     ]
+    },
+    {
+     "name": "stderr",
+     "output_type": "stream",
+     "text": [
+      "\r",
       "Epoch 0::  32%|███▏      | 8/25 [00:09<00:18,  1.09s/it, model/all/train/loss=0.639, model/all/train/lr=0.0001]"
-=======
-      "Epoch 0::  32%|███▏      | 8/25 [00:26<00:49,  2.91s/it, model/all/train/loss=0.639, model/all/train/lr=0.0001]"
->>>>>>> ffd924d1
-     ]
-    },
-    {
-     "name": "stderr",
-     "output_type": "stream",
-     "text": [
-      "\r",
-<<<<<<< HEAD
+     ]
+    },
+    {
+     "name": "stderr",
+     "output_type": "stream",
+     "text": [
+      "\r",
       "Epoch 0::  36%|███▌      | 9/25 [00:09<00:17,  1.09s/it, model/all/train/loss=0.639, model/all/train/lr=0.0001]"
-=======
-      "Epoch 0::  36%|███▌      | 9/25 [00:26<00:45,  2.86s/it, model/all/train/loss=0.639, model/all/train/lr=0.0001]"
->>>>>>> ffd924d1
-     ]
-    },
-    {
-     "name": "stderr",
-     "output_type": "stream",
-     "text": [
-      "\r",
-<<<<<<< HEAD
+     ]
+    },
+    {
+     "name": "stderr",
+     "output_type": "stream",
+     "text": [
+      "\r",
       "Epoch 0::  36%|███▌      | 9/25 [00:10<00:17,  1.09s/it, model/all/train/loss=0.634, model/all/train/lr=0.0001]"
-=======
-      "Epoch 0::  36%|███▌      | 9/25 [00:29<00:45,  2.86s/it, model/all/train/loss=0.634, model/all/train/lr=0.0001]"
->>>>>>> ffd924d1
-     ]
-    },
-    {
-     "name": "stderr",
-     "output_type": "stream",
-     "text": [
-      "\r",
-<<<<<<< HEAD
+     ]
+    },
+    {
+     "name": "stderr",
+     "output_type": "stream",
+     "text": [
+      "\r",
       "Epoch 0::  40%|████      | 10/25 [00:10<00:16,  1.08s/it, model/all/train/loss=0.634, model/all/train/lr=0.0001]"
-=======
-      "Epoch 0::  40%|████      | 10/25 [00:29<00:42,  2.82s/it, model/all/train/loss=0.634, model/all/train/lr=0.0001]"
->>>>>>> ffd924d1
-     ]
-    },
-    {
-     "name": "stderr",
-     "output_type": "stream",
-     "text": [
-      "\r",
-<<<<<<< HEAD
+     ]
+    },
+    {
+     "name": "stderr",
+     "output_type": "stream",
+     "text": [
+      "\r",
       "Epoch 0::  40%|████      | 10/25 [00:12<00:16,  1.08s/it, model/all/train/loss=0.627, model/all/train/lr=0.0001]"
-=======
-      "Epoch 0::  40%|████      | 10/25 [00:32<00:42,  2.82s/it, model/all/train/loss=0.627, model/all/train/lr=0.0001]"
->>>>>>> ffd924d1
-     ]
-    },
-    {
-     "name": "stderr",
-     "output_type": "stream",
-     "text": [
-      "\r",
-<<<<<<< HEAD
+     ]
+    },
+    {
+     "name": "stderr",
+     "output_type": "stream",
+     "text": [
+      "\r",
       "Epoch 0::  44%|████▍     | 11/25 [00:12<00:15,  1.08s/it, model/all/train/loss=0.627, model/all/train/lr=0.0001]"
-=======
-      "Epoch 0::  44%|████▍     | 11/25 [00:32<00:39,  2.80s/it, model/all/train/loss=0.627, model/all/train/lr=0.0001]"
->>>>>>> ffd924d1
-     ]
-    },
-    {
-     "name": "stderr",
-     "output_type": "stream",
-     "text": [
-      "\r",
-<<<<<<< HEAD
+     ]
+    },
+    {
+     "name": "stderr",
+     "output_type": "stream",
+     "text": [
+      "\r",
       "Epoch 0::  44%|████▍     | 11/25 [00:13<00:15,  1.08s/it, model/all/train/loss=0.618, model/all/train/lr=0.0001]"
-=======
-      "Epoch 0::  44%|████▍     | 11/25 [00:34<00:39,  2.80s/it, model/all/train/loss=0.618, model/all/train/lr=0.0001]"
->>>>>>> ffd924d1
-     ]
-    },
-    {
-     "name": "stderr",
-     "output_type": "stream",
-     "text": [
-      "\r",
-<<<<<<< HEAD
+     ]
+    },
+    {
+     "name": "stderr",
+     "output_type": "stream",
+     "text": [
+      "\r",
       "Epoch 0::  48%|████▊     | 12/25 [00:13<00:14,  1.08s/it, model/all/train/loss=0.618, model/all/train/lr=0.0001]"
-=======
-      "Epoch 0::  48%|████▊     | 12/25 [00:34<00:36,  2.78s/it, model/all/train/loss=0.618, model/all/train/lr=0.0001]"
->>>>>>> ffd924d1
-     ]
-    },
-    {
-     "name": "stderr",
-     "output_type": "stream",
-     "text": [
-      "\r",
-<<<<<<< HEAD
+     ]
+    },
+    {
+     "name": "stderr",
+     "output_type": "stream",
+     "text": [
+      "\r",
       "Epoch 0::  48%|████▊     | 12/25 [00:14<00:14,  1.08s/it, model/all/train/loss=0.612, model/all/train/lr=0.0001]"
-=======
-      "Epoch 0::  48%|████▊     | 12/25 [00:37<00:36,  2.78s/it, model/all/train/loss=0.612, model/all/train/lr=0.0001]"
->>>>>>> ffd924d1
-     ]
-    },
-    {
-     "name": "stderr",
-     "output_type": "stream",
-     "text": [
-      "\r",
-<<<<<<< HEAD
+     ]
+    },
+    {
+     "name": "stderr",
+     "output_type": "stream",
+     "text": [
+      "\r",
       "Epoch 0::  52%|█████▏    | 13/25 [00:14<00:12,  1.08s/it, model/all/train/loss=0.612, model/all/train/lr=0.0001]"
-=======
-      "Epoch 0::  52%|█████▏    | 13/25 [00:37<00:33,  2.77s/it, model/all/train/loss=0.612, model/all/train/lr=0.0001]"
->>>>>>> ffd924d1
-     ]
-    },
-    {
-     "name": "stderr",
-     "output_type": "stream",
-     "text": [
-      "\r",
-<<<<<<< HEAD
+     ]
+    },
+    {
+     "name": "stderr",
+     "output_type": "stream",
+     "text": [
+      "\r",
       "Epoch 0::  52%|█████▏    | 13/25 [00:15<00:12,  1.08s/it, model/all/train/loss=0.602, model/all/train/lr=0.0001]"
-=======
-      "Epoch 0::  52%|█████▏    | 13/25 [00:40<00:33,  2.77s/it, model/all/train/loss=0.602, model/all/train/lr=0.0001]"
->>>>>>> ffd924d1
-     ]
-    },
-    {
-     "name": "stderr",
-     "output_type": "stream",
-     "text": [
-      "\r",
-<<<<<<< HEAD
+     ]
+    },
+    {
+     "name": "stderr",
+     "output_type": "stream",
+     "text": [
+      "\r",
       "Epoch 0::  56%|█████▌    | 14/25 [00:15<00:11,  1.08s/it, model/all/train/loss=0.602, model/all/train/lr=0.0001]"
-=======
-      "Epoch 0::  56%|█████▌    | 14/25 [00:40<00:30,  2.76s/it, model/all/train/loss=0.602, model/all/train/lr=0.0001]"
->>>>>>> ffd924d1
-     ]
-    },
-    {
-     "name": "stderr",
-     "output_type": "stream",
-     "text": [
-      "\r",
-<<<<<<< HEAD
+     ]
+    },
+    {
+     "name": "stderr",
+     "output_type": "stream",
+     "text": [
+      "\r",
       "Epoch 0::  56%|█████▌    | 14/25 [00:16<00:11,  1.08s/it, model/all/train/loss=0.592, model/all/train/lr=0.0001]"
-=======
-      "Epoch 0::  56%|█████▌    | 14/25 [00:42<00:30,  2.76s/it, model/all/train/loss=0.592, model/all/train/lr=0.0001]"
->>>>>>> ffd924d1
-     ]
-    },
-    {
-     "name": "stderr",
-     "output_type": "stream",
-     "text": [
-      "\r",
-<<<<<<< HEAD
+     ]
+    },
+    {
+     "name": "stderr",
+     "output_type": "stream",
+     "text": [
+      "\r",
       "Epoch 0::  60%|██████    | 15/25 [00:16<00:10,  1.08s/it, model/all/train/loss=0.592, model/all/train/lr=0.0001]"
-=======
-      "Epoch 0::  60%|██████    | 15/25 [00:42<00:27,  2.74s/it, model/all/train/loss=0.592, model/all/train/lr=0.0001]"
->>>>>>> ffd924d1
-     ]
-    },
-    {
-     "name": "stderr",
-     "output_type": "stream",
-     "text": [
-      "\r",
-<<<<<<< HEAD
+     ]
+    },
+    {
+     "name": "stderr",
+     "output_type": "stream",
+     "text": [
+      "\r",
       "Epoch 0::  60%|██████    | 15/25 [00:17<00:10,  1.08s/it, model/all/train/loss=0.581, model/all/train/lr=0.0001]"
-=======
-      "Epoch 0::  60%|██████    | 15/25 [00:45<00:27,  2.74s/it, model/all/train/loss=0.581, model/all/train/lr=0.0001]"
->>>>>>> ffd924d1
-     ]
-    },
-    {
-     "name": "stderr",
-     "output_type": "stream",
-     "text": [
-      "\r",
-<<<<<<< HEAD
+     ]
+    },
+    {
+     "name": "stderr",
+     "output_type": "stream",
+     "text": [
+      "\r",
       "Epoch 0::  64%|██████▍   | 16/25 [00:17<00:09,  1.08s/it, model/all/train/loss=0.581, model/all/train/lr=0.0001]"
-=======
-      "Epoch 0::  64%|██████▍   | 16/25 [00:45<00:24,  2.73s/it, model/all/train/loss=0.581, model/all/train/lr=0.0001]"
->>>>>>> ffd924d1
-     ]
-    },
-    {
-     "name": "stderr",
-     "output_type": "stream",
-     "text": [
-      "\r",
-<<<<<<< HEAD
+     ]
+    },
+    {
+     "name": "stderr",
+     "output_type": "stream",
+     "text": [
+      "\r",
       "Epoch 0::  64%|██████▍   | 16/25 [00:18<00:09,  1.08s/it, model/all/train/loss=0.572, model/all/train/lr=0.0001]"
-=======
-      "Epoch 0::  64%|██████▍   | 16/25 [00:48<00:24,  2.73s/it, model/all/train/loss=0.572, model/all/train/lr=0.0001]"
->>>>>>> ffd924d1
-     ]
-    },
-    {
-     "name": "stderr",
-     "output_type": "stream",
-     "text": [
-      "\r",
-<<<<<<< HEAD
+     ]
+    },
+    {
+     "name": "stderr",
+     "output_type": "stream",
+     "text": [
+      "\r",
       "Epoch 0::  68%|██████▊   | 17/25 [00:18<00:08,  1.08s/it, model/all/train/loss=0.572, model/all/train/lr=0.0001]"
-=======
-      "Epoch 0::  68%|██████▊   | 17/25 [00:48<00:21,  2.72s/it, model/all/train/loss=0.572, model/all/train/lr=0.0001]"
->>>>>>> ffd924d1
-     ]
-    },
-    {
-     "name": "stderr",
-     "output_type": "stream",
-     "text": [
-      "\r",
-<<<<<<< HEAD
+     ]
+    },
+    {
+     "name": "stderr",
+     "output_type": "stream",
+     "text": [
+      "\r",
       "Epoch 0::  68%|██████▊   | 17/25 [00:19<00:08,  1.08s/it, model/all/train/loss=0.557, model/all/train/lr=0.0001]"
-=======
-      "Epoch 0::  68%|██████▊   | 17/25 [00:51<00:21,  2.72s/it, model/all/train/loss=0.557, model/all/train/lr=0.0001]"
->>>>>>> ffd924d1
-     ]
-    },
-    {
-     "name": "stderr",
-     "output_type": "stream",
-     "text": [
-      "\r",
-<<<<<<< HEAD
+     ]
+    },
+    {
+     "name": "stderr",
+     "output_type": "stream",
+     "text": [
+      "\r",
       "Epoch 0::  72%|███████▏  | 18/25 [00:19<00:07,  1.08s/it, model/all/train/loss=0.557, model/all/train/lr=0.0001]"
-=======
-      "Epoch 0::  72%|███████▏  | 18/25 [00:51<00:19,  2.72s/it, model/all/train/loss=0.557, model/all/train/lr=0.0001]"
->>>>>>> ffd924d1
-     ]
-    },
-    {
-     "name": "stderr",
-     "output_type": "stream",
-     "text": [
-      "\r",
-<<<<<<< HEAD
+     ]
+    },
+    {
+     "name": "stderr",
+     "output_type": "stream",
+     "text": [
+      "\r",
       "Epoch 0::  72%|███████▏  | 18/25 [00:20<00:07,  1.08s/it, model/all/train/loss=0.545, model/all/train/lr=0.0001]"
-=======
-      "Epoch 0::  72%|███████▏  | 18/25 [00:53<00:19,  2.72s/it, model/all/train/loss=0.545, model/all/train/lr=0.0001]"
->>>>>>> ffd924d1
-     ]
-    },
-    {
-     "name": "stderr",
-     "output_type": "stream",
-     "text": [
-      "\r",
-<<<<<<< HEAD
+     ]
+    },
+    {
+     "name": "stderr",
+     "output_type": "stream",
+     "text": [
+      "\r",
       "Epoch 0::  76%|███████▌  | 19/25 [00:20<00:06,  1.08s/it, model/all/train/loss=0.545, model/all/train/lr=0.0001]"
-=======
-      "Epoch 0::  76%|███████▌  | 19/25 [00:53<00:16,  2.72s/it, model/all/train/loss=0.545, model/all/train/lr=0.0001]"
->>>>>>> ffd924d1
-     ]
-    },
-    {
-     "name": "stderr",
-     "output_type": "stream",
-     "text": [
-      "\r",
-<<<<<<< HEAD
+     ]
+    },
+    {
+     "name": "stderr",
+     "output_type": "stream",
+     "text": [
+      "\r",
       "Epoch 0::  76%|███████▌  | 19/25 [00:21<00:06,  1.08s/it, model/all/train/loss=0.53, model/all/train/lr=0.0001] "
-=======
-      "Epoch 0::  76%|███████▌  | 19/25 [00:56<00:16,  2.72s/it, model/all/train/loss=0.53, model/all/train/lr=0.0001] "
->>>>>>> ffd924d1
-     ]
-    },
-    {
-     "name": "stderr",
-     "output_type": "stream",
-     "text": [
-      "\r",
-<<<<<<< HEAD
+     ]
+    },
+    {
+     "name": "stderr",
+     "output_type": "stream",
+     "text": [
+      "\r",
       "Epoch 0::  80%|████████  | 20/25 [00:21<00:05,  1.08s/it, model/all/train/loss=0.53, model/all/train/lr=0.0001]"
-=======
-      "Epoch 0::  80%|████████  | 20/25 [00:56<00:13,  2.71s/it, model/all/train/loss=0.53, model/all/train/lr=0.0001]"
->>>>>>> ffd924d1
-     ]
-    },
-    {
-     "name": "stderr",
-     "output_type": "stream",
-     "text": [
-      "\r",
-<<<<<<< HEAD
+     ]
+    },
+    {
+     "name": "stderr",
+     "output_type": "stream",
+     "text": [
+      "\r",
       "Epoch 0::  80%|████████  | 20/25 [00:22<00:05,  1.08s/it, model/all/train/loss=0.517, model/all/train/lr=0.0001]"
-=======
-      "Epoch 0::  80%|████████  | 20/25 [00:59<00:13,  2.71s/it, model/all/train/loss=0.517, model/all/train/lr=0.0001]"
->>>>>>> ffd924d1
-     ]
-    },
-    {
-     "name": "stderr",
-     "output_type": "stream",
-     "text": [
-      "\r",
-<<<<<<< HEAD
+     ]
+    },
+    {
+     "name": "stderr",
+     "output_type": "stream",
+     "text": [
+      "\r",
       "Epoch 0::  84%|████████▍ | 21/25 [00:22<00:04,  1.08s/it, model/all/train/loss=0.517, model/all/train/lr=0.0001]"
-=======
-      "Epoch 0::  84%|████████▍ | 21/25 [00:59<00:10,  2.71s/it, model/all/train/loss=0.517, model/all/train/lr=0.0001]"
->>>>>>> ffd924d1
-     ]
-    },
-    {
-     "name": "stderr",
-     "output_type": "stream",
-     "text": [
-      "\r",
-<<<<<<< HEAD
+     ]
+    },
+    {
+     "name": "stderr",
+     "output_type": "stream",
+     "text": [
+      "\r",
       "Epoch 0::  84%|████████▍ | 21/25 [00:23<00:04,  1.08s/it, model/all/train/loss=0.503, model/all/train/lr=0.0001]"
-=======
-      "Epoch 0::  84%|████████▍ | 21/25 [01:01<00:10,  2.71s/it, model/all/train/loss=0.503, model/all/train/lr=0.0001]"
->>>>>>> ffd924d1
-     ]
-    },
-    {
-     "name": "stderr",
-     "output_type": "stream",
-     "text": [
-      "\r",
-<<<<<<< HEAD
+     ]
+    },
+    {
+     "name": "stderr",
+     "output_type": "stream",
+     "text": [
+      "\r",
       "Epoch 0::  88%|████████▊ | 22/25 [00:23<00:03,  1.08s/it, model/all/train/loss=0.503, model/all/train/lr=0.0001]"
-=======
-      "Epoch 0::  88%|████████▊ | 22/25 [01:01<00:08,  2.72s/it, model/all/train/loss=0.503, model/all/train/lr=0.0001]"
->>>>>>> ffd924d1
-     ]
-    },
-    {
-     "name": "stderr",
-     "output_type": "stream",
-     "text": [
-      "\r",
-<<<<<<< HEAD
+     ]
+    },
+    {
+     "name": "stderr",
+     "output_type": "stream",
+     "text": [
+      "\r",
       "Epoch 0::  88%|████████▊ | 22/25 [00:25<00:03,  1.08s/it, model/all/train/loss=0.492, model/all/train/lr=0.0001]"
-=======
-      "Epoch 0::  88%|████████▊ | 22/25 [01:04<00:08,  2.72s/it, model/all/train/loss=0.492, model/all/train/lr=0.0001]"
->>>>>>> ffd924d1
-     ]
-    },
-    {
-     "name": "stderr",
-     "output_type": "stream",
-     "text": [
-      "\r",
-<<<<<<< HEAD
+     ]
+    },
+    {
+     "name": "stderr",
+     "output_type": "stream",
+     "text": [
+      "\r",
       "Epoch 0::  92%|█████████▏| 23/25 [00:25<00:02,  1.09s/it, model/all/train/loss=0.492, model/all/train/lr=0.0001]"
-=======
-      "Epoch 0::  92%|█████████▏| 23/25 [01:04<00:05,  2.74s/it, model/all/train/loss=0.492, model/all/train/lr=0.0001]"
->>>>>>> ffd924d1
-     ]
-    },
-    {
-     "name": "stderr",
-     "output_type": "stream",
-     "text": [
-      "\r",
-<<<<<<< HEAD
+     ]
+    },
+    {
+     "name": "stderr",
+     "output_type": "stream",
+     "text": [
+      "\r",
       "Epoch 0::  92%|█████████▏| 23/25 [00:26<00:02,  1.09s/it, model/all/train/loss=0.477, model/all/train/lr=0.0001]"
-=======
-      "Epoch 0::  92%|█████████▏| 23/25 [01:07<00:05,  2.74s/it, model/all/train/loss=0.477, model/all/train/lr=0.0001]"
->>>>>>> ffd924d1
-     ]
-    },
-    {
-     "name": "stderr",
-     "output_type": "stream",
-     "text": [
-      "\r",
-<<<<<<< HEAD
+     ]
+    },
+    {
+     "name": "stderr",
+     "output_type": "stream",
+     "text": [
+      "\r",
       "Epoch 0::  96%|█████████▌| 24/25 [00:26<00:01,  1.08s/it, model/all/train/loss=0.477, model/all/train/lr=0.0001]"
-=======
-      "Epoch 0::  96%|█████████▌| 24/25 [01:07<00:02,  2.75s/it, model/all/train/loss=0.477, model/all/train/lr=0.0001]"
->>>>>>> ffd924d1
-     ]
-    },
-    {
-     "name": "stderr",
-     "output_type": "stream",
-     "text": [
-      "\r",
-<<<<<<< HEAD
+     ]
+    },
+    {
+     "name": "stderr",
+     "output_type": "stream",
+     "text": [
+      "\r",
       "Epoch 0::  96%|█████████▌| 24/25 [00:27<00:01,  1.08s/it, model/all/train/loss=0.472, model/all/train/lr=0.0001, task/SnorkelDataset/valid/accuracy=0.908, task/SnorkelDataset/valid/f1=0.893]"
-=======
-      "Epoch 0::  96%|█████████▌| 24/25 [01:10<00:02,  2.75s/it, model/all/train/loss=0.472, model/all/train/lr=0.0001, task/SnorkelDataset/valid/accuracy=0.908, task/SnorkelDataset/valid/f1=0.893]"
->>>>>>> ffd924d1
-     ]
-    },
-    {
-     "name": "stderr",
-     "output_type": "stream",
-     "text": [
-      "\r",
-<<<<<<< HEAD
+     ]
+    },
+    {
+     "name": "stderr",
+     "output_type": "stream",
+     "text": [
+      "\r",
       "Epoch 0:: 100%|██████████| 25/25 [00:27<00:00,  1.12s/it, model/all/train/loss=0.472, model/all/train/lr=0.0001, task/SnorkelDataset/valid/accuracy=0.908, task/SnorkelDataset/valid/f1=0.893]"
-=======
-      "Epoch 0:: 100%|██████████| 25/25 [01:10<00:00,  2.84s/it, model/all/train/loss=0.472, model/all/train/lr=0.0001, task/SnorkelDataset/valid/accuracy=0.908, task/SnorkelDataset/valid/f1=0.893]"
->>>>>>> ffd924d1
      ]
     },
     {
@@ -1583,95 +1359,63 @@
      "output_type": "stream",
      "text": [
       "\r",
-<<<<<<< HEAD
       "Epoch 1::   4%|▍         | 1/25 [00:01<00:25,  1.07s/it, model/all/train/loss=0.102, model/all/train/lr=0.0001, task/SnorkelDataset/valid/accuracy=0.908, task/SnorkelDataset/valid/f1=0.893]"
-=======
-      "Epoch 1::   4%|▍         | 1/25 [00:02<01:05,  2.75s/it, model/all/train/loss=0.102, model/all/train/lr=0.0001, task/SnorkelDataset/valid/accuracy=0.908, task/SnorkelDataset/valid/f1=0.893]"
->>>>>>> ffd924d1
-     ]
-    },
-    {
-     "name": "stderr",
-     "output_type": "stream",
-     "text": [
-      "\r",
-<<<<<<< HEAD
+     ]
+    },
+    {
+     "name": "stderr",
+     "output_type": "stream",
+     "text": [
+      "\r",
       "Epoch 1::   4%|▍         | 1/25 [00:02<00:25,  1.07s/it, model/all/train/loss=0.114, model/all/train/lr=0.0001, task/SnorkelDataset/valid/accuracy=0.908, task/SnorkelDataset/valid/f1=0.893]"
-=======
-      "Epoch 1::   4%|▍         | 1/25 [00:05<01:05,  2.75s/it, model/all/train/loss=0.114, model/all/train/lr=0.0001, task/SnorkelDataset/valid/accuracy=0.908, task/SnorkelDataset/valid/f1=0.893]"
->>>>>>> ffd924d1
-     ]
-    },
-    {
-     "name": "stderr",
-     "output_type": "stream",
-     "text": [
-      "\r",
-<<<<<<< HEAD
+     ]
+    },
+    {
+     "name": "stderr",
+     "output_type": "stream",
+     "text": [
+      "\r",
       "Epoch 1::   8%|▊         | 2/25 [00:02<00:24,  1.07s/it, model/all/train/loss=0.114, model/all/train/lr=0.0001, task/SnorkelDataset/valid/accuracy=0.908, task/SnorkelDataset/valid/f1=0.893]"
-=======
-      "Epoch 1::   8%|▊         | 2/25 [00:05<01:03,  2.75s/it, model/all/train/loss=0.114, model/all/train/lr=0.0001, task/SnorkelDataset/valid/accuracy=0.908, task/SnorkelDataset/valid/f1=0.893]"
->>>>>>> ffd924d1
-     ]
-    },
-    {
-     "name": "stderr",
-     "output_type": "stream",
-     "text": [
-      "\r",
-<<<<<<< HEAD
+     ]
+    },
+    {
+     "name": "stderr",
+     "output_type": "stream",
+     "text": [
+      "\r",
       "Epoch 1::   8%|▊         | 2/25 [00:03<00:24,  1.07s/it, model/all/train/loss=0.137, model/all/train/lr=0.0001, task/SnorkelDataset/valid/accuracy=0.908, task/SnorkelDataset/valid/f1=0.893]"
-=======
-      "Epoch 1::   8%|▊         | 2/25 [00:08<01:03,  2.75s/it, model/all/train/loss=0.137, model/all/train/lr=0.0001, task/SnorkelDataset/valid/accuracy=0.908, task/SnorkelDataset/valid/f1=0.893]"
->>>>>>> ffd924d1
-     ]
-    },
-    {
-     "name": "stderr",
-     "output_type": "stream",
-     "text": [
-      "\r",
-<<<<<<< HEAD
+     ]
+    },
+    {
+     "name": "stderr",
+     "output_type": "stream",
+     "text": [
+      "\r",
       "Epoch 1::  12%|█▏        | 3/25 [00:03<00:23,  1.07s/it, model/all/train/loss=0.137, model/all/train/lr=0.0001, task/SnorkelDataset/valid/accuracy=0.908, task/SnorkelDataset/valid/f1=0.893]"
-=======
-      "Epoch 1::  12%|█▏        | 3/25 [00:08<01:01,  2.79s/it, model/all/train/loss=0.137, model/all/train/lr=0.0001, task/SnorkelDataset/valid/accuracy=0.908, task/SnorkelDataset/valid/f1=0.893]"
->>>>>>> ffd924d1
-     ]
-    },
-    {
-     "name": "stderr",
-     "output_type": "stream",
-     "text": [
-      "\r",
-<<<<<<< HEAD
+     ]
+    },
+    {
+     "name": "stderr",
+     "output_type": "stream",
+     "text": [
+      "\r",
       "Epoch 1::  12%|█▏        | 3/25 [00:04<00:23,  1.07s/it, model/all/train/loss=0.176, model/all/train/lr=0.0001, task/SnorkelDataset/valid/accuracy=0.908, task/SnorkelDataset/valid/f1=0.893]"
-=======
-      "Epoch 1::  12%|█▏        | 3/25 [00:11<01:01,  2.79s/it, model/all/train/loss=0.176, model/all/train/lr=0.0001, task/SnorkelDataset/valid/accuracy=0.908, task/SnorkelDataset/valid/f1=0.893]"
->>>>>>> ffd924d1
-     ]
-    },
-    {
-     "name": "stderr",
-     "output_type": "stream",
-     "text": [
-      "\r",
-<<<<<<< HEAD
+     ]
+    },
+    {
+     "name": "stderr",
+     "output_type": "stream",
+     "text": [
+      "\r",
       "Epoch 1::  16%|█▌        | 4/25 [00:04<00:22,  1.08s/it, model/all/train/loss=0.176, model/all/train/lr=0.0001, task/SnorkelDataset/valid/accuracy=0.908, task/SnorkelDataset/valid/f1=0.893]"
-=======
-      "Epoch 1::  16%|█▌        | 4/25 [00:11<00:58,  2.80s/it, model/all/train/loss=0.176, model/all/train/lr=0.0001, task/SnorkelDataset/valid/accuracy=0.908, task/SnorkelDataset/valid/f1=0.893]"
->>>>>>> ffd924d1
-     ]
-    },
-    {
-     "name": "stderr",
-     "output_type": "stream",
-     "text": [
-      "\r",
-<<<<<<< HEAD
+     ]
+    },
+    {
+     "name": "stderr",
+     "output_type": "stream",
+     "text": [
+      "\r",
       "Epoch 1::  16%|█▌        | 4/25 [00:05<00:22,  1.08s/it, model/all/train/loss=0.163, model/all/train/lr=0.0001, task/SnorkelDataset/valid/accuracy=0.908, task/SnorkelDataset/valid/f1=0.893]"
-=======
-      "Epoch 1::  16%|█▌        | 4/25 [00:14<00:58,  2.80s/it, model/all/train/loss=0.163, model/all/train/lr=0.0001, task/SnorkelDataset/valid/accuracy=0.908, task/SnorkelDataset/valid/f1=0.893]"
->>>>>>> ffd924d1
      ]
     },
     {
@@ -1695,71 +1439,47 @@
      "output_type": "stream",
      "text": [
       "\r",
-<<<<<<< HEAD
       "Epoch 1::  24%|██▍       | 6/25 [00:06<00:20,  1.07s/it, model/all/train/loss=0.147, model/all/train/lr=0.0001, task/SnorkelDataset/valid/accuracy=0.908, task/SnorkelDataset/valid/f1=0.893]"
-=======
-      "Epoch 1::  24%|██▍       | 6/25 [00:16<00:54,  2.84s/it, model/all/train/loss=0.147, model/all/train/lr=0.0001, task/SnorkelDataset/valid/accuracy=0.908, task/SnorkelDataset/valid/f1=0.893]"
->>>>>>> ffd924d1
-     ]
-    },
-    {
-     "name": "stderr",
-     "output_type": "stream",
-     "text": [
-      "\r",
-<<<<<<< HEAD
+     ]
+    },
+    {
+     "name": "stderr",
+     "output_type": "stream",
+     "text": [
+      "\r",
       "Epoch 1::  24%|██▍       | 6/25 [00:07<00:20,  1.07s/it, model/all/train/loss=0.136, model/all/train/lr=0.0001, task/SnorkelDataset/valid/accuracy=0.908, task/SnorkelDataset/valid/f1=0.893]"
-=======
-      "Epoch 1::  24%|██▍       | 6/25 [00:19<00:54,  2.84s/it, model/all/train/loss=0.136, model/all/train/lr=0.0001, task/SnorkelDataset/valid/accuracy=0.908, task/SnorkelDataset/valid/f1=0.893]"
->>>>>>> ffd924d1
-     ]
-    },
-    {
-     "name": "stderr",
-     "output_type": "stream",
-     "text": [
-      "\r",
-<<<<<<< HEAD
+     ]
+    },
+    {
+     "name": "stderr",
+     "output_type": "stream",
+     "text": [
+      "\r",
       "Epoch 1::  28%|██▊       | 7/25 [00:07<00:19,  1.07s/it, model/all/train/loss=0.136, model/all/train/lr=0.0001, task/SnorkelDataset/valid/accuracy=0.908, task/SnorkelDataset/valid/f1=0.893]"
-=======
-      "Epoch 1::  28%|██▊       | 7/25 [00:19<00:50,  2.82s/it, model/all/train/loss=0.136, model/all/train/lr=0.0001, task/SnorkelDataset/valid/accuracy=0.908, task/SnorkelDataset/valid/f1=0.893]"
->>>>>>> ffd924d1
-     ]
-    },
-    {
-     "name": "stderr",
-     "output_type": "stream",
-     "text": [
-      "\r",
-<<<<<<< HEAD
+     ]
+    },
+    {
+     "name": "stderr",
+     "output_type": "stream",
+     "text": [
+      "\r",
       "Epoch 1::  28%|██▊       | 7/25 [00:08<00:19,  1.07s/it, model/all/train/loss=0.149, model/all/train/lr=0.0001, task/SnorkelDataset/valid/accuracy=0.908, task/SnorkelDataset/valid/f1=0.893]"
-=======
-      "Epoch 1::  28%|██▊       | 7/25 [00:22<00:50,  2.82s/it, model/all/train/loss=0.149, model/all/train/lr=0.0001, task/SnorkelDataset/valid/accuracy=0.908, task/SnorkelDataset/valid/f1=0.893]"
->>>>>>> ffd924d1
-     ]
-    },
-    {
-     "name": "stderr",
-     "output_type": "stream",
-     "text": [
-      "\r",
-<<<<<<< HEAD
+     ]
+    },
+    {
+     "name": "stderr",
+     "output_type": "stream",
+     "text": [
+      "\r",
       "Epoch 1::  32%|███▏      | 8/25 [00:08<00:18,  1.08s/it, model/all/train/loss=0.149, model/all/train/lr=0.0001, task/SnorkelDataset/valid/accuracy=0.908, task/SnorkelDataset/valid/f1=0.893]"
-=======
-      "Epoch 1::  32%|███▏      | 8/25 [00:22<00:47,  2.82s/it, model/all/train/loss=0.149, model/all/train/lr=0.0001, task/SnorkelDataset/valid/accuracy=0.908, task/SnorkelDataset/valid/f1=0.893]"
->>>>>>> ffd924d1
-     ]
-    },
-    {
-     "name": "stderr",
-     "output_type": "stream",
-     "text": [
-      "\r",
-<<<<<<< HEAD
+     ]
+    },
+    {
+     "name": "stderr",
+     "output_type": "stream",
+     "text": [
+      "\r",
       "Epoch 1::  32%|███▏      | 8/25 [00:09<00:18,  1.08s/it, model/all/train/loss=0.143, model/all/train/lr=0.0001, task/SnorkelDataset/valid/accuracy=0.908, task/SnorkelDataset/valid/f1=0.893]"
-=======
-      "Epoch 1::  32%|███▏      | 8/25 [00:25<00:47,  2.82s/it, model/all/train/loss=0.143, model/all/train/lr=0.0001, task/SnorkelDataset/valid/accuracy=0.908, task/SnorkelDataset/valid/f1=0.893]"
->>>>>>> ffd924d1
      ]
     },
     {
@@ -1799,47 +1519,31 @@
      "output_type": "stream",
      "text": [
       "\r",
-<<<<<<< HEAD
       "Epoch 1::  44%|████▍     | 11/25 [00:11<00:15,  1.08s/it, model/all/train/loss=0.136, model/all/train/lr=0.0001, task/SnorkelDataset/valid/accuracy=0.908, task/SnorkelDataset/valid/f1=0.893]"
-=======
-      "Epoch 1::  44%|████▍     | 11/25 [00:30<00:39,  2.82s/it, model/all/train/loss=0.136, model/all/train/lr=0.0001, task/SnorkelDataset/valid/accuracy=0.908, task/SnorkelDataset/valid/f1=0.893]"
->>>>>>> ffd924d1
-     ]
-    },
-    {
-     "name": "stderr",
-     "output_type": "stream",
-     "text": [
-      "\r",
-<<<<<<< HEAD
+     ]
+    },
+    {
+     "name": "stderr",
+     "output_type": "stream",
+     "text": [
+      "\r",
       "Epoch 1::  44%|████▍     | 11/25 [00:12<00:15,  1.08s/it, model/all/train/loss=0.131, model/all/train/lr=0.0001, task/SnorkelDataset/valid/accuracy=0.908, task/SnorkelDataset/valid/f1=0.893]"
-=======
-      "Epoch 1::  44%|████▍     | 11/25 [00:33<00:39,  2.82s/it, model/all/train/loss=0.131, model/all/train/lr=0.0001, task/SnorkelDataset/valid/accuracy=0.908, task/SnorkelDataset/valid/f1=0.893]"
->>>>>>> ffd924d1
-     ]
-    },
-    {
-     "name": "stderr",
-     "output_type": "stream",
-     "text": [
-      "\r",
-<<<<<<< HEAD
+     ]
+    },
+    {
+     "name": "stderr",
+     "output_type": "stream",
+     "text": [
+      "\r",
       "Epoch 1::  48%|████▊     | 12/25 [00:12<00:14,  1.08s/it, model/all/train/loss=0.131, model/all/train/lr=0.0001, task/SnorkelDataset/valid/accuracy=0.908, task/SnorkelDataset/valid/f1=0.893]"
-=======
-      "Epoch 1::  48%|████▊     | 12/25 [00:33<00:36,  2.80s/it, model/all/train/loss=0.131, model/all/train/lr=0.0001, task/SnorkelDataset/valid/accuracy=0.908, task/SnorkelDataset/valid/f1=0.893]"
->>>>>>> ffd924d1
-     ]
-    },
-    {
-     "name": "stderr",
-     "output_type": "stream",
-     "text": [
-      "\r",
-<<<<<<< HEAD
+     ]
+    },
+    {
+     "name": "stderr",
+     "output_type": "stream",
+     "text": [
+      "\r",
       "Epoch 1::  48%|████▊     | 12/25 [00:14<00:14,  1.08s/it, model/all/train/loss=0.128, model/all/train/lr=0.0001, task/SnorkelDataset/valid/accuracy=0.908, task/SnorkelDataset/valid/f1=0.893]"
-=======
-      "Epoch 1::  48%|████▊     | 12/25 [00:36<00:36,  2.80s/it, model/all/train/loss=0.128, model/all/train/lr=0.0001, task/SnorkelDataset/valid/accuracy=0.908, task/SnorkelDataset/valid/f1=0.893]"
->>>>>>> ffd924d1
      ]
     },
     {
@@ -1863,23 +1567,15 @@
      "output_type": "stream",
      "text": [
       "\r",
-<<<<<<< HEAD
       "Epoch 1::  56%|█████▌    | 14/25 [00:15<00:11,  1.09s/it, model/all/train/loss=0.125, model/all/train/lr=0.0001, task/SnorkelDataset/valid/accuracy=0.908, task/SnorkelDataset/valid/f1=0.893]"
-=======
-      "Epoch 1::  56%|█████▌    | 14/25 [00:39<00:30,  2.81s/it, model/all/train/loss=0.125, model/all/train/lr=0.0001, task/SnorkelDataset/valid/accuracy=0.908, task/SnorkelDataset/valid/f1=0.893]"
->>>>>>> ffd924d1
-     ]
-    },
-    {
-     "name": "stderr",
-     "output_type": "stream",
-     "text": [
-      "\r",
-<<<<<<< HEAD
+     ]
+    },
+    {
+     "name": "stderr",
+     "output_type": "stream",
+     "text": [
+      "\r",
       "Epoch 1::  56%|█████▌    | 14/25 [00:16<00:11,  1.09s/it, model/all/train/loss=0.121, model/all/train/lr=0.0001, task/SnorkelDataset/valid/accuracy=0.908, task/SnorkelDataset/valid/f1=0.893]"
-=======
-      "Epoch 1::  56%|█████▌    | 14/25 [00:42<00:30,  2.81s/it, model/all/train/loss=0.121, model/all/train/lr=0.0001, task/SnorkelDataset/valid/accuracy=0.908, task/SnorkelDataset/valid/f1=0.893]"
->>>>>>> ffd924d1
      ]
     },
     {
@@ -1903,95 +1599,63 @@
      "output_type": "stream",
      "text": [
       "\r",
-<<<<<<< HEAD
       "Epoch 1::  64%|██████▍   | 16/25 [00:17<00:10,  1.12s/it, model/all/train/loss=0.114, model/all/train/lr=0.0001, task/SnorkelDataset/valid/accuracy=0.908, task/SnorkelDataset/valid/f1=0.893]"
-=======
-      "Epoch 1::  64%|██████▍   | 16/25 [00:45<00:25,  2.86s/it, model/all/train/loss=0.114, model/all/train/lr=0.0001, task/SnorkelDataset/valid/accuracy=0.908, task/SnorkelDataset/valid/f1=0.893]"
->>>>>>> ffd924d1
-     ]
-    },
-    {
-     "name": "stderr",
-     "output_type": "stream",
-     "text": [
-      "\r",
-<<<<<<< HEAD
+     ]
+    },
+    {
+     "name": "stderr",
+     "output_type": "stream",
+     "text": [
+      "\r",
       "Epoch 1::  64%|██████▍   | 16/25 [00:18<00:10,  1.12s/it, model/all/train/loss=0.109, model/all/train/lr=0.0001, task/SnorkelDataset/valid/accuracy=0.908, task/SnorkelDataset/valid/f1=0.893]"
-=======
-      "Epoch 1::  64%|██████▍   | 16/25 [00:48<00:25,  2.86s/it, model/all/train/loss=0.109, model/all/train/lr=0.0001, task/SnorkelDataset/valid/accuracy=0.908, task/SnorkelDataset/valid/f1=0.893]"
->>>>>>> ffd924d1
-     ]
-    },
-    {
-     "name": "stderr",
-     "output_type": "stream",
-     "text": [
-      "\r",
-<<<<<<< HEAD
+     ]
+    },
+    {
+     "name": "stderr",
+     "output_type": "stream",
+     "text": [
+      "\r",
       "Epoch 1::  68%|██████▊   | 17/25 [00:18<00:08,  1.11s/it, model/all/train/loss=0.109, model/all/train/lr=0.0001, task/SnorkelDataset/valid/accuracy=0.908, task/SnorkelDataset/valid/f1=0.893]"
-=======
-      "Epoch 1::  68%|██████▊   | 17/25 [00:48<00:22,  2.82s/it, model/all/train/loss=0.109, model/all/train/lr=0.0001, task/SnorkelDataset/valid/accuracy=0.908, task/SnorkelDataset/valid/f1=0.893]"
->>>>>>> ffd924d1
-     ]
-    },
-    {
-     "name": "stderr",
-     "output_type": "stream",
-     "text": [
-      "\r",
-<<<<<<< HEAD
+     ]
+    },
+    {
+     "name": "stderr",
+     "output_type": "stream",
+     "text": [
+      "\r",
       "Epoch 1::  68%|██████▊   | 17/25 [00:19<00:08,  1.11s/it, model/all/train/loss=0.108, model/all/train/lr=0.0001, task/SnorkelDataset/valid/accuracy=0.908, task/SnorkelDataset/valid/f1=0.893]"
-=======
-      "Epoch 1::  68%|██████▊   | 17/25 [00:50<00:22,  2.82s/it, model/all/train/loss=0.108, model/all/train/lr=0.0001, task/SnorkelDataset/valid/accuracy=0.908, task/SnorkelDataset/valid/f1=0.893]"
->>>>>>> ffd924d1
-     ]
-    },
-    {
-     "name": "stderr",
-     "output_type": "stream",
-     "text": [
-      "\r",
-<<<<<<< HEAD
+     ]
+    },
+    {
+     "name": "stderr",
+     "output_type": "stream",
+     "text": [
+      "\r",
       "Epoch 1::  72%|███████▏  | 18/25 [00:19<00:07,  1.10s/it, model/all/train/loss=0.108, model/all/train/lr=0.0001, task/SnorkelDataset/valid/accuracy=0.908, task/SnorkelDataset/valid/f1=0.893]"
-=======
-      "Epoch 1::  72%|███████▏  | 18/25 [00:50<00:19,  2.80s/it, model/all/train/loss=0.108, model/all/train/lr=0.0001, task/SnorkelDataset/valid/accuracy=0.908, task/SnorkelDataset/valid/f1=0.893]"
->>>>>>> ffd924d1
-     ]
-    },
-    {
-     "name": "stderr",
-     "output_type": "stream",
-     "text": [
-      "\r",
-<<<<<<< HEAD
+     ]
+    },
+    {
+     "name": "stderr",
+     "output_type": "stream",
+     "text": [
+      "\r",
       "Epoch 1::  72%|███████▏  | 18/25 [00:20<00:07,  1.10s/it, model/all/train/loss=0.103, model/all/train/lr=0.0001, task/SnorkelDataset/valid/accuracy=0.908, task/SnorkelDataset/valid/f1=0.893]"
-=======
-      "Epoch 1::  72%|███████▏  | 18/25 [00:53<00:19,  2.80s/it, model/all/train/loss=0.103, model/all/train/lr=0.0001, task/SnorkelDataset/valid/accuracy=0.908, task/SnorkelDataset/valid/f1=0.893]"
->>>>>>> ffd924d1
-     ]
-    },
-    {
-     "name": "stderr",
-     "output_type": "stream",
-     "text": [
-      "\r",
-<<<<<<< HEAD
+     ]
+    },
+    {
+     "name": "stderr",
+     "output_type": "stream",
+     "text": [
+      "\r",
       "Epoch 1::  76%|███████▌  | 19/25 [00:20<00:06,  1.10s/it, model/all/train/loss=0.103, model/all/train/lr=0.0001, task/SnorkelDataset/valid/accuracy=0.908, task/SnorkelDataset/valid/f1=0.893]"
-=======
-      "Epoch 1::  76%|███████▌  | 19/25 [00:53<00:16,  2.78s/it, model/all/train/loss=0.103, model/all/train/lr=0.0001, task/SnorkelDataset/valid/accuracy=0.908, task/SnorkelDataset/valid/f1=0.893]"
->>>>>>> ffd924d1
-     ]
-    },
-    {
-     "name": "stderr",
-     "output_type": "stream",
-     "text": [
-      "\r",
-<<<<<<< HEAD
+     ]
+    },
+    {
+     "name": "stderr",
+     "output_type": "stream",
+     "text": [
+      "\r",
       "Epoch 1::  76%|███████▌  | 19/25 [00:21<00:06,  1.10s/it, model/all/train/loss=0.0999, model/all/train/lr=0.0001, task/SnorkelDataset/valid/accuracy=0.908, task/SnorkelDataset/valid/f1=0.893]"
-=======
-      "Epoch 1::  76%|███████▌  | 19/25 [00:56<00:16,  2.78s/it, model/all/train/loss=0.0999, model/all/train/lr=0.0001, task/SnorkelDataset/valid/accuracy=0.908, task/SnorkelDataset/valid/f1=0.893]"
->>>>>>> ffd924d1
      ]
     },
     {
@@ -2015,23 +1679,15 @@
      "output_type": "stream",
      "text": [
       "\r",
-<<<<<<< HEAD
       "Epoch 1::  84%|████████▍ | 21/25 [00:22<00:04,  1.08s/it, model/all/train/loss=0.0956, model/all/train/lr=0.0001, task/SnorkelDataset/valid/accuracy=0.908, task/SnorkelDataset/valid/f1=0.893]"
-=======
-      "Epoch 1::  84%|████████▍ | 21/25 [00:59<00:11,  2.78s/it, model/all/train/loss=0.0956, model/all/train/lr=0.0001, task/SnorkelDataset/valid/accuracy=0.908, task/SnorkelDataset/valid/f1=0.893]"
->>>>>>> ffd924d1
-     ]
-    },
-    {
-     "name": "stderr",
-     "output_type": "stream",
-     "text": [
-      "\r",
-<<<<<<< HEAD
+     ]
+    },
+    {
+     "name": "stderr",
+     "output_type": "stream",
+     "text": [
+      "\r",
       "Epoch 1::  84%|████████▍ | 21/25 [00:23<00:04,  1.08s/it, model/all/train/loss=0.0979, model/all/train/lr=0.0001, task/SnorkelDataset/valid/accuracy=0.908, task/SnorkelDataset/valid/f1=0.893]"
-=======
-      "Epoch 1::  84%|████████▍ | 21/25 [01:01<00:11,  2.78s/it, model/all/train/loss=0.0979, model/all/train/lr=0.0001, task/SnorkelDataset/valid/accuracy=0.908, task/SnorkelDataset/valid/f1=0.893]"
->>>>>>> ffd924d1
      ]
     },
     {
@@ -2047,35 +1703,23 @@
      "output_type": "stream",
      "text": [
       "\r",
-<<<<<<< HEAD
       "Epoch 1::  88%|████████▊ | 22/25 [00:25<00:03,  1.09s/it, model/all/train/loss=0.0974, model/all/train/lr=0.0001, task/SnorkelDataset/valid/accuracy=0.908, task/SnorkelDataset/valid/f1=0.893]"
-=======
-      "Epoch 1::  88%|████████▊ | 22/25 [01:04<00:08,  2.79s/it, model/all/train/loss=0.0974, model/all/train/lr=0.0001, task/SnorkelDataset/valid/accuracy=0.908, task/SnorkelDataset/valid/f1=0.893]"
->>>>>>> ffd924d1
-     ]
-    },
-    {
-     "name": "stderr",
-     "output_type": "stream",
-     "text": [
-      "\r",
-<<<<<<< HEAD
+     ]
+    },
+    {
+     "name": "stderr",
+     "output_type": "stream",
+     "text": [
+      "\r",
       "Epoch 1::  92%|█████████▏| 23/25 [00:25<00:02,  1.09s/it, model/all/train/loss=0.0974, model/all/train/lr=0.0001, task/SnorkelDataset/valid/accuracy=0.908, task/SnorkelDataset/valid/f1=0.893]"
-=======
-      "Epoch 1::  92%|█████████▏| 23/25 [01:04<00:05,  2.81s/it, model/all/train/loss=0.0974, model/all/train/lr=0.0001, task/SnorkelDataset/valid/accuracy=0.908, task/SnorkelDataset/valid/f1=0.893]"
->>>>>>> ffd924d1
-     ]
-    },
-    {
-     "name": "stderr",
-     "output_type": "stream",
-     "text": [
-      "\r",
-<<<<<<< HEAD
+     ]
+    },
+    {
+     "name": "stderr",
+     "output_type": "stream",
+     "text": [
+      "\r",
       "Epoch 1::  92%|█████████▏| 23/25 [00:26<00:02,  1.09s/it, model/all/train/loss=0.0959, model/all/train/lr=0.0001, task/SnorkelDataset/valid/accuracy=0.908, task/SnorkelDataset/valid/f1=0.893]"
-=======
-      "Epoch 1::  92%|█████████▏| 23/25 [01:07<00:05,  2.81s/it, model/all/train/loss=0.0959, model/all/train/lr=0.0001, task/SnorkelDataset/valid/accuracy=0.908, task/SnorkelDataset/valid/f1=0.893]"
->>>>>>> ffd924d1
      ]
     },
     {
@@ -2099,11 +1743,7 @@
      "output_type": "stream",
      "text": [
       "\r",
-<<<<<<< HEAD
       "Epoch 1:: 100%|██████████| 25/25 [00:27<00:00,  1.12s/it, model/all/train/loss=0.0931, model/all/train/lr=0.0001, task/SnorkelDataset/valid/accuracy=0.933, task/SnorkelDataset/valid/f1=0.926]"
-=======
-      "Epoch 1:: 100%|██████████| 25/25 [01:10<00:00,  2.90s/it, model/all/train/loss=0.0931, model/all/train/lr=0.0001, task/SnorkelDataset/valid/accuracy=0.933, task/SnorkelDataset/valid/f1=0.926]"
->>>>>>> ffd924d1
      ]
     },
     {
@@ -2162,127 +1802,86 @@
      "output_type": "stream",
      "text": [
       "\r",
-<<<<<<< HEAD
       "  6%|▋         | 103/1586 [00:00<00:01, 1020.90it/s]"
-=======
-      "  8%|▊         | 128/1586 [00:00<00:01, 1273.18it/s]"
->>>>>>> ffd924d1
-     ]
-    },
-    {
-     "name": "stderr",
-     "output_type": "stream",
-     "text": [
-      "\r",
-<<<<<<< HEAD
+     ]
+    },
+    {
+     "name": "stderr",
+     "output_type": "stream",
+     "text": [
+      "\r",
       " 13%|█▎        | 206/1586 [00:00<00:01, 1020.96it/s]"
-=======
-      " 18%|█▊        | 283/1586 [00:00<00:00, 1343.66it/s]"
->>>>>>> ffd924d1
-     ]
-    },
-    {
-     "name": "stderr",
-     "output_type": "stream",
-     "text": [
-      "\r",
-<<<<<<< HEAD
+     ]
+    },
+    {
+     "name": "stderr",
+     "output_type": "stream",
+     "text": [
+      "\r",
       " 19%|█▉        | 309/1586 [00:00<00:01, 1023.54it/s]"
-=======
-      " 27%|██▋       | 436/1586 [00:00<00:00, 1393.06it/s]"
->>>>>>> ffd924d1
-     ]
-    },
-    {
-     "name": "stderr",
-     "output_type": "stream",
-     "text": [
-      "\r",
-<<<<<<< HEAD
+     ]
+    },
+    {
+     "name": "stderr",
+     "output_type": "stream",
+     "text": [
+      "\r",
       " 26%|██▌       | 412/1586 [00:00<00:01, 1023.18it/s]"
-=======
-      " 37%|███▋      | 586/1586 [00:00<00:00, 1421.73it/s]"
->>>>>>> ffd924d1
-     ]
-    },
-    {
-     "name": "stderr",
-     "output_type": "stream",
-     "text": [
-      "\r",
-<<<<<<< HEAD
+     ]
+    },
+    {
+     "name": "stderr",
+     "output_type": "stream",
+     "text": [
+      "\r",
       " 32%|███▏      | 513/1586 [00:00<00:01, 1018.74it/s]"
-=======
-      " 47%|████▋     | 739/1586 [00:00<00:00, 1451.76it/s]"
->>>>>>> ffd924d1
-     ]
-    },
-    {
-     "name": "stderr",
-     "output_type": "stream",
-     "text": [
-      "\r",
-<<<<<<< HEAD
+     ]
+    },
+    {
+     "name": "stderr",
+     "output_type": "stream",
+     "text": [
+      "\r",
       " 39%|███▉      | 615/1586 [00:00<00:00, 1018.27it/s]"
-=======
-      " 57%|█████▋    | 903/1586 [00:00<00:00, 1502.93it/s]"
->>>>>>> ffd924d1
-     ]
-    },
-    {
-     "name": "stderr",
-     "output_type": "stream",
-     "text": [
-      "\r",
-<<<<<<< HEAD
+     ]
+    },
+    {
+     "name": "stderr",
+     "output_type": "stream",
+     "text": [
+      "\r",
       " 45%|████▌     | 718/1586 [00:00<00:00, 1018.32it/s]"
-=======
-      " 67%|██████▋   | 1064/1586 [00:00<00:00, 1531.72it/s]"
->>>>>>> ffd924d1
-     ]
-    },
-    {
-     "name": "stderr",
-     "output_type": "stream",
-     "text": [
-      "\r",
-<<<<<<< HEAD
+     ]
+    },
+    {
+     "name": "stderr",
+     "output_type": "stream",
+     "text": [
+      "\r",
       " 52%|█████▏    | 825/1586 [00:00<00:00, 1032.61it/s]"
-=======
-      " 76%|███████▌  | 1208/1586 [00:00<00:00, 1035.24it/s]"
->>>>>>> ffd924d1
-     ]
-    },
-    {
-     "name": "stderr",
-     "output_type": "stream",
-     "text": [
-      "\r",
-<<<<<<< HEAD
+     ]
+    },
+    {
+     "name": "stderr",
+     "output_type": "stream",
+     "text": [
+      "\r",
       " 59%|█████▉    | 933/1586 [00:00<00:00, 1045.72it/s]"
-=======
-      " 86%|████████▌ | 1361/1586 [00:01<00:00, 1146.08it/s]"
->>>>>>> ffd924d1
-     ]
-    },
-    {
-     "name": "stderr",
-     "output_type": "stream",
-     "text": [
-      "\r",
-<<<<<<< HEAD
+     ]
+    },
+    {
+     "name": "stderr",
+     "output_type": "stream",
+     "text": [
+      "\r",
       " 66%|██████▌   | 1039/1586 [00:01<00:00, 1048.89it/s]"
-=======
-      " 95%|█████████▍| 1504/1586 [00:01<00:00, 1218.51it/s]"
->>>>>>> ffd924d1
-     ]
-    },
-    {
-     "name": "stderr",
-     "output_type": "stream",
-     "text": [
-      "\r",
-<<<<<<< HEAD
+     ]
+    },
+    {
+     "name": "stderr",
+     "output_type": "stream",
+     "text": [
+      "\r",
       " 72%|███████▏  | 1145/1586 [00:01<00:00, 1051.79it/s]"
      ]
     },
@@ -2324,9 +1923,6 @@
      "text": [
       "\r",
       "100%|██████████| 1586/1586 [00:01<00:00, 1038.64it/s]"
-=======
-      "100%|██████████| 1586/1586 [00:01<00:00, 1306.66it/s]"
->>>>>>> ffd924d1
      ]
     },
     {
@@ -2343,11 +1939,7 @@
      "output_type": "stream",
      "text": [
       "\r",
-<<<<<<< HEAD
       "100%|██████████| 120/120 [00:00<00:00, 8092.69it/s]"
-=======
-      "100%|██████████| 120/120 [00:00<00:00, 6503.30it/s]"
->>>>>>> ffd924d1
      ]
     },
     {
@@ -2424,239 +2016,159 @@
      "output_type": "stream",
      "text": [
       "\r",
-<<<<<<< HEAD
       "Epoch 0::   4%|▍         | 1/25 [00:01<00:32,  1.34s/it, model/all/train/loss=0.669, model/all/train/lr=0.0001]"
-=======
-      "Epoch 0::   4%|▍         | 1/25 [00:03<01:21,  3.41s/it, model/all/train/loss=0.669, model/all/train/lr=0.0001]"
->>>>>>> ffd924d1
-     ]
-    },
-    {
-     "name": "stderr",
-     "output_type": "stream",
-     "text": [
-      "\r",
-<<<<<<< HEAD
+     ]
+    },
+    {
+     "name": "stderr",
+     "output_type": "stream",
+     "text": [
+      "\r",
       "Epoch 0::   4%|▍         | 1/25 [00:02<00:32,  1.34s/it, model/all/train/loss=0.629, model/all/train/lr=0.0001]"
-=======
-      "Epoch 0::   4%|▍         | 1/25 [00:06<01:21,  3.41s/it, model/all/train/loss=0.629, model/all/train/lr=0.0001]"
->>>>>>> ffd924d1
-     ]
-    },
-    {
-     "name": "stderr",
-     "output_type": "stream",
-     "text": [
-      "\r",
-<<<<<<< HEAD
+     ]
+    },
+    {
+     "name": "stderr",
+     "output_type": "stream",
+     "text": [
+      "\r",
       "Epoch 0::   8%|▊         | 2/25 [00:02<00:29,  1.29s/it, model/all/train/loss=0.629, model/all/train/lr=0.0001]"
-=======
-      "Epoch 0::   8%|▊         | 2/25 [00:06<01:14,  3.23s/it, model/all/train/loss=0.629, model/all/train/lr=0.0001]"
->>>>>>> ffd924d1
-     ]
-    },
-    {
-     "name": "stderr",
-     "output_type": "stream",
-     "text": [
-      "\r",
-<<<<<<< HEAD
+     ]
+    },
+    {
+     "name": "stderr",
+     "output_type": "stream",
+     "text": [
+      "\r",
       "Epoch 0::   8%|▊         | 2/25 [00:03<00:29,  1.29s/it, model/all/train/loss=0.601, model/all/train/lr=0.0001]"
-=======
-      "Epoch 0::   8%|▊         | 2/25 [00:09<01:14,  3.23s/it, model/all/train/loss=0.601, model/all/train/lr=0.0001]"
->>>>>>> ffd924d1
-     ]
-    },
-    {
-     "name": "stderr",
-     "output_type": "stream",
-     "text": [
-      "\r",
-<<<<<<< HEAD
+     ]
+    },
+    {
+     "name": "stderr",
+     "output_type": "stream",
+     "text": [
+      "\r",
       "Epoch 0::  12%|█▏        | 3/25 [00:03<00:27,  1.26s/it, model/all/train/loss=0.601, model/all/train/lr=0.0001]"
-=======
-      "Epoch 0::  12%|█▏        | 3/25 [00:09<01:08,  3.11s/it, model/all/train/loss=0.601, model/all/train/lr=0.0001]"
->>>>>>> ffd924d1
-     ]
-    },
-    {
-     "name": "stderr",
-     "output_type": "stream",
-     "text": [
-      "\r",
-<<<<<<< HEAD
+     ]
+    },
+    {
+     "name": "stderr",
+     "output_type": "stream",
+     "text": [
+      "\r",
       "Epoch 0::  12%|█▏        | 3/25 [00:04<00:27,  1.26s/it, model/all/train/loss=0.581, model/all/train/lr=0.0001]"
-=======
-      "Epoch 0::  12%|█▏        | 3/25 [00:11<01:08,  3.11s/it, model/all/train/loss=0.581, model/all/train/lr=0.0001]"
->>>>>>> ffd924d1
-     ]
-    },
-    {
-     "name": "stderr",
-     "output_type": "stream",
-     "text": [
-      "\r",
-<<<<<<< HEAD
+     ]
+    },
+    {
+     "name": "stderr",
+     "output_type": "stream",
+     "text": [
+      "\r",
       "Epoch 0::  16%|█▌        | 4/25 [00:04<00:25,  1.23s/it, model/all/train/loss=0.581, model/all/train/lr=0.0001]"
-=======
-      "Epoch 0::  16%|█▌        | 4/25 [00:11<01:03,  3.03s/it, model/all/train/loss=0.581, model/all/train/lr=0.0001]"
->>>>>>> ffd924d1
-     ]
-    },
-    {
-     "name": "stderr",
-     "output_type": "stream",
-     "text": [
-      "\r",
-<<<<<<< HEAD
+     ]
+    },
+    {
+     "name": "stderr",
+     "output_type": "stream",
+     "text": [
+      "\r",
       "Epoch 0::  16%|█▌        | 4/25 [00:06<00:25,  1.23s/it, model/all/train/loss=0.562, model/all/train/lr=0.0001]"
-=======
-      "Epoch 0::  16%|█▌        | 4/25 [00:14<01:03,  3.03s/it, model/all/train/loss=0.562, model/all/train/lr=0.0001]"
->>>>>>> ffd924d1
-     ]
-    },
-    {
-     "name": "stderr",
-     "output_type": "stream",
-     "text": [
-      "\r",
-<<<<<<< HEAD
+     ]
+    },
+    {
+     "name": "stderr",
+     "output_type": "stream",
+     "text": [
+      "\r",
       "Epoch 0::  20%|██        | 5/25 [00:06<00:24,  1.21s/it, model/all/train/loss=0.562, model/all/train/lr=0.0001]"
-=======
-      "Epoch 0::  20%|██        | 5/25 [00:14<00:59,  2.97s/it, model/all/train/loss=0.562, model/all/train/lr=0.0001]"
->>>>>>> ffd924d1
-     ]
-    },
-    {
-     "name": "stderr",
-     "output_type": "stream",
-     "text": [
-      "\r",
-<<<<<<< HEAD
+     ]
+    },
+    {
+     "name": "stderr",
+     "output_type": "stream",
+     "text": [
+      "\r",
       "Epoch 0::  20%|██        | 5/25 [00:07<00:24,  1.21s/it, model/all/train/loss=0.541, model/all/train/lr=0.0001]"
-=======
-      "Epoch 0::  20%|██        | 5/25 [00:17<00:59,  2.97s/it, model/all/train/loss=0.541, model/all/train/lr=0.0001]"
->>>>>>> ffd924d1
-     ]
-    },
-    {
-     "name": "stderr",
-     "output_type": "stream",
-     "text": [
-      "\r",
-<<<<<<< HEAD
+     ]
+    },
+    {
+     "name": "stderr",
+     "output_type": "stream",
+     "text": [
+      "\r",
       "Epoch 0::  24%|██▍       | 6/25 [00:07<00:22,  1.20s/it, model/all/train/loss=0.541, model/all/train/lr=0.0001]"
-=======
-      "Epoch 0::  24%|██▍       | 6/25 [00:17<00:55,  2.93s/it, model/all/train/loss=0.541, model/all/train/lr=0.0001]"
->>>>>>> ffd924d1
-     ]
-    },
-    {
-     "name": "stderr",
-     "output_type": "stream",
-     "text": [
-      "\r",
-<<<<<<< HEAD
+     ]
+    },
+    {
+     "name": "stderr",
+     "output_type": "stream",
+     "text": [
+      "\r",
       "Epoch 0::  24%|██▍       | 6/25 [00:08<00:22,  1.20s/it, model/all/train/loss=0.526, model/all/train/lr=0.0001]"
-=======
-      "Epoch 0::  24%|██▍       | 6/25 [00:20<00:55,  2.93s/it, model/all/train/loss=0.526, model/all/train/lr=0.0001]"
->>>>>>> ffd924d1
-     ]
-    },
-    {
-     "name": "stderr",
-     "output_type": "stream",
-     "text": [
-      "\r",
-<<<<<<< HEAD
+     ]
+    },
+    {
+     "name": "stderr",
+     "output_type": "stream",
+     "text": [
+      "\r",
       "Epoch 0::  28%|██▊       | 7/25 [00:08<00:21,  1.19s/it, model/all/train/loss=0.526, model/all/train/lr=0.0001]"
-=======
-      "Epoch 0::  28%|██▊       | 7/25 [00:20<00:52,  2.91s/it, model/all/train/loss=0.526, model/all/train/lr=0.0001]"
->>>>>>> ffd924d1
-     ]
-    },
-    {
-     "name": "stderr",
-     "output_type": "stream",
-     "text": [
-      "\r",
-<<<<<<< HEAD
+     ]
+    },
+    {
+     "name": "stderr",
+     "output_type": "stream",
+     "text": [
+      "\r",
       "Epoch 0::  28%|██▊       | 7/25 [00:09<00:21,  1.19s/it, model/all/train/loss=0.515, model/all/train/lr=0.0001]"
-=======
-      "Epoch 0::  28%|██▊       | 7/25 [00:23<00:52,  2.91s/it, model/all/train/loss=0.515, model/all/train/lr=0.0001]"
->>>>>>> ffd924d1
-     ]
-    },
-    {
-     "name": "stderr",
-     "output_type": "stream",
-     "text": [
-      "\r",
-<<<<<<< HEAD
+     ]
+    },
+    {
+     "name": "stderr",
+     "output_type": "stream",
+     "text": [
+      "\r",
       "Epoch 0::  32%|███▏      | 8/25 [00:09<00:20,  1.18s/it, model/all/train/loss=0.515, model/all/train/lr=0.0001]"
-=======
-      "Epoch 0::  32%|███▏      | 8/25 [00:23<00:49,  2.90s/it, model/all/train/loss=0.515, model/all/train/lr=0.0001]"
->>>>>>> ffd924d1
-     ]
-    },
-    {
-     "name": "stderr",
-     "output_type": "stream",
-     "text": [
-      "\r",
-<<<<<<< HEAD
+     ]
+    },
+    {
+     "name": "stderr",
+     "output_type": "stream",
+     "text": [
+      "\r",
       "Epoch 0::  32%|███▏      | 8/25 [00:10<00:20,  1.18s/it, model/all/train/loss=0.499, model/all/train/lr=0.0001]"
-=======
-      "Epoch 0::  32%|███▏      | 8/25 [00:26<00:49,  2.90s/it, model/all/train/loss=0.499, model/all/train/lr=0.0001]"
->>>>>>> ffd924d1
-     ]
-    },
-    {
-     "name": "stderr",
-     "output_type": "stream",
-     "text": [
-      "\r",
-<<<<<<< HEAD
+     ]
+    },
+    {
+     "name": "stderr",
+     "output_type": "stream",
+     "text": [
+      "\r",
       "Epoch 0::  36%|███▌      | 9/25 [00:10<00:19,  1.19s/it, model/all/train/loss=0.499, model/all/train/lr=0.0001]"
-=======
-      "Epoch 0::  36%|███▌      | 9/25 [00:26<00:46,  2.88s/it, model/all/train/loss=0.499, model/all/train/lr=0.0001]"
->>>>>>> ffd924d1
-     ]
-    },
-    {
-     "name": "stderr",
-     "output_type": "stream",
-     "text": [
-      "\r",
-<<<<<<< HEAD
+     ]
+    },
+    {
+     "name": "stderr",
+     "output_type": "stream",
+     "text": [
+      "\r",
       "Epoch 0::  36%|███▌      | 9/25 [00:11<00:19,  1.19s/it, model/all/train/loss=0.487, model/all/train/lr=0.0001]"
-=======
-      "Epoch 0::  36%|███▌      | 9/25 [00:28<00:46,  2.88s/it, model/all/train/loss=0.487, model/all/train/lr=0.0001]"
->>>>>>> ffd924d1
-     ]
-    },
-    {
-     "name": "stderr",
-     "output_type": "stream",
-     "text": [
-      "\r",
-<<<<<<< HEAD
+     ]
+    },
+    {
+     "name": "stderr",
+     "output_type": "stream",
+     "text": [
+      "\r",
       "Epoch 0::  40%|████      | 10/25 [00:11<00:17,  1.18s/it, model/all/train/loss=0.487, model/all/train/lr=0.0001]"
-=======
-      "Epoch 0::  40%|████      | 10/25 [00:28<00:42,  2.87s/it, model/all/train/loss=0.487, model/all/train/lr=0.0001]"
->>>>>>> ffd924d1
-     ]
-    },
-    {
-     "name": "stderr",
-     "output_type": "stream",
-     "text": [
-      "\r",
-<<<<<<< HEAD
+     ]
+    },
+    {
+     "name": "stderr",
+     "output_type": "stream",
+     "text": [
+      "\r",
       "Epoch 0::  40%|████      | 10/25 [00:13<00:17,  1.18s/it, model/all/train/loss=0.475, model/all/train/lr=0.0001]"
-=======
-      "Epoch 0::  40%|████      | 10/25 [00:31<00:42,  2.87s/it, model/all/train/loss=0.475, model/all/train/lr=0.0001]"
->>>>>>> ffd924d1
      ]
     },
     {
@@ -2696,275 +2208,183 @@
      "output_type": "stream",
      "text": [
       "\r",
-<<<<<<< HEAD
       "Epoch 0::  52%|█████▏    | 13/25 [00:15<00:13,  1.17s/it, model/all/train/loss=0.456, model/all/train/lr=0.0001]"
-=======
-      "Epoch 0::  52%|█████▏    | 13/25 [00:37<00:33,  2.82s/it, model/all/train/loss=0.456, model/all/train/lr=0.0001]"
->>>>>>> ffd924d1
-     ]
-    },
-    {
-     "name": "stderr",
-     "output_type": "stream",
-     "text": [
-      "\r",
-<<<<<<< HEAD
+     ]
+    },
+    {
+     "name": "stderr",
+     "output_type": "stream",
+     "text": [
+      "\r",
       "Epoch 0::  52%|█████▏    | 13/25 [00:16<00:13,  1.17s/it, model/all/train/loss=0.446, model/all/train/lr=0.0001]"
-=======
-      "Epoch 0::  52%|█████▏    | 13/25 [00:40<00:33,  2.82s/it, model/all/train/loss=0.446, model/all/train/lr=0.0001]"
->>>>>>> ffd924d1
-     ]
-    },
-    {
-     "name": "stderr",
-     "output_type": "stream",
-     "text": [
-      "\r",
-<<<<<<< HEAD
+     ]
+    },
+    {
+     "name": "stderr",
+     "output_type": "stream",
+     "text": [
+      "\r",
       "Epoch 0::  56%|█████▌    | 14/25 [00:16<00:12,  1.17s/it, model/all/train/loss=0.446, model/all/train/lr=0.0001]"
-=======
-      "Epoch 0::  56%|█████▌    | 14/25 [00:40<00:30,  2.81s/it, model/all/train/loss=0.446, model/all/train/lr=0.0001]"
->>>>>>> ffd924d1
-     ]
-    },
-    {
-     "name": "stderr",
-     "output_type": "stream",
-     "text": [
-      "\r",
-<<<<<<< HEAD
+     ]
+    },
+    {
+     "name": "stderr",
+     "output_type": "stream",
+     "text": [
+      "\r",
       "Epoch 0::  56%|█████▌    | 14/25 [00:17<00:12,  1.17s/it, model/all/train/loss=0.437, model/all/train/lr=0.0001]"
-=======
-      "Epoch 0::  56%|█████▌    | 14/25 [00:42<00:30,  2.81s/it, model/all/train/loss=0.437, model/all/train/lr=0.0001]"
->>>>>>> ffd924d1
-     ]
-    },
-    {
-     "name": "stderr",
-     "output_type": "stream",
-     "text": [
-      "\r",
-<<<<<<< HEAD
+     ]
+    },
+    {
+     "name": "stderr",
+     "output_type": "stream",
+     "text": [
+      "\r",
       "Epoch 0::  60%|██████    | 15/25 [00:17<00:11,  1.18s/it, model/all/train/loss=0.437, model/all/train/lr=0.0001]"
-=======
-      "Epoch 0::  60%|██████    | 15/25 [00:42<00:28,  2.82s/it, model/all/train/loss=0.437, model/all/train/lr=0.0001]"
->>>>>>> ffd924d1
-     ]
-    },
-    {
-     "name": "stderr",
-     "output_type": "stream",
-     "text": [
-      "\r",
-<<<<<<< HEAD
+     ]
+    },
+    {
+     "name": "stderr",
+     "output_type": "stream",
+     "text": [
+      "\r",
       "Epoch 0::  60%|██████    | 15/25 [00:18<00:11,  1.18s/it, model/all/train/loss=0.43, model/all/train/lr=0.0001] "
-=======
-      "Epoch 0::  60%|██████    | 15/25 [00:45<00:28,  2.82s/it, model/all/train/loss=0.43, model/all/train/lr=0.0001] "
->>>>>>> ffd924d1
-     ]
-    },
-    {
-     "name": "stderr",
-     "output_type": "stream",
-     "text": [
-      "\r",
-<<<<<<< HEAD
+     ]
+    },
+    {
+     "name": "stderr",
+     "output_type": "stream",
+     "text": [
+      "\r",
       "Epoch 0::  64%|██████▍   | 16/25 [00:18<00:10,  1.18s/it, model/all/train/loss=0.43, model/all/train/lr=0.0001]"
-=======
-      "Epoch 0::  64%|██████▍   | 16/25 [00:45<00:25,  2.83s/it, model/all/train/loss=0.43, model/all/train/lr=0.0001]"
->>>>>>> ffd924d1
-     ]
-    },
-    {
-     "name": "stderr",
-     "output_type": "stream",
-     "text": [
-      "\r",
-<<<<<<< HEAD
+     ]
+    },
+    {
+     "name": "stderr",
+     "output_type": "stream",
+     "text": [
+      "\r",
       "Epoch 0::  64%|██████▍   | 16/25 [00:20<00:10,  1.18s/it, model/all/train/loss=0.422, model/all/train/lr=0.0001]"
-=======
-      "Epoch 0::  64%|██████▍   | 16/25 [00:48<00:25,  2.83s/it, model/all/train/loss=0.422, model/all/train/lr=0.0001]"
->>>>>>> ffd924d1
-     ]
-    },
-    {
-     "name": "stderr",
-     "output_type": "stream",
-     "text": [
-      "\r",
-<<<<<<< HEAD
+     ]
+    },
+    {
+     "name": "stderr",
+     "output_type": "stream",
+     "text": [
+      "\r",
       "Epoch 0::  68%|██████▊   | 17/25 [00:20<00:09,  1.18s/it, model/all/train/loss=0.422, model/all/train/lr=0.0001]"
-=======
-      "Epoch 0::  68%|██████▊   | 17/25 [00:48<00:22,  2.84s/it, model/all/train/loss=0.422, model/all/train/lr=0.0001]"
->>>>>>> ffd924d1
-     ]
-    },
-    {
-     "name": "stderr",
-     "output_type": "stream",
-     "text": [
-      "\r",
-<<<<<<< HEAD
+     ]
+    },
+    {
+     "name": "stderr",
+     "output_type": "stream",
+     "text": [
+      "\r",
       "Epoch 0::  68%|██████▊   | 17/25 [00:21<00:09,  1.18s/it, model/all/train/loss=0.415, model/all/train/lr=0.0001]"
-=======
-      "Epoch 0::  68%|██████▊   | 17/25 [00:51<00:22,  2.84s/it, model/all/train/loss=0.415, model/all/train/lr=0.0001]"
->>>>>>> ffd924d1
-     ]
-    },
-    {
-     "name": "stderr",
-     "output_type": "stream",
-     "text": [
-      "\r",
-<<<<<<< HEAD
+     ]
+    },
+    {
+     "name": "stderr",
+     "output_type": "stream",
+     "text": [
+      "\r",
       "Epoch 0::  72%|███████▏  | 18/25 [00:21<00:08,  1.17s/it, model/all/train/loss=0.415, model/all/train/lr=0.0001]"
-=======
-      "Epoch 0::  72%|███████▏  | 18/25 [00:51<00:19,  2.82s/it, model/all/train/loss=0.415, model/all/train/lr=0.0001]"
->>>>>>> ffd924d1
-     ]
-    },
-    {
-     "name": "stderr",
-     "output_type": "stream",
-     "text": [
-      "\r",
-<<<<<<< HEAD
+     ]
+    },
+    {
+     "name": "stderr",
+     "output_type": "stream",
+     "text": [
+      "\r",
       "Epoch 0::  72%|███████▏  | 18/25 [00:22<00:08,  1.17s/it, model/all/train/loss=0.408, model/all/train/lr=0.0001]"
-=======
-      "Epoch 0::  72%|███████▏  | 18/25 [00:54<00:19,  2.82s/it, model/all/train/loss=0.408, model/all/train/lr=0.0001]"
->>>>>>> ffd924d1
-     ]
-    },
-    {
-     "name": "stderr",
-     "output_type": "stream",
-     "text": [
-      "\r",
-<<<<<<< HEAD
+     ]
+    },
+    {
+     "name": "stderr",
+     "output_type": "stream",
+     "text": [
+      "\r",
       "Epoch 0::  76%|███████▌  | 19/25 [00:22<00:07,  1.21s/it, model/all/train/loss=0.408, model/all/train/lr=0.0001]"
-=======
-      "Epoch 0::  76%|███████▌  | 19/25 [00:54<00:17,  2.91s/it, model/all/train/loss=0.408, model/all/train/lr=0.0001]"
->>>>>>> ffd924d1
-     ]
-    },
-    {
-     "name": "stderr",
-     "output_type": "stream",
-     "text": [
-      "\r",
-<<<<<<< HEAD
+     ]
+    },
+    {
+     "name": "stderr",
+     "output_type": "stream",
+     "text": [
+      "\r",
       "Epoch 0::  76%|███████▌  | 19/25 [00:23<00:07,  1.21s/it, model/all/train/loss=0.402, model/all/train/lr=0.0001]"
-=======
-      "Epoch 0::  76%|███████▌  | 19/25 [00:57<00:17,  2.91s/it, model/all/train/loss=0.402, model/all/train/lr=0.0001]"
->>>>>>> ffd924d1
-     ]
-    },
-    {
-     "name": "stderr",
-     "output_type": "stream",
-     "text": [
-      "\r",
-<<<<<<< HEAD
+     ]
+    },
+    {
+     "name": "stderr",
+     "output_type": "stream",
+     "text": [
+      "\r",
       "Epoch 0::  80%|████████  | 20/25 [00:23<00:06,  1.21s/it, model/all/train/loss=0.402, model/all/train/lr=0.0001]"
-=======
-      "Epoch 0::  80%|████████  | 20/25 [00:57<00:14,  2.90s/it, model/all/train/loss=0.402, model/all/train/lr=0.0001]"
->>>>>>> ffd924d1
-     ]
-    },
-    {
-     "name": "stderr",
-     "output_type": "stream",
-     "text": [
-      "\r",
-<<<<<<< HEAD
+     ]
+    },
+    {
+     "name": "stderr",
+     "output_type": "stream",
+     "text": [
+      "\r",
       "Epoch 0::  80%|████████  | 20/25 [00:24<00:06,  1.21s/it, model/all/train/loss=0.396, model/all/train/lr=0.0001]"
-=======
-      "Epoch 0::  80%|████████  | 20/25 [01:00<00:14,  2.90s/it, model/all/train/loss=0.396, model/all/train/lr=0.0001]"
->>>>>>> ffd924d1
-     ]
-    },
-    {
-     "name": "stderr",
-     "output_type": "stream",
-     "text": [
-      "\r",
-<<<<<<< HEAD
+     ]
+    },
+    {
+     "name": "stderr",
+     "output_type": "stream",
+     "text": [
+      "\r",
       "Epoch 0::  84%|████████▍ | 21/25 [00:24<00:04,  1.19s/it, model/all/train/loss=0.396, model/all/train/lr=0.0001]"
-=======
-      "Epoch 0::  84%|████████▍ | 21/25 [01:00<00:11,  2.95s/it, model/all/train/loss=0.396, model/all/train/lr=0.0001]"
->>>>>>> ffd924d1
-     ]
-    },
-    {
-     "name": "stderr",
-     "output_type": "stream",
-     "text": [
-      "\r",
-<<<<<<< HEAD
+     ]
+    },
+    {
+     "name": "stderr",
+     "output_type": "stream",
+     "text": [
+      "\r",
       "Epoch 0::  84%|████████▍ | 21/25 [00:26<00:04,  1.19s/it, model/all/train/loss=0.389, model/all/train/lr=0.0001]"
-=======
-      "Epoch 0::  84%|████████▍ | 21/25 [01:04<00:11,  2.95s/it, model/all/train/loss=0.389, model/all/train/lr=0.0001]"
->>>>>>> ffd924d1
-     ]
-    },
-    {
-     "name": "stderr",
-     "output_type": "stream",
-     "text": [
-      "\r",
-<<<<<<< HEAD
+     ]
+    },
+    {
+     "name": "stderr",
+     "output_type": "stream",
+     "text": [
+      "\r",
       "Epoch 0::  88%|████████▊ | 22/25 [00:26<00:04,  1.37s/it, model/all/train/loss=0.389, model/all/train/lr=0.0001]"
-=======
-      "Epoch 0::  88%|████████▊ | 22/25 [01:04<00:09,  3.19s/it, model/all/train/loss=0.389, model/all/train/lr=0.0001]"
->>>>>>> ffd924d1
-     ]
-    },
-    {
-     "name": "stderr",
-     "output_type": "stream",
-     "text": [
-      "\r",
-<<<<<<< HEAD
+     ]
+    },
+    {
+     "name": "stderr",
+     "output_type": "stream",
+     "text": [
+      "\r",
       "Epoch 0::  88%|████████▊ | 22/25 [00:27<00:04,  1.37s/it, model/all/train/loss=0.382, model/all/train/lr=0.0001]"
-=======
-      "Epoch 0::  88%|████████▊ | 22/25 [01:07<00:09,  3.19s/it, model/all/train/loss=0.382, model/all/train/lr=0.0001]"
->>>>>>> ffd924d1
-     ]
-    },
-    {
-     "name": "stderr",
-     "output_type": "stream",
-     "text": [
-      "\r",
-<<<<<<< HEAD
+     ]
+    },
+    {
+     "name": "stderr",
+     "output_type": "stream",
+     "text": [
+      "\r",
       "Epoch 0::  92%|█████████▏| 23/25 [00:27<00:02,  1.31s/it, model/all/train/loss=0.382, model/all/train/lr=0.0001]"
-=======
-      "Epoch 0::  92%|█████████▏| 23/25 [01:07<00:06,  3.06s/it, model/all/train/loss=0.382, model/all/train/lr=0.0001]"
->>>>>>> ffd924d1
-     ]
-    },
-    {
-     "name": "stderr",
-     "output_type": "stream",
-     "text": [
-      "\r",
-<<<<<<< HEAD
+     ]
+    },
+    {
+     "name": "stderr",
+     "output_type": "stream",
+     "text": [
+      "\r",
       "Epoch 0::  92%|█████████▏| 23/25 [00:29<00:02,  1.31s/it, model/all/train/loss=0.376, model/all/train/lr=0.0001]"
-=======
-      "Epoch 0::  92%|█████████▏| 23/25 [01:10<00:06,  3.06s/it, model/all/train/loss=0.376, model/all/train/lr=0.0001]"
->>>>>>> ffd924d1
-     ]
-    },
-    {
-     "name": "stderr",
-     "output_type": "stream",
-     "text": [
-      "\r",
-<<<<<<< HEAD
+     ]
+    },
+    {
+     "name": "stderr",
+     "output_type": "stream",
+     "text": [
+      "\r",
       "Epoch 0::  96%|█████████▌| 24/25 [00:29<00:01,  1.30s/it, model/all/train/loss=0.376, model/all/train/lr=0.0001]"
-=======
-      "Epoch 0::  96%|█████████▌| 24/25 [01:10<00:03,  3.04s/it, model/all/train/loss=0.376, model/all/train/lr=0.0001]"
->>>>>>> ffd924d1
      ]
     },
     {
@@ -2974,23 +2394,15 @@
       "/Users/braden/repos/snorkel-tutorials/.tox/spam/lib/python3.7/site-packages/sklearn/metrics/classification.py:1437: UndefinedMetricWarning: F-score is ill-defined and being set to 0.0 due to no predicted samples.\n",
       "  'precision', 'predicted', average, warn_for)\n",
       "\r",
-<<<<<<< HEAD
       "Epoch 0::  96%|█████████▌| 24/25 [00:30<00:01,  1.30s/it, model/all/train/loss=0.371, model/all/train/lr=0.0001, task/SnorkelDataset/valid/accuracy=0.933, task/SnorkelDataset/valid/f1=0.926, task_slice:short_link_ind/SnorkelDataset/valid/f1=0, task_slice:short_link_pred/SnorkelDataset/valid/accuracy=0.8, task_slice:short_link_pred/SnorkelDataset/valid/f1=0.889, task_slice:keyword_subscribe_ind/SnorkelDataset/valid/f1=0, task_slice:keyword_subscribe_pred/SnorkelDataset/valid/accuracy=1, task_slice:keyword_subscribe_pred/SnorkelDataset/valid/f1=1, task_slice:keyword_please_ind/SnorkelDataset/valid/f1=0, task_slice:keyword_please_pred/SnorkelDataset/valid/accuracy=1, task_slice:keyword_please_pred/SnorkelDataset/valid/f1=1, task_slice:regex_check_out_ind/SnorkelDataset/valid/f1=0.471, task_slice:regex_check_out_pred/SnorkelDataset/valid/accuracy=1, task_slice:regex_check_out_pred/SnorkelDataset/valid/f1=1, task_slice:short_comment_ind/SnorkelDataset/valid/f1=0, task_slice:short_comment_pred/SnorkelDataset/valid/accuracy=0.947, task_slice:short_comment_pred/SnorkelDataset/valid/f1=0.5, task_slice:textblob_polarity_ind/SnorkelDataset/valid/f1=0, task_slice:textblob_polarity_pred/SnorkelDataset/valid/accuracy=1, task_slice:textblob_polarity_pred/SnorkelDataset/valid/f1=1, task_slice:base_ind/SnorkelDataset/valid/f1=1, task_slice:base_pred/SnorkelDataset/valid/accuracy=0.933, task_slice:base_pred/SnorkelDataset/valid/f1=0.926]"
-=======
-      "Epoch 0::  96%|█████████▌| 24/25 [01:12<00:03,  3.04s/it, model/all/train/loss=0.371, model/all/train/lr=0.0001, task/SnorkelDataset/valid/accuracy=0.933, task/SnorkelDataset/valid/f1=0.926, task_slice:short_link_ind/SnorkelDataset/valid/f1=0, task_slice:short_link_pred/SnorkelDataset/valid/accuracy=0.8, task_slice:short_link_pred/SnorkelDataset/valid/f1=0.889, task_slice:keyword_subscribe_ind/SnorkelDataset/valid/f1=0, task_slice:keyword_subscribe_pred/SnorkelDataset/valid/accuracy=1, task_slice:keyword_subscribe_pred/SnorkelDataset/valid/f1=1, task_slice:keyword_please_ind/SnorkelDataset/valid/f1=0, task_slice:keyword_please_pred/SnorkelDataset/valid/accuracy=1, task_slice:keyword_please_pred/SnorkelDataset/valid/f1=1, task_slice:regex_check_out_ind/SnorkelDataset/valid/f1=0.471, task_slice:regex_check_out_pred/SnorkelDataset/valid/accuracy=1, task_slice:regex_check_out_pred/SnorkelDataset/valid/f1=1, task_slice:short_comment_ind/SnorkelDataset/valid/f1=0, task_slice:short_comment_pred/SnorkelDataset/valid/accuracy=0.947, task_slice:short_comment_pred/SnorkelDataset/valid/f1=0.5, task_slice:textblob_polarity_ind/SnorkelDataset/valid/f1=0, task_slice:textblob_polarity_pred/SnorkelDataset/valid/accuracy=1, task_slice:textblob_polarity_pred/SnorkelDataset/valid/f1=1, task_slice:base_ind/SnorkelDataset/valid/f1=1, task_slice:base_pred/SnorkelDataset/valid/accuracy=0.933, task_slice:base_pred/SnorkelDataset/valid/f1=0.926]"
->>>>>>> ffd924d1
-     ]
-    },
-    {
-     "name": "stderr",
-     "output_type": "stream",
-     "text": [
-      "\r",
-<<<<<<< HEAD
+     ]
+    },
+    {
+     "name": "stderr",
+     "output_type": "stream",
+     "text": [
+      "\r",
       "Epoch 0:: 100%|██████████| 25/25 [00:30<00:00,  1.29s/it, model/all/train/loss=0.371, model/all/train/lr=0.0001, task/SnorkelDataset/valid/accuracy=0.933, task/SnorkelDataset/valid/f1=0.926, task_slice:short_link_ind/SnorkelDataset/valid/f1=0, task_slice:short_link_pred/SnorkelDataset/valid/accuracy=0.8, task_slice:short_link_pred/SnorkelDataset/valid/f1=0.889, task_slice:keyword_subscribe_ind/SnorkelDataset/valid/f1=0, task_slice:keyword_subscribe_pred/SnorkelDataset/valid/accuracy=1, task_slice:keyword_subscribe_pred/SnorkelDataset/valid/f1=1, task_slice:keyword_please_ind/SnorkelDataset/valid/f1=0, task_slice:keyword_please_pred/SnorkelDataset/valid/accuracy=1, task_slice:keyword_please_pred/SnorkelDataset/valid/f1=1, task_slice:regex_check_out_ind/SnorkelDataset/valid/f1=0.471, task_slice:regex_check_out_pred/SnorkelDataset/valid/accuracy=1, task_slice:regex_check_out_pred/SnorkelDataset/valid/f1=1, task_slice:short_comment_ind/SnorkelDataset/valid/f1=0, task_slice:short_comment_pred/SnorkelDataset/valid/accuracy=0.947, task_slice:short_comment_pred/SnorkelDataset/valid/f1=0.5, task_slice:textblob_polarity_ind/SnorkelDataset/valid/f1=0, task_slice:textblob_polarity_pred/SnorkelDataset/valid/accuracy=1, task_slice:textblob_polarity_pred/SnorkelDataset/valid/f1=1, task_slice:base_ind/SnorkelDataset/valid/f1=1, task_slice:base_pred/SnorkelDataset/valid/accuracy=0.933, task_slice:base_pred/SnorkelDataset/valid/f1=0.926]"
-=======
-      "Epoch 0:: 100%|██████████| 25/25 [01:12<00:00,  2.99s/it, model/all/train/loss=0.371, model/all/train/lr=0.0001, task/SnorkelDataset/valid/accuracy=0.933, task/SnorkelDataset/valid/f1=0.926, task_slice:short_link_ind/SnorkelDataset/valid/f1=0, task_slice:short_link_pred/SnorkelDataset/valid/accuracy=0.8, task_slice:short_link_pred/SnorkelDataset/valid/f1=0.889, task_slice:keyword_subscribe_ind/SnorkelDataset/valid/f1=0, task_slice:keyword_subscribe_pred/SnorkelDataset/valid/accuracy=1, task_slice:keyword_subscribe_pred/SnorkelDataset/valid/f1=1, task_slice:keyword_please_ind/SnorkelDataset/valid/f1=0, task_slice:keyword_please_pred/SnorkelDataset/valid/accuracy=1, task_slice:keyword_please_pred/SnorkelDataset/valid/f1=1, task_slice:regex_check_out_ind/SnorkelDataset/valid/f1=0.471, task_slice:regex_check_out_pred/SnorkelDataset/valid/accuracy=1, task_slice:regex_check_out_pred/SnorkelDataset/valid/f1=1, task_slice:short_comment_ind/SnorkelDataset/valid/f1=0, task_slice:short_comment_pred/SnorkelDataset/valid/accuracy=0.947, task_slice:short_comment_pred/SnorkelDataset/valid/f1=0.5, task_slice:textblob_polarity_ind/SnorkelDataset/valid/f1=0, task_slice:textblob_polarity_pred/SnorkelDataset/valid/accuracy=1, task_slice:textblob_polarity_pred/SnorkelDataset/valid/f1=1, task_slice:base_ind/SnorkelDataset/valid/f1=1, task_slice:base_pred/SnorkelDataset/valid/accuracy=0.933, task_slice:base_pred/SnorkelDataset/valid/f1=0.926]"
->>>>>>> ffd924d1
      ]
     },
     {
@@ -3015,587 +2427,391 @@
      "output_type": "stream",
      "text": [
       "\r",
-<<<<<<< HEAD
       "Epoch 1::   4%|▍         | 1/25 [00:01<00:31,  1.32s/it, model/all/train/loss=0.217, model/all/train/lr=0.0001, task/SnorkelDataset/valid/accuracy=0.933, task/SnorkelDataset/valid/f1=0.926, task_slice:short_link_ind/SnorkelDataset/valid/f1=0, task_slice:short_link_pred/SnorkelDataset/valid/accuracy=0.8, task_slice:short_link_pred/SnorkelDataset/valid/f1=0.889, task_slice:keyword_subscribe_ind/SnorkelDataset/valid/f1=0, task_slice:keyword_subscribe_pred/SnorkelDataset/valid/accuracy=1, task_slice:keyword_subscribe_pred/SnorkelDataset/valid/f1=1, task_slice:keyword_please_ind/SnorkelDataset/valid/f1=0, task_slice:keyword_please_pred/SnorkelDataset/valid/accuracy=1, task_slice:keyword_please_pred/SnorkelDataset/valid/f1=1, task_slice:regex_check_out_ind/SnorkelDataset/valid/f1=0.471, task_slice:regex_check_out_pred/SnorkelDataset/valid/accuracy=1, task_slice:regex_check_out_pred/SnorkelDataset/valid/f1=1, task_slice:short_comment_ind/SnorkelDataset/valid/f1=0, task_slice:short_comment_pred/SnorkelDataset/valid/accuracy=0.947, task_slice:short_comment_pred/SnorkelDataset/valid/f1=0.5, task_slice:textblob_polarity_ind/SnorkelDataset/valid/f1=0, task_slice:textblob_polarity_pred/SnorkelDataset/valid/accuracy=1, task_slice:textblob_polarity_pred/SnorkelDataset/valid/f1=1, task_slice:base_ind/SnorkelDataset/valid/f1=1, task_slice:base_pred/SnorkelDataset/valid/accuracy=0.933, task_slice:base_pred/SnorkelDataset/valid/f1=0.926]"
-=======
-      "Epoch 1::   4%|▍         | 1/25 [00:02<01:11,  2.98s/it, model/all/train/loss=0.217, model/all/train/lr=0.0001, task/SnorkelDataset/valid/accuracy=0.933, task/SnorkelDataset/valid/f1=0.926, task_slice:short_link_ind/SnorkelDataset/valid/f1=0, task_slice:short_link_pred/SnorkelDataset/valid/accuracy=0.8, task_slice:short_link_pred/SnorkelDataset/valid/f1=0.889, task_slice:keyword_subscribe_ind/SnorkelDataset/valid/f1=0, task_slice:keyword_subscribe_pred/SnorkelDataset/valid/accuracy=1, task_slice:keyword_subscribe_pred/SnorkelDataset/valid/f1=1, task_slice:keyword_please_ind/SnorkelDataset/valid/f1=0, task_slice:keyword_please_pred/SnorkelDataset/valid/accuracy=1, task_slice:keyword_please_pred/SnorkelDataset/valid/f1=1, task_slice:regex_check_out_ind/SnorkelDataset/valid/f1=0.471, task_slice:regex_check_out_pred/SnorkelDataset/valid/accuracy=1, task_slice:regex_check_out_pred/SnorkelDataset/valid/f1=1, task_slice:short_comment_ind/SnorkelDataset/valid/f1=0, task_slice:short_comment_pred/SnorkelDataset/valid/accuracy=0.947, task_slice:short_comment_pred/SnorkelDataset/valid/f1=0.5, task_slice:textblob_polarity_ind/SnorkelDataset/valid/f1=0, task_slice:textblob_polarity_pred/SnorkelDataset/valid/accuracy=1, task_slice:textblob_polarity_pred/SnorkelDataset/valid/f1=1, task_slice:base_ind/SnorkelDataset/valid/f1=1, task_slice:base_pred/SnorkelDataset/valid/accuracy=0.933, task_slice:base_pred/SnorkelDataset/valid/f1=0.926]"
->>>>>>> ffd924d1
-     ]
-    },
-    {
-     "name": "stderr",
-     "output_type": "stream",
-     "text": [
-      "\r",
-<<<<<<< HEAD
+     ]
+    },
+    {
+     "name": "stderr",
+     "output_type": "stream",
+     "text": [
+      "\r",
       "Epoch 1::   4%|▍         | 1/25 [00:02<00:31,  1.32s/it, model/all/train/loss=0.221, model/all/train/lr=0.0001, task/SnorkelDataset/valid/accuracy=0.933, task/SnorkelDataset/valid/f1=0.926, task_slice:short_link_ind/SnorkelDataset/valid/f1=0, task_slice:short_link_pred/SnorkelDataset/valid/accuracy=0.8, task_slice:short_link_pred/SnorkelDataset/valid/f1=0.889, task_slice:keyword_subscribe_ind/SnorkelDataset/valid/f1=0, task_slice:keyword_subscribe_pred/SnorkelDataset/valid/accuracy=1, task_slice:keyword_subscribe_pred/SnorkelDataset/valid/f1=1, task_slice:keyword_please_ind/SnorkelDataset/valid/f1=0, task_slice:keyword_please_pred/SnorkelDataset/valid/accuracy=1, task_slice:keyword_please_pred/SnorkelDataset/valid/f1=1, task_slice:regex_check_out_ind/SnorkelDataset/valid/f1=0.471, task_slice:regex_check_out_pred/SnorkelDataset/valid/accuracy=1, task_slice:regex_check_out_pred/SnorkelDataset/valid/f1=1, task_slice:short_comment_ind/SnorkelDataset/valid/f1=0, task_slice:short_comment_pred/SnorkelDataset/valid/accuracy=0.947, task_slice:short_comment_pred/SnorkelDataset/valid/f1=0.5, task_slice:textblob_polarity_ind/SnorkelDataset/valid/f1=0, task_slice:textblob_polarity_pred/SnorkelDataset/valid/accuracy=1, task_slice:textblob_polarity_pred/SnorkelDataset/valid/f1=1, task_slice:base_ind/SnorkelDataset/valid/f1=1, task_slice:base_pred/SnorkelDataset/valid/accuracy=0.933, task_slice:base_pred/SnorkelDataset/valid/f1=0.926]"
-=======
-      "Epoch 1::   4%|▍         | 1/25 [00:06<01:11,  2.98s/it, model/all/train/loss=0.221, model/all/train/lr=0.0001, task/SnorkelDataset/valid/accuracy=0.933, task/SnorkelDataset/valid/f1=0.926, task_slice:short_link_ind/SnorkelDataset/valid/f1=0, task_slice:short_link_pred/SnorkelDataset/valid/accuracy=0.8, task_slice:short_link_pred/SnorkelDataset/valid/f1=0.889, task_slice:keyword_subscribe_ind/SnorkelDataset/valid/f1=0, task_slice:keyword_subscribe_pred/SnorkelDataset/valid/accuracy=1, task_slice:keyword_subscribe_pred/SnorkelDataset/valid/f1=1, task_slice:keyword_please_ind/SnorkelDataset/valid/f1=0, task_slice:keyword_please_pred/SnorkelDataset/valid/accuracy=1, task_slice:keyword_please_pred/SnorkelDataset/valid/f1=1, task_slice:regex_check_out_ind/SnorkelDataset/valid/f1=0.471, task_slice:regex_check_out_pred/SnorkelDataset/valid/accuracy=1, task_slice:regex_check_out_pred/SnorkelDataset/valid/f1=1, task_slice:short_comment_ind/SnorkelDataset/valid/f1=0, task_slice:short_comment_pred/SnorkelDataset/valid/accuracy=0.947, task_slice:short_comment_pred/SnorkelDataset/valid/f1=0.5, task_slice:textblob_polarity_ind/SnorkelDataset/valid/f1=0, task_slice:textblob_polarity_pred/SnorkelDataset/valid/accuracy=1, task_slice:textblob_polarity_pred/SnorkelDataset/valid/f1=1, task_slice:base_ind/SnorkelDataset/valid/f1=1, task_slice:base_pred/SnorkelDataset/valid/accuracy=0.933, task_slice:base_pred/SnorkelDataset/valid/f1=0.926]"
->>>>>>> ffd924d1
-     ]
-    },
-    {
-     "name": "stderr",
-     "output_type": "stream",
-     "text": [
-      "\r",
-<<<<<<< HEAD
+     ]
+    },
+    {
+     "name": "stderr",
+     "output_type": "stream",
+     "text": [
+      "\r",
       "Epoch 1::   8%|▊         | 2/25 [00:02<00:31,  1.35s/it, model/all/train/loss=0.221, model/all/train/lr=0.0001, task/SnorkelDataset/valid/accuracy=0.933, task/SnorkelDataset/valid/f1=0.926, task_slice:short_link_ind/SnorkelDataset/valid/f1=0, task_slice:short_link_pred/SnorkelDataset/valid/accuracy=0.8, task_slice:short_link_pred/SnorkelDataset/valid/f1=0.889, task_slice:keyword_subscribe_ind/SnorkelDataset/valid/f1=0, task_slice:keyword_subscribe_pred/SnorkelDataset/valid/accuracy=1, task_slice:keyword_subscribe_pred/SnorkelDataset/valid/f1=1, task_slice:keyword_please_ind/SnorkelDataset/valid/f1=0, task_slice:keyword_please_pred/SnorkelDataset/valid/accuracy=1, task_slice:keyword_please_pred/SnorkelDataset/valid/f1=1, task_slice:regex_check_out_ind/SnorkelDataset/valid/f1=0.471, task_slice:regex_check_out_pred/SnorkelDataset/valid/accuracy=1, task_slice:regex_check_out_pred/SnorkelDataset/valid/f1=1, task_slice:short_comment_ind/SnorkelDataset/valid/f1=0, task_slice:short_comment_pred/SnorkelDataset/valid/accuracy=0.947, task_slice:short_comment_pred/SnorkelDataset/valid/f1=0.5, task_slice:textblob_polarity_ind/SnorkelDataset/valid/f1=0, task_slice:textblob_polarity_pred/SnorkelDataset/valid/accuracy=1, task_slice:textblob_polarity_pred/SnorkelDataset/valid/f1=1, task_slice:base_ind/SnorkelDataset/valid/f1=1, task_slice:base_pred/SnorkelDataset/valid/accuracy=0.933, task_slice:base_pred/SnorkelDataset/valid/f1=0.926]"
-=======
-      "Epoch 1::   8%|▊         | 2/25 [00:06<01:11,  3.12s/it, model/all/train/loss=0.221, model/all/train/lr=0.0001, task/SnorkelDataset/valid/accuracy=0.933, task/SnorkelDataset/valid/f1=0.926, task_slice:short_link_ind/SnorkelDataset/valid/f1=0, task_slice:short_link_pred/SnorkelDataset/valid/accuracy=0.8, task_slice:short_link_pred/SnorkelDataset/valid/f1=0.889, task_slice:keyword_subscribe_ind/SnorkelDataset/valid/f1=0, task_slice:keyword_subscribe_pred/SnorkelDataset/valid/accuracy=1, task_slice:keyword_subscribe_pred/SnorkelDataset/valid/f1=1, task_slice:keyword_please_ind/SnorkelDataset/valid/f1=0, task_slice:keyword_please_pred/SnorkelDataset/valid/accuracy=1, task_slice:keyword_please_pred/SnorkelDataset/valid/f1=1, task_slice:regex_check_out_ind/SnorkelDataset/valid/f1=0.471, task_slice:regex_check_out_pred/SnorkelDataset/valid/accuracy=1, task_slice:regex_check_out_pred/SnorkelDataset/valid/f1=1, task_slice:short_comment_ind/SnorkelDataset/valid/f1=0, task_slice:short_comment_pred/SnorkelDataset/valid/accuracy=0.947, task_slice:short_comment_pred/SnorkelDataset/valid/f1=0.5, task_slice:textblob_polarity_ind/SnorkelDataset/valid/f1=0, task_slice:textblob_polarity_pred/SnorkelDataset/valid/accuracy=1, task_slice:textblob_polarity_pred/SnorkelDataset/valid/f1=1, task_slice:base_ind/SnorkelDataset/valid/f1=1, task_slice:base_pred/SnorkelDataset/valid/accuracy=0.933, task_slice:base_pred/SnorkelDataset/valid/f1=0.926]"
->>>>>>> ffd924d1
-     ]
-    },
-    {
-     "name": "stderr",
-     "output_type": "stream",
-     "text": [
-      "\r",
-<<<<<<< HEAD
+     ]
+    },
+    {
+     "name": "stderr",
+     "output_type": "stream",
+     "text": [
+      "\r",
       "Epoch 1::   8%|▊         | 2/25 [00:03<00:31,  1.35s/it, model/all/train/loss=0.224, model/all/train/lr=0.0001, task/SnorkelDataset/valid/accuracy=0.933, task/SnorkelDataset/valid/f1=0.926, task_slice:short_link_ind/SnorkelDataset/valid/f1=0, task_slice:short_link_pred/SnorkelDataset/valid/accuracy=0.8, task_slice:short_link_pred/SnorkelDataset/valid/f1=0.889, task_slice:keyword_subscribe_ind/SnorkelDataset/valid/f1=0, task_slice:keyword_subscribe_pred/SnorkelDataset/valid/accuracy=1, task_slice:keyword_subscribe_pred/SnorkelDataset/valid/f1=1, task_slice:keyword_please_ind/SnorkelDataset/valid/f1=0, task_slice:keyword_please_pred/SnorkelDataset/valid/accuracy=1, task_slice:keyword_please_pred/SnorkelDataset/valid/f1=1, task_slice:regex_check_out_ind/SnorkelDataset/valid/f1=0.471, task_slice:regex_check_out_pred/SnorkelDataset/valid/accuracy=1, task_slice:regex_check_out_pred/SnorkelDataset/valid/f1=1, task_slice:short_comment_ind/SnorkelDataset/valid/f1=0, task_slice:short_comment_pred/SnorkelDataset/valid/accuracy=0.947, task_slice:short_comment_pred/SnorkelDataset/valid/f1=0.5, task_slice:textblob_polarity_ind/SnorkelDataset/valid/f1=0, task_slice:textblob_polarity_pred/SnorkelDataset/valid/accuracy=1, task_slice:textblob_polarity_pred/SnorkelDataset/valid/f1=1, task_slice:base_ind/SnorkelDataset/valid/f1=1, task_slice:base_pred/SnorkelDataset/valid/accuracy=0.933, task_slice:base_pred/SnorkelDataset/valid/f1=0.926]"
-=======
-      "Epoch 1::   8%|▊         | 2/25 [00:09<01:11,  3.12s/it, model/all/train/loss=0.224, model/all/train/lr=0.0001, task/SnorkelDataset/valid/accuracy=0.933, task/SnorkelDataset/valid/f1=0.926, task_slice:short_link_ind/SnorkelDataset/valid/f1=0, task_slice:short_link_pred/SnorkelDataset/valid/accuracy=0.8, task_slice:short_link_pred/SnorkelDataset/valid/f1=0.889, task_slice:keyword_subscribe_ind/SnorkelDataset/valid/f1=0, task_slice:keyword_subscribe_pred/SnorkelDataset/valid/accuracy=1, task_slice:keyword_subscribe_pred/SnorkelDataset/valid/f1=1, task_slice:keyword_please_ind/SnorkelDataset/valid/f1=0, task_slice:keyword_please_pred/SnorkelDataset/valid/accuracy=1, task_slice:keyword_please_pred/SnorkelDataset/valid/f1=1, task_slice:regex_check_out_ind/SnorkelDataset/valid/f1=0.471, task_slice:regex_check_out_pred/SnorkelDataset/valid/accuracy=1, task_slice:regex_check_out_pred/SnorkelDataset/valid/f1=1, task_slice:short_comment_ind/SnorkelDataset/valid/f1=0, task_slice:short_comment_pred/SnorkelDataset/valid/accuracy=0.947, task_slice:short_comment_pred/SnorkelDataset/valid/f1=0.5, task_slice:textblob_polarity_ind/SnorkelDataset/valid/f1=0, task_slice:textblob_polarity_pred/SnorkelDataset/valid/accuracy=1, task_slice:textblob_polarity_pred/SnorkelDataset/valid/f1=1, task_slice:base_ind/SnorkelDataset/valid/f1=1, task_slice:base_pred/SnorkelDataset/valid/accuracy=0.933, task_slice:base_pred/SnorkelDataset/valid/f1=0.926]"
->>>>>>> ffd924d1
-     ]
-    },
-    {
-     "name": "stderr",
-     "output_type": "stream",
-     "text": [
-      "\r",
-<<<<<<< HEAD
+     ]
+    },
+    {
+     "name": "stderr",
+     "output_type": "stream",
+     "text": [
+      "\r",
       "Epoch 1::  12%|█▏        | 3/25 [00:03<00:29,  1.32s/it, model/all/train/loss=0.224, model/all/train/lr=0.0001, task/SnorkelDataset/valid/accuracy=0.933, task/SnorkelDataset/valid/f1=0.926, task_slice:short_link_ind/SnorkelDataset/valid/f1=0, task_slice:short_link_pred/SnorkelDataset/valid/accuracy=0.8, task_slice:short_link_pred/SnorkelDataset/valid/f1=0.889, task_slice:keyword_subscribe_ind/SnorkelDataset/valid/f1=0, task_slice:keyword_subscribe_pred/SnorkelDataset/valid/accuracy=1, task_slice:keyword_subscribe_pred/SnorkelDataset/valid/f1=1, task_slice:keyword_please_ind/SnorkelDataset/valid/f1=0, task_slice:keyword_please_pred/SnorkelDataset/valid/accuracy=1, task_slice:keyword_please_pred/SnorkelDataset/valid/f1=1, task_slice:regex_check_out_ind/SnorkelDataset/valid/f1=0.471, task_slice:regex_check_out_pred/SnorkelDataset/valid/accuracy=1, task_slice:regex_check_out_pred/SnorkelDataset/valid/f1=1, task_slice:short_comment_ind/SnorkelDataset/valid/f1=0, task_slice:short_comment_pred/SnorkelDataset/valid/accuracy=0.947, task_slice:short_comment_pred/SnorkelDataset/valid/f1=0.5, task_slice:textblob_polarity_ind/SnorkelDataset/valid/f1=0, task_slice:textblob_polarity_pred/SnorkelDataset/valid/accuracy=1, task_slice:textblob_polarity_pred/SnorkelDataset/valid/f1=1, task_slice:base_ind/SnorkelDataset/valid/f1=1, task_slice:base_pred/SnorkelDataset/valid/accuracy=0.933, task_slice:base_pred/SnorkelDataset/valid/f1=0.926]"
-=======
-      "Epoch 1::  12%|█▏        | 3/25 [00:09<01:07,  3.08s/it, model/all/train/loss=0.224, model/all/train/lr=0.0001, task/SnorkelDataset/valid/accuracy=0.933, task/SnorkelDataset/valid/f1=0.926, task_slice:short_link_ind/SnorkelDataset/valid/f1=0, task_slice:short_link_pred/SnorkelDataset/valid/accuracy=0.8, task_slice:short_link_pred/SnorkelDataset/valid/f1=0.889, task_slice:keyword_subscribe_ind/SnorkelDataset/valid/f1=0, task_slice:keyword_subscribe_pred/SnorkelDataset/valid/accuracy=1, task_slice:keyword_subscribe_pred/SnorkelDataset/valid/f1=1, task_slice:keyword_please_ind/SnorkelDataset/valid/f1=0, task_slice:keyword_please_pred/SnorkelDataset/valid/accuracy=1, task_slice:keyword_please_pred/SnorkelDataset/valid/f1=1, task_slice:regex_check_out_ind/SnorkelDataset/valid/f1=0.471, task_slice:regex_check_out_pred/SnorkelDataset/valid/accuracy=1, task_slice:regex_check_out_pred/SnorkelDataset/valid/f1=1, task_slice:short_comment_ind/SnorkelDataset/valid/f1=0, task_slice:short_comment_pred/SnorkelDataset/valid/accuracy=0.947, task_slice:short_comment_pred/SnorkelDataset/valid/f1=0.5, task_slice:textblob_polarity_ind/SnorkelDataset/valid/f1=0, task_slice:textblob_polarity_pred/SnorkelDataset/valid/accuracy=1, task_slice:textblob_polarity_pred/SnorkelDataset/valid/f1=1, task_slice:base_ind/SnorkelDataset/valid/f1=1, task_slice:base_pred/SnorkelDataset/valid/accuracy=0.933, task_slice:base_pred/SnorkelDataset/valid/f1=0.926]"
->>>>>>> ffd924d1
-     ]
-    },
-    {
-     "name": "stderr",
-     "output_type": "stream",
-     "text": [
-      "\r",
-<<<<<<< HEAD
+     ]
+    },
+    {
+     "name": "stderr",
+     "output_type": "stream",
+     "text": [
+      "\r",
       "Epoch 1::  12%|█▏        | 3/25 [00:05<00:29,  1.32s/it, model/all/train/loss=0.212, model/all/train/lr=0.0001, task/SnorkelDataset/valid/accuracy=0.933, task/SnorkelDataset/valid/f1=0.926, task_slice:short_link_ind/SnorkelDataset/valid/f1=0, task_slice:short_link_pred/SnorkelDataset/valid/accuracy=0.8, task_slice:short_link_pred/SnorkelDataset/valid/f1=0.889, task_slice:keyword_subscribe_ind/SnorkelDataset/valid/f1=0, task_slice:keyword_subscribe_pred/SnorkelDataset/valid/accuracy=1, task_slice:keyword_subscribe_pred/SnorkelDataset/valid/f1=1, task_slice:keyword_please_ind/SnorkelDataset/valid/f1=0, task_slice:keyword_please_pred/SnorkelDataset/valid/accuracy=1, task_slice:keyword_please_pred/SnorkelDataset/valid/f1=1, task_slice:regex_check_out_ind/SnorkelDataset/valid/f1=0.471, task_slice:regex_check_out_pred/SnorkelDataset/valid/accuracy=1, task_slice:regex_check_out_pred/SnorkelDataset/valid/f1=1, task_slice:short_comment_ind/SnorkelDataset/valid/f1=0, task_slice:short_comment_pred/SnorkelDataset/valid/accuracy=0.947, task_slice:short_comment_pred/SnorkelDataset/valid/f1=0.5, task_slice:textblob_polarity_ind/SnorkelDataset/valid/f1=0, task_slice:textblob_polarity_pred/SnorkelDataset/valid/accuracy=1, task_slice:textblob_polarity_pred/SnorkelDataset/valid/f1=1, task_slice:base_ind/SnorkelDataset/valid/f1=1, task_slice:base_pred/SnorkelDataset/valid/accuracy=0.933, task_slice:base_pred/SnorkelDataset/valid/f1=0.926]"
-=======
-      "Epoch 1::  12%|█▏        | 3/25 [00:12<01:07,  3.08s/it, model/all/train/loss=0.212, model/all/train/lr=0.0001, task/SnorkelDataset/valid/accuracy=0.933, task/SnorkelDataset/valid/f1=0.926, task_slice:short_link_ind/SnorkelDataset/valid/f1=0, task_slice:short_link_pred/SnorkelDataset/valid/accuracy=0.8, task_slice:short_link_pred/SnorkelDataset/valid/f1=0.889, task_slice:keyword_subscribe_ind/SnorkelDataset/valid/f1=0, task_slice:keyword_subscribe_pred/SnorkelDataset/valid/accuracy=1, task_slice:keyword_subscribe_pred/SnorkelDataset/valid/f1=1, task_slice:keyword_please_ind/SnorkelDataset/valid/f1=0, task_slice:keyword_please_pred/SnorkelDataset/valid/accuracy=1, task_slice:keyword_please_pred/SnorkelDataset/valid/f1=1, task_slice:regex_check_out_ind/SnorkelDataset/valid/f1=0.471, task_slice:regex_check_out_pred/SnorkelDataset/valid/accuracy=1, task_slice:regex_check_out_pred/SnorkelDataset/valid/f1=1, task_slice:short_comment_ind/SnorkelDataset/valid/f1=0, task_slice:short_comment_pred/SnorkelDataset/valid/accuracy=0.947, task_slice:short_comment_pred/SnorkelDataset/valid/f1=0.5, task_slice:textblob_polarity_ind/SnorkelDataset/valid/f1=0, task_slice:textblob_polarity_pred/SnorkelDataset/valid/accuracy=1, task_slice:textblob_polarity_pred/SnorkelDataset/valid/f1=1, task_slice:base_ind/SnorkelDataset/valid/f1=1, task_slice:base_pred/SnorkelDataset/valid/accuracy=0.933, task_slice:base_pred/SnorkelDataset/valid/f1=0.926]"
->>>>>>> ffd924d1
-     ]
-    },
-    {
-     "name": "stderr",
-     "output_type": "stream",
-     "text": [
-      "\r",
-<<<<<<< HEAD
+     ]
+    },
+    {
+     "name": "stderr",
+     "output_type": "stream",
+     "text": [
+      "\r",
       "Epoch 1::  16%|█▌        | 4/25 [00:05<00:27,  1.31s/it, model/all/train/loss=0.212, model/all/train/lr=0.0001, task/SnorkelDataset/valid/accuracy=0.933, task/SnorkelDataset/valid/f1=0.926, task_slice:short_link_ind/SnorkelDataset/valid/f1=0, task_slice:short_link_pred/SnorkelDataset/valid/accuracy=0.8, task_slice:short_link_pred/SnorkelDataset/valid/f1=0.889, task_slice:keyword_subscribe_ind/SnorkelDataset/valid/f1=0, task_slice:keyword_subscribe_pred/SnorkelDataset/valid/accuracy=1, task_slice:keyword_subscribe_pred/SnorkelDataset/valid/f1=1, task_slice:keyword_please_ind/SnorkelDataset/valid/f1=0, task_slice:keyword_please_pred/SnorkelDataset/valid/accuracy=1, task_slice:keyword_please_pred/SnorkelDataset/valid/f1=1, task_slice:regex_check_out_ind/SnorkelDataset/valid/f1=0.471, task_slice:regex_check_out_pred/SnorkelDataset/valid/accuracy=1, task_slice:regex_check_out_pred/SnorkelDataset/valid/f1=1, task_slice:short_comment_ind/SnorkelDataset/valid/f1=0, task_slice:short_comment_pred/SnorkelDataset/valid/accuracy=0.947, task_slice:short_comment_pred/SnorkelDataset/valid/f1=0.5, task_slice:textblob_polarity_ind/SnorkelDataset/valid/f1=0, task_slice:textblob_polarity_pred/SnorkelDataset/valid/accuracy=1, task_slice:textblob_polarity_pred/SnorkelDataset/valid/f1=1, task_slice:base_ind/SnorkelDataset/valid/f1=1, task_slice:base_pred/SnorkelDataset/valid/accuracy=0.933, task_slice:base_pred/SnorkelDataset/valid/f1=0.926]"
-=======
-      "Epoch 1::  16%|█▌        | 4/25 [00:12<01:04,  3.05s/it, model/all/train/loss=0.212, model/all/train/lr=0.0001, task/SnorkelDataset/valid/accuracy=0.933, task/SnorkelDataset/valid/f1=0.926, task_slice:short_link_ind/SnorkelDataset/valid/f1=0, task_slice:short_link_pred/SnorkelDataset/valid/accuracy=0.8, task_slice:short_link_pred/SnorkelDataset/valid/f1=0.889, task_slice:keyword_subscribe_ind/SnorkelDataset/valid/f1=0, task_slice:keyword_subscribe_pred/SnorkelDataset/valid/accuracy=1, task_slice:keyword_subscribe_pred/SnorkelDataset/valid/f1=1, task_slice:keyword_please_ind/SnorkelDataset/valid/f1=0, task_slice:keyword_please_pred/SnorkelDataset/valid/accuracy=1, task_slice:keyword_please_pred/SnorkelDataset/valid/f1=1, task_slice:regex_check_out_ind/SnorkelDataset/valid/f1=0.471, task_slice:regex_check_out_pred/SnorkelDataset/valid/accuracy=1, task_slice:regex_check_out_pred/SnorkelDataset/valid/f1=1, task_slice:short_comment_ind/SnorkelDataset/valid/f1=0, task_slice:short_comment_pred/SnorkelDataset/valid/accuracy=0.947, task_slice:short_comment_pred/SnorkelDataset/valid/f1=0.5, task_slice:textblob_polarity_ind/SnorkelDataset/valid/f1=0, task_slice:textblob_polarity_pred/SnorkelDataset/valid/accuracy=1, task_slice:textblob_polarity_pred/SnorkelDataset/valid/f1=1, task_slice:base_ind/SnorkelDataset/valid/f1=1, task_slice:base_pred/SnorkelDataset/valid/accuracy=0.933, task_slice:base_pred/SnorkelDataset/valid/f1=0.926]"
->>>>>>> ffd924d1
-     ]
-    },
-    {
-     "name": "stderr",
-     "output_type": "stream",
-     "text": [
-      "\r",
-<<<<<<< HEAD
+     ]
+    },
+    {
+     "name": "stderr",
+     "output_type": "stream",
+     "text": [
+      "\r",
       "Epoch 1::  16%|█▌        | 4/25 [00:06<00:27,  1.31s/it, model/all/train/loss=0.21, model/all/train/lr=0.0001, task/SnorkelDataset/valid/accuracy=0.933, task/SnorkelDataset/valid/f1=0.926, task_slice:short_link_ind/SnorkelDataset/valid/f1=0, task_slice:short_link_pred/SnorkelDataset/valid/accuracy=0.8, task_slice:short_link_pred/SnorkelDataset/valid/f1=0.889, task_slice:keyword_subscribe_ind/SnorkelDataset/valid/f1=0, task_slice:keyword_subscribe_pred/SnorkelDataset/valid/accuracy=1, task_slice:keyword_subscribe_pred/SnorkelDataset/valid/f1=1, task_slice:keyword_please_ind/SnorkelDataset/valid/f1=0, task_slice:keyword_please_pred/SnorkelDataset/valid/accuracy=1, task_slice:keyword_please_pred/SnorkelDataset/valid/f1=1, task_slice:regex_check_out_ind/SnorkelDataset/valid/f1=0.471, task_slice:regex_check_out_pred/SnorkelDataset/valid/accuracy=1, task_slice:regex_check_out_pred/SnorkelDataset/valid/f1=1, task_slice:short_comment_ind/SnorkelDataset/valid/f1=0, task_slice:short_comment_pred/SnorkelDataset/valid/accuracy=0.947, task_slice:short_comment_pred/SnorkelDataset/valid/f1=0.5, task_slice:textblob_polarity_ind/SnorkelDataset/valid/f1=0, task_slice:textblob_polarity_pred/SnorkelDataset/valid/accuracy=1, task_slice:textblob_polarity_pred/SnorkelDataset/valid/f1=1, task_slice:base_ind/SnorkelDataset/valid/f1=1, task_slice:base_pred/SnorkelDataset/valid/accuracy=0.933, task_slice:base_pred/SnorkelDataset/valid/f1=0.926] "
-=======
-      "Epoch 1::  16%|█▌        | 4/25 [00:15<01:04,  3.05s/it, model/all/train/loss=0.21, model/all/train/lr=0.0001, task/SnorkelDataset/valid/accuracy=0.933, task/SnorkelDataset/valid/f1=0.926, task_slice:short_link_ind/SnorkelDataset/valid/f1=0, task_slice:short_link_pred/SnorkelDataset/valid/accuracy=0.8, task_slice:short_link_pred/SnorkelDataset/valid/f1=0.889, task_slice:keyword_subscribe_ind/SnorkelDataset/valid/f1=0, task_slice:keyword_subscribe_pred/SnorkelDataset/valid/accuracy=1, task_slice:keyword_subscribe_pred/SnorkelDataset/valid/f1=1, task_slice:keyword_please_ind/SnorkelDataset/valid/f1=0, task_slice:keyword_please_pred/SnorkelDataset/valid/accuracy=1, task_slice:keyword_please_pred/SnorkelDataset/valid/f1=1, task_slice:regex_check_out_ind/SnorkelDataset/valid/f1=0.471, task_slice:regex_check_out_pred/SnorkelDataset/valid/accuracy=1, task_slice:regex_check_out_pred/SnorkelDataset/valid/f1=1, task_slice:short_comment_ind/SnorkelDataset/valid/f1=0, task_slice:short_comment_pred/SnorkelDataset/valid/accuracy=0.947, task_slice:short_comment_pred/SnorkelDataset/valid/f1=0.5, task_slice:textblob_polarity_ind/SnorkelDataset/valid/f1=0, task_slice:textblob_polarity_pred/SnorkelDataset/valid/accuracy=1, task_slice:textblob_polarity_pred/SnorkelDataset/valid/f1=1, task_slice:base_ind/SnorkelDataset/valid/f1=1, task_slice:base_pred/SnorkelDataset/valid/accuracy=0.933, task_slice:base_pred/SnorkelDataset/valid/f1=0.926] "
->>>>>>> ffd924d1
-     ]
-    },
-    {
-     "name": "stderr",
-     "output_type": "stream",
-     "text": [
-      "\r",
-<<<<<<< HEAD
+     ]
+    },
+    {
+     "name": "stderr",
+     "output_type": "stream",
+     "text": [
+      "\r",
       "Epoch 1::  20%|██        | 5/25 [00:06<00:25,  1.27s/it, model/all/train/loss=0.21, model/all/train/lr=0.0001, task/SnorkelDataset/valid/accuracy=0.933, task/SnorkelDataset/valid/f1=0.926, task_slice:short_link_ind/SnorkelDataset/valid/f1=0, task_slice:short_link_pred/SnorkelDataset/valid/accuracy=0.8, task_slice:short_link_pred/SnorkelDataset/valid/f1=0.889, task_slice:keyword_subscribe_ind/SnorkelDataset/valid/f1=0, task_slice:keyword_subscribe_pred/SnorkelDataset/valid/accuracy=1, task_slice:keyword_subscribe_pred/SnorkelDataset/valid/f1=1, task_slice:keyword_please_ind/SnorkelDataset/valid/f1=0, task_slice:keyword_please_pred/SnorkelDataset/valid/accuracy=1, task_slice:keyword_please_pred/SnorkelDataset/valid/f1=1, task_slice:regex_check_out_ind/SnorkelDataset/valid/f1=0.471, task_slice:regex_check_out_pred/SnorkelDataset/valid/accuracy=1, task_slice:regex_check_out_pred/SnorkelDataset/valid/f1=1, task_slice:short_comment_ind/SnorkelDataset/valid/f1=0, task_slice:short_comment_pred/SnorkelDataset/valid/accuracy=0.947, task_slice:short_comment_pred/SnorkelDataset/valid/f1=0.5, task_slice:textblob_polarity_ind/SnorkelDataset/valid/f1=0, task_slice:textblob_polarity_pred/SnorkelDataset/valid/accuracy=1, task_slice:textblob_polarity_pred/SnorkelDataset/valid/f1=1, task_slice:base_ind/SnorkelDataset/valid/f1=1, task_slice:base_pred/SnorkelDataset/valid/accuracy=0.933, task_slice:base_pred/SnorkelDataset/valid/f1=0.926]"
-=======
-      "Epoch 1::  20%|██        | 5/25 [00:15<00:59,  2.96s/it, model/all/train/loss=0.21, model/all/train/lr=0.0001, task/SnorkelDataset/valid/accuracy=0.933, task/SnorkelDataset/valid/f1=0.926, task_slice:short_link_ind/SnorkelDataset/valid/f1=0, task_slice:short_link_pred/SnorkelDataset/valid/accuracy=0.8, task_slice:short_link_pred/SnorkelDataset/valid/f1=0.889, task_slice:keyword_subscribe_ind/SnorkelDataset/valid/f1=0, task_slice:keyword_subscribe_pred/SnorkelDataset/valid/accuracy=1, task_slice:keyword_subscribe_pred/SnorkelDataset/valid/f1=1, task_slice:keyword_please_ind/SnorkelDataset/valid/f1=0, task_slice:keyword_please_pred/SnorkelDataset/valid/accuracy=1, task_slice:keyword_please_pred/SnorkelDataset/valid/f1=1, task_slice:regex_check_out_ind/SnorkelDataset/valid/f1=0.471, task_slice:regex_check_out_pred/SnorkelDataset/valid/accuracy=1, task_slice:regex_check_out_pred/SnorkelDataset/valid/f1=1, task_slice:short_comment_ind/SnorkelDataset/valid/f1=0, task_slice:short_comment_pred/SnorkelDataset/valid/accuracy=0.947, task_slice:short_comment_pred/SnorkelDataset/valid/f1=0.5, task_slice:textblob_polarity_ind/SnorkelDataset/valid/f1=0, task_slice:textblob_polarity_pred/SnorkelDataset/valid/accuracy=1, task_slice:textblob_polarity_pred/SnorkelDataset/valid/f1=1, task_slice:base_ind/SnorkelDataset/valid/f1=1, task_slice:base_pred/SnorkelDataset/valid/accuracy=0.933, task_slice:base_pred/SnorkelDataset/valid/f1=0.926]"
->>>>>>> ffd924d1
-     ]
-    },
-    {
-     "name": "stderr",
-     "output_type": "stream",
-     "text": [
-      "\r",
-<<<<<<< HEAD
+     ]
+    },
+    {
+     "name": "stderr",
+     "output_type": "stream",
+     "text": [
+      "\r",
       "Epoch 1::  20%|██        | 5/25 [00:07<00:25,  1.27s/it, model/all/train/loss=0.207, model/all/train/lr=0.0001, task/SnorkelDataset/valid/accuracy=0.933, task/SnorkelDataset/valid/f1=0.926, task_slice:short_link_ind/SnorkelDataset/valid/f1=0, task_slice:short_link_pred/SnorkelDataset/valid/accuracy=0.8, task_slice:short_link_pred/SnorkelDataset/valid/f1=0.889, task_slice:keyword_subscribe_ind/SnorkelDataset/valid/f1=0, task_slice:keyword_subscribe_pred/SnorkelDataset/valid/accuracy=1, task_slice:keyword_subscribe_pred/SnorkelDataset/valid/f1=1, task_slice:keyword_please_ind/SnorkelDataset/valid/f1=0, task_slice:keyword_please_pred/SnorkelDataset/valid/accuracy=1, task_slice:keyword_please_pred/SnorkelDataset/valid/f1=1, task_slice:regex_check_out_ind/SnorkelDataset/valid/f1=0.471, task_slice:regex_check_out_pred/SnorkelDataset/valid/accuracy=1, task_slice:regex_check_out_pred/SnorkelDataset/valid/f1=1, task_slice:short_comment_ind/SnorkelDataset/valid/f1=0, task_slice:short_comment_pred/SnorkelDataset/valid/accuracy=0.947, task_slice:short_comment_pred/SnorkelDataset/valid/f1=0.5, task_slice:textblob_polarity_ind/SnorkelDataset/valid/f1=0, task_slice:textblob_polarity_pred/SnorkelDataset/valid/accuracy=1, task_slice:textblob_polarity_pred/SnorkelDataset/valid/f1=1, task_slice:base_ind/SnorkelDataset/valid/f1=1, task_slice:base_pred/SnorkelDataset/valid/accuracy=0.933, task_slice:base_pred/SnorkelDataset/valid/f1=0.926]"
-=======
-      "Epoch 1::  20%|██        | 5/25 [00:17<00:59,  2.96s/it, model/all/train/loss=0.207, model/all/train/lr=0.0001, task/SnorkelDataset/valid/accuracy=0.933, task/SnorkelDataset/valid/f1=0.926, task_slice:short_link_ind/SnorkelDataset/valid/f1=0, task_slice:short_link_pred/SnorkelDataset/valid/accuracy=0.8, task_slice:short_link_pred/SnorkelDataset/valid/f1=0.889, task_slice:keyword_subscribe_ind/SnorkelDataset/valid/f1=0, task_slice:keyword_subscribe_pred/SnorkelDataset/valid/accuracy=1, task_slice:keyword_subscribe_pred/SnorkelDataset/valid/f1=1, task_slice:keyword_please_ind/SnorkelDataset/valid/f1=0, task_slice:keyword_please_pred/SnorkelDataset/valid/accuracy=1, task_slice:keyword_please_pred/SnorkelDataset/valid/f1=1, task_slice:regex_check_out_ind/SnorkelDataset/valid/f1=0.471, task_slice:regex_check_out_pred/SnorkelDataset/valid/accuracy=1, task_slice:regex_check_out_pred/SnorkelDataset/valid/f1=1, task_slice:short_comment_ind/SnorkelDataset/valid/f1=0, task_slice:short_comment_pred/SnorkelDataset/valid/accuracy=0.947, task_slice:short_comment_pred/SnorkelDataset/valid/f1=0.5, task_slice:textblob_polarity_ind/SnorkelDataset/valid/f1=0, task_slice:textblob_polarity_pred/SnorkelDataset/valid/accuracy=1, task_slice:textblob_polarity_pred/SnorkelDataset/valid/f1=1, task_slice:base_ind/SnorkelDataset/valid/f1=1, task_slice:base_pred/SnorkelDataset/valid/accuracy=0.933, task_slice:base_pred/SnorkelDataset/valid/f1=0.926]"
->>>>>>> ffd924d1
-     ]
-    },
-    {
-     "name": "stderr",
-     "output_type": "stream",
-     "text": [
-      "\r",
-<<<<<<< HEAD
+     ]
+    },
+    {
+     "name": "stderr",
+     "output_type": "stream",
+     "text": [
+      "\r",
       "Epoch 1::  24%|██▍       | 6/25 [00:07<00:23,  1.24s/it, model/all/train/loss=0.207, model/all/train/lr=0.0001, task/SnorkelDataset/valid/accuracy=0.933, task/SnorkelDataset/valid/f1=0.926, task_slice:short_link_ind/SnorkelDataset/valid/f1=0, task_slice:short_link_pred/SnorkelDataset/valid/accuracy=0.8, task_slice:short_link_pred/SnorkelDataset/valid/f1=0.889, task_slice:keyword_subscribe_ind/SnorkelDataset/valid/f1=0, task_slice:keyword_subscribe_pred/SnorkelDataset/valid/accuracy=1, task_slice:keyword_subscribe_pred/SnorkelDataset/valid/f1=1, task_slice:keyword_please_ind/SnorkelDataset/valid/f1=0, task_slice:keyword_please_pred/SnorkelDataset/valid/accuracy=1, task_slice:keyword_please_pred/SnorkelDataset/valid/f1=1, task_slice:regex_check_out_ind/SnorkelDataset/valid/f1=0.471, task_slice:regex_check_out_pred/SnorkelDataset/valid/accuracy=1, task_slice:regex_check_out_pred/SnorkelDataset/valid/f1=1, task_slice:short_comment_ind/SnorkelDataset/valid/f1=0, task_slice:short_comment_pred/SnorkelDataset/valid/accuracy=0.947, task_slice:short_comment_pred/SnorkelDataset/valid/f1=0.5, task_slice:textblob_polarity_ind/SnorkelDataset/valid/f1=0, task_slice:textblob_polarity_pred/SnorkelDataset/valid/accuracy=1, task_slice:textblob_polarity_pred/SnorkelDataset/valid/f1=1, task_slice:base_ind/SnorkelDataset/valid/f1=1, task_slice:base_pred/SnorkelDataset/valid/accuracy=0.933, task_slice:base_pred/SnorkelDataset/valid/f1=0.926]"
-=======
-      "Epoch 1::  24%|██▍       | 6/25 [00:17<00:55,  2.91s/it, model/all/train/loss=0.207, model/all/train/lr=0.0001, task/SnorkelDataset/valid/accuracy=0.933, task/SnorkelDataset/valid/f1=0.926, task_slice:short_link_ind/SnorkelDataset/valid/f1=0, task_slice:short_link_pred/SnorkelDataset/valid/accuracy=0.8, task_slice:short_link_pred/SnorkelDataset/valid/f1=0.889, task_slice:keyword_subscribe_ind/SnorkelDataset/valid/f1=0, task_slice:keyword_subscribe_pred/SnorkelDataset/valid/accuracy=1, task_slice:keyword_subscribe_pred/SnorkelDataset/valid/f1=1, task_slice:keyword_please_ind/SnorkelDataset/valid/f1=0, task_slice:keyword_please_pred/SnorkelDataset/valid/accuracy=1, task_slice:keyword_please_pred/SnorkelDataset/valid/f1=1, task_slice:regex_check_out_ind/SnorkelDataset/valid/f1=0.471, task_slice:regex_check_out_pred/SnorkelDataset/valid/accuracy=1, task_slice:regex_check_out_pred/SnorkelDataset/valid/f1=1, task_slice:short_comment_ind/SnorkelDataset/valid/f1=0, task_slice:short_comment_pred/SnorkelDataset/valid/accuracy=0.947, task_slice:short_comment_pred/SnorkelDataset/valid/f1=0.5, task_slice:textblob_polarity_ind/SnorkelDataset/valid/f1=0, task_slice:textblob_polarity_pred/SnorkelDataset/valid/accuracy=1, task_slice:textblob_polarity_pred/SnorkelDataset/valid/f1=1, task_slice:base_ind/SnorkelDataset/valid/f1=1, task_slice:base_pred/SnorkelDataset/valid/accuracy=0.933, task_slice:base_pred/SnorkelDataset/valid/f1=0.926]"
->>>>>>> ffd924d1
-     ]
-    },
-    {
-     "name": "stderr",
-     "output_type": "stream",
-     "text": [
-      "\r",
-<<<<<<< HEAD
+     ]
+    },
+    {
+     "name": "stderr",
+     "output_type": "stream",
+     "text": [
+      "\r",
       "Epoch 1::  24%|██▍       | 6/25 [00:08<00:23,  1.24s/it, model/all/train/loss=0.208, model/all/train/lr=0.0001, task/SnorkelDataset/valid/accuracy=0.933, task/SnorkelDataset/valid/f1=0.926, task_slice:short_link_ind/SnorkelDataset/valid/f1=0, task_slice:short_link_pred/SnorkelDataset/valid/accuracy=0.8, task_slice:short_link_pred/SnorkelDataset/valid/f1=0.889, task_slice:keyword_subscribe_ind/SnorkelDataset/valid/f1=0, task_slice:keyword_subscribe_pred/SnorkelDataset/valid/accuracy=1, task_slice:keyword_subscribe_pred/SnorkelDataset/valid/f1=1, task_slice:keyword_please_ind/SnorkelDataset/valid/f1=0, task_slice:keyword_please_pred/SnorkelDataset/valid/accuracy=1, task_slice:keyword_please_pred/SnorkelDataset/valid/f1=1, task_slice:regex_check_out_ind/SnorkelDataset/valid/f1=0.471, task_slice:regex_check_out_pred/SnorkelDataset/valid/accuracy=1, task_slice:regex_check_out_pred/SnorkelDataset/valid/f1=1, task_slice:short_comment_ind/SnorkelDataset/valid/f1=0, task_slice:short_comment_pred/SnorkelDataset/valid/accuracy=0.947, task_slice:short_comment_pred/SnorkelDataset/valid/f1=0.5, task_slice:textblob_polarity_ind/SnorkelDataset/valid/f1=0, task_slice:textblob_polarity_pred/SnorkelDataset/valid/accuracy=1, task_slice:textblob_polarity_pred/SnorkelDataset/valid/f1=1, task_slice:base_ind/SnorkelDataset/valid/f1=1, task_slice:base_pred/SnorkelDataset/valid/accuracy=0.933, task_slice:base_pred/SnorkelDataset/valid/f1=0.926]"
-=======
-      "Epoch 1::  24%|██▍       | 6/25 [00:20<00:55,  2.91s/it, model/all/train/loss=0.208, model/all/train/lr=0.0001, task/SnorkelDataset/valid/accuracy=0.933, task/SnorkelDataset/valid/f1=0.926, task_slice:short_link_ind/SnorkelDataset/valid/f1=0, task_slice:short_link_pred/SnorkelDataset/valid/accuracy=0.8, task_slice:short_link_pred/SnorkelDataset/valid/f1=0.889, task_slice:keyword_subscribe_ind/SnorkelDataset/valid/f1=0, task_slice:keyword_subscribe_pred/SnorkelDataset/valid/accuracy=1, task_slice:keyword_subscribe_pred/SnorkelDataset/valid/f1=1, task_slice:keyword_please_ind/SnorkelDataset/valid/f1=0, task_slice:keyword_please_pred/SnorkelDataset/valid/accuracy=1, task_slice:keyword_please_pred/SnorkelDataset/valid/f1=1, task_slice:regex_check_out_ind/SnorkelDataset/valid/f1=0.471, task_slice:regex_check_out_pred/SnorkelDataset/valid/accuracy=1, task_slice:regex_check_out_pred/SnorkelDataset/valid/f1=1, task_slice:short_comment_ind/SnorkelDataset/valid/f1=0, task_slice:short_comment_pred/SnorkelDataset/valid/accuracy=0.947, task_slice:short_comment_pred/SnorkelDataset/valid/f1=0.5, task_slice:textblob_polarity_ind/SnorkelDataset/valid/f1=0, task_slice:textblob_polarity_pred/SnorkelDataset/valid/accuracy=1, task_slice:textblob_polarity_pred/SnorkelDataset/valid/f1=1, task_slice:base_ind/SnorkelDataset/valid/f1=1, task_slice:base_pred/SnorkelDataset/valid/accuracy=0.933, task_slice:base_pred/SnorkelDataset/valid/f1=0.926]"
->>>>>>> ffd924d1
-     ]
-    },
-    {
-     "name": "stderr",
-     "output_type": "stream",
-     "text": [
-      "\r",
-<<<<<<< HEAD
+     ]
+    },
+    {
+     "name": "stderr",
+     "output_type": "stream",
+     "text": [
+      "\r",
       "Epoch 1::  28%|██▊       | 7/25 [00:08<00:22,  1.24s/it, model/all/train/loss=0.208, model/all/train/lr=0.0001, task/SnorkelDataset/valid/accuracy=0.933, task/SnorkelDataset/valid/f1=0.926, task_slice:short_link_ind/SnorkelDataset/valid/f1=0, task_slice:short_link_pred/SnorkelDataset/valid/accuracy=0.8, task_slice:short_link_pred/SnorkelDataset/valid/f1=0.889, task_slice:keyword_subscribe_ind/SnorkelDataset/valid/f1=0, task_slice:keyword_subscribe_pred/SnorkelDataset/valid/accuracy=1, task_slice:keyword_subscribe_pred/SnorkelDataset/valid/f1=1, task_slice:keyword_please_ind/SnorkelDataset/valid/f1=0, task_slice:keyword_please_pred/SnorkelDataset/valid/accuracy=1, task_slice:keyword_please_pred/SnorkelDataset/valid/f1=1, task_slice:regex_check_out_ind/SnorkelDataset/valid/f1=0.471, task_slice:regex_check_out_pred/SnorkelDataset/valid/accuracy=1, task_slice:regex_check_out_pred/SnorkelDataset/valid/f1=1, task_slice:short_comment_ind/SnorkelDataset/valid/f1=0, task_slice:short_comment_pred/SnorkelDataset/valid/accuracy=0.947, task_slice:short_comment_pred/SnorkelDataset/valid/f1=0.5, task_slice:textblob_polarity_ind/SnorkelDataset/valid/f1=0, task_slice:textblob_polarity_pred/SnorkelDataset/valid/accuracy=1, task_slice:textblob_polarity_pred/SnorkelDataset/valid/f1=1, task_slice:base_ind/SnorkelDataset/valid/f1=1, task_slice:base_pred/SnorkelDataset/valid/accuracy=0.933, task_slice:base_pred/SnorkelDataset/valid/f1=0.926]"
-=======
-      "Epoch 1::  28%|██▊       | 7/25 [00:20<00:52,  2.89s/it, model/all/train/loss=0.208, model/all/train/lr=0.0001, task/SnorkelDataset/valid/accuracy=0.933, task/SnorkelDataset/valid/f1=0.926, task_slice:short_link_ind/SnorkelDataset/valid/f1=0, task_slice:short_link_pred/SnorkelDataset/valid/accuracy=0.8, task_slice:short_link_pred/SnorkelDataset/valid/f1=0.889, task_slice:keyword_subscribe_ind/SnorkelDataset/valid/f1=0, task_slice:keyword_subscribe_pred/SnorkelDataset/valid/accuracy=1, task_slice:keyword_subscribe_pred/SnorkelDataset/valid/f1=1, task_slice:keyword_please_ind/SnorkelDataset/valid/f1=0, task_slice:keyword_please_pred/SnorkelDataset/valid/accuracy=1, task_slice:keyword_please_pred/SnorkelDataset/valid/f1=1, task_slice:regex_check_out_ind/SnorkelDataset/valid/f1=0.471, task_slice:regex_check_out_pred/SnorkelDataset/valid/accuracy=1, task_slice:regex_check_out_pred/SnorkelDataset/valid/f1=1, task_slice:short_comment_ind/SnorkelDataset/valid/f1=0, task_slice:short_comment_pred/SnorkelDataset/valid/accuracy=0.947, task_slice:short_comment_pred/SnorkelDataset/valid/f1=0.5, task_slice:textblob_polarity_ind/SnorkelDataset/valid/f1=0, task_slice:textblob_polarity_pred/SnorkelDataset/valid/accuracy=1, task_slice:textblob_polarity_pred/SnorkelDataset/valid/f1=1, task_slice:base_ind/SnorkelDataset/valid/f1=1, task_slice:base_pred/SnorkelDataset/valid/accuracy=0.933, task_slice:base_pred/SnorkelDataset/valid/f1=0.926]"
->>>>>>> ffd924d1
-     ]
-    },
-    {
-     "name": "stderr",
-     "output_type": "stream",
-     "text": [
-      "\r",
-<<<<<<< HEAD
+     ]
+    },
+    {
+     "name": "stderr",
+     "output_type": "stream",
+     "text": [
+      "\r",
       "Epoch 1::  28%|██▊       | 7/25 [00:10<00:22,  1.24s/it, model/all/train/loss=0.207, model/all/train/lr=0.0001, task/SnorkelDataset/valid/accuracy=0.933, task/SnorkelDataset/valid/f1=0.926, task_slice:short_link_ind/SnorkelDataset/valid/f1=0, task_slice:short_link_pred/SnorkelDataset/valid/accuracy=0.8, task_slice:short_link_pred/SnorkelDataset/valid/f1=0.889, task_slice:keyword_subscribe_ind/SnorkelDataset/valid/f1=0, task_slice:keyword_subscribe_pred/SnorkelDataset/valid/accuracy=1, task_slice:keyword_subscribe_pred/SnorkelDataset/valid/f1=1, task_slice:keyword_please_ind/SnorkelDataset/valid/f1=0, task_slice:keyword_please_pred/SnorkelDataset/valid/accuracy=1, task_slice:keyword_please_pred/SnorkelDataset/valid/f1=1, task_slice:regex_check_out_ind/SnorkelDataset/valid/f1=0.471, task_slice:regex_check_out_pred/SnorkelDataset/valid/accuracy=1, task_slice:regex_check_out_pred/SnorkelDataset/valid/f1=1, task_slice:short_comment_ind/SnorkelDataset/valid/f1=0, task_slice:short_comment_pred/SnorkelDataset/valid/accuracy=0.947, task_slice:short_comment_pred/SnorkelDataset/valid/f1=0.5, task_slice:textblob_polarity_ind/SnorkelDataset/valid/f1=0, task_slice:textblob_polarity_pred/SnorkelDataset/valid/accuracy=1, task_slice:textblob_polarity_pred/SnorkelDataset/valid/f1=1, task_slice:base_ind/SnorkelDataset/valid/f1=1, task_slice:base_pred/SnorkelDataset/valid/accuracy=0.933, task_slice:base_pred/SnorkelDataset/valid/f1=0.926]"
-=======
-      "Epoch 1::  28%|██▊       | 7/25 [00:23<00:52,  2.89s/it, model/all/train/loss=0.207, model/all/train/lr=0.0001, task/SnorkelDataset/valid/accuracy=0.933, task/SnorkelDataset/valid/f1=0.926, task_slice:short_link_ind/SnorkelDataset/valid/f1=0, task_slice:short_link_pred/SnorkelDataset/valid/accuracy=0.8, task_slice:short_link_pred/SnorkelDataset/valid/f1=0.889, task_slice:keyword_subscribe_ind/SnorkelDataset/valid/f1=0, task_slice:keyword_subscribe_pred/SnorkelDataset/valid/accuracy=1, task_slice:keyword_subscribe_pred/SnorkelDataset/valid/f1=1, task_slice:keyword_please_ind/SnorkelDataset/valid/f1=0, task_slice:keyword_please_pred/SnorkelDataset/valid/accuracy=1, task_slice:keyword_please_pred/SnorkelDataset/valid/f1=1, task_slice:regex_check_out_ind/SnorkelDataset/valid/f1=0.471, task_slice:regex_check_out_pred/SnorkelDataset/valid/accuracy=1, task_slice:regex_check_out_pred/SnorkelDataset/valid/f1=1, task_slice:short_comment_ind/SnorkelDataset/valid/f1=0, task_slice:short_comment_pred/SnorkelDataset/valid/accuracy=0.947, task_slice:short_comment_pred/SnorkelDataset/valid/f1=0.5, task_slice:textblob_polarity_ind/SnorkelDataset/valid/f1=0, task_slice:textblob_polarity_pred/SnorkelDataset/valid/accuracy=1, task_slice:textblob_polarity_pred/SnorkelDataset/valid/f1=1, task_slice:base_ind/SnorkelDataset/valid/f1=1, task_slice:base_pred/SnorkelDataset/valid/accuracy=0.933, task_slice:base_pred/SnorkelDataset/valid/f1=0.926]"
->>>>>>> ffd924d1
-     ]
-    },
-    {
-     "name": "stderr",
-     "output_type": "stream",
-     "text": [
-      "\r",
-<<<<<<< HEAD
+     ]
+    },
+    {
+     "name": "stderr",
+     "output_type": "stream",
+     "text": [
+      "\r",
       "Epoch 1::  32%|███▏      | 8/25 [00:10<00:20,  1.22s/it, model/all/train/loss=0.207, model/all/train/lr=0.0001, task/SnorkelDataset/valid/accuracy=0.933, task/SnorkelDataset/valid/f1=0.926, task_slice:short_link_ind/SnorkelDataset/valid/f1=0, task_slice:short_link_pred/SnorkelDataset/valid/accuracy=0.8, task_slice:short_link_pred/SnorkelDataset/valid/f1=0.889, task_slice:keyword_subscribe_ind/SnorkelDataset/valid/f1=0, task_slice:keyword_subscribe_pred/SnorkelDataset/valid/accuracy=1, task_slice:keyword_subscribe_pred/SnorkelDataset/valid/f1=1, task_slice:keyword_please_ind/SnorkelDataset/valid/f1=0, task_slice:keyword_please_pred/SnorkelDataset/valid/accuracy=1, task_slice:keyword_please_pred/SnorkelDataset/valid/f1=1, task_slice:regex_check_out_ind/SnorkelDataset/valid/f1=0.471, task_slice:regex_check_out_pred/SnorkelDataset/valid/accuracy=1, task_slice:regex_check_out_pred/SnorkelDataset/valid/f1=1, task_slice:short_comment_ind/SnorkelDataset/valid/f1=0, task_slice:short_comment_pred/SnorkelDataset/valid/accuracy=0.947, task_slice:short_comment_pred/SnorkelDataset/valid/f1=0.5, task_slice:textblob_polarity_ind/SnorkelDataset/valid/f1=0, task_slice:textblob_polarity_pred/SnorkelDataset/valid/accuracy=1, task_slice:textblob_polarity_pred/SnorkelDataset/valid/f1=1, task_slice:base_ind/SnorkelDataset/valid/f1=1, task_slice:base_pred/SnorkelDataset/valid/accuracy=0.933, task_slice:base_pred/SnorkelDataset/valid/f1=0.926]"
-=======
-      "Epoch 1::  32%|███▏      | 8/25 [00:23<00:48,  2.85s/it, model/all/train/loss=0.207, model/all/train/lr=0.0001, task/SnorkelDataset/valid/accuracy=0.933, task/SnorkelDataset/valid/f1=0.926, task_slice:short_link_ind/SnorkelDataset/valid/f1=0, task_slice:short_link_pred/SnorkelDataset/valid/accuracy=0.8, task_slice:short_link_pred/SnorkelDataset/valid/f1=0.889, task_slice:keyword_subscribe_ind/SnorkelDataset/valid/f1=0, task_slice:keyword_subscribe_pred/SnorkelDataset/valid/accuracy=1, task_slice:keyword_subscribe_pred/SnorkelDataset/valid/f1=1, task_slice:keyword_please_ind/SnorkelDataset/valid/f1=0, task_slice:keyword_please_pred/SnorkelDataset/valid/accuracy=1, task_slice:keyword_please_pred/SnorkelDataset/valid/f1=1, task_slice:regex_check_out_ind/SnorkelDataset/valid/f1=0.471, task_slice:regex_check_out_pred/SnorkelDataset/valid/accuracy=1, task_slice:regex_check_out_pred/SnorkelDataset/valid/f1=1, task_slice:short_comment_ind/SnorkelDataset/valid/f1=0, task_slice:short_comment_pred/SnorkelDataset/valid/accuracy=0.947, task_slice:short_comment_pred/SnorkelDataset/valid/f1=0.5, task_slice:textblob_polarity_ind/SnorkelDataset/valid/f1=0, task_slice:textblob_polarity_pred/SnorkelDataset/valid/accuracy=1, task_slice:textblob_polarity_pred/SnorkelDataset/valid/f1=1, task_slice:base_ind/SnorkelDataset/valid/f1=1, task_slice:base_pred/SnorkelDataset/valid/accuracy=0.933, task_slice:base_pred/SnorkelDataset/valid/f1=0.926]"
->>>>>>> ffd924d1
-     ]
-    },
-    {
-     "name": "stderr",
-     "output_type": "stream",
-     "text": [
-      "\r",
-<<<<<<< HEAD
+     ]
+    },
+    {
+     "name": "stderr",
+     "output_type": "stream",
+     "text": [
+      "\r",
       "Epoch 1::  32%|███▏      | 8/25 [00:11<00:20,  1.22s/it, model/all/train/loss=0.201, model/all/train/lr=0.0001, task/SnorkelDataset/valid/accuracy=0.933, task/SnorkelDataset/valid/f1=0.926, task_slice:short_link_ind/SnorkelDataset/valid/f1=0, task_slice:short_link_pred/SnorkelDataset/valid/accuracy=0.8, task_slice:short_link_pred/SnorkelDataset/valid/f1=0.889, task_slice:keyword_subscribe_ind/SnorkelDataset/valid/f1=0, task_slice:keyword_subscribe_pred/SnorkelDataset/valid/accuracy=1, task_slice:keyword_subscribe_pred/SnorkelDataset/valid/f1=1, task_slice:keyword_please_ind/SnorkelDataset/valid/f1=0, task_slice:keyword_please_pred/SnorkelDataset/valid/accuracy=1, task_slice:keyword_please_pred/SnorkelDataset/valid/f1=1, task_slice:regex_check_out_ind/SnorkelDataset/valid/f1=0.471, task_slice:regex_check_out_pred/SnorkelDataset/valid/accuracy=1, task_slice:regex_check_out_pred/SnorkelDataset/valid/f1=1, task_slice:short_comment_ind/SnorkelDataset/valid/f1=0, task_slice:short_comment_pred/SnorkelDataset/valid/accuracy=0.947, task_slice:short_comment_pred/SnorkelDataset/valid/f1=0.5, task_slice:textblob_polarity_ind/SnorkelDataset/valid/f1=0, task_slice:textblob_polarity_pred/SnorkelDataset/valid/accuracy=1, task_slice:textblob_polarity_pred/SnorkelDataset/valid/f1=1, task_slice:base_ind/SnorkelDataset/valid/f1=1, task_slice:base_pred/SnorkelDataset/valid/accuracy=0.933, task_slice:base_pred/SnorkelDataset/valid/f1=0.926]"
-=======
-      "Epoch 1::  32%|███▏      | 8/25 [00:26<00:48,  2.85s/it, model/all/train/loss=0.201, model/all/train/lr=0.0001, task/SnorkelDataset/valid/accuracy=0.933, task/SnorkelDataset/valid/f1=0.926, task_slice:short_link_ind/SnorkelDataset/valid/f1=0, task_slice:short_link_pred/SnorkelDataset/valid/accuracy=0.8, task_slice:short_link_pred/SnorkelDataset/valid/f1=0.889, task_slice:keyword_subscribe_ind/SnorkelDataset/valid/f1=0, task_slice:keyword_subscribe_pred/SnorkelDataset/valid/accuracy=1, task_slice:keyword_subscribe_pred/SnorkelDataset/valid/f1=1, task_slice:keyword_please_ind/SnorkelDataset/valid/f1=0, task_slice:keyword_please_pred/SnorkelDataset/valid/accuracy=1, task_slice:keyword_please_pred/SnorkelDataset/valid/f1=1, task_slice:regex_check_out_ind/SnorkelDataset/valid/f1=0.471, task_slice:regex_check_out_pred/SnorkelDataset/valid/accuracy=1, task_slice:regex_check_out_pred/SnorkelDataset/valid/f1=1, task_slice:short_comment_ind/SnorkelDataset/valid/f1=0, task_slice:short_comment_pred/SnorkelDataset/valid/accuracy=0.947, task_slice:short_comment_pred/SnorkelDataset/valid/f1=0.5, task_slice:textblob_polarity_ind/SnorkelDataset/valid/f1=0, task_slice:textblob_polarity_pred/SnorkelDataset/valid/accuracy=1, task_slice:textblob_polarity_pred/SnorkelDataset/valid/f1=1, task_slice:base_ind/SnorkelDataset/valid/f1=1, task_slice:base_pred/SnorkelDataset/valid/accuracy=0.933, task_slice:base_pred/SnorkelDataset/valid/f1=0.926]"
->>>>>>> ffd924d1
-     ]
-    },
-    {
-     "name": "stderr",
-     "output_type": "stream",
-     "text": [
-      "\r",
-<<<<<<< HEAD
+     ]
+    },
+    {
+     "name": "stderr",
+     "output_type": "stream",
+     "text": [
+      "\r",
       "Epoch 1::  36%|███▌      | 9/25 [00:11<00:20,  1.25s/it, model/all/train/loss=0.201, model/all/train/lr=0.0001, task/SnorkelDataset/valid/accuracy=0.933, task/SnorkelDataset/valid/f1=0.926, task_slice:short_link_ind/SnorkelDataset/valid/f1=0, task_slice:short_link_pred/SnorkelDataset/valid/accuracy=0.8, task_slice:short_link_pred/SnorkelDataset/valid/f1=0.889, task_slice:keyword_subscribe_ind/SnorkelDataset/valid/f1=0, task_slice:keyword_subscribe_pred/SnorkelDataset/valid/accuracy=1, task_slice:keyword_subscribe_pred/SnorkelDataset/valid/f1=1, task_slice:keyword_please_ind/SnorkelDataset/valid/f1=0, task_slice:keyword_please_pred/SnorkelDataset/valid/accuracy=1, task_slice:keyword_please_pred/SnorkelDataset/valid/f1=1, task_slice:regex_check_out_ind/SnorkelDataset/valid/f1=0.471, task_slice:regex_check_out_pred/SnorkelDataset/valid/accuracy=1, task_slice:regex_check_out_pred/SnorkelDataset/valid/f1=1, task_slice:short_comment_ind/SnorkelDataset/valid/f1=0, task_slice:short_comment_pred/SnorkelDataset/valid/accuracy=0.947, task_slice:short_comment_pred/SnorkelDataset/valid/f1=0.5, task_slice:textblob_polarity_ind/SnorkelDataset/valid/f1=0, task_slice:textblob_polarity_pred/SnorkelDataset/valid/accuracy=1, task_slice:textblob_polarity_pred/SnorkelDataset/valid/f1=1, task_slice:base_ind/SnorkelDataset/valid/f1=1, task_slice:base_pred/SnorkelDataset/valid/accuracy=0.933, task_slice:base_pred/SnorkelDataset/valid/f1=0.926]"
-=======
-      "Epoch 1::  36%|███▌      | 9/25 [00:26<00:46,  2.91s/it, model/all/train/loss=0.201, model/all/train/lr=0.0001, task/SnorkelDataset/valid/accuracy=0.933, task/SnorkelDataset/valid/f1=0.926, task_slice:short_link_ind/SnorkelDataset/valid/f1=0, task_slice:short_link_pred/SnorkelDataset/valid/accuracy=0.8, task_slice:short_link_pred/SnorkelDataset/valid/f1=0.889, task_slice:keyword_subscribe_ind/SnorkelDataset/valid/f1=0, task_slice:keyword_subscribe_pred/SnorkelDataset/valid/accuracy=1, task_slice:keyword_subscribe_pred/SnorkelDataset/valid/f1=1, task_slice:keyword_please_ind/SnorkelDataset/valid/f1=0, task_slice:keyword_please_pred/SnorkelDataset/valid/accuracy=1, task_slice:keyword_please_pred/SnorkelDataset/valid/f1=1, task_slice:regex_check_out_ind/SnorkelDataset/valid/f1=0.471, task_slice:regex_check_out_pred/SnorkelDataset/valid/accuracy=1, task_slice:regex_check_out_pred/SnorkelDataset/valid/f1=1, task_slice:short_comment_ind/SnorkelDataset/valid/f1=0, task_slice:short_comment_pred/SnorkelDataset/valid/accuracy=0.947, task_slice:short_comment_pred/SnorkelDataset/valid/f1=0.5, task_slice:textblob_polarity_ind/SnorkelDataset/valid/f1=0, task_slice:textblob_polarity_pred/SnorkelDataset/valid/accuracy=1, task_slice:textblob_polarity_pred/SnorkelDataset/valid/f1=1, task_slice:base_ind/SnorkelDataset/valid/f1=1, task_slice:base_pred/SnorkelDataset/valid/accuracy=0.933, task_slice:base_pred/SnorkelDataset/valid/f1=0.926]"
->>>>>>> ffd924d1
-     ]
-    },
-    {
-     "name": "stderr",
-     "output_type": "stream",
-     "text": [
-      "\r",
-<<<<<<< HEAD
+     ]
+    },
+    {
+     "name": "stderr",
+     "output_type": "stream",
+     "text": [
+      "\r",
       "Epoch 1::  36%|███▌      | 9/25 [00:12<00:20,  1.25s/it, model/all/train/loss=0.197, model/all/train/lr=0.0001, task/SnorkelDataset/valid/accuracy=0.933, task/SnorkelDataset/valid/f1=0.926, task_slice:short_link_ind/SnorkelDataset/valid/f1=0, task_slice:short_link_pred/SnorkelDataset/valid/accuracy=0.8, task_slice:short_link_pred/SnorkelDataset/valid/f1=0.889, task_slice:keyword_subscribe_ind/SnorkelDataset/valid/f1=0, task_slice:keyword_subscribe_pred/SnorkelDataset/valid/accuracy=1, task_slice:keyword_subscribe_pred/SnorkelDataset/valid/f1=1, task_slice:keyword_please_ind/SnorkelDataset/valid/f1=0, task_slice:keyword_please_pred/SnorkelDataset/valid/accuracy=1, task_slice:keyword_please_pred/SnorkelDataset/valid/f1=1, task_slice:regex_check_out_ind/SnorkelDataset/valid/f1=0.471, task_slice:regex_check_out_pred/SnorkelDataset/valid/accuracy=1, task_slice:regex_check_out_pred/SnorkelDataset/valid/f1=1, task_slice:short_comment_ind/SnorkelDataset/valid/f1=0, task_slice:short_comment_pred/SnorkelDataset/valid/accuracy=0.947, task_slice:short_comment_pred/SnorkelDataset/valid/f1=0.5, task_slice:textblob_polarity_ind/SnorkelDataset/valid/f1=0, task_slice:textblob_polarity_pred/SnorkelDataset/valid/accuracy=1, task_slice:textblob_polarity_pred/SnorkelDataset/valid/f1=1, task_slice:base_ind/SnorkelDataset/valid/f1=1, task_slice:base_pred/SnorkelDataset/valid/accuracy=0.933, task_slice:base_pred/SnorkelDataset/valid/f1=0.926]"
-=======
-      "Epoch 1::  36%|███▌      | 9/25 [00:29<00:46,  2.91s/it, model/all/train/loss=0.197, model/all/train/lr=0.0001, task/SnorkelDataset/valid/accuracy=0.933, task/SnorkelDataset/valid/f1=0.926, task_slice:short_link_ind/SnorkelDataset/valid/f1=0, task_slice:short_link_pred/SnorkelDataset/valid/accuracy=0.8, task_slice:short_link_pred/SnorkelDataset/valid/f1=0.889, task_slice:keyword_subscribe_ind/SnorkelDataset/valid/f1=0, task_slice:keyword_subscribe_pred/SnorkelDataset/valid/accuracy=1, task_slice:keyword_subscribe_pred/SnorkelDataset/valid/f1=1, task_slice:keyword_please_ind/SnorkelDataset/valid/f1=0, task_slice:keyword_please_pred/SnorkelDataset/valid/accuracy=1, task_slice:keyword_please_pred/SnorkelDataset/valid/f1=1, task_slice:regex_check_out_ind/SnorkelDataset/valid/f1=0.471, task_slice:regex_check_out_pred/SnorkelDataset/valid/accuracy=1, task_slice:regex_check_out_pred/SnorkelDataset/valid/f1=1, task_slice:short_comment_ind/SnorkelDataset/valid/f1=0, task_slice:short_comment_pred/SnorkelDataset/valid/accuracy=0.947, task_slice:short_comment_pred/SnorkelDataset/valid/f1=0.5, task_slice:textblob_polarity_ind/SnorkelDataset/valid/f1=0, task_slice:textblob_polarity_pred/SnorkelDataset/valid/accuracy=1, task_slice:textblob_polarity_pred/SnorkelDataset/valid/f1=1, task_slice:base_ind/SnorkelDataset/valid/f1=1, task_slice:base_pred/SnorkelDataset/valid/accuracy=0.933, task_slice:base_pred/SnorkelDataset/valid/f1=0.926]"
->>>>>>> ffd924d1
-     ]
-    },
-    {
-     "name": "stderr",
-     "output_type": "stream",
-     "text": [
-      "\r",
-<<<<<<< HEAD
+     ]
+    },
+    {
+     "name": "stderr",
+     "output_type": "stream",
+     "text": [
+      "\r",
       "Epoch 1::  40%|████      | 10/25 [00:12<00:18,  1.26s/it, model/all/train/loss=0.197, model/all/train/lr=0.0001, task/SnorkelDataset/valid/accuracy=0.933, task/SnorkelDataset/valid/f1=0.926, task_slice:short_link_ind/SnorkelDataset/valid/f1=0, task_slice:short_link_pred/SnorkelDataset/valid/accuracy=0.8, task_slice:short_link_pred/SnorkelDataset/valid/f1=0.889, task_slice:keyword_subscribe_ind/SnorkelDataset/valid/f1=0, task_slice:keyword_subscribe_pred/SnorkelDataset/valid/accuracy=1, task_slice:keyword_subscribe_pred/SnorkelDataset/valid/f1=1, task_slice:keyword_please_ind/SnorkelDataset/valid/f1=0, task_slice:keyword_please_pred/SnorkelDataset/valid/accuracy=1, task_slice:keyword_please_pred/SnorkelDataset/valid/f1=1, task_slice:regex_check_out_ind/SnorkelDataset/valid/f1=0.471, task_slice:regex_check_out_pred/SnorkelDataset/valid/accuracy=1, task_slice:regex_check_out_pred/SnorkelDataset/valid/f1=1, task_slice:short_comment_ind/SnorkelDataset/valid/f1=0, task_slice:short_comment_pred/SnorkelDataset/valid/accuracy=0.947, task_slice:short_comment_pred/SnorkelDataset/valid/f1=0.5, task_slice:textblob_polarity_ind/SnorkelDataset/valid/f1=0, task_slice:textblob_polarity_pred/SnorkelDataset/valid/accuracy=1, task_slice:textblob_polarity_pred/SnorkelDataset/valid/f1=1, task_slice:base_ind/SnorkelDataset/valid/f1=1, task_slice:base_pred/SnorkelDataset/valid/accuracy=0.933, task_slice:base_pred/SnorkelDataset/valid/f1=0.926]"
-=======
-      "Epoch 1::  40%|████      | 10/25 [00:29<00:44,  2.95s/it, model/all/train/loss=0.197, model/all/train/lr=0.0001, task/SnorkelDataset/valid/accuracy=0.933, task/SnorkelDataset/valid/f1=0.926, task_slice:short_link_ind/SnorkelDataset/valid/f1=0, task_slice:short_link_pred/SnorkelDataset/valid/accuracy=0.8, task_slice:short_link_pred/SnorkelDataset/valid/f1=0.889, task_slice:keyword_subscribe_ind/SnorkelDataset/valid/f1=0, task_slice:keyword_subscribe_pred/SnorkelDataset/valid/accuracy=1, task_slice:keyword_subscribe_pred/SnorkelDataset/valid/f1=1, task_slice:keyword_please_ind/SnorkelDataset/valid/f1=0, task_slice:keyword_please_pred/SnorkelDataset/valid/accuracy=1, task_slice:keyword_please_pred/SnorkelDataset/valid/f1=1, task_slice:regex_check_out_ind/SnorkelDataset/valid/f1=0.471, task_slice:regex_check_out_pred/SnorkelDataset/valid/accuracy=1, task_slice:regex_check_out_pred/SnorkelDataset/valid/f1=1, task_slice:short_comment_ind/SnorkelDataset/valid/f1=0, task_slice:short_comment_pred/SnorkelDataset/valid/accuracy=0.947, task_slice:short_comment_pred/SnorkelDataset/valid/f1=0.5, task_slice:textblob_polarity_ind/SnorkelDataset/valid/f1=0, task_slice:textblob_polarity_pred/SnorkelDataset/valid/accuracy=1, task_slice:textblob_polarity_pred/SnorkelDataset/valid/f1=1, task_slice:base_ind/SnorkelDataset/valid/f1=1, task_slice:base_pred/SnorkelDataset/valid/accuracy=0.933, task_slice:base_pred/SnorkelDataset/valid/f1=0.926]"
->>>>>>> ffd924d1
-     ]
-    },
-    {
-     "name": "stderr",
-     "output_type": "stream",
-     "text": [
-      "\r",
-<<<<<<< HEAD
+     ]
+    },
+    {
+     "name": "stderr",
+     "output_type": "stream",
+     "text": [
+      "\r",
       "Epoch 1::  40%|████      | 10/25 [00:13<00:18,  1.26s/it, model/all/train/loss=0.196, model/all/train/lr=0.0001, task/SnorkelDataset/valid/accuracy=0.933, task/SnorkelDataset/valid/f1=0.926, task_slice:short_link_ind/SnorkelDataset/valid/f1=0, task_slice:short_link_pred/SnorkelDataset/valid/accuracy=0.8, task_slice:short_link_pred/SnorkelDataset/valid/f1=0.889, task_slice:keyword_subscribe_ind/SnorkelDataset/valid/f1=0, task_slice:keyword_subscribe_pred/SnorkelDataset/valid/accuracy=1, task_slice:keyword_subscribe_pred/SnorkelDataset/valid/f1=1, task_slice:keyword_please_ind/SnorkelDataset/valid/f1=0, task_slice:keyword_please_pred/SnorkelDataset/valid/accuracy=1, task_slice:keyword_please_pred/SnorkelDataset/valid/f1=1, task_slice:regex_check_out_ind/SnorkelDataset/valid/f1=0.471, task_slice:regex_check_out_pred/SnorkelDataset/valid/accuracy=1, task_slice:regex_check_out_pred/SnorkelDataset/valid/f1=1, task_slice:short_comment_ind/SnorkelDataset/valid/f1=0, task_slice:short_comment_pred/SnorkelDataset/valid/accuracy=0.947, task_slice:short_comment_pred/SnorkelDataset/valid/f1=0.5, task_slice:textblob_polarity_ind/SnorkelDataset/valid/f1=0, task_slice:textblob_polarity_pred/SnorkelDataset/valid/accuracy=1, task_slice:textblob_polarity_pred/SnorkelDataset/valid/f1=1, task_slice:base_ind/SnorkelDataset/valid/f1=1, task_slice:base_pred/SnorkelDataset/valid/accuracy=0.933, task_slice:base_pred/SnorkelDataset/valid/f1=0.926]"
-=======
-      "Epoch 1::  40%|████      | 10/25 [00:32<00:44,  2.95s/it, model/all/train/loss=0.196, model/all/train/lr=0.0001, task/SnorkelDataset/valid/accuracy=0.933, task/SnorkelDataset/valid/f1=0.926, task_slice:short_link_ind/SnorkelDataset/valid/f1=0, task_slice:short_link_pred/SnorkelDataset/valid/accuracy=0.8, task_slice:short_link_pred/SnorkelDataset/valid/f1=0.889, task_slice:keyword_subscribe_ind/SnorkelDataset/valid/f1=0, task_slice:keyword_subscribe_pred/SnorkelDataset/valid/accuracy=1, task_slice:keyword_subscribe_pred/SnorkelDataset/valid/f1=1, task_slice:keyword_please_ind/SnorkelDataset/valid/f1=0, task_slice:keyword_please_pred/SnorkelDataset/valid/accuracy=1, task_slice:keyword_please_pred/SnorkelDataset/valid/f1=1, task_slice:regex_check_out_ind/SnorkelDataset/valid/f1=0.471, task_slice:regex_check_out_pred/SnorkelDataset/valid/accuracy=1, task_slice:regex_check_out_pred/SnorkelDataset/valid/f1=1, task_slice:short_comment_ind/SnorkelDataset/valid/f1=0, task_slice:short_comment_pred/SnorkelDataset/valid/accuracy=0.947, task_slice:short_comment_pred/SnorkelDataset/valid/f1=0.5, task_slice:textblob_polarity_ind/SnorkelDataset/valid/f1=0, task_slice:textblob_polarity_pred/SnorkelDataset/valid/accuracy=1, task_slice:textblob_polarity_pred/SnorkelDataset/valid/f1=1, task_slice:base_ind/SnorkelDataset/valid/f1=1, task_slice:base_pred/SnorkelDataset/valid/accuracy=0.933, task_slice:base_pred/SnorkelDataset/valid/f1=0.926]"
->>>>>>> ffd924d1
-     ]
-    },
-    {
-     "name": "stderr",
-     "output_type": "stream",
-     "text": [
-      "\r",
-<<<<<<< HEAD
+     ]
+    },
+    {
+     "name": "stderr",
+     "output_type": "stream",
+     "text": [
+      "\r",
       "Epoch 1::  44%|████▍     | 11/25 [00:13<00:17,  1.23s/it, model/all/train/loss=0.196, model/all/train/lr=0.0001, task/SnorkelDataset/valid/accuracy=0.933, task/SnorkelDataset/valid/f1=0.926, task_slice:short_link_ind/SnorkelDataset/valid/f1=0, task_slice:short_link_pred/SnorkelDataset/valid/accuracy=0.8, task_slice:short_link_pred/SnorkelDataset/valid/f1=0.889, task_slice:keyword_subscribe_ind/SnorkelDataset/valid/f1=0, task_slice:keyword_subscribe_pred/SnorkelDataset/valid/accuracy=1, task_slice:keyword_subscribe_pred/SnorkelDataset/valid/f1=1, task_slice:keyword_please_ind/SnorkelDataset/valid/f1=0, task_slice:keyword_please_pred/SnorkelDataset/valid/accuracy=1, task_slice:keyword_please_pred/SnorkelDataset/valid/f1=1, task_slice:regex_check_out_ind/SnorkelDataset/valid/f1=0.471, task_slice:regex_check_out_pred/SnorkelDataset/valid/accuracy=1, task_slice:regex_check_out_pred/SnorkelDataset/valid/f1=1, task_slice:short_comment_ind/SnorkelDataset/valid/f1=0, task_slice:short_comment_pred/SnorkelDataset/valid/accuracy=0.947, task_slice:short_comment_pred/SnorkelDataset/valid/f1=0.5, task_slice:textblob_polarity_ind/SnorkelDataset/valid/f1=0, task_slice:textblob_polarity_pred/SnorkelDataset/valid/accuracy=1, task_slice:textblob_polarity_pred/SnorkelDataset/valid/f1=1, task_slice:base_ind/SnorkelDataset/valid/f1=1, task_slice:base_pred/SnorkelDataset/valid/accuracy=0.933, task_slice:base_pred/SnorkelDataset/valid/f1=0.926]"
-=======
-      "Epoch 1::  44%|████▍     | 11/25 [00:32<00:40,  2.90s/it, model/all/train/loss=0.196, model/all/train/lr=0.0001, task/SnorkelDataset/valid/accuracy=0.933, task/SnorkelDataset/valid/f1=0.926, task_slice:short_link_ind/SnorkelDataset/valid/f1=0, task_slice:short_link_pred/SnorkelDataset/valid/accuracy=0.8, task_slice:short_link_pred/SnorkelDataset/valid/f1=0.889, task_slice:keyword_subscribe_ind/SnorkelDataset/valid/f1=0, task_slice:keyword_subscribe_pred/SnorkelDataset/valid/accuracy=1, task_slice:keyword_subscribe_pred/SnorkelDataset/valid/f1=1, task_slice:keyword_please_ind/SnorkelDataset/valid/f1=0, task_slice:keyword_please_pred/SnorkelDataset/valid/accuracy=1, task_slice:keyword_please_pred/SnorkelDataset/valid/f1=1, task_slice:regex_check_out_ind/SnorkelDataset/valid/f1=0.471, task_slice:regex_check_out_pred/SnorkelDataset/valid/accuracy=1, task_slice:regex_check_out_pred/SnorkelDataset/valid/f1=1, task_slice:short_comment_ind/SnorkelDataset/valid/f1=0, task_slice:short_comment_pred/SnorkelDataset/valid/accuracy=0.947, task_slice:short_comment_pred/SnorkelDataset/valid/f1=0.5, task_slice:textblob_polarity_ind/SnorkelDataset/valid/f1=0, task_slice:textblob_polarity_pred/SnorkelDataset/valid/accuracy=1, task_slice:textblob_polarity_pred/SnorkelDataset/valid/f1=1, task_slice:base_ind/SnorkelDataset/valid/f1=1, task_slice:base_pred/SnorkelDataset/valid/accuracy=0.933, task_slice:base_pred/SnorkelDataset/valid/f1=0.926]"
->>>>>>> ffd924d1
-     ]
-    },
-    {
-     "name": "stderr",
-     "output_type": "stream",
-     "text": [
-      "\r",
-<<<<<<< HEAD
+     ]
+    },
+    {
+     "name": "stderr",
+     "output_type": "stream",
+     "text": [
+      "\r",
       "Epoch 1::  44%|████▍     | 11/25 [00:15<00:17,  1.23s/it, model/all/train/loss=0.193, model/all/train/lr=0.0001, task/SnorkelDataset/valid/accuracy=0.933, task/SnorkelDataset/valid/f1=0.926, task_slice:short_link_ind/SnorkelDataset/valid/f1=0, task_slice:short_link_pred/SnorkelDataset/valid/accuracy=0.8, task_slice:short_link_pred/SnorkelDataset/valid/f1=0.889, task_slice:keyword_subscribe_ind/SnorkelDataset/valid/f1=0, task_slice:keyword_subscribe_pred/SnorkelDataset/valid/accuracy=1, task_slice:keyword_subscribe_pred/SnorkelDataset/valid/f1=1, task_slice:keyword_please_ind/SnorkelDataset/valid/f1=0, task_slice:keyword_please_pred/SnorkelDataset/valid/accuracy=1, task_slice:keyword_please_pred/SnorkelDataset/valid/f1=1, task_slice:regex_check_out_ind/SnorkelDataset/valid/f1=0.471, task_slice:regex_check_out_pred/SnorkelDataset/valid/accuracy=1, task_slice:regex_check_out_pred/SnorkelDataset/valid/f1=1, task_slice:short_comment_ind/SnorkelDataset/valid/f1=0, task_slice:short_comment_pred/SnorkelDataset/valid/accuracy=0.947, task_slice:short_comment_pred/SnorkelDataset/valid/f1=0.5, task_slice:textblob_polarity_ind/SnorkelDataset/valid/f1=0, task_slice:textblob_polarity_pred/SnorkelDataset/valid/accuracy=1, task_slice:textblob_polarity_pred/SnorkelDataset/valid/f1=1, task_slice:base_ind/SnorkelDataset/valid/f1=1, task_slice:base_pred/SnorkelDataset/valid/accuracy=0.933, task_slice:base_pred/SnorkelDataset/valid/f1=0.926]"
-=======
-      "Epoch 1::  44%|████▍     | 11/25 [00:35<00:40,  2.90s/it, model/all/train/loss=0.193, model/all/train/lr=0.0001, task/SnorkelDataset/valid/accuracy=0.933, task/SnorkelDataset/valid/f1=0.926, task_slice:short_link_ind/SnorkelDataset/valid/f1=0, task_slice:short_link_pred/SnorkelDataset/valid/accuracy=0.8, task_slice:short_link_pred/SnorkelDataset/valid/f1=0.889, task_slice:keyword_subscribe_ind/SnorkelDataset/valid/f1=0, task_slice:keyword_subscribe_pred/SnorkelDataset/valid/accuracy=1, task_slice:keyword_subscribe_pred/SnorkelDataset/valid/f1=1, task_slice:keyword_please_ind/SnorkelDataset/valid/f1=0, task_slice:keyword_please_pred/SnorkelDataset/valid/accuracy=1, task_slice:keyword_please_pred/SnorkelDataset/valid/f1=1, task_slice:regex_check_out_ind/SnorkelDataset/valid/f1=0.471, task_slice:regex_check_out_pred/SnorkelDataset/valid/accuracy=1, task_slice:regex_check_out_pred/SnorkelDataset/valid/f1=1, task_slice:short_comment_ind/SnorkelDataset/valid/f1=0, task_slice:short_comment_pred/SnorkelDataset/valid/accuracy=0.947, task_slice:short_comment_pred/SnorkelDataset/valid/f1=0.5, task_slice:textblob_polarity_ind/SnorkelDataset/valid/f1=0, task_slice:textblob_polarity_pred/SnorkelDataset/valid/accuracy=1, task_slice:textblob_polarity_pred/SnorkelDataset/valid/f1=1, task_slice:base_ind/SnorkelDataset/valid/f1=1, task_slice:base_pred/SnorkelDataset/valid/accuracy=0.933, task_slice:base_pred/SnorkelDataset/valid/f1=0.926]"
->>>>>>> ffd924d1
-     ]
-    },
-    {
-     "name": "stderr",
-     "output_type": "stream",
-     "text": [
-      "\r",
-<<<<<<< HEAD
+     ]
+    },
+    {
+     "name": "stderr",
+     "output_type": "stream",
+     "text": [
+      "\r",
       "Epoch 1::  48%|████▊     | 12/25 [00:15<00:17,  1.34s/it, model/all/train/loss=0.193, model/all/train/lr=0.0001, task/SnorkelDataset/valid/accuracy=0.933, task/SnorkelDataset/valid/f1=0.926, task_slice:short_link_ind/SnorkelDataset/valid/f1=0, task_slice:short_link_pred/SnorkelDataset/valid/accuracy=0.8, task_slice:short_link_pred/SnorkelDataset/valid/f1=0.889, task_slice:keyword_subscribe_ind/SnorkelDataset/valid/f1=0, task_slice:keyword_subscribe_pred/SnorkelDataset/valid/accuracy=1, task_slice:keyword_subscribe_pred/SnorkelDataset/valid/f1=1, task_slice:keyword_please_ind/SnorkelDataset/valid/f1=0, task_slice:keyword_please_pred/SnorkelDataset/valid/accuracy=1, task_slice:keyword_please_pred/SnorkelDataset/valid/f1=1, task_slice:regex_check_out_ind/SnorkelDataset/valid/f1=0.471, task_slice:regex_check_out_pred/SnorkelDataset/valid/accuracy=1, task_slice:regex_check_out_pred/SnorkelDataset/valid/f1=1, task_slice:short_comment_ind/SnorkelDataset/valid/f1=0, task_slice:short_comment_pred/SnorkelDataset/valid/accuracy=0.947, task_slice:short_comment_pred/SnorkelDataset/valid/f1=0.5, task_slice:textblob_polarity_ind/SnorkelDataset/valid/f1=0, task_slice:textblob_polarity_pred/SnorkelDataset/valid/accuracy=1, task_slice:textblob_polarity_pred/SnorkelDataset/valid/f1=1, task_slice:base_ind/SnorkelDataset/valid/f1=1, task_slice:base_pred/SnorkelDataset/valid/accuracy=0.933, task_slice:base_pred/SnorkelDataset/valid/f1=0.926]"
-=======
-      "Epoch 1::  48%|████▊     | 12/25 [00:35<00:39,  3.06s/it, model/all/train/loss=0.193, model/all/train/lr=0.0001, task/SnorkelDataset/valid/accuracy=0.933, task/SnorkelDataset/valid/f1=0.926, task_slice:short_link_ind/SnorkelDataset/valid/f1=0, task_slice:short_link_pred/SnorkelDataset/valid/accuracy=0.8, task_slice:short_link_pred/SnorkelDataset/valid/f1=0.889, task_slice:keyword_subscribe_ind/SnorkelDataset/valid/f1=0, task_slice:keyword_subscribe_pred/SnorkelDataset/valid/accuracy=1, task_slice:keyword_subscribe_pred/SnorkelDataset/valid/f1=1, task_slice:keyword_please_ind/SnorkelDataset/valid/f1=0, task_slice:keyword_please_pred/SnorkelDataset/valid/accuracy=1, task_slice:keyword_please_pred/SnorkelDataset/valid/f1=1, task_slice:regex_check_out_ind/SnorkelDataset/valid/f1=0.471, task_slice:regex_check_out_pred/SnorkelDataset/valid/accuracy=1, task_slice:regex_check_out_pred/SnorkelDataset/valid/f1=1, task_slice:short_comment_ind/SnorkelDataset/valid/f1=0, task_slice:short_comment_pred/SnorkelDataset/valid/accuracy=0.947, task_slice:short_comment_pred/SnorkelDataset/valid/f1=0.5, task_slice:textblob_polarity_ind/SnorkelDataset/valid/f1=0, task_slice:textblob_polarity_pred/SnorkelDataset/valid/accuracy=1, task_slice:textblob_polarity_pred/SnorkelDataset/valid/f1=1, task_slice:base_ind/SnorkelDataset/valid/f1=1, task_slice:base_pred/SnorkelDataset/valid/accuracy=0.933, task_slice:base_pred/SnorkelDataset/valid/f1=0.926]"
->>>>>>> ffd924d1
-     ]
-    },
-    {
-     "name": "stderr",
-     "output_type": "stream",
-     "text": [
-      "\r",
-<<<<<<< HEAD
+     ]
+    },
+    {
+     "name": "stderr",
+     "output_type": "stream",
+     "text": [
+      "\r",
       "Epoch 1::  48%|████▊     | 12/25 [00:16<00:17,  1.34s/it, model/all/train/loss=0.191, model/all/train/lr=0.0001, task/SnorkelDataset/valid/accuracy=0.933, task/SnorkelDataset/valid/f1=0.926, task_slice:short_link_ind/SnorkelDataset/valid/f1=0, task_slice:short_link_pred/SnorkelDataset/valid/accuracy=0.8, task_slice:short_link_pred/SnorkelDataset/valid/f1=0.889, task_slice:keyword_subscribe_ind/SnorkelDataset/valid/f1=0, task_slice:keyword_subscribe_pred/SnorkelDataset/valid/accuracy=1, task_slice:keyword_subscribe_pred/SnorkelDataset/valid/f1=1, task_slice:keyword_please_ind/SnorkelDataset/valid/f1=0, task_slice:keyword_please_pred/SnorkelDataset/valid/accuracy=1, task_slice:keyword_please_pred/SnorkelDataset/valid/f1=1, task_slice:regex_check_out_ind/SnorkelDataset/valid/f1=0.471, task_slice:regex_check_out_pred/SnorkelDataset/valid/accuracy=1, task_slice:regex_check_out_pred/SnorkelDataset/valid/f1=1, task_slice:short_comment_ind/SnorkelDataset/valid/f1=0, task_slice:short_comment_pred/SnorkelDataset/valid/accuracy=0.947, task_slice:short_comment_pred/SnorkelDataset/valid/f1=0.5, task_slice:textblob_polarity_ind/SnorkelDataset/valid/f1=0, task_slice:textblob_polarity_pred/SnorkelDataset/valid/accuracy=1, task_slice:textblob_polarity_pred/SnorkelDataset/valid/f1=1, task_slice:base_ind/SnorkelDataset/valid/f1=1, task_slice:base_pred/SnorkelDataset/valid/accuracy=0.933, task_slice:base_pred/SnorkelDataset/valid/f1=0.926]"
-=======
-      "Epoch 1::  48%|████▊     | 12/25 [00:39<00:39,  3.06s/it, model/all/train/loss=0.191, model/all/train/lr=0.0001, task/SnorkelDataset/valid/accuracy=0.933, task/SnorkelDataset/valid/f1=0.926, task_slice:short_link_ind/SnorkelDataset/valid/f1=0, task_slice:short_link_pred/SnorkelDataset/valid/accuracy=0.8, task_slice:short_link_pred/SnorkelDataset/valid/f1=0.889, task_slice:keyword_subscribe_ind/SnorkelDataset/valid/f1=0, task_slice:keyword_subscribe_pred/SnorkelDataset/valid/accuracy=1, task_slice:keyword_subscribe_pred/SnorkelDataset/valid/f1=1, task_slice:keyword_please_ind/SnorkelDataset/valid/f1=0, task_slice:keyword_please_pred/SnorkelDataset/valid/accuracy=1, task_slice:keyword_please_pred/SnorkelDataset/valid/f1=1, task_slice:regex_check_out_ind/SnorkelDataset/valid/f1=0.471, task_slice:regex_check_out_pred/SnorkelDataset/valid/accuracy=1, task_slice:regex_check_out_pred/SnorkelDataset/valid/f1=1, task_slice:short_comment_ind/SnorkelDataset/valid/f1=0, task_slice:short_comment_pred/SnorkelDataset/valid/accuracy=0.947, task_slice:short_comment_pred/SnorkelDataset/valid/f1=0.5, task_slice:textblob_polarity_ind/SnorkelDataset/valid/f1=0, task_slice:textblob_polarity_pred/SnorkelDataset/valid/accuracy=1, task_slice:textblob_polarity_pred/SnorkelDataset/valid/f1=1, task_slice:base_ind/SnorkelDataset/valid/f1=1, task_slice:base_pred/SnorkelDataset/valid/accuracy=0.933, task_slice:base_pred/SnorkelDataset/valid/f1=0.926]"
->>>>>>> ffd924d1
-     ]
-    },
-    {
-     "name": "stderr",
-     "output_type": "stream",
-     "text": [
-      "\r",
-<<<<<<< HEAD
+     ]
+    },
+    {
+     "name": "stderr",
+     "output_type": "stream",
+     "text": [
+      "\r",
       "Epoch 1::  52%|█████▏    | 13/25 [00:16<00:16,  1.38s/it, model/all/train/loss=0.191, model/all/train/lr=0.0001, task/SnorkelDataset/valid/accuracy=0.933, task/SnorkelDataset/valid/f1=0.926, task_slice:short_link_ind/SnorkelDataset/valid/f1=0, task_slice:short_link_pred/SnorkelDataset/valid/accuracy=0.8, task_slice:short_link_pred/SnorkelDataset/valid/f1=0.889, task_slice:keyword_subscribe_ind/SnorkelDataset/valid/f1=0, task_slice:keyword_subscribe_pred/SnorkelDataset/valid/accuracy=1, task_slice:keyword_subscribe_pred/SnorkelDataset/valid/f1=1, task_slice:keyword_please_ind/SnorkelDataset/valid/f1=0, task_slice:keyword_please_pred/SnorkelDataset/valid/accuracy=1, task_slice:keyword_please_pred/SnorkelDataset/valid/f1=1, task_slice:regex_check_out_ind/SnorkelDataset/valid/f1=0.471, task_slice:regex_check_out_pred/SnorkelDataset/valid/accuracy=1, task_slice:regex_check_out_pred/SnorkelDataset/valid/f1=1, task_slice:short_comment_ind/SnorkelDataset/valid/f1=0, task_slice:short_comment_pred/SnorkelDataset/valid/accuracy=0.947, task_slice:short_comment_pred/SnorkelDataset/valid/f1=0.5, task_slice:textblob_polarity_ind/SnorkelDataset/valid/f1=0, task_slice:textblob_polarity_pred/SnorkelDataset/valid/accuracy=1, task_slice:textblob_polarity_pred/SnorkelDataset/valid/f1=1, task_slice:base_ind/SnorkelDataset/valid/f1=1, task_slice:base_pred/SnorkelDataset/valid/accuracy=0.933, task_slice:base_pred/SnorkelDataset/valid/f1=0.926]"
-=======
-      "Epoch 1::  52%|█████▏    | 13/25 [00:39<00:37,  3.13s/it, model/all/train/loss=0.191, model/all/train/lr=0.0001, task/SnorkelDataset/valid/accuracy=0.933, task/SnorkelDataset/valid/f1=0.926, task_slice:short_link_ind/SnorkelDataset/valid/f1=0, task_slice:short_link_pred/SnorkelDataset/valid/accuracy=0.8, task_slice:short_link_pred/SnorkelDataset/valid/f1=0.889, task_slice:keyword_subscribe_ind/SnorkelDataset/valid/f1=0, task_slice:keyword_subscribe_pred/SnorkelDataset/valid/accuracy=1, task_slice:keyword_subscribe_pred/SnorkelDataset/valid/f1=1, task_slice:keyword_please_ind/SnorkelDataset/valid/f1=0, task_slice:keyword_please_pred/SnorkelDataset/valid/accuracy=1, task_slice:keyword_please_pred/SnorkelDataset/valid/f1=1, task_slice:regex_check_out_ind/SnorkelDataset/valid/f1=0.471, task_slice:regex_check_out_pred/SnorkelDataset/valid/accuracy=1, task_slice:regex_check_out_pred/SnorkelDataset/valid/f1=1, task_slice:short_comment_ind/SnorkelDataset/valid/f1=0, task_slice:short_comment_pred/SnorkelDataset/valid/accuracy=0.947, task_slice:short_comment_pred/SnorkelDataset/valid/f1=0.5, task_slice:textblob_polarity_ind/SnorkelDataset/valid/f1=0, task_slice:textblob_polarity_pred/SnorkelDataset/valid/accuracy=1, task_slice:textblob_polarity_pred/SnorkelDataset/valid/f1=1, task_slice:base_ind/SnorkelDataset/valid/f1=1, task_slice:base_pred/SnorkelDataset/valid/accuracy=0.933, task_slice:base_pred/SnorkelDataset/valid/f1=0.926]"
->>>>>>> ffd924d1
-     ]
-    },
-    {
-     "name": "stderr",
-     "output_type": "stream",
-     "text": [
-      "\r",
-<<<<<<< HEAD
+     ]
+    },
+    {
+     "name": "stderr",
+     "output_type": "stream",
+     "text": [
+      "\r",
       "Epoch 1::  52%|█████▏    | 13/25 [00:18<00:16,  1.38s/it, model/all/train/loss=0.189, model/all/train/lr=0.0001, task/SnorkelDataset/valid/accuracy=0.933, task/SnorkelDataset/valid/f1=0.926, task_slice:short_link_ind/SnorkelDataset/valid/f1=0, task_slice:short_link_pred/SnorkelDataset/valid/accuracy=0.8, task_slice:short_link_pred/SnorkelDataset/valid/f1=0.889, task_slice:keyword_subscribe_ind/SnorkelDataset/valid/f1=0, task_slice:keyword_subscribe_pred/SnorkelDataset/valid/accuracy=1, task_slice:keyword_subscribe_pred/SnorkelDataset/valid/f1=1, task_slice:keyword_please_ind/SnorkelDataset/valid/f1=0, task_slice:keyword_please_pred/SnorkelDataset/valid/accuracy=1, task_slice:keyword_please_pred/SnorkelDataset/valid/f1=1, task_slice:regex_check_out_ind/SnorkelDataset/valid/f1=0.471, task_slice:regex_check_out_pred/SnorkelDataset/valid/accuracy=1, task_slice:regex_check_out_pred/SnorkelDataset/valid/f1=1, task_slice:short_comment_ind/SnorkelDataset/valid/f1=0, task_slice:short_comment_pred/SnorkelDataset/valid/accuracy=0.947, task_slice:short_comment_pred/SnorkelDataset/valid/f1=0.5, task_slice:textblob_polarity_ind/SnorkelDataset/valid/f1=0, task_slice:textblob_polarity_pred/SnorkelDataset/valid/accuracy=1, task_slice:textblob_polarity_pred/SnorkelDataset/valid/f1=1, task_slice:base_ind/SnorkelDataset/valid/f1=1, task_slice:base_pred/SnorkelDataset/valid/accuracy=0.933, task_slice:base_pred/SnorkelDataset/valid/f1=0.926]"
-=======
-      "Epoch 1::  52%|█████▏    | 13/25 [00:41<00:37,  3.13s/it, model/all/train/loss=0.189, model/all/train/lr=0.0001, task/SnorkelDataset/valid/accuracy=0.933, task/SnorkelDataset/valid/f1=0.926, task_slice:short_link_ind/SnorkelDataset/valid/f1=0, task_slice:short_link_pred/SnorkelDataset/valid/accuracy=0.8, task_slice:short_link_pred/SnorkelDataset/valid/f1=0.889, task_slice:keyword_subscribe_ind/SnorkelDataset/valid/f1=0, task_slice:keyword_subscribe_pred/SnorkelDataset/valid/accuracy=1, task_slice:keyword_subscribe_pred/SnorkelDataset/valid/f1=1, task_slice:keyword_please_ind/SnorkelDataset/valid/f1=0, task_slice:keyword_please_pred/SnorkelDataset/valid/accuracy=1, task_slice:keyword_please_pred/SnorkelDataset/valid/f1=1, task_slice:regex_check_out_ind/SnorkelDataset/valid/f1=0.471, task_slice:regex_check_out_pred/SnorkelDataset/valid/accuracy=1, task_slice:regex_check_out_pred/SnorkelDataset/valid/f1=1, task_slice:short_comment_ind/SnorkelDataset/valid/f1=0, task_slice:short_comment_pred/SnorkelDataset/valid/accuracy=0.947, task_slice:short_comment_pred/SnorkelDataset/valid/f1=0.5, task_slice:textblob_polarity_ind/SnorkelDataset/valid/f1=0, task_slice:textblob_polarity_pred/SnorkelDataset/valid/accuracy=1, task_slice:textblob_polarity_pred/SnorkelDataset/valid/f1=1, task_slice:base_ind/SnorkelDataset/valid/f1=1, task_slice:base_pred/SnorkelDataset/valid/accuracy=0.933, task_slice:base_pred/SnorkelDataset/valid/f1=0.926]"
->>>>>>> ffd924d1
-     ]
-    },
-    {
-     "name": "stderr",
-     "output_type": "stream",
-     "text": [
-      "\r",
-<<<<<<< HEAD
+     ]
+    },
+    {
+     "name": "stderr",
+     "output_type": "stream",
+     "text": [
+      "\r",
       "Epoch 1::  56%|█████▌    | 14/25 [00:18<00:14,  1.32s/it, model/all/train/loss=0.189, model/all/train/lr=0.0001, task/SnorkelDataset/valid/accuracy=0.933, task/SnorkelDataset/valid/f1=0.926, task_slice:short_link_ind/SnorkelDataset/valid/f1=0, task_slice:short_link_pred/SnorkelDataset/valid/accuracy=0.8, task_slice:short_link_pred/SnorkelDataset/valid/f1=0.889, task_slice:keyword_subscribe_ind/SnorkelDataset/valid/f1=0, task_slice:keyword_subscribe_pred/SnorkelDataset/valid/accuracy=1, task_slice:keyword_subscribe_pred/SnorkelDataset/valid/f1=1, task_slice:keyword_please_ind/SnorkelDataset/valid/f1=0, task_slice:keyword_please_pred/SnorkelDataset/valid/accuracy=1, task_slice:keyword_please_pred/SnorkelDataset/valid/f1=1, task_slice:regex_check_out_ind/SnorkelDataset/valid/f1=0.471, task_slice:regex_check_out_pred/SnorkelDataset/valid/accuracy=1, task_slice:regex_check_out_pred/SnorkelDataset/valid/f1=1, task_slice:short_comment_ind/SnorkelDataset/valid/f1=0, task_slice:short_comment_pred/SnorkelDataset/valid/accuracy=0.947, task_slice:short_comment_pred/SnorkelDataset/valid/f1=0.5, task_slice:textblob_polarity_ind/SnorkelDataset/valid/f1=0, task_slice:textblob_polarity_pred/SnorkelDataset/valid/accuracy=1, task_slice:textblob_polarity_pred/SnorkelDataset/valid/f1=1, task_slice:base_ind/SnorkelDataset/valid/f1=1, task_slice:base_pred/SnorkelDataset/valid/accuracy=0.933, task_slice:base_pred/SnorkelDataset/valid/f1=0.926]"
-=======
-      "Epoch 1::  56%|█████▌    | 14/25 [00:41<00:33,  3.05s/it, model/all/train/loss=0.189, model/all/train/lr=0.0001, task/SnorkelDataset/valid/accuracy=0.933, task/SnorkelDataset/valid/f1=0.926, task_slice:short_link_ind/SnorkelDataset/valid/f1=0, task_slice:short_link_pred/SnorkelDataset/valid/accuracy=0.8, task_slice:short_link_pred/SnorkelDataset/valid/f1=0.889, task_slice:keyword_subscribe_ind/SnorkelDataset/valid/f1=0, task_slice:keyword_subscribe_pred/SnorkelDataset/valid/accuracy=1, task_slice:keyword_subscribe_pred/SnorkelDataset/valid/f1=1, task_slice:keyword_please_ind/SnorkelDataset/valid/f1=0, task_slice:keyword_please_pred/SnorkelDataset/valid/accuracy=1, task_slice:keyword_please_pred/SnorkelDataset/valid/f1=1, task_slice:regex_check_out_ind/SnorkelDataset/valid/f1=0.471, task_slice:regex_check_out_pred/SnorkelDataset/valid/accuracy=1, task_slice:regex_check_out_pred/SnorkelDataset/valid/f1=1, task_slice:short_comment_ind/SnorkelDataset/valid/f1=0, task_slice:short_comment_pred/SnorkelDataset/valid/accuracy=0.947, task_slice:short_comment_pred/SnorkelDataset/valid/f1=0.5, task_slice:textblob_polarity_ind/SnorkelDataset/valid/f1=0, task_slice:textblob_polarity_pred/SnorkelDataset/valid/accuracy=1, task_slice:textblob_polarity_pred/SnorkelDataset/valid/f1=1, task_slice:base_ind/SnorkelDataset/valid/f1=1, task_slice:base_pred/SnorkelDataset/valid/accuracy=0.933, task_slice:base_pred/SnorkelDataset/valid/f1=0.926]"
->>>>>>> ffd924d1
-     ]
-    },
-    {
-     "name": "stderr",
-     "output_type": "stream",
-     "text": [
-      "\r",
-<<<<<<< HEAD
+     ]
+    },
+    {
+     "name": "stderr",
+     "output_type": "stream",
+     "text": [
+      "\r",
       "Epoch 1::  56%|█████▌    | 14/25 [00:19<00:14,  1.32s/it, model/all/train/loss=0.186, model/all/train/lr=0.0001, task/SnorkelDataset/valid/accuracy=0.933, task/SnorkelDataset/valid/f1=0.926, task_slice:short_link_ind/SnorkelDataset/valid/f1=0, task_slice:short_link_pred/SnorkelDataset/valid/accuracy=0.8, task_slice:short_link_pred/SnorkelDataset/valid/f1=0.889, task_slice:keyword_subscribe_ind/SnorkelDataset/valid/f1=0, task_slice:keyword_subscribe_pred/SnorkelDataset/valid/accuracy=1, task_slice:keyword_subscribe_pred/SnorkelDataset/valid/f1=1, task_slice:keyword_please_ind/SnorkelDataset/valid/f1=0, task_slice:keyword_please_pred/SnorkelDataset/valid/accuracy=1, task_slice:keyword_please_pred/SnorkelDataset/valid/f1=1, task_slice:regex_check_out_ind/SnorkelDataset/valid/f1=0.471, task_slice:regex_check_out_pred/SnorkelDataset/valid/accuracy=1, task_slice:regex_check_out_pred/SnorkelDataset/valid/f1=1, task_slice:short_comment_ind/SnorkelDataset/valid/f1=0, task_slice:short_comment_pred/SnorkelDataset/valid/accuracy=0.947, task_slice:short_comment_pred/SnorkelDataset/valid/f1=0.5, task_slice:textblob_polarity_ind/SnorkelDataset/valid/f1=0, task_slice:textblob_polarity_pred/SnorkelDataset/valid/accuracy=1, task_slice:textblob_polarity_pred/SnorkelDataset/valid/f1=1, task_slice:base_ind/SnorkelDataset/valid/f1=1, task_slice:base_pred/SnorkelDataset/valid/accuracy=0.933, task_slice:base_pred/SnorkelDataset/valid/f1=0.926]"
-=======
-      "Epoch 1::  56%|█████▌    | 14/25 [00:45<00:33,  3.05s/it, model/all/train/loss=0.186, model/all/train/lr=0.0001, task/SnorkelDataset/valid/accuracy=0.933, task/SnorkelDataset/valid/f1=0.926, task_slice:short_link_ind/SnorkelDataset/valid/f1=0, task_slice:short_link_pred/SnorkelDataset/valid/accuracy=0.8, task_slice:short_link_pred/SnorkelDataset/valid/f1=0.889, task_slice:keyword_subscribe_ind/SnorkelDataset/valid/f1=0, task_slice:keyword_subscribe_pred/SnorkelDataset/valid/accuracy=1, task_slice:keyword_subscribe_pred/SnorkelDataset/valid/f1=1, task_slice:keyword_please_ind/SnorkelDataset/valid/f1=0, task_slice:keyword_please_pred/SnorkelDataset/valid/accuracy=1, task_slice:keyword_please_pred/SnorkelDataset/valid/f1=1, task_slice:regex_check_out_ind/SnorkelDataset/valid/f1=0.471, task_slice:regex_check_out_pred/SnorkelDataset/valid/accuracy=1, task_slice:regex_check_out_pred/SnorkelDataset/valid/f1=1, task_slice:short_comment_ind/SnorkelDataset/valid/f1=0, task_slice:short_comment_pred/SnorkelDataset/valid/accuracy=0.947, task_slice:short_comment_pred/SnorkelDataset/valid/f1=0.5, task_slice:textblob_polarity_ind/SnorkelDataset/valid/f1=0, task_slice:textblob_polarity_pred/SnorkelDataset/valid/accuracy=1, task_slice:textblob_polarity_pred/SnorkelDataset/valid/f1=1, task_slice:base_ind/SnorkelDataset/valid/f1=1, task_slice:base_pred/SnorkelDataset/valid/accuracy=0.933, task_slice:base_pred/SnorkelDataset/valid/f1=0.926]"
->>>>>>> ffd924d1
-     ]
-    },
-    {
-     "name": "stderr",
-     "output_type": "stream",
-     "text": [
-      "\r",
-<<<<<<< HEAD
+     ]
+    },
+    {
+     "name": "stderr",
+     "output_type": "stream",
+     "text": [
+      "\r",
       "Epoch 1::  60%|██████    | 15/25 [00:19<00:13,  1.32s/it, model/all/train/loss=0.186, model/all/train/lr=0.0001, task/SnorkelDataset/valid/accuracy=0.933, task/SnorkelDataset/valid/f1=0.926, task_slice:short_link_ind/SnorkelDataset/valid/f1=0, task_slice:short_link_pred/SnorkelDataset/valid/accuracy=0.8, task_slice:short_link_pred/SnorkelDataset/valid/f1=0.889, task_slice:keyword_subscribe_ind/SnorkelDataset/valid/f1=0, task_slice:keyword_subscribe_pred/SnorkelDataset/valid/accuracy=1, task_slice:keyword_subscribe_pred/SnorkelDataset/valid/f1=1, task_slice:keyword_please_ind/SnorkelDataset/valid/f1=0, task_slice:keyword_please_pred/SnorkelDataset/valid/accuracy=1, task_slice:keyword_please_pred/SnorkelDataset/valid/f1=1, task_slice:regex_check_out_ind/SnorkelDataset/valid/f1=0.471, task_slice:regex_check_out_pred/SnorkelDataset/valid/accuracy=1, task_slice:regex_check_out_pred/SnorkelDataset/valid/f1=1, task_slice:short_comment_ind/SnorkelDataset/valid/f1=0, task_slice:short_comment_pred/SnorkelDataset/valid/accuracy=0.947, task_slice:short_comment_pred/SnorkelDataset/valid/f1=0.5, task_slice:textblob_polarity_ind/SnorkelDataset/valid/f1=0, task_slice:textblob_polarity_pred/SnorkelDataset/valid/accuracy=1, task_slice:textblob_polarity_pred/SnorkelDataset/valid/f1=1, task_slice:base_ind/SnorkelDataset/valid/f1=1, task_slice:base_pred/SnorkelDataset/valid/accuracy=0.933, task_slice:base_pred/SnorkelDataset/valid/f1=0.926]"
-=======
-      "Epoch 1::  60%|██████    | 15/25 [00:45<00:30,  3.09s/it, model/all/train/loss=0.186, model/all/train/lr=0.0001, task/SnorkelDataset/valid/accuracy=0.933, task/SnorkelDataset/valid/f1=0.926, task_slice:short_link_ind/SnorkelDataset/valid/f1=0, task_slice:short_link_pred/SnorkelDataset/valid/accuracy=0.8, task_slice:short_link_pred/SnorkelDataset/valid/f1=0.889, task_slice:keyword_subscribe_ind/SnorkelDataset/valid/f1=0, task_slice:keyword_subscribe_pred/SnorkelDataset/valid/accuracy=1, task_slice:keyword_subscribe_pred/SnorkelDataset/valid/f1=1, task_slice:keyword_please_ind/SnorkelDataset/valid/f1=0, task_slice:keyword_please_pred/SnorkelDataset/valid/accuracy=1, task_slice:keyword_please_pred/SnorkelDataset/valid/f1=1, task_slice:regex_check_out_ind/SnorkelDataset/valid/f1=0.471, task_slice:regex_check_out_pred/SnorkelDataset/valid/accuracy=1, task_slice:regex_check_out_pred/SnorkelDataset/valid/f1=1, task_slice:short_comment_ind/SnorkelDataset/valid/f1=0, task_slice:short_comment_pred/SnorkelDataset/valid/accuracy=0.947, task_slice:short_comment_pred/SnorkelDataset/valid/f1=0.5, task_slice:textblob_polarity_ind/SnorkelDataset/valid/f1=0, task_slice:textblob_polarity_pred/SnorkelDataset/valid/accuracy=1, task_slice:textblob_polarity_pred/SnorkelDataset/valid/f1=1, task_slice:base_ind/SnorkelDataset/valid/f1=1, task_slice:base_pred/SnorkelDataset/valid/accuracy=0.933, task_slice:base_pred/SnorkelDataset/valid/f1=0.926]"
->>>>>>> ffd924d1
-     ]
-    },
-    {
-     "name": "stderr",
-     "output_type": "stream",
-     "text": [
-      "\r",
-<<<<<<< HEAD
+     ]
+    },
+    {
+     "name": "stderr",
+     "output_type": "stream",
+     "text": [
+      "\r",
       "Epoch 1::  60%|██████    | 15/25 [00:20<00:13,  1.32s/it, model/all/train/loss=0.182, model/all/train/lr=0.0001, task/SnorkelDataset/valid/accuracy=0.933, task/SnorkelDataset/valid/f1=0.926, task_slice:short_link_ind/SnorkelDataset/valid/f1=0, task_slice:short_link_pred/SnorkelDataset/valid/accuracy=0.8, task_slice:short_link_pred/SnorkelDataset/valid/f1=0.889, task_slice:keyword_subscribe_ind/SnorkelDataset/valid/f1=0, task_slice:keyword_subscribe_pred/SnorkelDataset/valid/accuracy=1, task_slice:keyword_subscribe_pred/SnorkelDataset/valid/f1=1, task_slice:keyword_please_ind/SnorkelDataset/valid/f1=0, task_slice:keyword_please_pred/SnorkelDataset/valid/accuracy=1, task_slice:keyword_please_pred/SnorkelDataset/valid/f1=1, task_slice:regex_check_out_ind/SnorkelDataset/valid/f1=0.471, task_slice:regex_check_out_pred/SnorkelDataset/valid/accuracy=1, task_slice:regex_check_out_pred/SnorkelDataset/valid/f1=1, task_slice:short_comment_ind/SnorkelDataset/valid/f1=0, task_slice:short_comment_pred/SnorkelDataset/valid/accuracy=0.947, task_slice:short_comment_pred/SnorkelDataset/valid/f1=0.5, task_slice:textblob_polarity_ind/SnorkelDataset/valid/f1=0, task_slice:textblob_polarity_pred/SnorkelDataset/valid/accuracy=1, task_slice:textblob_polarity_pred/SnorkelDataset/valid/f1=1, task_slice:base_ind/SnorkelDataset/valid/f1=1, task_slice:base_pred/SnorkelDataset/valid/accuracy=0.933, task_slice:base_pred/SnorkelDataset/valid/f1=0.926]"
-=======
-      "Epoch 1::  60%|██████    | 15/25 [00:47<00:30,  3.09s/it, model/all/train/loss=0.182, model/all/train/lr=0.0001, task/SnorkelDataset/valid/accuracy=0.933, task/SnorkelDataset/valid/f1=0.926, task_slice:short_link_ind/SnorkelDataset/valid/f1=0, task_slice:short_link_pred/SnorkelDataset/valid/accuracy=0.8, task_slice:short_link_pred/SnorkelDataset/valid/f1=0.889, task_slice:keyword_subscribe_ind/SnorkelDataset/valid/f1=0, task_slice:keyword_subscribe_pred/SnorkelDataset/valid/accuracy=1, task_slice:keyword_subscribe_pred/SnorkelDataset/valid/f1=1, task_slice:keyword_please_ind/SnorkelDataset/valid/f1=0, task_slice:keyword_please_pred/SnorkelDataset/valid/accuracy=1, task_slice:keyword_please_pred/SnorkelDataset/valid/f1=1, task_slice:regex_check_out_ind/SnorkelDataset/valid/f1=0.471, task_slice:regex_check_out_pred/SnorkelDataset/valid/accuracy=1, task_slice:regex_check_out_pred/SnorkelDataset/valid/f1=1, task_slice:short_comment_ind/SnorkelDataset/valid/f1=0, task_slice:short_comment_pred/SnorkelDataset/valid/accuracy=0.947, task_slice:short_comment_pred/SnorkelDataset/valid/f1=0.5, task_slice:textblob_polarity_ind/SnorkelDataset/valid/f1=0, task_slice:textblob_polarity_pred/SnorkelDataset/valid/accuracy=1, task_slice:textblob_polarity_pred/SnorkelDataset/valid/f1=1, task_slice:base_ind/SnorkelDataset/valid/f1=1, task_slice:base_pred/SnorkelDataset/valid/accuracy=0.933, task_slice:base_pred/SnorkelDataset/valid/f1=0.926]"
->>>>>>> ffd924d1
-     ]
-    },
-    {
-     "name": "stderr",
-     "output_type": "stream",
-     "text": [
-      "\r",
-<<<<<<< HEAD
+     ]
+    },
+    {
+     "name": "stderr",
+     "output_type": "stream",
+     "text": [
+      "\r",
       "Epoch 1::  64%|██████▍   | 16/25 [00:20<00:11,  1.28s/it, model/all/train/loss=0.182, model/all/train/lr=0.0001, task/SnorkelDataset/valid/accuracy=0.933, task/SnorkelDataset/valid/f1=0.926, task_slice:short_link_ind/SnorkelDataset/valid/f1=0, task_slice:short_link_pred/SnorkelDataset/valid/accuracy=0.8, task_slice:short_link_pred/SnorkelDataset/valid/f1=0.889, task_slice:keyword_subscribe_ind/SnorkelDataset/valid/f1=0, task_slice:keyword_subscribe_pred/SnorkelDataset/valid/accuracy=1, task_slice:keyword_subscribe_pred/SnorkelDataset/valid/f1=1, task_slice:keyword_please_ind/SnorkelDataset/valid/f1=0, task_slice:keyword_please_pred/SnorkelDataset/valid/accuracy=1, task_slice:keyword_please_pred/SnorkelDataset/valid/f1=1, task_slice:regex_check_out_ind/SnorkelDataset/valid/f1=0.471, task_slice:regex_check_out_pred/SnorkelDataset/valid/accuracy=1, task_slice:regex_check_out_pred/SnorkelDataset/valid/f1=1, task_slice:short_comment_ind/SnorkelDataset/valid/f1=0, task_slice:short_comment_pred/SnorkelDataset/valid/accuracy=0.947, task_slice:short_comment_pred/SnorkelDataset/valid/f1=0.5, task_slice:textblob_polarity_ind/SnorkelDataset/valid/f1=0, task_slice:textblob_polarity_pred/SnorkelDataset/valid/accuracy=1, task_slice:textblob_polarity_pred/SnorkelDataset/valid/f1=1, task_slice:base_ind/SnorkelDataset/valid/f1=1, task_slice:base_pred/SnorkelDataset/valid/accuracy=0.933, task_slice:base_pred/SnorkelDataset/valid/f1=0.926]"
-=======
-      "Epoch 1::  64%|██████▍   | 16/25 [00:47<00:27,  3.00s/it, model/all/train/loss=0.182, model/all/train/lr=0.0001, task/SnorkelDataset/valid/accuracy=0.933, task/SnorkelDataset/valid/f1=0.926, task_slice:short_link_ind/SnorkelDataset/valid/f1=0, task_slice:short_link_pred/SnorkelDataset/valid/accuracy=0.8, task_slice:short_link_pred/SnorkelDataset/valid/f1=0.889, task_slice:keyword_subscribe_ind/SnorkelDataset/valid/f1=0, task_slice:keyword_subscribe_pred/SnorkelDataset/valid/accuracy=1, task_slice:keyword_subscribe_pred/SnorkelDataset/valid/f1=1, task_slice:keyword_please_ind/SnorkelDataset/valid/f1=0, task_slice:keyword_please_pred/SnorkelDataset/valid/accuracy=1, task_slice:keyword_please_pred/SnorkelDataset/valid/f1=1, task_slice:regex_check_out_ind/SnorkelDataset/valid/f1=0.471, task_slice:regex_check_out_pred/SnorkelDataset/valid/accuracy=1, task_slice:regex_check_out_pred/SnorkelDataset/valid/f1=1, task_slice:short_comment_ind/SnorkelDataset/valid/f1=0, task_slice:short_comment_pred/SnorkelDataset/valid/accuracy=0.947, task_slice:short_comment_pred/SnorkelDataset/valid/f1=0.5, task_slice:textblob_polarity_ind/SnorkelDataset/valid/f1=0, task_slice:textblob_polarity_pred/SnorkelDataset/valid/accuracy=1, task_slice:textblob_polarity_pred/SnorkelDataset/valid/f1=1, task_slice:base_ind/SnorkelDataset/valid/f1=1, task_slice:base_pred/SnorkelDataset/valid/accuracy=0.933, task_slice:base_pred/SnorkelDataset/valid/f1=0.926]"
->>>>>>> ffd924d1
-     ]
-    },
-    {
-     "name": "stderr",
-     "output_type": "stream",
-     "text": [
-      "\r",
-<<<<<<< HEAD
+     ]
+    },
+    {
+     "name": "stderr",
+     "output_type": "stream",
+     "text": [
+      "\r",
       "Epoch 1::  64%|██████▍   | 16/25 [00:22<00:11,  1.28s/it, model/all/train/loss=0.18, model/all/train/lr=0.0001, task/SnorkelDataset/valid/accuracy=0.933, task/SnorkelDataset/valid/f1=0.926, task_slice:short_link_ind/SnorkelDataset/valid/f1=0, task_slice:short_link_pred/SnorkelDataset/valid/accuracy=0.8, task_slice:short_link_pred/SnorkelDataset/valid/f1=0.889, task_slice:keyword_subscribe_ind/SnorkelDataset/valid/f1=0, task_slice:keyword_subscribe_pred/SnorkelDataset/valid/accuracy=1, task_slice:keyword_subscribe_pred/SnorkelDataset/valid/f1=1, task_slice:keyword_please_ind/SnorkelDataset/valid/f1=0, task_slice:keyword_please_pred/SnorkelDataset/valid/accuracy=1, task_slice:keyword_please_pred/SnorkelDataset/valid/f1=1, task_slice:regex_check_out_ind/SnorkelDataset/valid/f1=0.471, task_slice:regex_check_out_pred/SnorkelDataset/valid/accuracy=1, task_slice:regex_check_out_pred/SnorkelDataset/valid/f1=1, task_slice:short_comment_ind/SnorkelDataset/valid/f1=0, task_slice:short_comment_pred/SnorkelDataset/valid/accuracy=0.947, task_slice:short_comment_pred/SnorkelDataset/valid/f1=0.5, task_slice:textblob_polarity_ind/SnorkelDataset/valid/f1=0, task_slice:textblob_polarity_pred/SnorkelDataset/valid/accuracy=1, task_slice:textblob_polarity_pred/SnorkelDataset/valid/f1=1, task_slice:base_ind/SnorkelDataset/valid/f1=1, task_slice:base_pred/SnorkelDataset/valid/accuracy=0.933, task_slice:base_pred/SnorkelDataset/valid/f1=0.926] "
-=======
-      "Epoch 1::  64%|██████▍   | 16/25 [00:51<00:27,  3.00s/it, model/all/train/loss=0.18, model/all/train/lr=0.0001, task/SnorkelDataset/valid/accuracy=0.933, task/SnorkelDataset/valid/f1=0.926, task_slice:short_link_ind/SnorkelDataset/valid/f1=0, task_slice:short_link_pred/SnorkelDataset/valid/accuracy=0.8, task_slice:short_link_pred/SnorkelDataset/valid/f1=0.889, task_slice:keyword_subscribe_ind/SnorkelDataset/valid/f1=0, task_slice:keyword_subscribe_pred/SnorkelDataset/valid/accuracy=1, task_slice:keyword_subscribe_pred/SnorkelDataset/valid/f1=1, task_slice:keyword_please_ind/SnorkelDataset/valid/f1=0, task_slice:keyword_please_pred/SnorkelDataset/valid/accuracy=1, task_slice:keyword_please_pred/SnorkelDataset/valid/f1=1, task_slice:regex_check_out_ind/SnorkelDataset/valid/f1=0.471, task_slice:regex_check_out_pred/SnorkelDataset/valid/accuracy=1, task_slice:regex_check_out_pred/SnorkelDataset/valid/f1=1, task_slice:short_comment_ind/SnorkelDataset/valid/f1=0, task_slice:short_comment_pred/SnorkelDataset/valid/accuracy=0.947, task_slice:short_comment_pred/SnorkelDataset/valid/f1=0.5, task_slice:textblob_polarity_ind/SnorkelDataset/valid/f1=0, task_slice:textblob_polarity_pred/SnorkelDataset/valid/accuracy=1, task_slice:textblob_polarity_pred/SnorkelDataset/valid/f1=1, task_slice:base_ind/SnorkelDataset/valid/f1=1, task_slice:base_pred/SnorkelDataset/valid/accuracy=0.933, task_slice:base_pred/SnorkelDataset/valid/f1=0.926] "
->>>>>>> ffd924d1
-     ]
-    },
-    {
-     "name": "stderr",
-     "output_type": "stream",
-     "text": [
-      "\r",
-<<<<<<< HEAD
+     ]
+    },
+    {
+     "name": "stderr",
+     "output_type": "stream",
+     "text": [
+      "\r",
       "Epoch 1::  68%|██████▊   | 17/25 [00:22<00:10,  1.33s/it, model/all/train/loss=0.18, model/all/train/lr=0.0001, task/SnorkelDataset/valid/accuracy=0.933, task/SnorkelDataset/valid/f1=0.926, task_slice:short_link_ind/SnorkelDataset/valid/f1=0, task_slice:short_link_pred/SnorkelDataset/valid/accuracy=0.8, task_slice:short_link_pred/SnorkelDataset/valid/f1=0.889, task_slice:keyword_subscribe_ind/SnorkelDataset/valid/f1=0, task_slice:keyword_subscribe_pred/SnorkelDataset/valid/accuracy=1, task_slice:keyword_subscribe_pred/SnorkelDataset/valid/f1=1, task_slice:keyword_please_ind/SnorkelDataset/valid/f1=0, task_slice:keyword_please_pred/SnorkelDataset/valid/accuracy=1, task_slice:keyword_please_pred/SnorkelDataset/valid/f1=1, task_slice:regex_check_out_ind/SnorkelDataset/valid/f1=0.471, task_slice:regex_check_out_pred/SnorkelDataset/valid/accuracy=1, task_slice:regex_check_out_pred/SnorkelDataset/valid/f1=1, task_slice:short_comment_ind/SnorkelDataset/valid/f1=0, task_slice:short_comment_pred/SnorkelDataset/valid/accuracy=0.947, task_slice:short_comment_pred/SnorkelDataset/valid/f1=0.5, task_slice:textblob_polarity_ind/SnorkelDataset/valid/f1=0, task_slice:textblob_polarity_pred/SnorkelDataset/valid/accuracy=1, task_slice:textblob_polarity_pred/SnorkelDataset/valid/f1=1, task_slice:base_ind/SnorkelDataset/valid/f1=1, task_slice:base_pred/SnorkelDataset/valid/accuracy=0.933, task_slice:base_pred/SnorkelDataset/valid/f1=0.926]"
-=======
-      "Epoch 1::  68%|██████▊   | 17/25 [00:51<00:24,  3.07s/it, model/all/train/loss=0.18, model/all/train/lr=0.0001, task/SnorkelDataset/valid/accuracy=0.933, task/SnorkelDataset/valid/f1=0.926, task_slice:short_link_ind/SnorkelDataset/valid/f1=0, task_slice:short_link_pred/SnorkelDataset/valid/accuracy=0.8, task_slice:short_link_pred/SnorkelDataset/valid/f1=0.889, task_slice:keyword_subscribe_ind/SnorkelDataset/valid/f1=0, task_slice:keyword_subscribe_pred/SnorkelDataset/valid/accuracy=1, task_slice:keyword_subscribe_pred/SnorkelDataset/valid/f1=1, task_slice:keyword_please_ind/SnorkelDataset/valid/f1=0, task_slice:keyword_please_pred/SnorkelDataset/valid/accuracy=1, task_slice:keyword_please_pred/SnorkelDataset/valid/f1=1, task_slice:regex_check_out_ind/SnorkelDataset/valid/f1=0.471, task_slice:regex_check_out_pred/SnorkelDataset/valid/accuracy=1, task_slice:regex_check_out_pred/SnorkelDataset/valid/f1=1, task_slice:short_comment_ind/SnorkelDataset/valid/f1=0, task_slice:short_comment_pred/SnorkelDataset/valid/accuracy=0.947, task_slice:short_comment_pred/SnorkelDataset/valid/f1=0.5, task_slice:textblob_polarity_ind/SnorkelDataset/valid/f1=0, task_slice:textblob_polarity_pred/SnorkelDataset/valid/accuracy=1, task_slice:textblob_polarity_pred/SnorkelDataset/valid/f1=1, task_slice:base_ind/SnorkelDataset/valid/f1=1, task_slice:base_pred/SnorkelDataset/valid/accuracy=0.933, task_slice:base_pred/SnorkelDataset/valid/f1=0.926]"
->>>>>>> ffd924d1
-     ]
-    },
-    {
-     "name": "stderr",
-     "output_type": "stream",
-     "text": [
-      "\r",
-<<<<<<< HEAD
+     ]
+    },
+    {
+     "name": "stderr",
+     "output_type": "stream",
+     "text": [
+      "\r",
       "Epoch 1::  68%|██████▊   | 17/25 [00:23<00:10,  1.33s/it, model/all/train/loss=0.181, model/all/train/lr=0.0001, task/SnorkelDataset/valid/accuracy=0.933, task/SnorkelDataset/valid/f1=0.926, task_slice:short_link_ind/SnorkelDataset/valid/f1=0, task_slice:short_link_pred/SnorkelDataset/valid/accuracy=0.8, task_slice:short_link_pred/SnorkelDataset/valid/f1=0.889, task_slice:keyword_subscribe_ind/SnorkelDataset/valid/f1=0, task_slice:keyword_subscribe_pred/SnorkelDataset/valid/accuracy=1, task_slice:keyword_subscribe_pred/SnorkelDataset/valid/f1=1, task_slice:keyword_please_ind/SnorkelDataset/valid/f1=0, task_slice:keyword_please_pred/SnorkelDataset/valid/accuracy=1, task_slice:keyword_please_pred/SnorkelDataset/valid/f1=1, task_slice:regex_check_out_ind/SnorkelDataset/valid/f1=0.471, task_slice:regex_check_out_pred/SnorkelDataset/valid/accuracy=1, task_slice:regex_check_out_pred/SnorkelDataset/valid/f1=1, task_slice:short_comment_ind/SnorkelDataset/valid/f1=0, task_slice:short_comment_pred/SnorkelDataset/valid/accuracy=0.947, task_slice:short_comment_pred/SnorkelDataset/valid/f1=0.5, task_slice:textblob_polarity_ind/SnorkelDataset/valid/f1=0, task_slice:textblob_polarity_pred/SnorkelDataset/valid/accuracy=1, task_slice:textblob_polarity_pred/SnorkelDataset/valid/f1=1, task_slice:base_ind/SnorkelDataset/valid/f1=1, task_slice:base_pred/SnorkelDataset/valid/accuracy=0.933, task_slice:base_pred/SnorkelDataset/valid/f1=0.926]"
-=======
-      "Epoch 1::  68%|██████▊   | 17/25 [00:54<00:24,  3.07s/it, model/all/train/loss=0.181, model/all/train/lr=0.0001, task/SnorkelDataset/valid/accuracy=0.933, task/SnorkelDataset/valid/f1=0.926, task_slice:short_link_ind/SnorkelDataset/valid/f1=0, task_slice:short_link_pred/SnorkelDataset/valid/accuracy=0.8, task_slice:short_link_pred/SnorkelDataset/valid/f1=0.889, task_slice:keyword_subscribe_ind/SnorkelDataset/valid/f1=0, task_slice:keyword_subscribe_pred/SnorkelDataset/valid/accuracy=1, task_slice:keyword_subscribe_pred/SnorkelDataset/valid/f1=1, task_slice:keyword_please_ind/SnorkelDataset/valid/f1=0, task_slice:keyword_please_pred/SnorkelDataset/valid/accuracy=1, task_slice:keyword_please_pred/SnorkelDataset/valid/f1=1, task_slice:regex_check_out_ind/SnorkelDataset/valid/f1=0.471, task_slice:regex_check_out_pred/SnorkelDataset/valid/accuracy=1, task_slice:regex_check_out_pred/SnorkelDataset/valid/f1=1, task_slice:short_comment_ind/SnorkelDataset/valid/f1=0, task_slice:short_comment_pred/SnorkelDataset/valid/accuracy=0.947, task_slice:short_comment_pred/SnorkelDataset/valid/f1=0.5, task_slice:textblob_polarity_ind/SnorkelDataset/valid/f1=0, task_slice:textblob_polarity_pred/SnorkelDataset/valid/accuracy=1, task_slice:textblob_polarity_pred/SnorkelDataset/valid/f1=1, task_slice:base_ind/SnorkelDataset/valid/f1=1, task_slice:base_pred/SnorkelDataset/valid/accuracy=0.933, task_slice:base_pred/SnorkelDataset/valid/f1=0.926]"
->>>>>>> ffd924d1
-     ]
-    },
-    {
-     "name": "stderr",
-     "output_type": "stream",
-     "text": [
-      "\r",
-<<<<<<< HEAD
+     ]
+    },
+    {
+     "name": "stderr",
+     "output_type": "stream",
+     "text": [
+      "\r",
       "Epoch 1::  72%|███████▏  | 18/25 [00:23<00:08,  1.28s/it, model/all/train/loss=0.181, model/all/train/lr=0.0001, task/SnorkelDataset/valid/accuracy=0.933, task/SnorkelDataset/valid/f1=0.926, task_slice:short_link_ind/SnorkelDataset/valid/f1=0, task_slice:short_link_pred/SnorkelDataset/valid/accuracy=0.8, task_slice:short_link_pred/SnorkelDataset/valid/f1=0.889, task_slice:keyword_subscribe_ind/SnorkelDataset/valid/f1=0, task_slice:keyword_subscribe_pred/SnorkelDataset/valid/accuracy=1, task_slice:keyword_subscribe_pred/SnorkelDataset/valid/f1=1, task_slice:keyword_please_ind/SnorkelDataset/valid/f1=0, task_slice:keyword_please_pred/SnorkelDataset/valid/accuracy=1, task_slice:keyword_please_pred/SnorkelDataset/valid/f1=1, task_slice:regex_check_out_ind/SnorkelDataset/valid/f1=0.471, task_slice:regex_check_out_pred/SnorkelDataset/valid/accuracy=1, task_slice:regex_check_out_pred/SnorkelDataset/valid/f1=1, task_slice:short_comment_ind/SnorkelDataset/valid/f1=0, task_slice:short_comment_pred/SnorkelDataset/valid/accuracy=0.947, task_slice:short_comment_pred/SnorkelDataset/valid/f1=0.5, task_slice:textblob_polarity_ind/SnorkelDataset/valid/f1=0, task_slice:textblob_polarity_pred/SnorkelDataset/valid/accuracy=1, task_slice:textblob_polarity_pred/SnorkelDataset/valid/f1=1, task_slice:base_ind/SnorkelDataset/valid/f1=1, task_slice:base_pred/SnorkelDataset/valid/accuracy=0.933, task_slice:base_pred/SnorkelDataset/valid/f1=0.926]"
-=======
-      "Epoch 1::  72%|███████▏  | 18/25 [00:54<00:21,  3.03s/it, model/all/train/loss=0.181, model/all/train/lr=0.0001, task/SnorkelDataset/valid/accuracy=0.933, task/SnorkelDataset/valid/f1=0.926, task_slice:short_link_ind/SnorkelDataset/valid/f1=0, task_slice:short_link_pred/SnorkelDataset/valid/accuracy=0.8, task_slice:short_link_pred/SnorkelDataset/valid/f1=0.889, task_slice:keyword_subscribe_ind/SnorkelDataset/valid/f1=0, task_slice:keyword_subscribe_pred/SnorkelDataset/valid/accuracy=1, task_slice:keyword_subscribe_pred/SnorkelDataset/valid/f1=1, task_slice:keyword_please_ind/SnorkelDataset/valid/f1=0, task_slice:keyword_please_pred/SnorkelDataset/valid/accuracy=1, task_slice:keyword_please_pred/SnorkelDataset/valid/f1=1, task_slice:regex_check_out_ind/SnorkelDataset/valid/f1=0.471, task_slice:regex_check_out_pred/SnorkelDataset/valid/accuracy=1, task_slice:regex_check_out_pred/SnorkelDataset/valid/f1=1, task_slice:short_comment_ind/SnorkelDataset/valid/f1=0, task_slice:short_comment_pred/SnorkelDataset/valid/accuracy=0.947, task_slice:short_comment_pred/SnorkelDataset/valid/f1=0.5, task_slice:textblob_polarity_ind/SnorkelDataset/valid/f1=0, task_slice:textblob_polarity_pred/SnorkelDataset/valid/accuracy=1, task_slice:textblob_polarity_pred/SnorkelDataset/valid/f1=1, task_slice:base_ind/SnorkelDataset/valid/f1=1, task_slice:base_pred/SnorkelDataset/valid/accuracy=0.933, task_slice:base_pred/SnorkelDataset/valid/f1=0.926]"
->>>>>>> ffd924d1
-     ]
-    },
-    {
-     "name": "stderr",
-     "output_type": "stream",
-     "text": [
-      "\r",
-<<<<<<< HEAD
+     ]
+    },
+    {
+     "name": "stderr",
+     "output_type": "stream",
+     "text": [
+      "\r",
       "Epoch 1::  72%|███████▏  | 18/25 [00:24<00:08,  1.28s/it, model/all/train/loss=0.179, model/all/train/lr=0.0001, task/SnorkelDataset/valid/accuracy=0.933, task/SnorkelDataset/valid/f1=0.926, task_slice:short_link_ind/SnorkelDataset/valid/f1=0, task_slice:short_link_pred/SnorkelDataset/valid/accuracy=0.8, task_slice:short_link_pred/SnorkelDataset/valid/f1=0.889, task_slice:keyword_subscribe_ind/SnorkelDataset/valid/f1=0, task_slice:keyword_subscribe_pred/SnorkelDataset/valid/accuracy=1, task_slice:keyword_subscribe_pred/SnorkelDataset/valid/f1=1, task_slice:keyword_please_ind/SnorkelDataset/valid/f1=0, task_slice:keyword_please_pred/SnorkelDataset/valid/accuracy=1, task_slice:keyword_please_pred/SnorkelDataset/valid/f1=1, task_slice:regex_check_out_ind/SnorkelDataset/valid/f1=0.471, task_slice:regex_check_out_pred/SnorkelDataset/valid/accuracy=1, task_slice:regex_check_out_pred/SnorkelDataset/valid/f1=1, task_slice:short_comment_ind/SnorkelDataset/valid/f1=0, task_slice:short_comment_pred/SnorkelDataset/valid/accuracy=0.947, task_slice:short_comment_pred/SnorkelDataset/valid/f1=0.5, task_slice:textblob_polarity_ind/SnorkelDataset/valid/f1=0, task_slice:textblob_polarity_pred/SnorkelDataset/valid/accuracy=1, task_slice:textblob_polarity_pred/SnorkelDataset/valid/f1=1, task_slice:base_ind/SnorkelDataset/valid/f1=1, task_slice:base_pred/SnorkelDataset/valid/accuracy=0.933, task_slice:base_pred/SnorkelDataset/valid/f1=0.926]"
-=======
-      "Epoch 1::  72%|███████▏  | 18/25 [00:57<00:21,  3.03s/it, model/all/train/loss=0.179, model/all/train/lr=0.0001, task/SnorkelDataset/valid/accuracy=0.933, task/SnorkelDataset/valid/f1=0.926, task_slice:short_link_ind/SnorkelDataset/valid/f1=0, task_slice:short_link_pred/SnorkelDataset/valid/accuracy=0.8, task_slice:short_link_pred/SnorkelDataset/valid/f1=0.889, task_slice:keyword_subscribe_ind/SnorkelDataset/valid/f1=0, task_slice:keyword_subscribe_pred/SnorkelDataset/valid/accuracy=1, task_slice:keyword_subscribe_pred/SnorkelDataset/valid/f1=1, task_slice:keyword_please_ind/SnorkelDataset/valid/f1=0, task_slice:keyword_please_pred/SnorkelDataset/valid/accuracy=1, task_slice:keyword_please_pred/SnorkelDataset/valid/f1=1, task_slice:regex_check_out_ind/SnorkelDataset/valid/f1=0.471, task_slice:regex_check_out_pred/SnorkelDataset/valid/accuracy=1, task_slice:regex_check_out_pred/SnorkelDataset/valid/f1=1, task_slice:short_comment_ind/SnorkelDataset/valid/f1=0, task_slice:short_comment_pred/SnorkelDataset/valid/accuracy=0.947, task_slice:short_comment_pred/SnorkelDataset/valid/f1=0.5, task_slice:textblob_polarity_ind/SnorkelDataset/valid/f1=0, task_slice:textblob_polarity_pred/SnorkelDataset/valid/accuracy=1, task_slice:textblob_polarity_pred/SnorkelDataset/valid/f1=1, task_slice:base_ind/SnorkelDataset/valid/f1=1, task_slice:base_pred/SnorkelDataset/valid/accuracy=0.933, task_slice:base_pred/SnorkelDataset/valid/f1=0.926]"
->>>>>>> ffd924d1
-     ]
-    },
-    {
-     "name": "stderr",
-     "output_type": "stream",
-     "text": [
-      "\r",
-<<<<<<< HEAD
+     ]
+    },
+    {
+     "name": "stderr",
+     "output_type": "stream",
+     "text": [
+      "\r",
       "Epoch 1::  76%|███████▌  | 19/25 [00:24<00:07,  1.26s/it, model/all/train/loss=0.179, model/all/train/lr=0.0001, task/SnorkelDataset/valid/accuracy=0.933, task/SnorkelDataset/valid/f1=0.926, task_slice:short_link_ind/SnorkelDataset/valid/f1=0, task_slice:short_link_pred/SnorkelDataset/valid/accuracy=0.8, task_slice:short_link_pred/SnorkelDataset/valid/f1=0.889, task_slice:keyword_subscribe_ind/SnorkelDataset/valid/f1=0, task_slice:keyword_subscribe_pred/SnorkelDataset/valid/accuracy=1, task_slice:keyword_subscribe_pred/SnorkelDataset/valid/f1=1, task_slice:keyword_please_ind/SnorkelDataset/valid/f1=0, task_slice:keyword_please_pred/SnorkelDataset/valid/accuracy=1, task_slice:keyword_please_pred/SnorkelDataset/valid/f1=1, task_slice:regex_check_out_ind/SnorkelDataset/valid/f1=0.471, task_slice:regex_check_out_pred/SnorkelDataset/valid/accuracy=1, task_slice:regex_check_out_pred/SnorkelDataset/valid/f1=1, task_slice:short_comment_ind/SnorkelDataset/valid/f1=0, task_slice:short_comment_pred/SnorkelDataset/valid/accuracy=0.947, task_slice:short_comment_pred/SnorkelDataset/valid/f1=0.5, task_slice:textblob_polarity_ind/SnorkelDataset/valid/f1=0, task_slice:textblob_polarity_pred/SnorkelDataset/valid/accuracy=1, task_slice:textblob_polarity_pred/SnorkelDataset/valid/f1=1, task_slice:base_ind/SnorkelDataset/valid/f1=1, task_slice:base_pred/SnorkelDataset/valid/accuracy=0.933, task_slice:base_pred/SnorkelDataset/valid/f1=0.926]"
-=======
-      "Epoch 1::  76%|███████▌  | 19/25 [00:57<00:18,  3.01s/it, model/all/train/loss=0.179, model/all/train/lr=0.0001, task/SnorkelDataset/valid/accuracy=0.933, task/SnorkelDataset/valid/f1=0.926, task_slice:short_link_ind/SnorkelDataset/valid/f1=0, task_slice:short_link_pred/SnorkelDataset/valid/accuracy=0.8, task_slice:short_link_pred/SnorkelDataset/valid/f1=0.889, task_slice:keyword_subscribe_ind/SnorkelDataset/valid/f1=0, task_slice:keyword_subscribe_pred/SnorkelDataset/valid/accuracy=1, task_slice:keyword_subscribe_pred/SnorkelDataset/valid/f1=1, task_slice:keyword_please_ind/SnorkelDataset/valid/f1=0, task_slice:keyword_please_pred/SnorkelDataset/valid/accuracy=1, task_slice:keyword_please_pred/SnorkelDataset/valid/f1=1, task_slice:regex_check_out_ind/SnorkelDataset/valid/f1=0.471, task_slice:regex_check_out_pred/SnorkelDataset/valid/accuracy=1, task_slice:regex_check_out_pred/SnorkelDataset/valid/f1=1, task_slice:short_comment_ind/SnorkelDataset/valid/f1=0, task_slice:short_comment_pred/SnorkelDataset/valid/accuracy=0.947, task_slice:short_comment_pred/SnorkelDataset/valid/f1=0.5, task_slice:textblob_polarity_ind/SnorkelDataset/valid/f1=0, task_slice:textblob_polarity_pred/SnorkelDataset/valid/accuracy=1, task_slice:textblob_polarity_pred/SnorkelDataset/valid/f1=1, task_slice:base_ind/SnorkelDataset/valid/f1=1, task_slice:base_pred/SnorkelDataset/valid/accuracy=0.933, task_slice:base_pred/SnorkelDataset/valid/f1=0.926]"
->>>>>>> ffd924d1
-     ]
-    },
-    {
-     "name": "stderr",
-     "output_type": "stream",
-     "text": [
-      "\r",
-<<<<<<< HEAD
+     ]
+    },
+    {
+     "name": "stderr",
+     "output_type": "stream",
+     "text": [
+      "\r",
       "Epoch 1::  76%|███████▌  | 19/25 [00:26<00:07,  1.26s/it, model/all/train/loss=0.178, model/all/train/lr=0.0001, task/SnorkelDataset/valid/accuracy=0.933, task/SnorkelDataset/valid/f1=0.926, task_slice:short_link_ind/SnorkelDataset/valid/f1=0, task_slice:short_link_pred/SnorkelDataset/valid/accuracy=0.8, task_slice:short_link_pred/SnorkelDataset/valid/f1=0.889, task_slice:keyword_subscribe_ind/SnorkelDataset/valid/f1=0, task_slice:keyword_subscribe_pred/SnorkelDataset/valid/accuracy=1, task_slice:keyword_subscribe_pred/SnorkelDataset/valid/f1=1, task_slice:keyword_please_ind/SnorkelDataset/valid/f1=0, task_slice:keyword_please_pred/SnorkelDataset/valid/accuracy=1, task_slice:keyword_please_pred/SnorkelDataset/valid/f1=1, task_slice:regex_check_out_ind/SnorkelDataset/valid/f1=0.471, task_slice:regex_check_out_pred/SnorkelDataset/valid/accuracy=1, task_slice:regex_check_out_pred/SnorkelDataset/valid/f1=1, task_slice:short_comment_ind/SnorkelDataset/valid/f1=0, task_slice:short_comment_pred/SnorkelDataset/valid/accuracy=0.947, task_slice:short_comment_pred/SnorkelDataset/valid/f1=0.5, task_slice:textblob_polarity_ind/SnorkelDataset/valid/f1=0, task_slice:textblob_polarity_pred/SnorkelDataset/valid/accuracy=1, task_slice:textblob_polarity_pred/SnorkelDataset/valid/f1=1, task_slice:base_ind/SnorkelDataset/valid/f1=1, task_slice:base_pred/SnorkelDataset/valid/accuracy=0.933, task_slice:base_pred/SnorkelDataset/valid/f1=0.926]"
-=======
-      "Epoch 1::  76%|███████▌  | 19/25 [01:01<00:18,  3.01s/it, model/all/train/loss=0.178, model/all/train/lr=0.0001, task/SnorkelDataset/valid/accuracy=0.933, task/SnorkelDataset/valid/f1=0.926, task_slice:short_link_ind/SnorkelDataset/valid/f1=0, task_slice:short_link_pred/SnorkelDataset/valid/accuracy=0.8, task_slice:short_link_pred/SnorkelDataset/valid/f1=0.889, task_slice:keyword_subscribe_ind/SnorkelDataset/valid/f1=0, task_slice:keyword_subscribe_pred/SnorkelDataset/valid/accuracy=1, task_slice:keyword_subscribe_pred/SnorkelDataset/valid/f1=1, task_slice:keyword_please_ind/SnorkelDataset/valid/f1=0, task_slice:keyword_please_pred/SnorkelDataset/valid/accuracy=1, task_slice:keyword_please_pred/SnorkelDataset/valid/f1=1, task_slice:regex_check_out_ind/SnorkelDataset/valid/f1=0.471, task_slice:regex_check_out_pred/SnorkelDataset/valid/accuracy=1, task_slice:regex_check_out_pred/SnorkelDataset/valid/f1=1, task_slice:short_comment_ind/SnorkelDataset/valid/f1=0, task_slice:short_comment_pred/SnorkelDataset/valid/accuracy=0.947, task_slice:short_comment_pred/SnorkelDataset/valid/f1=0.5, task_slice:textblob_polarity_ind/SnorkelDataset/valid/f1=0, task_slice:textblob_polarity_pred/SnorkelDataset/valid/accuracy=1, task_slice:textblob_polarity_pred/SnorkelDataset/valid/f1=1, task_slice:base_ind/SnorkelDataset/valid/f1=1, task_slice:base_pred/SnorkelDataset/valid/accuracy=0.933, task_slice:base_pred/SnorkelDataset/valid/f1=0.926]"
->>>>>>> ffd924d1
-     ]
-    },
-    {
-     "name": "stderr",
-     "output_type": "stream",
-     "text": [
-      "\r",
-<<<<<<< HEAD
+     ]
+    },
+    {
+     "name": "stderr",
+     "output_type": "stream",
+     "text": [
+      "\r",
       "Epoch 1::  80%|████████  | 20/25 [00:26<00:07,  1.41s/it, model/all/train/loss=0.178, model/all/train/lr=0.0001, task/SnorkelDataset/valid/accuracy=0.933, task/SnorkelDataset/valid/f1=0.926, task_slice:short_link_ind/SnorkelDataset/valid/f1=0, task_slice:short_link_pred/SnorkelDataset/valid/accuracy=0.8, task_slice:short_link_pred/SnorkelDataset/valid/f1=0.889, task_slice:keyword_subscribe_ind/SnorkelDataset/valid/f1=0, task_slice:keyword_subscribe_pred/SnorkelDataset/valid/accuracy=1, task_slice:keyword_subscribe_pred/SnorkelDataset/valid/f1=1, task_slice:keyword_please_ind/SnorkelDataset/valid/f1=0, task_slice:keyword_please_pred/SnorkelDataset/valid/accuracy=1, task_slice:keyword_please_pred/SnorkelDataset/valid/f1=1, task_slice:regex_check_out_ind/SnorkelDataset/valid/f1=0.471, task_slice:regex_check_out_pred/SnorkelDataset/valid/accuracy=1, task_slice:regex_check_out_pred/SnorkelDataset/valid/f1=1, task_slice:short_comment_ind/SnorkelDataset/valid/f1=0, task_slice:short_comment_pred/SnorkelDataset/valid/accuracy=0.947, task_slice:short_comment_pred/SnorkelDataset/valid/f1=0.5, task_slice:textblob_polarity_ind/SnorkelDataset/valid/f1=0, task_slice:textblob_polarity_pred/SnorkelDataset/valid/accuracy=1, task_slice:textblob_polarity_pred/SnorkelDataset/valid/f1=1, task_slice:base_ind/SnorkelDataset/valid/f1=1, task_slice:base_pred/SnorkelDataset/valid/accuracy=0.933, task_slice:base_pred/SnorkelDataset/valid/f1=0.926]"
-=======
-      "Epoch 1::  80%|████████  | 20/25 [01:01<00:16,  3.30s/it, model/all/train/loss=0.178, model/all/train/lr=0.0001, task/SnorkelDataset/valid/accuracy=0.933, task/SnorkelDataset/valid/f1=0.926, task_slice:short_link_ind/SnorkelDataset/valid/f1=0, task_slice:short_link_pred/SnorkelDataset/valid/accuracy=0.8, task_slice:short_link_pred/SnorkelDataset/valid/f1=0.889, task_slice:keyword_subscribe_ind/SnorkelDataset/valid/f1=0, task_slice:keyword_subscribe_pred/SnorkelDataset/valid/accuracy=1, task_slice:keyword_subscribe_pred/SnorkelDataset/valid/f1=1, task_slice:keyword_please_ind/SnorkelDataset/valid/f1=0, task_slice:keyword_please_pred/SnorkelDataset/valid/accuracy=1, task_slice:keyword_please_pred/SnorkelDataset/valid/f1=1, task_slice:regex_check_out_ind/SnorkelDataset/valid/f1=0.471, task_slice:regex_check_out_pred/SnorkelDataset/valid/accuracy=1, task_slice:regex_check_out_pred/SnorkelDataset/valid/f1=1, task_slice:short_comment_ind/SnorkelDataset/valid/f1=0, task_slice:short_comment_pred/SnorkelDataset/valid/accuracy=0.947, task_slice:short_comment_pred/SnorkelDataset/valid/f1=0.5, task_slice:textblob_polarity_ind/SnorkelDataset/valid/f1=0, task_slice:textblob_polarity_pred/SnorkelDataset/valid/accuracy=1, task_slice:textblob_polarity_pred/SnorkelDataset/valid/f1=1, task_slice:base_ind/SnorkelDataset/valid/f1=1, task_slice:base_pred/SnorkelDataset/valid/accuracy=0.933, task_slice:base_pred/SnorkelDataset/valid/f1=0.926]"
->>>>>>> ffd924d1
-     ]
-    },
-    {
-     "name": "stderr",
-     "output_type": "stream",
-     "text": [
-      "\r",
-<<<<<<< HEAD
+     ]
+    },
+    {
+     "name": "stderr",
+     "output_type": "stream",
+     "text": [
+      "\r",
       "Epoch 1::  80%|████████  | 20/25 [00:27<00:07,  1.41s/it, model/all/train/loss=0.175, model/all/train/lr=0.0001, task/SnorkelDataset/valid/accuracy=0.933, task/SnorkelDataset/valid/f1=0.926, task_slice:short_link_ind/SnorkelDataset/valid/f1=0, task_slice:short_link_pred/SnorkelDataset/valid/accuracy=0.8, task_slice:short_link_pred/SnorkelDataset/valid/f1=0.889, task_slice:keyword_subscribe_ind/SnorkelDataset/valid/f1=0, task_slice:keyword_subscribe_pred/SnorkelDataset/valid/accuracy=1, task_slice:keyword_subscribe_pred/SnorkelDataset/valid/f1=1, task_slice:keyword_please_ind/SnorkelDataset/valid/f1=0, task_slice:keyword_please_pred/SnorkelDataset/valid/accuracy=1, task_slice:keyword_please_pred/SnorkelDataset/valid/f1=1, task_slice:regex_check_out_ind/SnorkelDataset/valid/f1=0.471, task_slice:regex_check_out_pred/SnorkelDataset/valid/accuracy=1, task_slice:regex_check_out_pred/SnorkelDataset/valid/f1=1, task_slice:short_comment_ind/SnorkelDataset/valid/f1=0, task_slice:short_comment_pred/SnorkelDataset/valid/accuracy=0.947, task_slice:short_comment_pred/SnorkelDataset/valid/f1=0.5, task_slice:textblob_polarity_ind/SnorkelDataset/valid/f1=0, task_slice:textblob_polarity_pred/SnorkelDataset/valid/accuracy=1, task_slice:textblob_polarity_pred/SnorkelDataset/valid/f1=1, task_slice:base_ind/SnorkelDataset/valid/f1=1, task_slice:base_pred/SnorkelDataset/valid/accuracy=0.933, task_slice:base_pred/SnorkelDataset/valid/f1=0.926]"
-=======
-      "Epoch 1::  80%|████████  | 20/25 [01:04<00:16,  3.30s/it, model/all/train/loss=0.175, model/all/train/lr=0.0001, task/SnorkelDataset/valid/accuracy=0.933, task/SnorkelDataset/valid/f1=0.926, task_slice:short_link_ind/SnorkelDataset/valid/f1=0, task_slice:short_link_pred/SnorkelDataset/valid/accuracy=0.8, task_slice:short_link_pred/SnorkelDataset/valid/f1=0.889, task_slice:keyword_subscribe_ind/SnorkelDataset/valid/f1=0, task_slice:keyword_subscribe_pred/SnorkelDataset/valid/accuracy=1, task_slice:keyword_subscribe_pred/SnorkelDataset/valid/f1=1, task_slice:keyword_please_ind/SnorkelDataset/valid/f1=0, task_slice:keyword_please_pred/SnorkelDataset/valid/accuracy=1, task_slice:keyword_please_pred/SnorkelDataset/valid/f1=1, task_slice:regex_check_out_ind/SnorkelDataset/valid/f1=0.471, task_slice:regex_check_out_pred/SnorkelDataset/valid/accuracy=1, task_slice:regex_check_out_pred/SnorkelDataset/valid/f1=1, task_slice:short_comment_ind/SnorkelDataset/valid/f1=0, task_slice:short_comment_pred/SnorkelDataset/valid/accuracy=0.947, task_slice:short_comment_pred/SnorkelDataset/valid/f1=0.5, task_slice:textblob_polarity_ind/SnorkelDataset/valid/f1=0, task_slice:textblob_polarity_pred/SnorkelDataset/valid/accuracy=1, task_slice:textblob_polarity_pred/SnorkelDataset/valid/f1=1, task_slice:base_ind/SnorkelDataset/valid/f1=1, task_slice:base_pred/SnorkelDataset/valid/accuracy=0.933, task_slice:base_pred/SnorkelDataset/valid/f1=0.926]"
->>>>>>> ffd924d1
-     ]
-    },
-    {
-     "name": "stderr",
-     "output_type": "stream",
-     "text": [
-      "\r",
-<<<<<<< HEAD
+     ]
+    },
+    {
+     "name": "stderr",
+     "output_type": "stream",
+     "text": [
+      "\r",
       "Epoch 1::  84%|████████▍ | 21/25 [00:27<00:05,  1.47s/it, model/all/train/loss=0.175, model/all/train/lr=0.0001, task/SnorkelDataset/valid/accuracy=0.933, task/SnorkelDataset/valid/f1=0.926, task_slice:short_link_ind/SnorkelDataset/valid/f1=0, task_slice:short_link_pred/SnorkelDataset/valid/accuracy=0.8, task_slice:short_link_pred/SnorkelDataset/valid/f1=0.889, task_slice:keyword_subscribe_ind/SnorkelDataset/valid/f1=0, task_slice:keyword_subscribe_pred/SnorkelDataset/valid/accuracy=1, task_slice:keyword_subscribe_pred/SnorkelDataset/valid/f1=1, task_slice:keyword_please_ind/SnorkelDataset/valid/f1=0, task_slice:keyword_please_pred/SnorkelDataset/valid/accuracy=1, task_slice:keyword_please_pred/SnorkelDataset/valid/f1=1, task_slice:regex_check_out_ind/SnorkelDataset/valid/f1=0.471, task_slice:regex_check_out_pred/SnorkelDataset/valid/accuracy=1, task_slice:regex_check_out_pred/SnorkelDataset/valid/f1=1, task_slice:short_comment_ind/SnorkelDataset/valid/f1=0, task_slice:short_comment_pred/SnorkelDataset/valid/accuracy=0.947, task_slice:short_comment_pred/SnorkelDataset/valid/f1=0.5, task_slice:textblob_polarity_ind/SnorkelDataset/valid/f1=0, task_slice:textblob_polarity_pred/SnorkelDataset/valid/accuracy=1, task_slice:textblob_polarity_pred/SnorkelDataset/valid/f1=1, task_slice:base_ind/SnorkelDataset/valid/f1=1, task_slice:base_pred/SnorkelDataset/valid/accuracy=0.933, task_slice:base_pred/SnorkelDataset/valid/f1=0.926]"
-=======
-      "Epoch 1::  84%|████████▍ | 21/25 [01:04<00:13,  3.40s/it, model/all/train/loss=0.175, model/all/train/lr=0.0001, task/SnorkelDataset/valid/accuracy=0.933, task/SnorkelDataset/valid/f1=0.926, task_slice:short_link_ind/SnorkelDataset/valid/f1=0, task_slice:short_link_pred/SnorkelDataset/valid/accuracy=0.8, task_slice:short_link_pred/SnorkelDataset/valid/f1=0.889, task_slice:keyword_subscribe_ind/SnorkelDataset/valid/f1=0, task_slice:keyword_subscribe_pred/SnorkelDataset/valid/accuracy=1, task_slice:keyword_subscribe_pred/SnorkelDataset/valid/f1=1, task_slice:keyword_please_ind/SnorkelDataset/valid/f1=0, task_slice:keyword_please_pred/SnorkelDataset/valid/accuracy=1, task_slice:keyword_please_pred/SnorkelDataset/valid/f1=1, task_slice:regex_check_out_ind/SnorkelDataset/valid/f1=0.471, task_slice:regex_check_out_pred/SnorkelDataset/valid/accuracy=1, task_slice:regex_check_out_pred/SnorkelDataset/valid/f1=1, task_slice:short_comment_ind/SnorkelDataset/valid/f1=0, task_slice:short_comment_pred/SnorkelDataset/valid/accuracy=0.947, task_slice:short_comment_pred/SnorkelDataset/valid/f1=0.5, task_slice:textblob_polarity_ind/SnorkelDataset/valid/f1=0, task_slice:textblob_polarity_pred/SnorkelDataset/valid/accuracy=1, task_slice:textblob_polarity_pred/SnorkelDataset/valid/f1=1, task_slice:base_ind/SnorkelDataset/valid/f1=1, task_slice:base_pred/SnorkelDataset/valid/accuracy=0.933, task_slice:base_pred/SnorkelDataset/valid/f1=0.926]"
->>>>>>> ffd924d1
-     ]
-    },
-    {
-     "name": "stderr",
-     "output_type": "stream",
-     "text": [
-      "\r",
-<<<<<<< HEAD
+     ]
+    },
+    {
+     "name": "stderr",
+     "output_type": "stream",
+     "text": [
+      "\r",
       "Epoch 1::  84%|████████▍ | 21/25 [00:29<00:05,  1.47s/it, model/all/train/loss=0.175, model/all/train/lr=0.0001, task/SnorkelDataset/valid/accuracy=0.933, task/SnorkelDataset/valid/f1=0.926, task_slice:short_link_ind/SnorkelDataset/valid/f1=0, task_slice:short_link_pred/SnorkelDataset/valid/accuracy=0.8, task_slice:short_link_pred/SnorkelDataset/valid/f1=0.889, task_slice:keyword_subscribe_ind/SnorkelDataset/valid/f1=0, task_slice:keyword_subscribe_pred/SnorkelDataset/valid/accuracy=1, task_slice:keyword_subscribe_pred/SnorkelDataset/valid/f1=1, task_slice:keyword_please_ind/SnorkelDataset/valid/f1=0, task_slice:keyword_please_pred/SnorkelDataset/valid/accuracy=1, task_slice:keyword_please_pred/SnorkelDataset/valid/f1=1, task_slice:regex_check_out_ind/SnorkelDataset/valid/f1=0.471, task_slice:regex_check_out_pred/SnorkelDataset/valid/accuracy=1, task_slice:regex_check_out_pred/SnorkelDataset/valid/f1=1, task_slice:short_comment_ind/SnorkelDataset/valid/f1=0, task_slice:short_comment_pred/SnorkelDataset/valid/accuracy=0.947, task_slice:short_comment_pred/SnorkelDataset/valid/f1=0.5, task_slice:textblob_polarity_ind/SnorkelDataset/valid/f1=0, task_slice:textblob_polarity_pred/SnorkelDataset/valid/accuracy=1, task_slice:textblob_polarity_pred/SnorkelDataset/valid/f1=1, task_slice:base_ind/SnorkelDataset/valid/f1=1, task_slice:base_pred/SnorkelDataset/valid/accuracy=0.933, task_slice:base_pred/SnorkelDataset/valid/f1=0.926]"
-=======
-      "Epoch 1::  84%|████████▍ | 21/25 [01:08<00:13,  3.40s/it, model/all/train/loss=0.175, model/all/train/lr=0.0001, task/SnorkelDataset/valid/accuracy=0.933, task/SnorkelDataset/valid/f1=0.926, task_slice:short_link_ind/SnorkelDataset/valid/f1=0, task_slice:short_link_pred/SnorkelDataset/valid/accuracy=0.8, task_slice:short_link_pred/SnorkelDataset/valid/f1=0.889, task_slice:keyword_subscribe_ind/SnorkelDataset/valid/f1=0, task_slice:keyword_subscribe_pred/SnorkelDataset/valid/accuracy=1, task_slice:keyword_subscribe_pred/SnorkelDataset/valid/f1=1, task_slice:keyword_please_ind/SnorkelDataset/valid/f1=0, task_slice:keyword_please_pred/SnorkelDataset/valid/accuracy=1, task_slice:keyword_please_pred/SnorkelDataset/valid/f1=1, task_slice:regex_check_out_ind/SnorkelDataset/valid/f1=0.471, task_slice:regex_check_out_pred/SnorkelDataset/valid/accuracy=1, task_slice:regex_check_out_pred/SnorkelDataset/valid/f1=1, task_slice:short_comment_ind/SnorkelDataset/valid/f1=0, task_slice:short_comment_pred/SnorkelDataset/valid/accuracy=0.947, task_slice:short_comment_pred/SnorkelDataset/valid/f1=0.5, task_slice:textblob_polarity_ind/SnorkelDataset/valid/f1=0, task_slice:textblob_polarity_pred/SnorkelDataset/valid/accuracy=1, task_slice:textblob_polarity_pred/SnorkelDataset/valid/f1=1, task_slice:base_ind/SnorkelDataset/valid/f1=1, task_slice:base_pred/SnorkelDataset/valid/accuracy=0.933, task_slice:base_pred/SnorkelDataset/valid/f1=0.926]"
->>>>>>> ffd924d1
-     ]
-    },
-    {
-     "name": "stderr",
-     "output_type": "stream",
-     "text": [
-      "\r",
-<<<<<<< HEAD
+     ]
+    },
+    {
+     "name": "stderr",
+     "output_type": "stream",
+     "text": [
+      "\r",
       "Epoch 1::  88%|████████▊ | 22/25 [00:29<00:04,  1.49s/it, model/all/train/loss=0.175, model/all/train/lr=0.0001, task/SnorkelDataset/valid/accuracy=0.933, task/SnorkelDataset/valid/f1=0.926, task_slice:short_link_ind/SnorkelDataset/valid/f1=0, task_slice:short_link_pred/SnorkelDataset/valid/accuracy=0.8, task_slice:short_link_pred/SnorkelDataset/valid/f1=0.889, task_slice:keyword_subscribe_ind/SnorkelDataset/valid/f1=0, task_slice:keyword_subscribe_pred/SnorkelDataset/valid/accuracy=1, task_slice:keyword_subscribe_pred/SnorkelDataset/valid/f1=1, task_slice:keyword_please_ind/SnorkelDataset/valid/f1=0, task_slice:keyword_please_pred/SnorkelDataset/valid/accuracy=1, task_slice:keyword_please_pred/SnorkelDataset/valid/f1=1, task_slice:regex_check_out_ind/SnorkelDataset/valid/f1=0.471, task_slice:regex_check_out_pred/SnorkelDataset/valid/accuracy=1, task_slice:regex_check_out_pred/SnorkelDataset/valid/f1=1, task_slice:short_comment_ind/SnorkelDataset/valid/f1=0, task_slice:short_comment_pred/SnorkelDataset/valid/accuracy=0.947, task_slice:short_comment_pred/SnorkelDataset/valid/f1=0.5, task_slice:textblob_polarity_ind/SnorkelDataset/valid/f1=0, task_slice:textblob_polarity_pred/SnorkelDataset/valid/accuracy=1, task_slice:textblob_polarity_pred/SnorkelDataset/valid/f1=1, task_slice:base_ind/SnorkelDataset/valid/f1=1, task_slice:base_pred/SnorkelDataset/valid/accuracy=0.933, task_slice:base_pred/SnorkelDataset/valid/f1=0.926]"
-=======
-      "Epoch 1::  88%|████████▊ | 22/25 [01:08<00:10,  3.49s/it, model/all/train/loss=0.175, model/all/train/lr=0.0001, task/SnorkelDataset/valid/accuracy=0.933, task/SnorkelDataset/valid/f1=0.926, task_slice:short_link_ind/SnorkelDataset/valid/f1=0, task_slice:short_link_pred/SnorkelDataset/valid/accuracy=0.8, task_slice:short_link_pred/SnorkelDataset/valid/f1=0.889, task_slice:keyword_subscribe_ind/SnorkelDataset/valid/f1=0, task_slice:keyword_subscribe_pred/SnorkelDataset/valid/accuracy=1, task_slice:keyword_subscribe_pred/SnorkelDataset/valid/f1=1, task_slice:keyword_please_ind/SnorkelDataset/valid/f1=0, task_slice:keyword_please_pred/SnorkelDataset/valid/accuracy=1, task_slice:keyword_please_pred/SnorkelDataset/valid/f1=1, task_slice:regex_check_out_ind/SnorkelDataset/valid/f1=0.471, task_slice:regex_check_out_pred/SnorkelDataset/valid/accuracy=1, task_slice:regex_check_out_pred/SnorkelDataset/valid/f1=1, task_slice:short_comment_ind/SnorkelDataset/valid/f1=0, task_slice:short_comment_pred/SnorkelDataset/valid/accuracy=0.947, task_slice:short_comment_pred/SnorkelDataset/valid/f1=0.5, task_slice:textblob_polarity_ind/SnorkelDataset/valid/f1=0, task_slice:textblob_polarity_pred/SnorkelDataset/valid/accuracy=1, task_slice:textblob_polarity_pred/SnorkelDataset/valid/f1=1, task_slice:base_ind/SnorkelDataset/valid/f1=1, task_slice:base_pred/SnorkelDataset/valid/accuracy=0.933, task_slice:base_pred/SnorkelDataset/valid/f1=0.926]"
->>>>>>> ffd924d1
-     ]
-    },
-    {
-     "name": "stderr",
-     "output_type": "stream",
-     "text": [
-      "\r",
-<<<<<<< HEAD
+     ]
+    },
+    {
+     "name": "stderr",
+     "output_type": "stream",
+     "text": [
+      "\r",
       "Epoch 1::  88%|████████▊ | 22/25 [00:30<00:04,  1.49s/it, model/all/train/loss=0.173, model/all/train/lr=0.0001, task/SnorkelDataset/valid/accuracy=0.933, task/SnorkelDataset/valid/f1=0.926, task_slice:short_link_ind/SnorkelDataset/valid/f1=0, task_slice:short_link_pred/SnorkelDataset/valid/accuracy=0.8, task_slice:short_link_pred/SnorkelDataset/valid/f1=0.889, task_slice:keyword_subscribe_ind/SnorkelDataset/valid/f1=0, task_slice:keyword_subscribe_pred/SnorkelDataset/valid/accuracy=1, task_slice:keyword_subscribe_pred/SnorkelDataset/valid/f1=1, task_slice:keyword_please_ind/SnorkelDataset/valid/f1=0, task_slice:keyword_please_pred/SnorkelDataset/valid/accuracy=1, task_slice:keyword_please_pred/SnorkelDataset/valid/f1=1, task_slice:regex_check_out_ind/SnorkelDataset/valid/f1=0.471, task_slice:regex_check_out_pred/SnorkelDataset/valid/accuracy=1, task_slice:regex_check_out_pred/SnorkelDataset/valid/f1=1, task_slice:short_comment_ind/SnorkelDataset/valid/f1=0, task_slice:short_comment_pred/SnorkelDataset/valid/accuracy=0.947, task_slice:short_comment_pred/SnorkelDataset/valid/f1=0.5, task_slice:textblob_polarity_ind/SnorkelDataset/valid/f1=0, task_slice:textblob_polarity_pred/SnorkelDataset/valid/accuracy=1, task_slice:textblob_polarity_pred/SnorkelDataset/valid/f1=1, task_slice:base_ind/SnorkelDataset/valid/f1=1, task_slice:base_pred/SnorkelDataset/valid/accuracy=0.933, task_slice:base_pred/SnorkelDataset/valid/f1=0.926]"
-=======
-      "Epoch 1::  88%|████████▊ | 22/25 [01:11<00:10,  3.49s/it, model/all/train/loss=0.173, model/all/train/lr=0.0001, task/SnorkelDataset/valid/accuracy=0.933, task/SnorkelDataset/valid/f1=0.926, task_slice:short_link_ind/SnorkelDataset/valid/f1=0, task_slice:short_link_pred/SnorkelDataset/valid/accuracy=0.8, task_slice:short_link_pred/SnorkelDataset/valid/f1=0.889, task_slice:keyword_subscribe_ind/SnorkelDataset/valid/f1=0, task_slice:keyword_subscribe_pred/SnorkelDataset/valid/accuracy=1, task_slice:keyword_subscribe_pred/SnorkelDataset/valid/f1=1, task_slice:keyword_please_ind/SnorkelDataset/valid/f1=0, task_slice:keyword_please_pred/SnorkelDataset/valid/accuracy=1, task_slice:keyword_please_pred/SnorkelDataset/valid/f1=1, task_slice:regex_check_out_ind/SnorkelDataset/valid/f1=0.471, task_slice:regex_check_out_pred/SnorkelDataset/valid/accuracy=1, task_slice:regex_check_out_pred/SnorkelDataset/valid/f1=1, task_slice:short_comment_ind/SnorkelDataset/valid/f1=0, task_slice:short_comment_pred/SnorkelDataset/valid/accuracy=0.947, task_slice:short_comment_pred/SnorkelDataset/valid/f1=0.5, task_slice:textblob_polarity_ind/SnorkelDataset/valid/f1=0, task_slice:textblob_polarity_pred/SnorkelDataset/valid/accuracy=1, task_slice:textblob_polarity_pred/SnorkelDataset/valid/f1=1, task_slice:base_ind/SnorkelDataset/valid/f1=1, task_slice:base_pred/SnorkelDataset/valid/accuracy=0.933, task_slice:base_pred/SnorkelDataset/valid/f1=0.926]"
->>>>>>> ffd924d1
-     ]
-    },
-    {
-     "name": "stderr",
-     "output_type": "stream",
-     "text": [
-      "\r",
-<<<<<<< HEAD
+     ]
+    },
+    {
+     "name": "stderr",
+     "output_type": "stream",
+     "text": [
+      "\r",
       "Epoch 1::  92%|█████████▏| 23/25 [00:30<00:02,  1.43s/it, model/all/train/loss=0.173, model/all/train/lr=0.0001, task/SnorkelDataset/valid/accuracy=0.933, task/SnorkelDataset/valid/f1=0.926, task_slice:short_link_ind/SnorkelDataset/valid/f1=0, task_slice:short_link_pred/SnorkelDataset/valid/accuracy=0.8, task_slice:short_link_pred/SnorkelDataset/valid/f1=0.889, task_slice:keyword_subscribe_ind/SnorkelDataset/valid/f1=0, task_slice:keyword_subscribe_pred/SnorkelDataset/valid/accuracy=1, task_slice:keyword_subscribe_pred/SnorkelDataset/valid/f1=1, task_slice:keyword_please_ind/SnorkelDataset/valid/f1=0, task_slice:keyword_please_pred/SnorkelDataset/valid/accuracy=1, task_slice:keyword_please_pred/SnorkelDataset/valid/f1=1, task_slice:regex_check_out_ind/SnorkelDataset/valid/f1=0.471, task_slice:regex_check_out_pred/SnorkelDataset/valid/accuracy=1, task_slice:regex_check_out_pred/SnorkelDataset/valid/f1=1, task_slice:short_comment_ind/SnorkelDataset/valid/f1=0, task_slice:short_comment_pred/SnorkelDataset/valid/accuracy=0.947, task_slice:short_comment_pred/SnorkelDataset/valid/f1=0.5, task_slice:textblob_polarity_ind/SnorkelDataset/valid/f1=0, task_slice:textblob_polarity_pred/SnorkelDataset/valid/accuracy=1, task_slice:textblob_polarity_pred/SnorkelDataset/valid/f1=1, task_slice:base_ind/SnorkelDataset/valid/f1=1, task_slice:base_pred/SnorkelDataset/valid/accuracy=0.933, task_slice:base_pred/SnorkelDataset/valid/f1=0.926]"
-=======
-      "Epoch 1::  92%|█████████▏| 23/25 [01:11<00:06,  3.39s/it, model/all/train/loss=0.173, model/all/train/lr=0.0001, task/SnorkelDataset/valid/accuracy=0.933, task/SnorkelDataset/valid/f1=0.926, task_slice:short_link_ind/SnorkelDataset/valid/f1=0, task_slice:short_link_pred/SnorkelDataset/valid/accuracy=0.8, task_slice:short_link_pred/SnorkelDataset/valid/f1=0.889, task_slice:keyword_subscribe_ind/SnorkelDataset/valid/f1=0, task_slice:keyword_subscribe_pred/SnorkelDataset/valid/accuracy=1, task_slice:keyword_subscribe_pred/SnorkelDataset/valid/f1=1, task_slice:keyword_please_ind/SnorkelDataset/valid/f1=0, task_slice:keyword_please_pred/SnorkelDataset/valid/accuracy=1, task_slice:keyword_please_pred/SnorkelDataset/valid/f1=1, task_slice:regex_check_out_ind/SnorkelDataset/valid/f1=0.471, task_slice:regex_check_out_pred/SnorkelDataset/valid/accuracy=1, task_slice:regex_check_out_pred/SnorkelDataset/valid/f1=1, task_slice:short_comment_ind/SnorkelDataset/valid/f1=0, task_slice:short_comment_pred/SnorkelDataset/valid/accuracy=0.947, task_slice:short_comment_pred/SnorkelDataset/valid/f1=0.5, task_slice:textblob_polarity_ind/SnorkelDataset/valid/f1=0, task_slice:textblob_polarity_pred/SnorkelDataset/valid/accuracy=1, task_slice:textblob_polarity_pred/SnorkelDataset/valid/f1=1, task_slice:base_ind/SnorkelDataset/valid/f1=1, task_slice:base_pred/SnorkelDataset/valid/accuracy=0.933, task_slice:base_pred/SnorkelDataset/valid/f1=0.926]"
->>>>>>> ffd924d1
-     ]
-    },
-    {
-     "name": "stderr",
-     "output_type": "stream",
-     "text": [
-      "\r",
-<<<<<<< HEAD
+     ]
+    },
+    {
+     "name": "stderr",
+     "output_type": "stream",
+     "text": [
+      "\r",
       "Epoch 1::  92%|█████████▏| 23/25 [00:31<00:02,  1.43s/it, model/all/train/loss=0.172, model/all/train/lr=0.0001, task/SnorkelDataset/valid/accuracy=0.933, task/SnorkelDataset/valid/f1=0.926, task_slice:short_link_ind/SnorkelDataset/valid/f1=0, task_slice:short_link_pred/SnorkelDataset/valid/accuracy=0.8, task_slice:short_link_pred/SnorkelDataset/valid/f1=0.889, task_slice:keyword_subscribe_ind/SnorkelDataset/valid/f1=0, task_slice:keyword_subscribe_pred/SnorkelDataset/valid/accuracy=1, task_slice:keyword_subscribe_pred/SnorkelDataset/valid/f1=1, task_slice:keyword_please_ind/SnorkelDataset/valid/f1=0, task_slice:keyword_please_pred/SnorkelDataset/valid/accuracy=1, task_slice:keyword_please_pred/SnorkelDataset/valid/f1=1, task_slice:regex_check_out_ind/SnorkelDataset/valid/f1=0.471, task_slice:regex_check_out_pred/SnorkelDataset/valid/accuracy=1, task_slice:regex_check_out_pred/SnorkelDataset/valid/f1=1, task_slice:short_comment_ind/SnorkelDataset/valid/f1=0, task_slice:short_comment_pred/SnorkelDataset/valid/accuracy=0.947, task_slice:short_comment_pred/SnorkelDataset/valid/f1=0.5, task_slice:textblob_polarity_ind/SnorkelDataset/valid/f1=0, task_slice:textblob_polarity_pred/SnorkelDataset/valid/accuracy=1, task_slice:textblob_polarity_pred/SnorkelDataset/valid/f1=1, task_slice:base_ind/SnorkelDataset/valid/f1=1, task_slice:base_pred/SnorkelDataset/valid/accuracy=0.933, task_slice:base_pred/SnorkelDataset/valid/f1=0.926]"
-=======
-      "Epoch 1::  92%|█████████▏| 23/25 [01:14<00:06,  3.39s/it, model/all/train/loss=0.172, model/all/train/lr=0.0001, task/SnorkelDataset/valid/accuracy=0.933, task/SnorkelDataset/valid/f1=0.926, task_slice:short_link_ind/SnorkelDataset/valid/f1=0, task_slice:short_link_pred/SnorkelDataset/valid/accuracy=0.8, task_slice:short_link_pred/SnorkelDataset/valid/f1=0.889, task_slice:keyword_subscribe_ind/SnorkelDataset/valid/f1=0, task_slice:keyword_subscribe_pred/SnorkelDataset/valid/accuracy=1, task_slice:keyword_subscribe_pred/SnorkelDataset/valid/f1=1, task_slice:keyword_please_ind/SnorkelDataset/valid/f1=0, task_slice:keyword_please_pred/SnorkelDataset/valid/accuracy=1, task_slice:keyword_please_pred/SnorkelDataset/valid/f1=1, task_slice:regex_check_out_ind/SnorkelDataset/valid/f1=0.471, task_slice:regex_check_out_pred/SnorkelDataset/valid/accuracy=1, task_slice:regex_check_out_pred/SnorkelDataset/valid/f1=1, task_slice:short_comment_ind/SnorkelDataset/valid/f1=0, task_slice:short_comment_pred/SnorkelDataset/valid/accuracy=0.947, task_slice:short_comment_pred/SnorkelDataset/valid/f1=0.5, task_slice:textblob_polarity_ind/SnorkelDataset/valid/f1=0, task_slice:textblob_polarity_pred/SnorkelDataset/valid/accuracy=1, task_slice:textblob_polarity_pred/SnorkelDataset/valid/f1=1, task_slice:base_ind/SnorkelDataset/valid/f1=1, task_slice:base_pred/SnorkelDataset/valid/accuracy=0.933, task_slice:base_pred/SnorkelDataset/valid/f1=0.926]"
->>>>>>> ffd924d1
-     ]
-    },
-    {
-     "name": "stderr",
-     "output_type": "stream",
-     "text": [
-      "\r",
-<<<<<<< HEAD
+     ]
+    },
+    {
+     "name": "stderr",
+     "output_type": "stream",
+     "text": [
+      "\r",
       "Epoch 1::  96%|█████████▌| 24/25 [00:31<00:01,  1.36s/it, model/all/train/loss=0.172, model/all/train/lr=0.0001, task/SnorkelDataset/valid/accuracy=0.933, task/SnorkelDataset/valid/f1=0.926, task_slice:short_link_ind/SnorkelDataset/valid/f1=0, task_slice:short_link_pred/SnorkelDataset/valid/accuracy=0.8, task_slice:short_link_pred/SnorkelDataset/valid/f1=0.889, task_slice:keyword_subscribe_ind/SnorkelDataset/valid/f1=0, task_slice:keyword_subscribe_pred/SnorkelDataset/valid/accuracy=1, task_slice:keyword_subscribe_pred/SnorkelDataset/valid/f1=1, task_slice:keyword_please_ind/SnorkelDataset/valid/f1=0, task_slice:keyword_please_pred/SnorkelDataset/valid/accuracy=1, task_slice:keyword_please_pred/SnorkelDataset/valid/f1=1, task_slice:regex_check_out_ind/SnorkelDataset/valid/f1=0.471, task_slice:regex_check_out_pred/SnorkelDataset/valid/accuracy=1, task_slice:regex_check_out_pred/SnorkelDataset/valid/f1=1, task_slice:short_comment_ind/SnorkelDataset/valid/f1=0, task_slice:short_comment_pred/SnorkelDataset/valid/accuracy=0.947, task_slice:short_comment_pred/SnorkelDataset/valid/f1=0.5, task_slice:textblob_polarity_ind/SnorkelDataset/valid/f1=0, task_slice:textblob_polarity_pred/SnorkelDataset/valid/accuracy=1, task_slice:textblob_polarity_pred/SnorkelDataset/valid/f1=1, task_slice:base_ind/SnorkelDataset/valid/f1=1, task_slice:base_pred/SnorkelDataset/valid/accuracy=0.933, task_slice:base_pred/SnorkelDataset/valid/f1=0.926]"
-=======
-      "Epoch 1::  96%|█████████▌| 24/25 [01:14<00:03,  3.22s/it, model/all/train/loss=0.172, model/all/train/lr=0.0001, task/SnorkelDataset/valid/accuracy=0.933, task/SnorkelDataset/valid/f1=0.926, task_slice:short_link_ind/SnorkelDataset/valid/f1=0, task_slice:short_link_pred/SnorkelDataset/valid/accuracy=0.8, task_slice:short_link_pred/SnorkelDataset/valid/f1=0.889, task_slice:keyword_subscribe_ind/SnorkelDataset/valid/f1=0, task_slice:keyword_subscribe_pred/SnorkelDataset/valid/accuracy=1, task_slice:keyword_subscribe_pred/SnorkelDataset/valid/f1=1, task_slice:keyword_please_ind/SnorkelDataset/valid/f1=0, task_slice:keyword_please_pred/SnorkelDataset/valid/accuracy=1, task_slice:keyword_please_pred/SnorkelDataset/valid/f1=1, task_slice:regex_check_out_ind/SnorkelDataset/valid/f1=0.471, task_slice:regex_check_out_pred/SnorkelDataset/valid/accuracy=1, task_slice:regex_check_out_pred/SnorkelDataset/valid/f1=1, task_slice:short_comment_ind/SnorkelDataset/valid/f1=0, task_slice:short_comment_pred/SnorkelDataset/valid/accuracy=0.947, task_slice:short_comment_pred/SnorkelDataset/valid/f1=0.5, task_slice:textblob_polarity_ind/SnorkelDataset/valid/f1=0, task_slice:textblob_polarity_pred/SnorkelDataset/valid/accuracy=1, task_slice:textblob_polarity_pred/SnorkelDataset/valid/f1=1, task_slice:base_ind/SnorkelDataset/valid/f1=1, task_slice:base_pred/SnorkelDataset/valid/accuracy=0.933, task_slice:base_pred/SnorkelDataset/valid/f1=0.926]"
->>>>>>> ffd924d1
-     ]
-    },
-    {
-     "name": "stderr",
-     "output_type": "stream",
-     "text": [
-      "\r",
-<<<<<<< HEAD
+     ]
+    },
+    {
+     "name": "stderr",
+     "output_type": "stream",
+     "text": [
+      "\r",
       "Epoch 1::  96%|█████████▌| 24/25 [00:33<00:01,  1.36s/it, model/all/train/loss=0.17, model/all/train/lr=0.0001, task/SnorkelDataset/valid/accuracy=0.925, task/SnorkelDataset/valid/f1=0.914, task_slice:short_link_ind/SnorkelDataset/valid/f1=0, task_slice:short_link_pred/SnorkelDataset/valid/accuracy=0.2, task_slice:short_link_pred/SnorkelDataset/valid/f1=0.333, task_slice:keyword_subscribe_ind/SnorkelDataset/valid/f1=0.333, task_slice:keyword_subscribe_pred/SnorkelDataset/valid/accuracy=1, task_slice:keyword_subscribe_pred/SnorkelDataset/valid/f1=1, task_slice:keyword_please_ind/SnorkelDataset/valid/f1=0.5, task_slice:keyword_please_pred/SnorkelDataset/valid/accuracy=1, task_slice:keyword_please_pred/SnorkelDataset/valid/f1=1, task_slice:regex_check_out_ind/SnorkelDataset/valid/f1=0.791, task_slice:regex_check_out_pred/SnorkelDataset/valid/accuracy=1, task_slice:regex_check_out_pred/SnorkelDataset/valid/f1=1, task_slice:short_comment_ind/SnorkelDataset/valid/f1=0, task_slice:short_comment_pred/SnorkelDataset/valid/accuracy=0.947, task_slice:short_comment_pred/SnorkelDataset/valid/f1=0.5, task_slice:textblob_polarity_ind/SnorkelDataset/valid/f1=0, task_slice:textblob_polarity_pred/SnorkelDataset/valid/accuracy=1, task_slice:textblob_polarity_pred/SnorkelDataset/valid/f1=1, task_slice:base_ind/SnorkelDataset/valid/f1=1, task_slice:base_pred/SnorkelDataset/valid/accuracy=0.908, task_slice:base_pred/SnorkelDataset/valid/f1=0.893]"
-=======
-      "Epoch 1::  96%|█████████▌| 24/25 [01:17<00:03,  3.22s/it, model/all/train/loss=0.17, model/all/train/lr=0.0001, task/SnorkelDataset/valid/accuracy=0.925, task/SnorkelDataset/valid/f1=0.914, task_slice:short_link_ind/SnorkelDataset/valid/f1=0, task_slice:short_link_pred/SnorkelDataset/valid/accuracy=0.2, task_slice:short_link_pred/SnorkelDataset/valid/f1=0.333, task_slice:keyword_subscribe_ind/SnorkelDataset/valid/f1=0.333, task_slice:keyword_subscribe_pred/SnorkelDataset/valid/accuracy=1, task_slice:keyword_subscribe_pred/SnorkelDataset/valid/f1=1, task_slice:keyword_please_ind/SnorkelDataset/valid/f1=0.5, task_slice:keyword_please_pred/SnorkelDataset/valid/accuracy=1, task_slice:keyword_please_pred/SnorkelDataset/valid/f1=1, task_slice:regex_check_out_ind/SnorkelDataset/valid/f1=0.791, task_slice:regex_check_out_pred/SnorkelDataset/valid/accuracy=1, task_slice:regex_check_out_pred/SnorkelDataset/valid/f1=1, task_slice:short_comment_ind/SnorkelDataset/valid/f1=0, task_slice:short_comment_pred/SnorkelDataset/valid/accuracy=0.947, task_slice:short_comment_pred/SnorkelDataset/valid/f1=0.5, task_slice:textblob_polarity_ind/SnorkelDataset/valid/f1=0, task_slice:textblob_polarity_pred/SnorkelDataset/valid/accuracy=1, task_slice:textblob_polarity_pred/SnorkelDataset/valid/f1=1, task_slice:base_ind/SnorkelDataset/valid/f1=1, task_slice:base_pred/SnorkelDataset/valid/accuracy=0.908, task_slice:base_pred/SnorkelDataset/valid/f1=0.893]"
->>>>>>> ffd924d1
-     ]
-    },
-    {
-     "name": "stderr",
-     "output_type": "stream",
-     "text": [
-      "\r",
-<<<<<<< HEAD
+     ]
+    },
+    {
+     "name": "stderr",
+     "output_type": "stream",
+     "text": [
+      "\r",
       "Epoch 1:: 100%|██████████| 25/25 [00:33<00:00,  1.44s/it, model/all/train/loss=0.17, model/all/train/lr=0.0001, task/SnorkelDataset/valid/accuracy=0.925, task/SnorkelDataset/valid/f1=0.914, task_slice:short_link_ind/SnorkelDataset/valid/f1=0, task_slice:short_link_pred/SnorkelDataset/valid/accuracy=0.2, task_slice:short_link_pred/SnorkelDataset/valid/f1=0.333, task_slice:keyword_subscribe_ind/SnorkelDataset/valid/f1=0.333, task_slice:keyword_subscribe_pred/SnorkelDataset/valid/accuracy=1, task_slice:keyword_subscribe_pred/SnorkelDataset/valid/f1=1, task_slice:keyword_please_ind/SnorkelDataset/valid/f1=0.5, task_slice:keyword_please_pred/SnorkelDataset/valid/accuracy=1, task_slice:keyword_please_pred/SnorkelDataset/valid/f1=1, task_slice:regex_check_out_ind/SnorkelDataset/valid/f1=0.791, task_slice:regex_check_out_pred/SnorkelDataset/valid/accuracy=1, task_slice:regex_check_out_pred/SnorkelDataset/valid/f1=1, task_slice:short_comment_ind/SnorkelDataset/valid/f1=0, task_slice:short_comment_pred/SnorkelDataset/valid/accuracy=0.947, task_slice:short_comment_pred/SnorkelDataset/valid/f1=0.5, task_slice:textblob_polarity_ind/SnorkelDataset/valid/f1=0, task_slice:textblob_polarity_pred/SnorkelDataset/valid/accuracy=1, task_slice:textblob_polarity_pred/SnorkelDataset/valid/f1=1, task_slice:base_ind/SnorkelDataset/valid/f1=1, task_slice:base_pred/SnorkelDataset/valid/accuracy=0.908, task_slice:base_pred/SnorkelDataset/valid/f1=0.893]"
-=======
-      "Epoch 1:: 100%|██████████| 25/25 [01:17<00:00,  3.31s/it, model/all/train/loss=0.17, model/all/train/lr=0.0001, task/SnorkelDataset/valid/accuracy=0.925, task/SnorkelDataset/valid/f1=0.914, task_slice:short_link_ind/SnorkelDataset/valid/f1=0, task_slice:short_link_pred/SnorkelDataset/valid/accuracy=0.2, task_slice:short_link_pred/SnorkelDataset/valid/f1=0.333, task_slice:keyword_subscribe_ind/SnorkelDataset/valid/f1=0.333, task_slice:keyword_subscribe_pred/SnorkelDataset/valid/accuracy=1, task_slice:keyword_subscribe_pred/SnorkelDataset/valid/f1=1, task_slice:keyword_please_ind/SnorkelDataset/valid/f1=0.5, task_slice:keyword_please_pred/SnorkelDataset/valid/accuracy=1, task_slice:keyword_please_pred/SnorkelDataset/valid/f1=1, task_slice:regex_check_out_ind/SnorkelDataset/valid/f1=0.791, task_slice:regex_check_out_pred/SnorkelDataset/valid/accuracy=1, task_slice:regex_check_out_pred/SnorkelDataset/valid/f1=1, task_slice:short_comment_ind/SnorkelDataset/valid/f1=0, task_slice:short_comment_pred/SnorkelDataset/valid/accuracy=0.947, task_slice:short_comment_pred/SnorkelDataset/valid/f1=0.5, task_slice:textblob_polarity_ind/SnorkelDataset/valid/f1=0, task_slice:textblob_polarity_pred/SnorkelDataset/valid/accuracy=1, task_slice:textblob_polarity_pred/SnorkelDataset/valid/f1=1, task_slice:base_ind/SnorkelDataset/valid/f1=1, task_slice:base_pred/SnorkelDataset/valid/accuracy=0.908, task_slice:base_pred/SnorkelDataset/valid/f1=0.893]"
->>>>>>> ffd924d1
      ]
     },
     {
