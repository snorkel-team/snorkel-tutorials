--- conflicted
+++ resolved
@@ -145,11 +145,7 @@
      "output_type": "stream",
      "text": [
       "\r",
-<<<<<<< HEAD
-      "100%|██████████| 120/120 [00:00<00:00, 15627.06it/s]"
-=======
-      "100%|██████████| 120/120 [00:00<00:00, 19190.78it/s]"
->>>>>>> 17f8611e
+      "100%|██████████| 120/120 [00:00<00:00, 19668.48it/s]"
      ]
     },
     {
@@ -356,11 +352,7 @@
      "output_type": "stream",
      "text": [
       "\r",
-<<<<<<< HEAD
-      "100%|██████████| 250/250 [00:00<00:00, 26230.79it/s]"
-=======
-      "100%|██████████| 250/250 [00:00<00:00, 25077.15it/s]"
->>>>>>> 17f8611e
+      "100%|██████████| 250/250 [00:00<00:00, 34303.06it/s]"
      ]
     },
     {
@@ -568,23 +560,15 @@
      "output_type": "stream",
      "text": [
       "\r",
-<<<<<<< HEAD
-      " 65%|██████▌   | 78/120 [00:00<00:00, 779.53it/s]"
-=======
-      " 62%|██████▎   | 75/120 [00:00<00:00, 745.50it/s]"
->>>>>>> 17f8611e
-     ]
-    },
-    {
-     "name": "stderr",
-     "output_type": "stream",
-     "text": [
-      "\r",
-<<<<<<< HEAD
-      "100%|██████████| 120/120 [00:00<00:00, 970.54it/s]"
-=======
-      "100%|██████████| 120/120 [00:00<00:00, 887.05it/s]"
->>>>>>> 17f8611e
+      " 86%|████████▌ | 103/120 [00:00<00:00, 1024.25it/s]"
+     ]
+    },
+    {
+     "name": "stderr",
+     "output_type": "stream",
+     "text": [
+      "\r",
+      "100%|██████████| 120/120 [00:00<00:00, 1084.63it/s]"
      ]
     },
     {
@@ -718,31 +702,15 @@
      "output_type": "stream",
      "text": [
       "\r",
-<<<<<<< HEAD
-      " 60%|█████▉    | 149/250 [00:00<00:00, 1482.79it/s]"
-=======
-      " 45%|████▍     | 112/250 [00:00<00:00, 1116.76it/s]"
->>>>>>> 17f8611e
-     ]
-    },
-    {
-     "name": "stderr",
-     "output_type": "stream",
-     "text": [
-      "\r",
-<<<<<<< HEAD
-      "100%|██████████| 250/250 [00:00<00:00, 1448.08it/s]"
-=======
-      " 89%|████████▉ | 223/250 [00:00<00:00, 1112.58it/s]"
-     ]
-    },
-    {
-     "name": "stderr",
-     "output_type": "stream",
-     "text": [
-      "\r",
-      "100%|██████████| 250/250 [00:00<00:00, 1100.62it/s]"
->>>>>>> 17f8611e
+      " 58%|█████▊    | 146/250 [00:00<00:00, 1454.90it/s]"
+     ]
+    },
+    {
+     "name": "stderr",
+     "output_type": "stream",
+     "text": [
+      "\r",
+      "100%|██████████| 250/250 [00:00<00:00, 1470.23it/s]"
      ]
     },
     {
@@ -974,587 +942,391 @@
      "output_type": "stream",
      "text": [
       "\r",
-<<<<<<< HEAD
-      "Epoch 0::   4%|▍         | 1/25 [00:03<01:31,  3.81s/it, model/all/train/loss=0.693, model/all/train/lr=0.0001]"
-=======
-      "Epoch 0::   4%|▍         | 1/25 [00:03<01:35,  4.00s/it, model/all/train/loss=0.693, model/all/train/lr=0.0001]"
->>>>>>> 17f8611e
-     ]
-    },
-    {
-     "name": "stderr",
-     "output_type": "stream",
-     "text": [
-      "\r",
-<<<<<<< HEAD
-      "Epoch 0::   4%|▍         | 1/25 [00:06<01:31,  3.81s/it, model/all/train/loss=0.686, model/all/train/lr=0.0001]"
-=======
-      "Epoch 0::   4%|▍         | 1/25 [00:06<01:35,  4.00s/it, model/all/train/loss=0.686, model/all/train/lr=0.0001]"
->>>>>>> 17f8611e
-     ]
-    },
-    {
-     "name": "stderr",
-     "output_type": "stream",
-     "text": [
-      "\r",
-<<<<<<< HEAD
-      "Epoch 0::   8%|▊         | 2/25 [00:06<01:20,  3.51s/it, model/all/train/loss=0.686, model/all/train/lr=0.0001]"
-=======
-      "Epoch 0::   8%|▊         | 2/25 [00:06<01:24,  3.66s/it, model/all/train/loss=0.686, model/all/train/lr=0.0001]"
->>>>>>> 17f8611e
-     ]
-    },
-    {
-     "name": "stderr",
-     "output_type": "stream",
-     "text": [
-      "\r",
-<<<<<<< HEAD
-      "Epoch 0::   8%|▊         | 2/25 [00:09<01:20,  3.51s/it, model/all/train/loss=0.677, model/all/train/lr=0.0001]"
-=======
-      "Epoch 0::   8%|▊         | 2/25 [00:09<01:24,  3.66s/it, model/all/train/loss=0.677, model/all/train/lr=0.0001]"
->>>>>>> 17f8611e
-     ]
-    },
-    {
-     "name": "stderr",
-     "output_type": "stream",
-     "text": [
-      "\r",
-<<<<<<< HEAD
-      "Epoch 0::  12%|█▏        | 3/25 [00:09<01:12,  3.30s/it, model/all/train/loss=0.677, model/all/train/lr=0.0001]"
-=======
-      "Epoch 0::  12%|█▏        | 3/25 [00:09<01:15,  3.42s/it, model/all/train/loss=0.677, model/all/train/lr=0.0001]"
->>>>>>> 17f8611e
-     ]
-    },
-    {
-     "name": "stderr",
-     "output_type": "stream",
-     "text": [
-      "\r",
-<<<<<<< HEAD
-      "Epoch 0::  12%|█▏        | 3/25 [00:12<01:12,  3.30s/it, model/all/train/loss=0.671, model/all/train/lr=0.0001]"
-=======
-      "Epoch 0::  12%|█▏        | 3/25 [00:12<01:15,  3.42s/it, model/all/train/loss=0.671, model/all/train/lr=0.0001]"
->>>>>>> 17f8611e
-     ]
-    },
-    {
-     "name": "stderr",
-     "output_type": "stream",
-     "text": [
-      "\r",
-<<<<<<< HEAD
-      "Epoch 0::  16%|█▌        | 4/25 [00:12<01:06,  3.16s/it, model/all/train/loss=0.671, model/all/train/lr=0.0001]"
-=======
-      "Epoch 0::  16%|█▌        | 4/25 [00:12<01:08,  3.25s/it, model/all/train/loss=0.671, model/all/train/lr=0.0001]"
->>>>>>> 17f8611e
-     ]
-    },
-    {
-     "name": "stderr",
-     "output_type": "stream",
-     "text": [
-      "\r",
-<<<<<<< HEAD
-      "Epoch 0::  16%|█▌        | 4/25 [00:15<01:06,  3.16s/it, model/all/train/loss=0.663, model/all/train/lr=0.0001]"
-=======
-      "Epoch 0::  16%|█▌        | 4/25 [00:15<01:08,  3.25s/it, model/all/train/loss=0.663, model/all/train/lr=0.0001]"
->>>>>>> 17f8611e
-     ]
-    },
-    {
-     "name": "stderr",
-     "output_type": "stream",
-     "text": [
-      "\r",
-<<<<<<< HEAD
-      "Epoch 0::  20%|██        | 5/25 [00:15<01:01,  3.06s/it, model/all/train/loss=0.663, model/all/train/lr=0.0001]"
-=======
-      "Epoch 0::  20%|██        | 5/25 [00:15<01:02,  3.11s/it, model/all/train/loss=0.663, model/all/train/lr=0.0001]"
->>>>>>> 17f8611e
-     ]
-    },
-    {
-     "name": "stderr",
-     "output_type": "stream",
-     "text": [
-      "\r",
-<<<<<<< HEAD
-      "Epoch 0::  20%|██        | 5/25 [00:17<01:01,  3.06s/it, model/all/train/loss=0.653, model/all/train/lr=0.0001]"
-=======
-      "Epoch 0::  20%|██        | 5/25 [00:18<01:02,  3.11s/it, model/all/train/loss=0.653, model/all/train/lr=0.0001]"
->>>>>>> 17f8611e
-     ]
-    },
-    {
-     "name": "stderr",
-     "output_type": "stream",
-     "text": [
-      "\r",
-<<<<<<< HEAD
-      "Epoch 0::  24%|██▍       | 6/25 [00:17<00:57,  3.01s/it, model/all/train/loss=0.653, model/all/train/lr=0.0001]"
-=======
-      "Epoch 0::  24%|██▍       | 6/25 [00:18<00:58,  3.06s/it, model/all/train/loss=0.653, model/all/train/lr=0.0001]"
->>>>>>> 17f8611e
-     ]
-    },
-    {
-     "name": "stderr",
-     "output_type": "stream",
-     "text": [
-      "\r",
-<<<<<<< HEAD
-      "Epoch 0::  24%|██▍       | 6/25 [00:20<00:57,  3.01s/it, model/all/train/loss=0.654, model/all/train/lr=0.0001]"
-=======
-      "Epoch 0::  24%|██▍       | 6/25 [00:21<00:58,  3.06s/it, model/all/train/loss=0.654, model/all/train/lr=0.0001]"
->>>>>>> 17f8611e
-     ]
-    },
-    {
-     "name": "stderr",
-     "output_type": "stream",
-     "text": [
-      "\r",
-<<<<<<< HEAD
-      "Epoch 0::  28%|██▊       | 7/25 [00:20<00:53,  2.94s/it, model/all/train/loss=0.654, model/all/train/lr=0.0001]"
-=======
-      "Epoch 0::  28%|██▊       | 7/25 [00:21<00:53,  2.99s/it, model/all/train/loss=0.654, model/all/train/lr=0.0001]"
->>>>>>> 17f8611e
-     ]
-    },
-    {
-     "name": "stderr",
-     "output_type": "stream",
-     "text": [
-      "\r",
-<<<<<<< HEAD
-      "Epoch 0::  28%|██▊       | 7/25 [00:23<00:53,  2.94s/it, model/all/train/loss=0.649, model/all/train/lr=0.0001]"
-=======
-      "Epoch 0::  28%|██▊       | 7/25 [00:23<00:53,  2.99s/it, model/all/train/loss=0.649, model/all/train/lr=0.0001]"
->>>>>>> 17f8611e
-     ]
-    },
-    {
-     "name": "stderr",
-     "output_type": "stream",
-     "text": [
-      "\r",
-<<<<<<< HEAD
-      "Epoch 0::  32%|███▏      | 8/25 [00:23<00:49,  2.90s/it, model/all/train/loss=0.649, model/all/train/lr=0.0001]"
-=======
-      "Epoch 0::  32%|███▏      | 8/25 [00:23<00:49,  2.91s/it, model/all/train/loss=0.649, model/all/train/lr=0.0001]"
->>>>>>> 17f8611e
-     ]
-    },
-    {
-     "name": "stderr",
-     "output_type": "stream",
-     "text": [
-      "\r",
-<<<<<<< HEAD
-      "Epoch 0::  32%|███▏      | 8/25 [00:26<00:49,  2.90s/it, model/all/train/loss=0.639, model/all/train/lr=0.0001]"
-=======
-      "Epoch 0::  32%|███▏      | 8/25 [00:26<00:49,  2.91s/it, model/all/train/loss=0.639, model/all/train/lr=0.0001]"
->>>>>>> 17f8611e
-     ]
-    },
-    {
-     "name": "stderr",
-     "output_type": "stream",
-     "text": [
-      "\r",
-<<<<<<< HEAD
-      "Epoch 0::  36%|███▌      | 9/25 [00:26<00:45,  2.87s/it, model/all/train/loss=0.639, model/all/train/lr=0.0001]"
-=======
-      "Epoch 0::  36%|███▌      | 9/25 [00:26<00:45,  2.86s/it, model/all/train/loss=0.639, model/all/train/lr=0.0001]"
->>>>>>> 17f8611e
-     ]
-    },
-    {
-     "name": "stderr",
-     "output_type": "stream",
-     "text": [
-      "\r",
-<<<<<<< HEAD
-      "Epoch 0::  36%|███▌      | 9/25 [00:29<00:45,  2.87s/it, model/all/train/loss=0.634, model/all/train/lr=0.0001]"
-=======
-      "Epoch 0::  36%|███▌      | 9/25 [00:29<00:45,  2.86s/it, model/all/train/loss=0.634, model/all/train/lr=0.0001]"
->>>>>>> 17f8611e
-     ]
-    },
-    {
-     "name": "stderr",
-     "output_type": "stream",
-     "text": [
-      "\r",
-<<<<<<< HEAD
-      "Epoch 0::  40%|████      | 10/25 [00:29<00:42,  2.86s/it, model/all/train/loss=0.634, model/all/train/lr=0.0001]"
-=======
-      "Epoch 0::  40%|████      | 10/25 [00:29<00:42,  2.82s/it, model/all/train/loss=0.634, model/all/train/lr=0.0001]"
->>>>>>> 17f8611e
-     ]
-    },
-    {
-     "name": "stderr",
-     "output_type": "stream",
-     "text": [
-      "\r",
-<<<<<<< HEAD
-      "Epoch 0::  40%|████      | 10/25 [00:32<00:42,  2.86s/it, model/all/train/loss=0.627, model/all/train/lr=0.0001]"
-=======
-      "Epoch 0::  40%|████      | 10/25 [00:32<00:42,  2.82s/it, model/all/train/loss=0.627, model/all/train/lr=0.0001]"
->>>>>>> 17f8611e
-     ]
-    },
-    {
-     "name": "stderr",
-     "output_type": "stream",
-     "text": [
-      "\r",
-<<<<<<< HEAD
-      "Epoch 0::  44%|████▍     | 11/25 [00:32<00:40,  2.89s/it, model/all/train/loss=0.627, model/all/train/lr=0.0001]"
-=======
-      "Epoch 0::  44%|████▍     | 11/25 [00:32<00:39,  2.80s/it, model/all/train/loss=0.627, model/all/train/lr=0.0001]"
->>>>>>> 17f8611e
-     ]
-    },
-    {
-     "name": "stderr",
-     "output_type": "stream",
-     "text": [
-      "\r",
-<<<<<<< HEAD
-      "Epoch 0::  44%|████▍     | 11/25 [00:34<00:40,  2.89s/it, model/all/train/loss=0.618, model/all/train/lr=0.0001]"
-=======
-      "Epoch 0::  44%|████▍     | 11/25 [00:34<00:39,  2.80s/it, model/all/train/loss=0.618, model/all/train/lr=0.0001]"
->>>>>>> 17f8611e
-     ]
-    },
-    {
-     "name": "stderr",
-     "output_type": "stream",
-     "text": [
-      "\r",
-<<<<<<< HEAD
-      "Epoch 0::  48%|████▊     | 12/25 [00:34<00:37,  2.87s/it, model/all/train/loss=0.618, model/all/train/lr=0.0001]"
-=======
-      "Epoch 0::  48%|████▊     | 12/25 [00:34<00:36,  2.78s/it, model/all/train/loss=0.618, model/all/train/lr=0.0001]"
->>>>>>> 17f8611e
-     ]
-    },
-    {
-     "name": "stderr",
-     "output_type": "stream",
-     "text": [
-      "\r",
-<<<<<<< HEAD
-      "Epoch 0::  48%|████▊     | 12/25 [00:37<00:37,  2.87s/it, model/all/train/loss=0.612, model/all/train/lr=0.0001]"
-=======
-      "Epoch 0::  48%|████▊     | 12/25 [00:37<00:36,  2.78s/it, model/all/train/loss=0.612, model/all/train/lr=0.0001]"
->>>>>>> 17f8611e
-     ]
-    },
-    {
-     "name": "stderr",
-     "output_type": "stream",
-     "text": [
-      "\r",
-<<<<<<< HEAD
-      "Epoch 0::  52%|█████▏    | 13/25 [00:37<00:34,  2.86s/it, model/all/train/loss=0.612, model/all/train/lr=0.0001]"
-=======
-      "Epoch 0::  52%|█████▏    | 13/25 [00:37<00:33,  2.77s/it, model/all/train/loss=0.612, model/all/train/lr=0.0001]"
->>>>>>> 17f8611e
-     ]
-    },
-    {
-     "name": "stderr",
-     "output_type": "stream",
-     "text": [
-      "\r",
-<<<<<<< HEAD
-      "Epoch 0::  52%|█████▏    | 13/25 [00:40<00:34,  2.86s/it, model/all/train/loss=0.602, model/all/train/lr=0.0001]"
-=======
-      "Epoch 0::  52%|█████▏    | 13/25 [00:40<00:33,  2.77s/it, model/all/train/loss=0.602, model/all/train/lr=0.0001]"
->>>>>>> 17f8611e
-     ]
-    },
-    {
-     "name": "stderr",
-     "output_type": "stream",
-     "text": [
-      "\r",
-<<<<<<< HEAD
-      "Epoch 0::  56%|█████▌    | 14/25 [00:40<00:31,  2.85s/it, model/all/train/loss=0.602, model/all/train/lr=0.0001]"
-=======
-      "Epoch 0::  56%|█████▌    | 14/25 [00:40<00:30,  2.76s/it, model/all/train/loss=0.602, model/all/train/lr=0.0001]"
->>>>>>> 17f8611e
-     ]
-    },
-    {
-     "name": "stderr",
-     "output_type": "stream",
-     "text": [
-      "\r",
-<<<<<<< HEAD
-      "Epoch 0::  56%|█████▌    | 14/25 [00:43<00:31,  2.85s/it, model/all/train/loss=0.592, model/all/train/lr=0.0001]"
-=======
-      "Epoch 0::  56%|█████▌    | 14/25 [00:42<00:30,  2.76s/it, model/all/train/loss=0.592, model/all/train/lr=0.0001]"
->>>>>>> 17f8611e
-     ]
-    },
-    {
-     "name": "stderr",
-     "output_type": "stream",
-     "text": [
-      "\r",
-<<<<<<< HEAD
-      "Epoch 0::  60%|██████    | 15/25 [00:43<00:28,  2.86s/it, model/all/train/loss=0.592, model/all/train/lr=0.0001]"
-=======
-      "Epoch 0::  60%|██████    | 15/25 [00:42<00:27,  2.74s/it, model/all/train/loss=0.592, model/all/train/lr=0.0001]"
->>>>>>> 17f8611e
-     ]
-    },
-    {
-     "name": "stderr",
-     "output_type": "stream",
-     "text": [
-      "\r",
-<<<<<<< HEAD
-      "Epoch 0::  60%|██████    | 15/25 [00:46<00:28,  2.86s/it, model/all/train/loss=0.581, model/all/train/lr=0.0001]"
-=======
-      "Epoch 0::  60%|██████    | 15/25 [00:45<00:27,  2.74s/it, model/all/train/loss=0.581, model/all/train/lr=0.0001]"
->>>>>>> 17f8611e
-     ]
-    },
-    {
-     "name": "stderr",
-     "output_type": "stream",
-     "text": [
-      "\r",
-<<<<<<< HEAD
-      "Epoch 0::  64%|██████▍   | 16/25 [00:46<00:25,  2.85s/it, model/all/train/loss=0.581, model/all/train/lr=0.0001]"
-=======
-      "Epoch 0::  64%|██████▍   | 16/25 [00:45<00:24,  2.73s/it, model/all/train/loss=0.581, model/all/train/lr=0.0001]"
->>>>>>> 17f8611e
-     ]
-    },
-    {
-     "name": "stderr",
-     "output_type": "stream",
-     "text": [
-      "\r",
-<<<<<<< HEAD
-      "Epoch 0::  64%|██████▍   | 16/25 [00:49<00:25,  2.85s/it, model/all/train/loss=0.572, model/all/train/lr=0.0001]"
-=======
-      "Epoch 0::  64%|██████▍   | 16/25 [00:48<00:24,  2.73s/it, model/all/train/loss=0.572, model/all/train/lr=0.0001]"
->>>>>>> 17f8611e
-     ]
-    },
-    {
-     "name": "stderr",
-     "output_type": "stream",
-     "text": [
-      "\r",
-<<<<<<< HEAD
-      "Epoch 0::  68%|██████▊   | 17/25 [00:49<00:22,  2.85s/it, model/all/train/loss=0.572, model/all/train/lr=0.0001]"
-=======
-      "Epoch 0::  68%|██████▊   | 17/25 [00:48<00:21,  2.72s/it, model/all/train/loss=0.572, model/all/train/lr=0.0001]"
->>>>>>> 17f8611e
-     ]
-    },
-    {
-     "name": "stderr",
-     "output_type": "stream",
-     "text": [
-      "\r",
-<<<<<<< HEAD
-      "Epoch 0::  68%|██████▊   | 17/25 [00:52<00:22,  2.85s/it, model/all/train/loss=0.557, model/all/train/lr=0.0001]"
-=======
-      "Epoch 0::  68%|██████▊   | 17/25 [00:51<00:21,  2.72s/it, model/all/train/loss=0.557, model/all/train/lr=0.0001]"
->>>>>>> 17f8611e
-     ]
-    },
-    {
-     "name": "stderr",
-     "output_type": "stream",
-     "text": [
-      "\r",
-<<<<<<< HEAD
-      "Epoch 0::  72%|███████▏  | 18/25 [00:52<00:19,  2.85s/it, model/all/train/loss=0.557, model/all/train/lr=0.0001]"
-=======
-      "Epoch 0::  72%|███████▏  | 18/25 [00:51<00:19,  2.72s/it, model/all/train/loss=0.557, model/all/train/lr=0.0001]"
->>>>>>> 17f8611e
-     ]
-    },
-    {
-     "name": "stderr",
-     "output_type": "stream",
-     "text": [
-      "\r",
-<<<<<<< HEAD
+      "Epoch 0::   4%|▍         | 1/25 [00:03<01:27,  3.63s/it, model/all/train/loss=0.693, model/all/train/lr=0.0001]"
+     ]
+    },
+    {
+     "name": "stderr",
+     "output_type": "stream",
+     "text": [
+      "\r",
+      "Epoch 0::   4%|▍         | 1/25 [00:06<01:27,  3.63s/it, model/all/train/loss=0.686, model/all/train/lr=0.0001]"
+     ]
+    },
+    {
+     "name": "stderr",
+     "output_type": "stream",
+     "text": [
+      "\r",
+      "Epoch 0::   8%|▊         | 2/25 [00:06<01:17,  3.39s/it, model/all/train/loss=0.686, model/all/train/lr=0.0001]"
+     ]
+    },
+    {
+     "name": "stderr",
+     "output_type": "stream",
+     "text": [
+      "\r",
+      "Epoch 0::   8%|▊         | 2/25 [00:09<01:17,  3.39s/it, model/all/train/loss=0.677, model/all/train/lr=0.0001]"
+     ]
+    },
+    {
+     "name": "stderr",
+     "output_type": "stream",
+     "text": [
+      "\r",
+      "Epoch 0::  12%|█▏        | 3/25 [00:09<01:10,  3.21s/it, model/all/train/loss=0.677, model/all/train/lr=0.0001]"
+     ]
+    },
+    {
+     "name": "stderr",
+     "output_type": "stream",
+     "text": [
+      "\r",
+      "Epoch 0::  12%|█▏        | 3/25 [00:12<01:10,  3.21s/it, model/all/train/loss=0.671, model/all/train/lr=0.0001]"
+     ]
+    },
+    {
+     "name": "stderr",
+     "output_type": "stream",
+     "text": [
+      "\r",
+      "Epoch 0::  16%|█▌        | 4/25 [00:12<01:05,  3.10s/it, model/all/train/loss=0.671, model/all/train/lr=0.0001]"
+     ]
+    },
+    {
+     "name": "stderr",
+     "output_type": "stream",
+     "text": [
+      "\r",
+      "Epoch 0::  16%|█▌        | 4/25 [00:14<01:05,  3.10s/it, model/all/train/loss=0.663, model/all/train/lr=0.0001]"
+     ]
+    },
+    {
+     "name": "stderr",
+     "output_type": "stream",
+     "text": [
+      "\r",
+      "Epoch 0::  20%|██        | 5/25 [00:14<01:00,  3.01s/it, model/all/train/loss=0.663, model/all/train/lr=0.0001]"
+     ]
+    },
+    {
+     "name": "stderr",
+     "output_type": "stream",
+     "text": [
+      "\r",
+      "Epoch 0::  20%|██        | 5/25 [00:17<01:00,  3.01s/it, model/all/train/loss=0.653, model/all/train/lr=0.0001]"
+     ]
+    },
+    {
+     "name": "stderr",
+     "output_type": "stream",
+     "text": [
+      "\r",
+      "Epoch 0::  24%|██▍       | 6/25 [00:17<00:55,  2.94s/it, model/all/train/loss=0.653, model/all/train/lr=0.0001]"
+     ]
+    },
+    {
+     "name": "stderr",
+     "output_type": "stream",
+     "text": [
+      "\r",
+      "Epoch 0::  24%|██▍       | 6/25 [00:20<00:55,  2.94s/it, model/all/train/loss=0.654, model/all/train/lr=0.0001]"
+     ]
+    },
+    {
+     "name": "stderr",
+     "output_type": "stream",
+     "text": [
+      "\r",
+      "Epoch 0::  28%|██▊       | 7/25 [00:20<00:51,  2.88s/it, model/all/train/loss=0.654, model/all/train/lr=0.0001]"
+     ]
+    },
+    {
+     "name": "stderr",
+     "output_type": "stream",
+     "text": [
+      "\r",
+      "Epoch 0::  28%|██▊       | 7/25 [00:23<00:51,  2.88s/it, model/all/train/loss=0.649, model/all/train/lr=0.0001]"
+     ]
+    },
+    {
+     "name": "stderr",
+     "output_type": "stream",
+     "text": [
+      "\r",
+      "Epoch 0::  32%|███▏      | 8/25 [00:23<00:48,  2.86s/it, model/all/train/loss=0.649, model/all/train/lr=0.0001]"
+     ]
+    },
+    {
+     "name": "stderr",
+     "output_type": "stream",
+     "text": [
+      "\r",
+      "Epoch 0::  32%|███▏      | 8/25 [00:26<00:48,  2.86s/it, model/all/train/loss=0.639, model/all/train/lr=0.0001]"
+     ]
+    },
+    {
+     "name": "stderr",
+     "output_type": "stream",
+     "text": [
+      "\r",
+      "Epoch 0::  36%|███▌      | 9/25 [00:26<00:45,  2.85s/it, model/all/train/loss=0.639, model/all/train/lr=0.0001]"
+     ]
+    },
+    {
+     "name": "stderr",
+     "output_type": "stream",
+     "text": [
+      "\r",
+      "Epoch 0::  36%|███▌      | 9/25 [00:28<00:45,  2.85s/it, model/all/train/loss=0.634, model/all/train/lr=0.0001]"
+     ]
+    },
+    {
+     "name": "stderr",
+     "output_type": "stream",
+     "text": [
+      "\r",
+      "Epoch 0::  40%|████      | 10/25 [00:28<00:42,  2.84s/it, model/all/train/loss=0.634, model/all/train/lr=0.0001]"
+     ]
+    },
+    {
+     "name": "stderr",
+     "output_type": "stream",
+     "text": [
+      "\r",
+      "Epoch 0::  40%|████      | 10/25 [00:31<00:42,  2.84s/it, model/all/train/loss=0.627, model/all/train/lr=0.0001]"
+     ]
+    },
+    {
+     "name": "stderr",
+     "output_type": "stream",
+     "text": [
+      "\r",
+      "Epoch 0::  44%|████▍     | 11/25 [00:31<00:39,  2.81s/it, model/all/train/loss=0.627, model/all/train/lr=0.0001]"
+     ]
+    },
+    {
+     "name": "stderr",
+     "output_type": "stream",
+     "text": [
+      "\r",
+      "Epoch 0::  44%|████▍     | 11/25 [00:34<00:39,  2.81s/it, model/all/train/loss=0.618, model/all/train/lr=0.0001]"
+     ]
+    },
+    {
+     "name": "stderr",
+     "output_type": "stream",
+     "text": [
+      "\r",
+      "Epoch 0::  48%|████▊     | 12/25 [00:34<00:36,  2.82s/it, model/all/train/loss=0.618, model/all/train/lr=0.0001]"
+     ]
+    },
+    {
+     "name": "stderr",
+     "output_type": "stream",
+     "text": [
+      "\r",
+      "Epoch 0::  48%|████▊     | 12/25 [00:37<00:36,  2.82s/it, model/all/train/loss=0.612, model/all/train/lr=0.0001]"
+     ]
+    },
+    {
+     "name": "stderr",
+     "output_type": "stream",
+     "text": [
+      "\r",
+      "Epoch 0::  52%|█████▏    | 13/25 [00:37<00:33,  2.80s/it, model/all/train/loss=0.612, model/all/train/lr=0.0001]"
+     ]
+    },
+    {
+     "name": "stderr",
+     "output_type": "stream",
+     "text": [
+      "\r",
+      "Epoch 0::  52%|█████▏    | 13/25 [00:39<00:33,  2.80s/it, model/all/train/loss=0.602, model/all/train/lr=0.0001]"
+     ]
+    },
+    {
+     "name": "stderr",
+     "output_type": "stream",
+     "text": [
+      "\r",
+      "Epoch 0::  56%|█████▌    | 14/25 [00:39<00:30,  2.79s/it, model/all/train/loss=0.602, model/all/train/lr=0.0001]"
+     ]
+    },
+    {
+     "name": "stderr",
+     "output_type": "stream",
+     "text": [
+      "\r",
+      "Epoch 0::  56%|█████▌    | 14/25 [00:42<00:30,  2.79s/it, model/all/train/loss=0.592, model/all/train/lr=0.0001]"
+     ]
+    },
+    {
+     "name": "stderr",
+     "output_type": "stream",
+     "text": [
+      "\r",
+      "Epoch 0::  60%|██████    | 15/25 [00:42<00:28,  2.82s/it, model/all/train/loss=0.592, model/all/train/lr=0.0001]"
+     ]
+    },
+    {
+     "name": "stderr",
+     "output_type": "stream",
+     "text": [
+      "\r",
+      "Epoch 0::  60%|██████    | 15/25 [00:45<00:28,  2.82s/it, model/all/train/loss=0.581, model/all/train/lr=0.0001]"
+     ]
+    },
+    {
+     "name": "stderr",
+     "output_type": "stream",
+     "text": [
+      "\r",
+      "Epoch 0::  64%|██████▍   | 16/25 [00:45<00:25,  2.84s/it, model/all/train/loss=0.581, model/all/train/lr=0.0001]"
+     ]
+    },
+    {
+     "name": "stderr",
+     "output_type": "stream",
+     "text": [
+      "\r",
+      "Epoch 0::  64%|██████▍   | 16/25 [00:48<00:25,  2.84s/it, model/all/train/loss=0.572, model/all/train/lr=0.0001]"
+     ]
+    },
+    {
+     "name": "stderr",
+     "output_type": "stream",
+     "text": [
+      "\r",
+      "Epoch 0::  68%|██████▊   | 17/25 [00:48<00:22,  2.82s/it, model/all/train/loss=0.572, model/all/train/lr=0.0001]"
+     ]
+    },
+    {
+     "name": "stderr",
+     "output_type": "stream",
+     "text": [
+      "\r",
+      "Epoch 0::  68%|██████▊   | 17/25 [00:51<00:22,  2.82s/it, model/all/train/loss=0.557, model/all/train/lr=0.0001]"
+     ]
+    },
+    {
+     "name": "stderr",
+     "output_type": "stream",
+     "text": [
+      "\r",
+      "Epoch 0::  72%|███████▏  | 18/25 [00:51<00:19,  2.85s/it, model/all/train/loss=0.557, model/all/train/lr=0.0001]"
+     ]
+    },
+    {
+     "name": "stderr",
+     "output_type": "stream",
+     "text": [
+      "\r",
       "Epoch 0::  72%|███████▏  | 18/25 [00:54<00:19,  2.85s/it, model/all/train/loss=0.545, model/all/train/lr=0.0001]"
-=======
-      "Epoch 0::  72%|███████▏  | 18/25 [00:53<00:19,  2.72s/it, model/all/train/loss=0.545, model/all/train/lr=0.0001]"
->>>>>>> 17f8611e
-     ]
-    },
-    {
-     "name": "stderr",
-     "output_type": "stream",
-     "text": [
-      "\r",
-<<<<<<< HEAD
-      "Epoch 0::  76%|███████▌  | 19/25 [00:54<00:16,  2.81s/it, model/all/train/loss=0.545, model/all/train/lr=0.0001]"
-=======
-      "Epoch 0::  76%|███████▌  | 19/25 [00:53<00:16,  2.72s/it, model/all/train/loss=0.545, model/all/train/lr=0.0001]"
->>>>>>> 17f8611e
-     ]
-    },
-    {
-     "name": "stderr",
-     "output_type": "stream",
-     "text": [
-      "\r",
-<<<<<<< HEAD
-      "Epoch 0::  76%|███████▌  | 19/25 [00:57<00:16,  2.81s/it, model/all/train/loss=0.53, model/all/train/lr=0.0001] "
-=======
-      "Epoch 0::  76%|███████▌  | 19/25 [00:56<00:16,  2.72s/it, model/all/train/loss=0.53, model/all/train/lr=0.0001] "
->>>>>>> 17f8611e
-     ]
-    },
-    {
-     "name": "stderr",
-     "output_type": "stream",
-     "text": [
-      "\r",
-<<<<<<< HEAD
-      "Epoch 0::  80%|████████  | 20/25 [00:57<00:13,  2.79s/it, model/all/train/loss=0.53, model/all/train/lr=0.0001]"
-=======
-      "Epoch 0::  80%|████████  | 20/25 [00:56<00:13,  2.71s/it, model/all/train/loss=0.53, model/all/train/lr=0.0001]"
->>>>>>> 17f8611e
-     ]
-    },
-    {
-     "name": "stderr",
-     "output_type": "stream",
-     "text": [
-      "\r",
-<<<<<<< HEAD
-      "Epoch 0::  80%|████████  | 20/25 [01:00<00:13,  2.79s/it, model/all/train/loss=0.517, model/all/train/lr=0.0001]"
-=======
-      "Epoch 0::  80%|████████  | 20/25 [00:59<00:13,  2.71s/it, model/all/train/loss=0.517, model/all/train/lr=0.0001]"
->>>>>>> 17f8611e
-     ]
-    },
-    {
-     "name": "stderr",
-     "output_type": "stream",
-     "text": [
-      "\r",
-<<<<<<< HEAD
-      "Epoch 0::  84%|████████▍ | 21/25 [01:00<00:11,  2.77s/it, model/all/train/loss=0.517, model/all/train/lr=0.0001]"
-=======
-      "Epoch 0::  84%|████████▍ | 21/25 [00:59<00:10,  2.71s/it, model/all/train/loss=0.517, model/all/train/lr=0.0001]"
->>>>>>> 17f8611e
-     ]
-    },
-    {
-     "name": "stderr",
-     "output_type": "stream",
-     "text": [
-      "\r",
-<<<<<<< HEAD
-      "Epoch 0::  84%|████████▍ | 21/25 [01:02<00:11,  2.77s/it, model/all/train/loss=0.503, model/all/train/lr=0.0001]"
-=======
-      "Epoch 0::  84%|████████▍ | 21/25 [01:01<00:10,  2.71s/it, model/all/train/loss=0.503, model/all/train/lr=0.0001]"
->>>>>>> 17f8611e
-     ]
-    },
-    {
-     "name": "stderr",
-     "output_type": "stream",
-     "text": [
-      "\r",
-<<<<<<< HEAD
-      "Epoch 0::  88%|████████▊ | 22/25 [01:02<00:08,  2.75s/it, model/all/train/loss=0.503, model/all/train/lr=0.0001]"
-=======
-      "Epoch 0::  88%|████████▊ | 22/25 [01:01<00:08,  2.72s/it, model/all/train/loss=0.503, model/all/train/lr=0.0001]"
->>>>>>> 17f8611e
-     ]
-    },
-    {
-     "name": "stderr",
-     "output_type": "stream",
-     "text": [
-      "\r",
-<<<<<<< HEAD
-      "Epoch 0::  88%|████████▊ | 22/25 [01:05<00:08,  2.75s/it, model/all/train/loss=0.492, model/all/train/lr=0.0001]"
-=======
-      "Epoch 0::  88%|████████▊ | 22/25 [01:04<00:08,  2.72s/it, model/all/train/loss=0.492, model/all/train/lr=0.0001]"
->>>>>>> 17f8611e
-     ]
-    },
-    {
-     "name": "stderr",
-     "output_type": "stream",
-     "text": [
-      "\r",
-<<<<<<< HEAD
-      "Epoch 0::  92%|█████████▏| 23/25 [01:05<00:05,  2.73s/it, model/all/train/loss=0.492, model/all/train/lr=0.0001]"
-=======
-      "Epoch 0::  92%|█████████▏| 23/25 [01:04<00:05,  2.74s/it, model/all/train/loss=0.492, model/all/train/lr=0.0001]"
->>>>>>> 17f8611e
-     ]
-    },
-    {
-     "name": "stderr",
-     "output_type": "stream",
-     "text": [
-      "\r",
-<<<<<<< HEAD
-      "Epoch 0::  92%|█████████▏| 23/25 [01:08<00:05,  2.73s/it, model/all/train/loss=0.477, model/all/train/lr=0.0001]"
-=======
-      "Epoch 0::  92%|█████████▏| 23/25 [01:07<00:05,  2.74s/it, model/all/train/loss=0.477, model/all/train/lr=0.0001]"
->>>>>>> 17f8611e
-     ]
-    },
-    {
-     "name": "stderr",
-     "output_type": "stream",
-     "text": [
-      "\r",
-<<<<<<< HEAD
-      "Epoch 0::  96%|█████████▌| 24/25 [01:08<00:02,  2.74s/it, model/all/train/loss=0.477, model/all/train/lr=0.0001]"
-=======
-      "Epoch 0::  96%|█████████▌| 24/25 [01:07<00:02,  2.75s/it, model/all/train/loss=0.477, model/all/train/lr=0.0001]"
->>>>>>> 17f8611e
-     ]
-    },
-    {
-     "name": "stderr",
-     "output_type": "stream",
-     "text": [
-      "\r",
-<<<<<<< HEAD
-      "Epoch 0::  96%|█████████▌| 24/25 [01:11<00:02,  2.74s/it, model/all/train/loss=0.472, model/all/train/lr=0.0001, task/SnorkelDataset/valid/accuracy=0.908, task/SnorkelDataset/valid/f1=0.893]"
-=======
-      "Epoch 0::  96%|█████████▌| 24/25 [01:10<00:02,  2.75s/it, model/all/train/loss=0.472, model/all/train/lr=0.0001, task/SnorkelDataset/valid/accuracy=0.908, task/SnorkelDataset/valid/f1=0.893]"
->>>>>>> 17f8611e
-     ]
-    },
-    {
-     "name": "stderr",
-     "output_type": "stream",
-     "text": [
-      "\r",
-<<<<<<< HEAD
-      "Epoch 0:: 100%|██████████| 25/25 [01:11<00:00,  2.77s/it, model/all/train/loss=0.472, model/all/train/lr=0.0001, task/SnorkelDataset/valid/accuracy=0.908, task/SnorkelDataset/valid/f1=0.893]"
-=======
-      "Epoch 0:: 100%|██████████| 25/25 [01:10<00:00,  2.84s/it, model/all/train/loss=0.472, model/all/train/lr=0.0001, task/SnorkelDataset/valid/accuracy=0.908, task/SnorkelDataset/valid/f1=0.893]"
->>>>>>> 17f8611e
+     ]
+    },
+    {
+     "name": "stderr",
+     "output_type": "stream",
+     "text": [
+      "\r",
+      "Epoch 0::  76%|███████▌  | 19/25 [00:54<00:16,  2.83s/it, model/all/train/loss=0.545, model/all/train/lr=0.0001]"
+     ]
+    },
+    {
+     "name": "stderr",
+     "output_type": "stream",
+     "text": [
+      "\r",
+      "Epoch 0::  76%|███████▌  | 19/25 [00:56<00:16,  2.83s/it, model/all/train/loss=0.53, model/all/train/lr=0.0001] "
+     ]
+    },
+    {
+     "name": "stderr",
+     "output_type": "stream",
+     "text": [
+      "\r",
+      "Epoch 0::  80%|████████  | 20/25 [00:56<00:14,  2.81s/it, model/all/train/loss=0.53, model/all/train/lr=0.0001]"
+     ]
+    },
+    {
+     "name": "stderr",
+     "output_type": "stream",
+     "text": [
+      "\r",
+      "Epoch 0::  80%|████████  | 20/25 [00:59<00:14,  2.81s/it, model/all/train/loss=0.517, model/all/train/lr=0.0001]"
+     ]
+    },
+    {
+     "name": "stderr",
+     "output_type": "stream",
+     "text": [
+      "\r",
+      "Epoch 0::  84%|████████▍ | 21/25 [00:59<00:11,  2.80s/it, model/all/train/loss=0.517, model/all/train/lr=0.0001]"
+     ]
+    },
+    {
+     "name": "stderr",
+     "output_type": "stream",
+     "text": [
+      "\r",
+      "Epoch 0::  84%|████████▍ | 21/25 [01:02<00:11,  2.80s/it, model/all/train/loss=0.503, model/all/train/lr=0.0001]"
+     ]
+    },
+    {
+     "name": "stderr",
+     "output_type": "stream",
+     "text": [
+      "\r",
+      "Epoch 0::  88%|████████▊ | 22/25 [01:02<00:08,  2.81s/it, model/all/train/loss=0.503, model/all/train/lr=0.0001]"
+     ]
+    },
+    {
+     "name": "stderr",
+     "output_type": "stream",
+     "text": [
+      "\r",
+      "Epoch 0::  88%|████████▊ | 22/25 [01:05<00:08,  2.81s/it, model/all/train/loss=0.492, model/all/train/lr=0.0001]"
+     ]
+    },
+    {
+     "name": "stderr",
+     "output_type": "stream",
+     "text": [
+      "\r",
+      "Epoch 0::  92%|█████████▏| 23/25 [01:05<00:05,  2.80s/it, model/all/train/loss=0.492, model/all/train/lr=0.0001]"
+     ]
+    },
+    {
+     "name": "stderr",
+     "output_type": "stream",
+     "text": [
+      "\r",
+      "Epoch 0::  92%|█████████▏| 23/25 [01:08<00:05,  2.80s/it, model/all/train/loss=0.477, model/all/train/lr=0.0001]"
+     ]
+    },
+    {
+     "name": "stderr",
+     "output_type": "stream",
+     "text": [
+      "\r",
+      "Epoch 0::  96%|█████████▌| 24/25 [01:08<00:02,  2.81s/it, model/all/train/loss=0.477, model/all/train/lr=0.0001]"
+     ]
+    },
+    {
+     "name": "stderr",
+     "output_type": "stream",
+     "text": [
+      "\r",
+      "Epoch 0::  96%|█████████▌| 24/25 [01:11<00:02,  2.81s/it, model/all/train/loss=0.472, model/all/train/lr=0.0001, task/SnorkelDataset/valid/accuracy=0.908, task/SnorkelDataset/valid/f1=0.893]"
+     ]
+    },
+    {
+     "name": "stderr",
+     "output_type": "stream",
+     "text": [
+      "\r",
+      "Epoch 0:: 100%|██████████| 25/25 [01:11<00:00,  2.84s/it, model/all/train/loss=0.472, model/all/train/lr=0.0001, task/SnorkelDataset/valid/accuracy=0.908, task/SnorkelDataset/valid/f1=0.893]"
      ]
     },
     {
@@ -1579,587 +1351,391 @@
      "output_type": "stream",
      "text": [
       "\r",
-<<<<<<< HEAD
-      "Epoch 1::   4%|▍         | 1/25 [00:02<01:05,  2.72s/it, model/all/train/loss=0.102, model/all/train/lr=0.0001, task/SnorkelDataset/valid/accuracy=0.908, task/SnorkelDataset/valid/f1=0.893]"
-=======
-      "Epoch 1::   4%|▍         | 1/25 [00:02<01:05,  2.75s/it, model/all/train/loss=0.102, model/all/train/lr=0.0001, task/SnorkelDataset/valid/accuracy=0.908, task/SnorkelDataset/valid/f1=0.893]"
->>>>>>> 17f8611e
-     ]
-    },
-    {
-     "name": "stderr",
-     "output_type": "stream",
-     "text": [
-      "\r",
-<<<<<<< HEAD
-      "Epoch 1::   4%|▍         | 1/25 [00:05<01:05,  2.72s/it, model/all/train/loss=0.114, model/all/train/lr=0.0001, task/SnorkelDataset/valid/accuracy=0.908, task/SnorkelDataset/valid/f1=0.893]"
-=======
-      "Epoch 1::   4%|▍         | 1/25 [00:05<01:05,  2.75s/it, model/all/train/loss=0.114, model/all/train/lr=0.0001, task/SnorkelDataset/valid/accuracy=0.908, task/SnorkelDataset/valid/f1=0.893]"
->>>>>>> 17f8611e
-     ]
-    },
-    {
-     "name": "stderr",
-     "output_type": "stream",
-     "text": [
-      "\r",
-<<<<<<< HEAD
-      "Epoch 1::   8%|▊         | 2/25 [00:05<01:02,  2.72s/it, model/all/train/loss=0.114, model/all/train/lr=0.0001, task/SnorkelDataset/valid/accuracy=0.908, task/SnorkelDataset/valid/f1=0.893]"
-=======
-      "Epoch 1::   8%|▊         | 2/25 [00:05<01:03,  2.75s/it, model/all/train/loss=0.114, model/all/train/lr=0.0001, task/SnorkelDataset/valid/accuracy=0.908, task/SnorkelDataset/valid/f1=0.893]"
->>>>>>> 17f8611e
-     ]
-    },
-    {
-     "name": "stderr",
-     "output_type": "stream",
-     "text": [
-      "\r",
-<<<<<<< HEAD
-      "Epoch 1::   8%|▊         | 2/25 [00:08<01:02,  2.72s/it, model/all/train/loss=0.137, model/all/train/lr=0.0001, task/SnorkelDataset/valid/accuracy=0.908, task/SnorkelDataset/valid/f1=0.893]"
-=======
-      "Epoch 1::   8%|▊         | 2/25 [00:08<01:03,  2.75s/it, model/all/train/loss=0.137, model/all/train/lr=0.0001, task/SnorkelDataset/valid/accuracy=0.908, task/SnorkelDataset/valid/f1=0.893]"
->>>>>>> 17f8611e
-     ]
-    },
-    {
-     "name": "stderr",
-     "output_type": "stream",
-     "text": [
-      "\r",
-<<<<<<< HEAD
-      "Epoch 1::  12%|█▏        | 3/25 [00:08<01:00,  2.73s/it, model/all/train/loss=0.137, model/all/train/lr=0.0001, task/SnorkelDataset/valid/accuracy=0.908, task/SnorkelDataset/valid/f1=0.893]"
-=======
-      "Epoch 1::  12%|█▏        | 3/25 [00:08<01:01,  2.79s/it, model/all/train/loss=0.137, model/all/train/lr=0.0001, task/SnorkelDataset/valid/accuracy=0.908, task/SnorkelDataset/valid/f1=0.893]"
->>>>>>> 17f8611e
-     ]
-    },
-    {
-     "name": "stderr",
-     "output_type": "stream",
-     "text": [
-      "\r",
-<<<<<<< HEAD
-      "Epoch 1::  12%|█▏        | 3/25 [00:10<01:00,  2.73s/it, model/all/train/loss=0.176, model/all/train/lr=0.0001, task/SnorkelDataset/valid/accuracy=0.908, task/SnorkelDataset/valid/f1=0.893]"
-=======
-      "Epoch 1::  12%|█▏        | 3/25 [00:11<01:01,  2.79s/it, model/all/train/loss=0.176, model/all/train/lr=0.0001, task/SnorkelDataset/valid/accuracy=0.908, task/SnorkelDataset/valid/f1=0.893]"
->>>>>>> 17f8611e
-     ]
-    },
-    {
-     "name": "stderr",
-     "output_type": "stream",
-     "text": [
-      "\r",
-<<<<<<< HEAD
-      "Epoch 1::  16%|█▌        | 4/25 [00:10<00:57,  2.75s/it, model/all/train/loss=0.176, model/all/train/lr=0.0001, task/SnorkelDataset/valid/accuracy=0.908, task/SnorkelDataset/valid/f1=0.893]"
-=======
-      "Epoch 1::  16%|█▌        | 4/25 [00:11<00:58,  2.80s/it, model/all/train/loss=0.176, model/all/train/lr=0.0001, task/SnorkelDataset/valid/accuracy=0.908, task/SnorkelDataset/valid/f1=0.893]"
->>>>>>> 17f8611e
-     ]
-    },
-    {
-     "name": "stderr",
-     "output_type": "stream",
-     "text": [
-      "\r",
-<<<<<<< HEAD
-      "Epoch 1::  16%|█▌        | 4/25 [00:13<00:57,  2.75s/it, model/all/train/loss=0.163, model/all/train/lr=0.0001, task/SnorkelDataset/valid/accuracy=0.908, task/SnorkelDataset/valid/f1=0.893]"
-=======
-      "Epoch 1::  16%|█▌        | 4/25 [00:14<00:58,  2.80s/it, model/all/train/loss=0.163, model/all/train/lr=0.0001, task/SnorkelDataset/valid/accuracy=0.908, task/SnorkelDataset/valid/f1=0.893]"
->>>>>>> 17f8611e
-     ]
-    },
-    {
-     "name": "stderr",
-     "output_type": "stream",
-     "text": [
-      "\r",
-<<<<<<< HEAD
-      "Epoch 1::  20%|██        | 5/25 [00:13<00:54,  2.74s/it, model/all/train/loss=0.163, model/all/train/lr=0.0001, task/SnorkelDataset/valid/accuracy=0.908, task/SnorkelDataset/valid/f1=0.893]"
-=======
-      "Epoch 1::  20%|██        | 5/25 [00:14<00:56,  2.81s/it, model/all/train/loss=0.163, model/all/train/lr=0.0001, task/SnorkelDataset/valid/accuracy=0.908, task/SnorkelDataset/valid/f1=0.893]"
->>>>>>> 17f8611e
-     ]
-    },
-    {
-     "name": "stderr",
-     "output_type": "stream",
-     "text": [
-      "\r",
-<<<<<<< HEAD
-      "Epoch 1::  20%|██        | 5/25 [00:16<00:54,  2.74s/it, model/all/train/loss=0.147, model/all/train/lr=0.0001, task/SnorkelDataset/valid/accuracy=0.908, task/SnorkelDataset/valid/f1=0.893]"
-=======
-      "Epoch 1::  20%|██        | 5/25 [00:16<00:56,  2.81s/it, model/all/train/loss=0.147, model/all/train/lr=0.0001, task/SnorkelDataset/valid/accuracy=0.908, task/SnorkelDataset/valid/f1=0.893]"
->>>>>>> 17f8611e
-     ]
-    },
-    {
-     "name": "stderr",
-     "output_type": "stream",
-     "text": [
-      "\r",
-<<<<<<< HEAD
-      "Epoch 1::  24%|██▍       | 6/25 [00:16<00:51,  2.73s/it, model/all/train/loss=0.147, model/all/train/lr=0.0001, task/SnorkelDataset/valid/accuracy=0.908, task/SnorkelDataset/valid/f1=0.893]"
-=======
-      "Epoch 1::  24%|██▍       | 6/25 [00:16<00:54,  2.84s/it, model/all/train/loss=0.147, model/all/train/lr=0.0001, task/SnorkelDataset/valid/accuracy=0.908, task/SnorkelDataset/valid/f1=0.893]"
->>>>>>> 17f8611e
-     ]
-    },
-    {
-     "name": "stderr",
-     "output_type": "stream",
-     "text": [
-      "\r",
-<<<<<<< HEAD
-      "Epoch 1::  24%|██▍       | 6/25 [00:19<00:51,  2.73s/it, model/all/train/loss=0.136, model/all/train/lr=0.0001, task/SnorkelDataset/valid/accuracy=0.908, task/SnorkelDataset/valid/f1=0.893]"
-=======
-      "Epoch 1::  24%|██▍       | 6/25 [00:19<00:54,  2.84s/it, model/all/train/loss=0.136, model/all/train/lr=0.0001, task/SnorkelDataset/valid/accuracy=0.908, task/SnorkelDataset/valid/f1=0.893]"
->>>>>>> 17f8611e
-     ]
-    },
-    {
-     "name": "stderr",
-     "output_type": "stream",
-     "text": [
-      "\r",
-<<<<<<< HEAD
-      "Epoch 1::  28%|██▊       | 7/25 [00:19<00:49,  2.72s/it, model/all/train/loss=0.136, model/all/train/lr=0.0001, task/SnorkelDataset/valid/accuracy=0.908, task/SnorkelDataset/valid/f1=0.893]"
-=======
-      "Epoch 1::  28%|██▊       | 7/25 [00:19<00:50,  2.82s/it, model/all/train/loss=0.136, model/all/train/lr=0.0001, task/SnorkelDataset/valid/accuracy=0.908, task/SnorkelDataset/valid/f1=0.893]"
->>>>>>> 17f8611e
-     ]
-    },
-    {
-     "name": "stderr",
-     "output_type": "stream",
-     "text": [
-      "\r",
-<<<<<<< HEAD
-      "Epoch 1::  28%|██▊       | 7/25 [00:21<00:49,  2.72s/it, model/all/train/loss=0.149, model/all/train/lr=0.0001, task/SnorkelDataset/valid/accuracy=0.908, task/SnorkelDataset/valid/f1=0.893]"
-=======
-      "Epoch 1::  28%|██▊       | 7/25 [00:22<00:50,  2.82s/it, model/all/train/loss=0.149, model/all/train/lr=0.0001, task/SnorkelDataset/valid/accuracy=0.908, task/SnorkelDataset/valid/f1=0.893]"
->>>>>>> 17f8611e
-     ]
-    },
-    {
-     "name": "stderr",
-     "output_type": "stream",
-     "text": [
-      "\r",
-<<<<<<< HEAD
-      "Epoch 1::  32%|███▏      | 8/25 [00:21<00:46,  2.75s/it, model/all/train/loss=0.149, model/all/train/lr=0.0001, task/SnorkelDataset/valid/accuracy=0.908, task/SnorkelDataset/valid/f1=0.893]"
-=======
-      "Epoch 1::  32%|███▏      | 8/25 [00:22<00:47,  2.82s/it, model/all/train/loss=0.149, model/all/train/lr=0.0001, task/SnorkelDataset/valid/accuracy=0.908, task/SnorkelDataset/valid/f1=0.893]"
->>>>>>> 17f8611e
-     ]
-    },
-    {
-     "name": "stderr",
-     "output_type": "stream",
-     "text": [
-      "\r",
-<<<<<<< HEAD
-      "Epoch 1::  32%|███▏      | 8/25 [00:24<00:46,  2.75s/it, model/all/train/loss=0.143, model/all/train/lr=0.0001, task/SnorkelDataset/valid/accuracy=0.908, task/SnorkelDataset/valid/f1=0.893]"
-=======
-      "Epoch 1::  32%|███▏      | 8/25 [00:25<00:47,  2.82s/it, model/all/train/loss=0.143, model/all/train/lr=0.0001, task/SnorkelDataset/valid/accuracy=0.908, task/SnorkelDataset/valid/f1=0.893]"
->>>>>>> 17f8611e
-     ]
-    },
-    {
-     "name": "stderr",
-     "output_type": "stream",
-     "text": [
-      "\r",
-<<<<<<< HEAD
-      "Epoch 1::  36%|███▌      | 9/25 [00:24<00:44,  2.76s/it, model/all/train/loss=0.143, model/all/train/lr=0.0001, task/SnorkelDataset/valid/accuracy=0.908, task/SnorkelDataset/valid/f1=0.893]"
-=======
-      "Epoch 1::  36%|███▌      | 9/25 [00:25<00:44,  2.81s/it, model/all/train/loss=0.143, model/all/train/lr=0.0001, task/SnorkelDataset/valid/accuracy=0.908, task/SnorkelDataset/valid/f1=0.893]"
->>>>>>> 17f8611e
-     ]
-    },
-    {
-     "name": "stderr",
-     "output_type": "stream",
-     "text": [
-      "\r",
-<<<<<<< HEAD
-      "Epoch 1::  36%|███▌      | 9/25 [00:27<00:44,  2.76s/it, model/all/train/loss=0.134, model/all/train/lr=0.0001, task/SnorkelDataset/valid/accuracy=0.908, task/SnorkelDataset/valid/f1=0.893]"
-=======
-      "Epoch 1::  36%|███▌      | 9/25 [00:28<00:44,  2.81s/it, model/all/train/loss=0.134, model/all/train/lr=0.0001, task/SnorkelDataset/valid/accuracy=0.908, task/SnorkelDataset/valid/f1=0.893]"
->>>>>>> 17f8611e
-     ]
-    },
-    {
-     "name": "stderr",
-     "output_type": "stream",
-     "text": [
-      "\r",
-<<<<<<< HEAD
-      "Epoch 1::  40%|████      | 10/25 [00:27<00:41,  2.74s/it, model/all/train/loss=0.134, model/all/train/lr=0.0001, task/SnorkelDataset/valid/accuracy=0.908, task/SnorkelDataset/valid/f1=0.893]"
-=======
-      "Epoch 1::  40%|████      | 10/25 [00:28<00:42,  2.80s/it, model/all/train/loss=0.134, model/all/train/lr=0.0001, task/SnorkelDataset/valid/accuracy=0.908, task/SnorkelDataset/valid/f1=0.893]"
->>>>>>> 17f8611e
-     ]
-    },
-    {
-     "name": "stderr",
-     "output_type": "stream",
-     "text": [
-      "\r",
-<<<<<<< HEAD
-      "Epoch 1::  40%|████      | 10/25 [00:30<00:41,  2.74s/it, model/all/train/loss=0.136, model/all/train/lr=0.0001, task/SnorkelDataset/valid/accuracy=0.908, task/SnorkelDataset/valid/f1=0.893]"
-=======
-      "Epoch 1::  40%|████      | 10/25 [00:30<00:42,  2.80s/it, model/all/train/loss=0.136, model/all/train/lr=0.0001, task/SnorkelDataset/valid/accuracy=0.908, task/SnorkelDataset/valid/f1=0.893]"
->>>>>>> 17f8611e
-     ]
-    },
-    {
-     "name": "stderr",
-     "output_type": "stream",
-     "text": [
-      "\r",
-<<<<<<< HEAD
-      "Epoch 1::  44%|████▍     | 11/25 [00:30<00:38,  2.74s/it, model/all/train/loss=0.136, model/all/train/lr=0.0001, task/SnorkelDataset/valid/accuracy=0.908, task/SnorkelDataset/valid/f1=0.893]"
-=======
-      "Epoch 1::  44%|████▍     | 11/25 [00:30<00:39,  2.82s/it, model/all/train/loss=0.136, model/all/train/lr=0.0001, task/SnorkelDataset/valid/accuracy=0.908, task/SnorkelDataset/valid/f1=0.893]"
->>>>>>> 17f8611e
-     ]
-    },
-    {
-     "name": "stderr",
-     "output_type": "stream",
-     "text": [
-      "\r",
-<<<<<<< HEAD
-      "Epoch 1::  44%|████▍     | 11/25 [00:32<00:38,  2.74s/it, model/all/train/loss=0.131, model/all/train/lr=0.0001, task/SnorkelDataset/valid/accuracy=0.908, task/SnorkelDataset/valid/f1=0.893]"
-=======
-      "Epoch 1::  44%|████▍     | 11/25 [00:33<00:39,  2.82s/it, model/all/train/loss=0.131, model/all/train/lr=0.0001, task/SnorkelDataset/valid/accuracy=0.908, task/SnorkelDataset/valid/f1=0.893]"
->>>>>>> 17f8611e
-     ]
-    },
-    {
-     "name": "stderr",
-     "output_type": "stream",
-     "text": [
-      "\r",
-<<<<<<< HEAD
-      "Epoch 1::  48%|████▊     | 12/25 [00:32<00:35,  2.74s/it, model/all/train/loss=0.131, model/all/train/lr=0.0001, task/SnorkelDataset/valid/accuracy=0.908, task/SnorkelDataset/valid/f1=0.893]"
-=======
-      "Epoch 1::  48%|████▊     | 12/25 [00:33<00:36,  2.80s/it, model/all/train/loss=0.131, model/all/train/lr=0.0001, task/SnorkelDataset/valid/accuracy=0.908, task/SnorkelDataset/valid/f1=0.893]"
->>>>>>> 17f8611e
-     ]
-    },
-    {
-     "name": "stderr",
-     "output_type": "stream",
-     "text": [
-      "\r",
-<<<<<<< HEAD
-      "Epoch 1::  48%|████▊     | 12/25 [00:35<00:35,  2.74s/it, model/all/train/loss=0.128, model/all/train/lr=0.0001, task/SnorkelDataset/valid/accuracy=0.908, task/SnorkelDataset/valid/f1=0.893]"
-=======
-      "Epoch 1::  48%|████▊     | 12/25 [00:36<00:36,  2.80s/it, model/all/train/loss=0.128, model/all/train/lr=0.0001, task/SnorkelDataset/valid/accuracy=0.908, task/SnorkelDataset/valid/f1=0.893]"
->>>>>>> 17f8611e
-     ]
-    },
-    {
-     "name": "stderr",
-     "output_type": "stream",
-     "text": [
-      "\r",
-<<<<<<< HEAD
-      "Epoch 1::  52%|█████▏    | 13/25 [00:35<00:33,  2.75s/it, model/all/train/loss=0.128, model/all/train/lr=0.0001, task/SnorkelDataset/valid/accuracy=0.908, task/SnorkelDataset/valid/f1=0.893]"
-=======
-      "Epoch 1::  52%|█████▏    | 13/25 [00:36<00:33,  2.81s/it, model/all/train/loss=0.128, model/all/train/lr=0.0001, task/SnorkelDataset/valid/accuracy=0.908, task/SnorkelDataset/valid/f1=0.893]"
->>>>>>> 17f8611e
-     ]
-    },
-    {
-     "name": "stderr",
-     "output_type": "stream",
-     "text": [
-      "\r",
-<<<<<<< HEAD
-      "Epoch 1::  52%|█████▏    | 13/25 [00:38<00:33,  2.75s/it, model/all/train/loss=0.125, model/all/train/lr=0.0001, task/SnorkelDataset/valid/accuracy=0.908, task/SnorkelDataset/valid/f1=0.893]"
-=======
-      "Epoch 1::  52%|█████▏    | 13/25 [00:39<00:33,  2.81s/it, model/all/train/loss=0.125, model/all/train/lr=0.0001, task/SnorkelDataset/valid/accuracy=0.908, task/SnorkelDataset/valid/f1=0.893]"
->>>>>>> 17f8611e
-     ]
-    },
-    {
-     "name": "stderr",
-     "output_type": "stream",
-     "text": [
-      "\r",
-<<<<<<< HEAD
-      "Epoch 1::  56%|█████▌    | 14/25 [00:38<00:30,  2.76s/it, model/all/train/loss=0.125, model/all/train/lr=0.0001, task/SnorkelDataset/valid/accuracy=0.908, task/SnorkelDataset/valid/f1=0.893]"
-=======
-      "Epoch 1::  56%|█████▌    | 14/25 [00:39<00:30,  2.81s/it, model/all/train/loss=0.125, model/all/train/lr=0.0001, task/SnorkelDataset/valid/accuracy=0.908, task/SnorkelDataset/valid/f1=0.893]"
->>>>>>> 17f8611e
-     ]
-    },
-    {
-     "name": "stderr",
-     "output_type": "stream",
-     "text": [
-      "\r",
-<<<<<<< HEAD
-      "Epoch 1::  56%|█████▌    | 14/25 [00:41<00:30,  2.76s/it, model/all/train/loss=0.121, model/all/train/lr=0.0001, task/SnorkelDataset/valid/accuracy=0.908, task/SnorkelDataset/valid/f1=0.893]"
-=======
-      "Epoch 1::  56%|█████▌    | 14/25 [00:42<00:30,  2.81s/it, model/all/train/loss=0.121, model/all/train/lr=0.0001, task/SnorkelDataset/valid/accuracy=0.908, task/SnorkelDataset/valid/f1=0.893]"
->>>>>>> 17f8611e
-     ]
-    },
-    {
-     "name": "stderr",
-     "output_type": "stream",
-     "text": [
-      "\r",
-<<<<<<< HEAD
-      "Epoch 1::  60%|██████    | 15/25 [00:41<00:28,  2.87s/it, model/all/train/loss=0.121, model/all/train/lr=0.0001, task/SnorkelDataset/valid/accuracy=0.908, task/SnorkelDataset/valid/f1=0.893]"
-=======
-      "Epoch 1::  60%|██████    | 15/25 [00:42<00:29,  2.92s/it, model/all/train/loss=0.121, model/all/train/lr=0.0001, task/SnorkelDataset/valid/accuracy=0.908, task/SnorkelDataset/valid/f1=0.893]"
->>>>>>> 17f8611e
-     ]
-    },
-    {
-     "name": "stderr",
-     "output_type": "stream",
-     "text": [
-      "\r",
-<<<<<<< HEAD
-      "Epoch 1::  60%|██████    | 15/25 [00:44<00:28,  2.87s/it, model/all/train/loss=0.114, model/all/train/lr=0.0001, task/SnorkelDataset/valid/accuracy=0.908, task/SnorkelDataset/valid/f1=0.893]"
-=======
-      "Epoch 1::  60%|██████    | 15/25 [00:45<00:29,  2.92s/it, model/all/train/loss=0.114, model/all/train/lr=0.0001, task/SnorkelDataset/valid/accuracy=0.908, task/SnorkelDataset/valid/f1=0.893]"
->>>>>>> 17f8611e
-     ]
-    },
-    {
-     "name": "stderr",
-     "output_type": "stream",
-     "text": [
-      "\r",
-<<<<<<< HEAD
-      "Epoch 1::  64%|██████▍   | 16/25 [00:44<00:25,  2.82s/it, model/all/train/loss=0.114, model/all/train/lr=0.0001, task/SnorkelDataset/valid/accuracy=0.908, task/SnorkelDataset/valid/f1=0.893]"
-=======
-      "Epoch 1::  64%|██████▍   | 16/25 [00:45<00:25,  2.86s/it, model/all/train/loss=0.114, model/all/train/lr=0.0001, task/SnorkelDataset/valid/accuracy=0.908, task/SnorkelDataset/valid/f1=0.893]"
->>>>>>> 17f8611e
-     ]
-    },
-    {
-     "name": "stderr",
-     "output_type": "stream",
-     "text": [
-      "\r",
-<<<<<<< HEAD
-      "Epoch 1::  64%|██████▍   | 16/25 [00:47<00:25,  2.82s/it, model/all/train/loss=0.109, model/all/train/lr=0.0001, task/SnorkelDataset/valid/accuracy=0.908, task/SnorkelDataset/valid/f1=0.893]"
-=======
-      "Epoch 1::  64%|██████▍   | 16/25 [00:48<00:25,  2.86s/it, model/all/train/loss=0.109, model/all/train/lr=0.0001, task/SnorkelDataset/valid/accuracy=0.908, task/SnorkelDataset/valid/f1=0.893]"
->>>>>>> 17f8611e
-     ]
-    },
-    {
-     "name": "stderr",
-     "output_type": "stream",
-     "text": [
-      "\r",
-<<<<<<< HEAD
-      "Epoch 1::  68%|██████▊   | 17/25 [00:47<00:22,  2.81s/it, model/all/train/loss=0.109, model/all/train/lr=0.0001, task/SnorkelDataset/valid/accuracy=0.908, task/SnorkelDataset/valid/f1=0.893]"
-=======
-      "Epoch 1::  68%|██████▊   | 17/25 [00:48<00:22,  2.82s/it, model/all/train/loss=0.109, model/all/train/lr=0.0001, task/SnorkelDataset/valid/accuracy=0.908, task/SnorkelDataset/valid/f1=0.893]"
->>>>>>> 17f8611e
-     ]
-    },
-    {
-     "name": "stderr",
-     "output_type": "stream",
-     "text": [
-      "\r",
-<<<<<<< HEAD
-      "Epoch 1::  68%|██████▊   | 17/25 [00:49<00:22,  2.81s/it, model/all/train/loss=0.108, model/all/train/lr=0.0001, task/SnorkelDataset/valid/accuracy=0.908, task/SnorkelDataset/valid/f1=0.893]"
-=======
-      "Epoch 1::  68%|██████▊   | 17/25 [00:50<00:22,  2.82s/it, model/all/train/loss=0.108, model/all/train/lr=0.0001, task/SnorkelDataset/valid/accuracy=0.908, task/SnorkelDataset/valid/f1=0.893]"
->>>>>>> 17f8611e
-     ]
-    },
-    {
-     "name": "stderr",
-     "output_type": "stream",
-     "text": [
-      "\r",
-<<<<<<< HEAD
-      "Epoch 1::  72%|███████▏  | 18/25 [00:49<00:19,  2.80s/it, model/all/train/loss=0.108, model/all/train/lr=0.0001, task/SnorkelDataset/valid/accuracy=0.908, task/SnorkelDataset/valid/f1=0.893]"
-=======
-      "Epoch 1::  72%|███████▏  | 18/25 [00:50<00:19,  2.80s/it, model/all/train/loss=0.108, model/all/train/lr=0.0001, task/SnorkelDataset/valid/accuracy=0.908, task/SnorkelDataset/valid/f1=0.893]"
->>>>>>> 17f8611e
-     ]
-    },
-    {
-     "name": "stderr",
-     "output_type": "stream",
-     "text": [
-      "\r",
-<<<<<<< HEAD
-      "Epoch 1::  72%|███████▏  | 18/25 [00:52<00:19,  2.80s/it, model/all/train/loss=0.103, model/all/train/lr=0.0001, task/SnorkelDataset/valid/accuracy=0.908, task/SnorkelDataset/valid/f1=0.893]"
-=======
-      "Epoch 1::  72%|███████▏  | 18/25 [00:53<00:19,  2.80s/it, model/all/train/loss=0.103, model/all/train/lr=0.0001, task/SnorkelDataset/valid/accuracy=0.908, task/SnorkelDataset/valid/f1=0.893]"
->>>>>>> 17f8611e
-     ]
-    },
-    {
-     "name": "stderr",
-     "output_type": "stream",
-     "text": [
-      "\r",
-<<<<<<< HEAD
-      "Epoch 1::  76%|███████▌  | 19/25 [00:52<00:16,  2.78s/it, model/all/train/loss=0.103, model/all/train/lr=0.0001, task/SnorkelDataset/valid/accuracy=0.908, task/SnorkelDataset/valid/f1=0.893]"
-=======
-      "Epoch 1::  76%|███████▌  | 19/25 [00:53<00:16,  2.78s/it, model/all/train/loss=0.103, model/all/train/lr=0.0001, task/SnorkelDataset/valid/accuracy=0.908, task/SnorkelDataset/valid/f1=0.893]"
->>>>>>> 17f8611e
-     ]
-    },
-    {
-     "name": "stderr",
-     "output_type": "stream",
-     "text": [
-      "\r",
-<<<<<<< HEAD
-      "Epoch 1::  76%|███████▌  | 19/25 [00:55<00:16,  2.78s/it, model/all/train/loss=0.0999, model/all/train/lr=0.0001, task/SnorkelDataset/valid/accuracy=0.908, task/SnorkelDataset/valid/f1=0.893]"
-=======
-      "Epoch 1::  76%|███████▌  | 19/25 [00:56<00:16,  2.78s/it, model/all/train/loss=0.0999, model/all/train/lr=0.0001, task/SnorkelDataset/valid/accuracy=0.908, task/SnorkelDataset/valid/f1=0.893]"
->>>>>>> 17f8611e
-     ]
-    },
-    {
-     "name": "stderr",
-     "output_type": "stream",
-     "text": [
-      "\r",
-<<<<<<< HEAD
-      "Epoch 1::  80%|████████  | 20/25 [00:55<00:13,  2.78s/it, model/all/train/loss=0.0999, model/all/train/lr=0.0001, task/SnorkelDataset/valid/accuracy=0.908, task/SnorkelDataset/valid/f1=0.893]"
-=======
-      "Epoch 1::  80%|████████  | 20/25 [00:56<00:13,  2.80s/it, model/all/train/loss=0.0999, model/all/train/lr=0.0001, task/SnorkelDataset/valid/accuracy=0.908, task/SnorkelDataset/valid/f1=0.893]"
->>>>>>> 17f8611e
-     ]
-    },
-    {
-     "name": "stderr",
-     "output_type": "stream",
-     "text": [
-      "\r",
-<<<<<<< HEAD
-      "Epoch 1::  80%|████████  | 20/25 [00:58<00:13,  2.78s/it, model/all/train/loss=0.0956, model/all/train/lr=0.0001, task/SnorkelDataset/valid/accuracy=0.908, task/SnorkelDataset/valid/f1=0.893]"
-=======
-      "Epoch 1::  80%|████████  | 20/25 [00:59<00:13,  2.80s/it, model/all/train/loss=0.0956, model/all/train/lr=0.0001, task/SnorkelDataset/valid/accuracy=0.908, task/SnorkelDataset/valid/f1=0.893]"
->>>>>>> 17f8611e
-     ]
-    },
-    {
-     "name": "stderr",
-     "output_type": "stream",
-     "text": [
-      "\r",
-<<<<<<< HEAD
-      "Epoch 1::  84%|████████▍ | 21/25 [00:58<00:11,  2.79s/it, model/all/train/loss=0.0956, model/all/train/lr=0.0001, task/SnorkelDataset/valid/accuracy=0.908, task/SnorkelDataset/valid/f1=0.893]"
-=======
-      "Epoch 1::  84%|████████▍ | 21/25 [00:59<00:11,  2.78s/it, model/all/train/loss=0.0956, model/all/train/lr=0.0001, task/SnorkelDataset/valid/accuracy=0.908, task/SnorkelDataset/valid/f1=0.893]"
->>>>>>> 17f8611e
-     ]
-    },
-    {
-     "name": "stderr",
-     "output_type": "stream",
-     "text": [
-      "\r",
-<<<<<<< HEAD
-      "Epoch 1::  84%|████████▍ | 21/25 [01:00<00:11,  2.79s/it, model/all/train/loss=0.0979, model/all/train/lr=0.0001, task/SnorkelDataset/valid/accuracy=0.908, task/SnorkelDataset/valid/f1=0.893]"
-=======
-      "Epoch 1::  84%|████████▍ | 21/25 [01:01<00:11,  2.78s/it, model/all/train/loss=0.0979, model/all/train/lr=0.0001, task/SnorkelDataset/valid/accuracy=0.908, task/SnorkelDataset/valid/f1=0.893]"
->>>>>>> 17f8611e
-     ]
-    },
-    {
-     "name": "stderr",
-     "output_type": "stream",
-     "text": [
-      "\r",
-<<<<<<< HEAD
-      "Epoch 1::  88%|████████▊ | 22/25 [01:00<00:08,  2.79s/it, model/all/train/loss=0.0979, model/all/train/lr=0.0001, task/SnorkelDataset/valid/accuracy=0.908, task/SnorkelDataset/valid/f1=0.893]"
-=======
-      "Epoch 1::  88%|████████▊ | 22/25 [01:01<00:08,  2.79s/it, model/all/train/loss=0.0979, model/all/train/lr=0.0001, task/SnorkelDataset/valid/accuracy=0.908, task/SnorkelDataset/valid/f1=0.893]"
->>>>>>> 17f8611e
-     ]
-    },
-    {
-     "name": "stderr",
-     "output_type": "stream",
-     "text": [
-      "\r",
-<<<<<<< HEAD
-      "Epoch 1::  88%|████████▊ | 22/25 [01:03<00:08,  2.79s/it, model/all/train/loss=0.0974, model/all/train/lr=0.0001, task/SnorkelDataset/valid/accuracy=0.908, task/SnorkelDataset/valid/f1=0.893]"
-=======
-      "Epoch 1::  88%|████████▊ | 22/25 [01:04<00:08,  2.79s/it, model/all/train/loss=0.0974, model/all/train/lr=0.0001, task/SnorkelDataset/valid/accuracy=0.908, task/SnorkelDataset/valid/f1=0.893]"
->>>>>>> 17f8611e
-     ]
-    },
-    {
-     "name": "stderr",
-     "output_type": "stream",
-     "text": [
-      "\r",
-<<<<<<< HEAD
-      "Epoch 1::  92%|█████████▏| 23/25 [01:03<00:05,  2.81s/it, model/all/train/loss=0.0974, model/all/train/lr=0.0001, task/SnorkelDataset/valid/accuracy=0.908, task/SnorkelDataset/valid/f1=0.893]"
-=======
-      "Epoch 1::  92%|█████████▏| 23/25 [01:04<00:05,  2.81s/it, model/all/train/loss=0.0974, model/all/train/lr=0.0001, task/SnorkelDataset/valid/accuracy=0.908, task/SnorkelDataset/valid/f1=0.893]"
->>>>>>> 17f8611e
-     ]
-    },
-    {
-     "name": "stderr",
-     "output_type": "stream",
-     "text": [
-      "\r",
-<<<<<<< HEAD
-      "Epoch 1::  92%|█████████▏| 23/25 [01:06<00:05,  2.81s/it, model/all/train/loss=0.0959, model/all/train/lr=0.0001, task/SnorkelDataset/valid/accuracy=0.908, task/SnorkelDataset/valid/f1=0.893]"
-=======
-      "Epoch 1::  92%|█████████▏| 23/25 [01:07<00:05,  2.81s/it, model/all/train/loss=0.0959, model/all/train/lr=0.0001, task/SnorkelDataset/valid/accuracy=0.908, task/SnorkelDataset/valid/f1=0.893]"
->>>>>>> 17f8611e
-     ]
-    },
-    {
-     "name": "stderr",
-     "output_type": "stream",
-     "text": [
-      "\r",
-<<<<<<< HEAD
-      "Epoch 1::  96%|█████████▌| 24/25 [01:06<00:02,  2.80s/it, model/all/train/loss=0.0959, model/all/train/lr=0.0001, task/SnorkelDataset/valid/accuracy=0.908, task/SnorkelDataset/valid/f1=0.893]"
-=======
-      "Epoch 1::  96%|█████████▌| 24/25 [01:07<00:02,  2.82s/it, model/all/train/loss=0.0959, model/all/train/lr=0.0001, task/SnorkelDataset/valid/accuracy=0.908, task/SnorkelDataset/valid/f1=0.893]"
->>>>>>> 17f8611e
-     ]
-    },
-    {
-     "name": "stderr",
-     "output_type": "stream",
-     "text": [
-      "\r",
-<<<<<<< HEAD
-      "Epoch 1::  96%|█████████▌| 24/25 [01:09<00:02,  2.80s/it, model/all/train/loss=0.0931, model/all/train/lr=0.0001, task/SnorkelDataset/valid/accuracy=0.933, task/SnorkelDataset/valid/f1=0.926]"
-=======
-      "Epoch 1::  96%|█████████▌| 24/25 [01:10<00:02,  2.82s/it, model/all/train/loss=0.0931, model/all/train/lr=0.0001, task/SnorkelDataset/valid/accuracy=0.933, task/SnorkelDataset/valid/f1=0.926]"
->>>>>>> 17f8611e
-     ]
-    },
-    {
-     "name": "stderr",
-     "output_type": "stream",
-     "text": [
-      "\r",
-<<<<<<< HEAD
-      "Epoch 1:: 100%|██████████| 25/25 [01:09<00:00,  2.83s/it, model/all/train/loss=0.0931, model/all/train/lr=0.0001, task/SnorkelDataset/valid/accuracy=0.933, task/SnorkelDataset/valid/f1=0.926]"
-=======
-      "Epoch 1:: 100%|██████████| 25/25 [01:10<00:00,  2.90s/it, model/all/train/loss=0.0931, model/all/train/lr=0.0001, task/SnorkelDataset/valid/accuracy=0.933, task/SnorkelDataset/valid/f1=0.926]"
->>>>>>> 17f8611e
+      "Epoch 1::   4%|▍         | 1/25 [00:02<01:07,  2.80s/it, model/all/train/loss=0.102, model/all/train/lr=0.0001, task/SnorkelDataset/valid/accuracy=0.908, task/SnorkelDataset/valid/f1=0.893]"
+     ]
+    },
+    {
+     "name": "stderr",
+     "output_type": "stream",
+     "text": [
+      "\r",
+      "Epoch 1::   4%|▍         | 1/25 [00:05<01:07,  2.80s/it, model/all/train/loss=0.114, model/all/train/lr=0.0001, task/SnorkelDataset/valid/accuracy=0.908, task/SnorkelDataset/valid/f1=0.893]"
+     ]
+    },
+    {
+     "name": "stderr",
+     "output_type": "stream",
+     "text": [
+      "\r",
+      "Epoch 1::   8%|▊         | 2/25 [00:05<01:05,  2.84s/it, model/all/train/loss=0.114, model/all/train/lr=0.0001, task/SnorkelDataset/valid/accuracy=0.908, task/SnorkelDataset/valid/f1=0.893]"
+     ]
+    },
+    {
+     "name": "stderr",
+     "output_type": "stream",
+     "text": [
+      "\r",
+      "Epoch 1::   8%|▊         | 2/25 [00:08<01:05,  2.84s/it, model/all/train/loss=0.137, model/all/train/lr=0.0001, task/SnorkelDataset/valid/accuracy=0.908, task/SnorkelDataset/valid/f1=0.893]"
+     ]
+    },
+    {
+     "name": "stderr",
+     "output_type": "stream",
+     "text": [
+      "\r",
+      "Epoch 1::  12%|█▏        | 3/25 [00:08<01:02,  2.84s/it, model/all/train/loss=0.137, model/all/train/lr=0.0001, task/SnorkelDataset/valid/accuracy=0.908, task/SnorkelDataset/valid/f1=0.893]"
+     ]
+    },
+    {
+     "name": "stderr",
+     "output_type": "stream",
+     "text": [
+      "\r",
+      "Epoch 1::  12%|█▏        | 3/25 [00:11<01:02,  2.84s/it, model/all/train/loss=0.176, model/all/train/lr=0.0001, task/SnorkelDataset/valid/accuracy=0.908, task/SnorkelDataset/valid/f1=0.893]"
+     ]
+    },
+    {
+     "name": "stderr",
+     "output_type": "stream",
+     "text": [
+      "\r",
+      "Epoch 1::  16%|█▌        | 4/25 [00:11<01:00,  2.86s/it, model/all/train/loss=0.176, model/all/train/lr=0.0001, task/SnorkelDataset/valid/accuracy=0.908, task/SnorkelDataset/valid/f1=0.893]"
+     ]
+    },
+    {
+     "name": "stderr",
+     "output_type": "stream",
+     "text": [
+      "\r",
+      "Epoch 1::  16%|█▌        | 4/25 [00:14<01:00,  2.86s/it, model/all/train/loss=0.163, model/all/train/lr=0.0001, task/SnorkelDataset/valid/accuracy=0.908, task/SnorkelDataset/valid/f1=0.893]"
+     ]
+    },
+    {
+     "name": "stderr",
+     "output_type": "stream",
+     "text": [
+      "\r",
+      "Epoch 1::  20%|██        | 5/25 [00:14<00:56,  2.84s/it, model/all/train/loss=0.163, model/all/train/lr=0.0001, task/SnorkelDataset/valid/accuracy=0.908, task/SnorkelDataset/valid/f1=0.893]"
+     ]
+    },
+    {
+     "name": "stderr",
+     "output_type": "stream",
+     "text": [
+      "\r",
+      "Epoch 1::  20%|██        | 5/25 [00:17<00:56,  2.84s/it, model/all/train/loss=0.147, model/all/train/lr=0.0001, task/SnorkelDataset/valid/accuracy=0.908, task/SnorkelDataset/valid/f1=0.893]"
+     ]
+    },
+    {
+     "name": "stderr",
+     "output_type": "stream",
+     "text": [
+      "\r",
+      "Epoch 1::  24%|██▍       | 6/25 [00:17<00:53,  2.83s/it, model/all/train/loss=0.147, model/all/train/lr=0.0001, task/SnorkelDataset/valid/accuracy=0.908, task/SnorkelDataset/valid/f1=0.893]"
+     ]
+    },
+    {
+     "name": "stderr",
+     "output_type": "stream",
+     "text": [
+      "\r",
+      "Epoch 1::  24%|██▍       | 6/25 [00:20<00:53,  2.83s/it, model/all/train/loss=0.136, model/all/train/lr=0.0001, task/SnorkelDataset/valid/accuracy=0.908, task/SnorkelDataset/valid/f1=0.893]"
+     ]
+    },
+    {
+     "name": "stderr",
+     "output_type": "stream",
+     "text": [
+      "\r",
+      "Epoch 1::  28%|██▊       | 7/25 [00:20<00:53,  2.98s/it, model/all/train/loss=0.136, model/all/train/lr=0.0001, task/SnorkelDataset/valid/accuracy=0.908, task/SnorkelDataset/valid/f1=0.893]"
+     ]
+    },
+    {
+     "name": "stderr",
+     "output_type": "stream",
+     "text": [
+      "\r",
+      "Epoch 1::  28%|██▊       | 7/25 [00:23<00:53,  2.98s/it, model/all/train/loss=0.149, model/all/train/lr=0.0001, task/SnorkelDataset/valid/accuracy=0.908, task/SnorkelDataset/valid/f1=0.893]"
+     ]
+    },
+    {
+     "name": "stderr",
+     "output_type": "stream",
+     "text": [
+      "\r",
+      "Epoch 1::  32%|███▏      | 8/25 [00:23<00:53,  3.14s/it, model/all/train/loss=0.149, model/all/train/lr=0.0001, task/SnorkelDataset/valid/accuracy=0.908, task/SnorkelDataset/valid/f1=0.893]"
+     ]
+    },
+    {
+     "name": "stderr",
+     "output_type": "stream",
+     "text": [
+      "\r",
+      "Epoch 1::  32%|███▏      | 8/25 [00:26<00:53,  3.14s/it, model/all/train/loss=0.143, model/all/train/lr=0.0001, task/SnorkelDataset/valid/accuracy=0.908, task/SnorkelDataset/valid/f1=0.893]"
+     ]
+    },
+    {
+     "name": "stderr",
+     "output_type": "stream",
+     "text": [
+      "\r",
+      "Epoch 1::  36%|███▌      | 9/25 [00:26<00:49,  3.10s/it, model/all/train/loss=0.143, model/all/train/lr=0.0001, task/SnorkelDataset/valid/accuracy=0.908, task/SnorkelDataset/valid/f1=0.893]"
+     ]
+    },
+    {
+     "name": "stderr",
+     "output_type": "stream",
+     "text": [
+      "\r",
+      "Epoch 1::  36%|███▌      | 9/25 [00:29<00:49,  3.10s/it, model/all/train/loss=0.134, model/all/train/lr=0.0001, task/SnorkelDataset/valid/accuracy=0.908, task/SnorkelDataset/valid/f1=0.893]"
+     ]
+    },
+    {
+     "name": "stderr",
+     "output_type": "stream",
+     "text": [
+      "\r",
+      "Epoch 1::  40%|████      | 10/25 [00:29<00:45,  3.00s/it, model/all/train/loss=0.134, model/all/train/lr=0.0001, task/SnorkelDataset/valid/accuracy=0.908, task/SnorkelDataset/valid/f1=0.893]"
+     ]
+    },
+    {
+     "name": "stderr",
+     "output_type": "stream",
+     "text": [
+      "\r",
+      "Epoch 1::  40%|████      | 10/25 [00:32<00:45,  3.00s/it, model/all/train/loss=0.136, model/all/train/lr=0.0001, task/SnorkelDataset/valid/accuracy=0.908, task/SnorkelDataset/valid/f1=0.893]"
+     ]
+    },
+    {
+     "name": "stderr",
+     "output_type": "stream",
+     "text": [
+      "\r",
+      "Epoch 1::  44%|████▍     | 11/25 [00:32<00:41,  2.96s/it, model/all/train/loss=0.136, model/all/train/lr=0.0001, task/SnorkelDataset/valid/accuracy=0.908, task/SnorkelDataset/valid/f1=0.893]"
+     ]
+    },
+    {
+     "name": "stderr",
+     "output_type": "stream",
+     "text": [
+      "\r",
+      "Epoch 1::  44%|████▍     | 11/25 [00:35<00:41,  2.96s/it, model/all/train/loss=0.131, model/all/train/lr=0.0001, task/SnorkelDataset/valid/accuracy=0.908, task/SnorkelDataset/valid/f1=0.893]"
+     ]
+    },
+    {
+     "name": "stderr",
+     "output_type": "stream",
+     "text": [
+      "\r",
+      "Epoch 1::  48%|████▊     | 12/25 [00:35<00:38,  2.95s/it, model/all/train/loss=0.131, model/all/train/lr=0.0001, task/SnorkelDataset/valid/accuracy=0.908, task/SnorkelDataset/valid/f1=0.893]"
+     ]
+    },
+    {
+     "name": "stderr",
+     "output_type": "stream",
+     "text": [
+      "\r",
+      "Epoch 1::  48%|████▊     | 12/25 [00:38<00:38,  2.95s/it, model/all/train/loss=0.128, model/all/train/lr=0.0001, task/SnorkelDataset/valid/accuracy=0.908, task/SnorkelDataset/valid/f1=0.893]"
+     ]
+    },
+    {
+     "name": "stderr",
+     "output_type": "stream",
+     "text": [
+      "\r",
+      "Epoch 1::  52%|█████▏    | 13/25 [00:38<00:34,  2.92s/it, model/all/train/loss=0.128, model/all/train/lr=0.0001, task/SnorkelDataset/valid/accuracy=0.908, task/SnorkelDataset/valid/f1=0.893]"
+     ]
+    },
+    {
+     "name": "stderr",
+     "output_type": "stream",
+     "text": [
+      "\r",
+      "Epoch 1::  52%|█████▏    | 13/25 [00:41<00:34,  2.92s/it, model/all/train/loss=0.125, model/all/train/lr=0.0001, task/SnorkelDataset/valid/accuracy=0.908, task/SnorkelDataset/valid/f1=0.893]"
+     ]
+    },
+    {
+     "name": "stderr",
+     "output_type": "stream",
+     "text": [
+      "\r",
+      "Epoch 1::  56%|█████▌    | 14/25 [00:41<00:32,  2.92s/it, model/all/train/loss=0.125, model/all/train/lr=0.0001, task/SnorkelDataset/valid/accuracy=0.908, task/SnorkelDataset/valid/f1=0.893]"
+     ]
+    },
+    {
+     "name": "stderr",
+     "output_type": "stream",
+     "text": [
+      "\r",
+      "Epoch 1::  56%|█████▌    | 14/25 [00:44<00:32,  2.92s/it, model/all/train/loss=0.121, model/all/train/lr=0.0001, task/SnorkelDataset/valid/accuracy=0.908, task/SnorkelDataset/valid/f1=0.893]"
+     ]
+    },
+    {
+     "name": "stderr",
+     "output_type": "stream",
+     "text": [
+      "\r",
+      "Epoch 1::  60%|██████    | 15/25 [00:44<00:30,  3.08s/it, model/all/train/loss=0.121, model/all/train/lr=0.0001, task/SnorkelDataset/valid/accuracy=0.908, task/SnorkelDataset/valid/f1=0.893]"
+     ]
+    },
+    {
+     "name": "stderr",
+     "output_type": "stream",
+     "text": [
+      "\r",
+      "Epoch 1::  60%|██████    | 15/25 [00:47<00:30,  3.08s/it, model/all/train/loss=0.114, model/all/train/lr=0.0001, task/SnorkelDataset/valid/accuracy=0.908, task/SnorkelDataset/valid/f1=0.893]"
+     ]
+    },
+    {
+     "name": "stderr",
+     "output_type": "stream",
+     "text": [
+      "\r",
+      "Epoch 1::  64%|██████▍   | 16/25 [00:47<00:26,  2.97s/it, model/all/train/loss=0.114, model/all/train/lr=0.0001, task/SnorkelDataset/valid/accuracy=0.908, task/SnorkelDataset/valid/f1=0.893]"
+     ]
+    },
+    {
+     "name": "stderr",
+     "output_type": "stream",
+     "text": [
+      "\r",
+      "Epoch 1::  64%|██████▍   | 16/25 [00:50<00:26,  2.97s/it, model/all/train/loss=0.109, model/all/train/lr=0.0001, task/SnorkelDataset/valid/accuracy=0.908, task/SnorkelDataset/valid/f1=0.893]"
+     ]
+    },
+    {
+     "name": "stderr",
+     "output_type": "stream",
+     "text": [
+      "\r",
+      "Epoch 1::  68%|██████▊   | 17/25 [00:50<00:23,  2.94s/it, model/all/train/loss=0.109, model/all/train/lr=0.0001, task/SnorkelDataset/valid/accuracy=0.908, task/SnorkelDataset/valid/f1=0.893]"
+     ]
+    },
+    {
+     "name": "stderr",
+     "output_type": "stream",
+     "text": [
+      "\r",
+      "Epoch 1::  68%|██████▊   | 17/25 [00:53<00:23,  2.94s/it, model/all/train/loss=0.108, model/all/train/lr=0.0001, task/SnorkelDataset/valid/accuracy=0.908, task/SnorkelDataset/valid/f1=0.893]"
+     ]
+    },
+    {
+     "name": "stderr",
+     "output_type": "stream",
+     "text": [
+      "\r",
+      "Epoch 1::  72%|███████▏  | 18/25 [00:53<00:20,  2.91s/it, model/all/train/loss=0.108, model/all/train/lr=0.0001, task/SnorkelDataset/valid/accuracy=0.908, task/SnorkelDataset/valid/f1=0.893]"
+     ]
+    },
+    {
+     "name": "stderr",
+     "output_type": "stream",
+     "text": [
+      "\r",
+      "Epoch 1::  72%|███████▏  | 18/25 [00:55<00:20,  2.91s/it, model/all/train/loss=0.103, model/all/train/lr=0.0001, task/SnorkelDataset/valid/accuracy=0.908, task/SnorkelDataset/valid/f1=0.893]"
+     ]
+    },
+    {
+     "name": "stderr",
+     "output_type": "stream",
+     "text": [
+      "\r",
+      "Epoch 1::  76%|███████▌  | 19/25 [00:55<00:17,  2.88s/it, model/all/train/loss=0.103, model/all/train/lr=0.0001, task/SnorkelDataset/valid/accuracy=0.908, task/SnorkelDataset/valid/f1=0.893]"
+     ]
+    },
+    {
+     "name": "stderr",
+     "output_type": "stream",
+     "text": [
+      "\r",
+      "Epoch 1::  76%|███████▌  | 19/25 [00:58<00:17,  2.88s/it, model/all/train/loss=0.0999, model/all/train/lr=0.0001, task/SnorkelDataset/valid/accuracy=0.908, task/SnorkelDataset/valid/f1=0.893]"
+     ]
+    },
+    {
+     "name": "stderr",
+     "output_type": "stream",
+     "text": [
+      "\r",
+      "Epoch 1::  80%|████████  | 20/25 [00:58<00:14,  2.86s/it, model/all/train/loss=0.0999, model/all/train/lr=0.0001, task/SnorkelDataset/valid/accuracy=0.908, task/SnorkelDataset/valid/f1=0.893]"
+     ]
+    },
+    {
+     "name": "stderr",
+     "output_type": "stream",
+     "text": [
+      "\r",
+      "Epoch 1::  80%|████████  | 20/25 [01:01<00:14,  2.86s/it, model/all/train/loss=0.0956, model/all/train/lr=0.0001, task/SnorkelDataset/valid/accuracy=0.908, task/SnorkelDataset/valid/f1=0.893]"
+     ]
+    },
+    {
+     "name": "stderr",
+     "output_type": "stream",
+     "text": [
+      "\r",
+      "Epoch 1::  84%|████████▍ | 21/25 [01:01<00:11,  2.83s/it, model/all/train/loss=0.0956, model/all/train/lr=0.0001, task/SnorkelDataset/valid/accuracy=0.908, task/SnorkelDataset/valid/f1=0.893]"
+     ]
+    },
+    {
+     "name": "stderr",
+     "output_type": "stream",
+     "text": [
+      "\r",
+      "Epoch 1::  84%|████████▍ | 21/25 [01:04<00:11,  2.83s/it, model/all/train/loss=0.0979, model/all/train/lr=0.0001, task/SnorkelDataset/valid/accuracy=0.908, task/SnorkelDataset/valid/f1=0.893]"
+     ]
+    },
+    {
+     "name": "stderr",
+     "output_type": "stream",
+     "text": [
+      "\r",
+      "Epoch 1::  88%|████████▊ | 22/25 [01:04<00:08,  2.81s/it, model/all/train/loss=0.0979, model/all/train/lr=0.0001, task/SnorkelDataset/valid/accuracy=0.908, task/SnorkelDataset/valid/f1=0.893]"
+     ]
+    },
+    {
+     "name": "stderr",
+     "output_type": "stream",
+     "text": [
+      "\r",
+      "Epoch 1::  88%|████████▊ | 22/25 [01:07<00:08,  2.81s/it, model/all/train/loss=0.0974, model/all/train/lr=0.0001, task/SnorkelDataset/valid/accuracy=0.908, task/SnorkelDataset/valid/f1=0.893]"
+     ]
+    },
+    {
+     "name": "stderr",
+     "output_type": "stream",
+     "text": [
+      "\r",
+      "Epoch 1::  92%|█████████▏| 23/25 [01:07<00:05,  2.82s/it, model/all/train/loss=0.0974, model/all/train/lr=0.0001, task/SnorkelDataset/valid/accuracy=0.908, task/SnorkelDataset/valid/f1=0.893]"
+     ]
+    },
+    {
+     "name": "stderr",
+     "output_type": "stream",
+     "text": [
+      "\r",
+      "Epoch 1::  92%|█████████▏| 23/25 [01:09<00:05,  2.82s/it, model/all/train/loss=0.0959, model/all/train/lr=0.0001, task/SnorkelDataset/valid/accuracy=0.908, task/SnorkelDataset/valid/f1=0.893]"
+     ]
+    },
+    {
+     "name": "stderr",
+     "output_type": "stream",
+     "text": [
+      "\r",
+      "Epoch 1::  96%|█████████▌| 24/25 [01:09<00:02,  2.82s/it, model/all/train/loss=0.0959, model/all/train/lr=0.0001, task/SnorkelDataset/valid/accuracy=0.908, task/SnorkelDataset/valid/f1=0.893]"
+     ]
+    },
+    {
+     "name": "stderr",
+     "output_type": "stream",
+     "text": [
+      "\r",
+      "Epoch 1::  96%|█████████▌| 24/25 [01:13<00:02,  2.82s/it, model/all/train/loss=0.0931, model/all/train/lr=0.0001, task/SnorkelDataset/valid/accuracy=0.933, task/SnorkelDataset/valid/f1=0.926]"
+     ]
+    },
+    {
+     "name": "stderr",
+     "output_type": "stream",
+     "text": [
+      "\r",
+      "Epoch 1:: 100%|██████████| 25/25 [01:13<00:00,  2.93s/it, model/all/train/loss=0.0931, model/all/train/lr=0.0001, task/SnorkelDataset/valid/accuracy=0.933, task/SnorkelDataset/valid/f1=0.926]"
      ]
     },
     {
@@ -2218,151 +1794,127 @@
      "output_type": "stream",
      "text": [
       "\r",
-<<<<<<< HEAD
-      "  7%|▋         | 112/1586 [00:00<00:01, 1119.58it/s]"
-=======
-      "  8%|▊         | 128/1586 [00:00<00:01, 1273.18it/s]"
-     ]
-    },
-    {
-     "name": "stderr",
-     "output_type": "stream",
-     "text": [
-      "\r",
-      " 18%|█▊        | 283/1586 [00:00<00:00, 1343.66it/s]"
-     ]
-    },
-    {
-     "name": "stderr",
-     "output_type": "stream",
-     "text": [
-      "\r",
-      " 27%|██▋       | 436/1586 [00:00<00:00, 1393.06it/s]"
-     ]
-    },
-    {
-     "name": "stderr",
-     "output_type": "stream",
-     "text": [
-      "\r",
-      " 37%|███▋      | 586/1586 [00:00<00:00, 1421.73it/s]"
-     ]
-    },
-    {
-     "name": "stderr",
-     "output_type": "stream",
-     "text": [
-      "\r",
-      " 47%|████▋     | 739/1586 [00:00<00:00, 1451.76it/s]"
-     ]
-    },
-    {
-     "name": "stderr",
-     "output_type": "stream",
-     "text": [
-      "\r",
-      " 57%|█████▋    | 903/1586 [00:00<00:00, 1502.93it/s]"
->>>>>>> 17f8611e
-     ]
-    },
-    {
-     "name": "stderr",
-     "output_type": "stream",
-     "text": [
-      "\r",
-<<<<<<< HEAD
-      " 16%|█▋        | 259/1586 [00:00<00:01, 1204.49it/s]"
-=======
-      " 67%|██████▋   | 1064/1586 [00:00<00:00, 1531.72it/s]"
->>>>>>> 17f8611e
-     ]
-    },
-    {
-     "name": "stderr",
-     "output_type": "stream",
-     "text": [
-      "\r",
-<<<<<<< HEAD
-      " 26%|██▌       | 414/1586 [00:00<00:00, 1288.53it/s]"
-=======
-      " 76%|███████▌  | 1208/1586 [00:00<00:00, 1035.24it/s]"
->>>>>>> 17f8611e
-     ]
-    },
-    {
-     "name": "stderr",
-     "output_type": "stream",
-     "text": [
-      "\r",
-<<<<<<< HEAD
-      " 36%|███▌      | 568/1586 [00:00<00:00, 1352.94it/s]"
-=======
-      " 86%|████████▌ | 1361/1586 [00:01<00:00, 1146.08it/s]"
->>>>>>> 17f8611e
-     ]
-    },
-    {
-     "name": "stderr",
-     "output_type": "stream",
-     "text": [
-      "\r",
-<<<<<<< HEAD
-      " 46%|████▌     | 726/1586 [00:00<00:00, 1413.31it/s]"
-=======
-      " 95%|█████████▍| 1504/1586 [00:01<00:00, 1218.51it/s]"
->>>>>>> 17f8611e
-     ]
-    },
-    {
-     "name": "stderr",
-     "output_type": "stream",
-     "text": [
-      "\r",
-<<<<<<< HEAD
-      " 56%|█████▌    | 892/1586 [00:00<00:00, 1479.01it/s]"
-     ]
-    },
-    {
-     "name": "stderr",
-     "output_type": "stream",
-     "text": [
-      "\r",
-      " 67%|██████▋   | 1056/1586 [00:00<00:00, 1522.49it/s]"
-     ]
-    },
-    {
-     "name": "stderr",
-     "output_type": "stream",
-     "text": [
-      "\r",
-      " 76%|███████▌  | 1202/1586 [00:00<00:00, 1121.79it/s]"
-     ]
-    },
-    {
-     "name": "stderr",
-     "output_type": "stream",
-     "text": [
-      "\r",
-      " 85%|████████▌ | 1356/1586 [00:01<00:00, 1219.98it/s]"
-     ]
-    },
-    {
-     "name": "stderr",
-     "output_type": "stream",
-     "text": [
-      "\r",
-      " 95%|█████████▌| 1513/1586 [00:01<00:00, 1306.24it/s]"
-     ]
-    },
-    {
-     "name": "stderr",
-     "output_type": "stream",
-     "text": [
-      "\r",
-      "100%|██████████| 1586/1586 [00:01<00:00, 1367.48it/s]"
-=======
-      "100%|██████████| 1586/1586 [00:01<00:00, 1306.66it/s]"
->>>>>>> 17f8611e
+      "  5%|▌         | 83/1586 [00:00<00:01, 829.98it/s]"
+     ]
+    },
+    {
+     "name": "stderr",
+     "output_type": "stream",
+     "text": [
+      "\r",
+      " 11%|█         | 176/1586 [00:00<00:01, 852.40it/s]"
+     ]
+    },
+    {
+     "name": "stderr",
+     "output_type": "stream",
+     "text": [
+      "\r",
+      " 18%|█▊        | 284/1586 [00:00<00:01, 908.75it/s]"
+     ]
+    },
+    {
+     "name": "stderr",
+     "output_type": "stream",
+     "text": [
+      "\r",
+      " 25%|██▍       | 391/1586 [00:00<00:01, 950.50it/s]"
+     ]
+    },
+    {
+     "name": "stderr",
+     "output_type": "stream",
+     "text": [
+      "\r",
+      " 32%|███▏      | 500/1586 [00:00<00:01, 986.48it/s]"
+     ]
+    },
+    {
+     "name": "stderr",
+     "output_type": "stream",
+     "text": [
+      "\r",
+      " 38%|███▊      | 608/1586 [00:00<00:00, 1012.23it/s]"
+     ]
+    },
+    {
+     "name": "stderr",
+     "output_type": "stream",
+     "text": [
+      "\r",
+      " 45%|████▌     | 714/1586 [00:00<00:00, 1024.58it/s]"
+     ]
+    },
+    {
+     "name": "stderr",
+     "output_type": "stream",
+     "text": [
+      "\r",
+      " 52%|█████▏    | 826/1586 [00:00<00:00, 1050.03it/s]"
+     ]
+    },
+    {
+     "name": "stderr",
+     "output_type": "stream",
+     "text": [
+      "\r",
+      " 59%|█████▉    | 932/1586 [00:00<00:00, 1051.09it/s]"
+     ]
+    },
+    {
+     "name": "stderr",
+     "output_type": "stream",
+     "text": [
+      "\r",
+      " 65%|██████▌   | 1035/1586 [00:01<00:00, 1036.49it/s]"
+     ]
+    },
+    {
+     "name": "stderr",
+     "output_type": "stream",
+     "text": [
+      "\r",
+      " 72%|███████▏  | 1137/1586 [00:01<00:00, 859.40it/s] "
+     ]
+    },
+    {
+     "name": "stderr",
+     "output_type": "stream",
+     "text": [
+      "\r",
+      " 77%|███████▋  | 1227/1586 [00:01<00:00, 789.28it/s]"
+     ]
+    },
+    {
+     "name": "stderr",
+     "output_type": "stream",
+     "text": [
+      "\r",
+      " 83%|████████▎ | 1310/1586 [00:01<00:00, 795.70it/s]"
+     ]
+    },
+    {
+     "name": "stderr",
+     "output_type": "stream",
+     "text": [
+      "\r",
+      " 90%|████████▉ | 1426/1586 [00:01<00:00, 876.77it/s]"
+     ]
+    },
+    {
+     "name": "stderr",
+     "output_type": "stream",
+     "text": [
+      "\r",
+      " 97%|█████████▋| 1534/1586 [00:01<00:00, 927.32it/s]"
+     ]
+    },
+    {
+     "name": "stderr",
+     "output_type": "stream",
+     "text": [
+      "\r",
+      "100%|██████████| 1586/1586 [00:01<00:00, 952.99it/s]"
      ]
     },
     {
@@ -2379,11 +1931,7 @@
      "output_type": "stream",
      "text": [
       "\r",
-<<<<<<< HEAD
-      "100%|██████████| 120/120 [00:00<00:00, 8701.27it/s]"
-=======
-      "100%|██████████| 120/120 [00:00<00:00, 6503.30it/s]"
->>>>>>> 17f8611e
+      "100%|██████████| 120/120 [00:00<00:00, 6210.49it/s]"
      ]
     },
     {
@@ -2460,539 +2008,375 @@
      "output_type": "stream",
      "text": [
       "\r",
-      "Epoch 0::   4%|▍         | 1/25 [00:03<01:21,  3.41s/it, model/all/train/loss=0.669, model/all/train/lr=0.0001]"
-     ]
-    },
-    {
-     "name": "stderr",
-     "output_type": "stream",
-     "text": [
-      "\r",
-      "Epoch 0::   4%|▍         | 1/25 [00:06<01:21,  3.41s/it, model/all/train/loss=0.629, model/all/train/lr=0.0001]"
-     ]
-    },
-    {
-     "name": "stderr",
-     "output_type": "stream",
-     "text": [
-      "\r",
-<<<<<<< HEAD
-      "Epoch 0::   8%|▊         | 2/25 [00:06<01:14,  3.25s/it, model/all/train/loss=0.629, model/all/train/lr=0.0001]"
-=======
-      "Epoch 0::   8%|▊         | 2/25 [00:06<01:14,  3.23s/it, model/all/train/loss=0.629, model/all/train/lr=0.0001]"
->>>>>>> 17f8611e
-     ]
-    },
-    {
-     "name": "stderr",
-     "output_type": "stream",
-     "text": [
-      "\r",
-<<<<<<< HEAD
-      "Epoch 0::   8%|▊         | 2/25 [00:09<01:14,  3.25s/it, model/all/train/loss=0.601, model/all/train/lr=0.0001]"
-=======
-      "Epoch 0::   8%|▊         | 2/25 [00:09<01:14,  3.23s/it, model/all/train/loss=0.601, model/all/train/lr=0.0001]"
->>>>>>> 17f8611e
-     ]
-    },
-    {
-     "name": "stderr",
-     "output_type": "stream",
-     "text": [
-      "\r",
-<<<<<<< HEAD
-      "Epoch 0::  12%|█▏        | 3/25 [00:09<01:09,  3.15s/it, model/all/train/loss=0.601, model/all/train/lr=0.0001]"
-=======
-      "Epoch 0::  12%|█▏        | 3/25 [00:09<01:08,  3.11s/it, model/all/train/loss=0.601, model/all/train/lr=0.0001]"
->>>>>>> 17f8611e
-     ]
-    },
-    {
-     "name": "stderr",
-     "output_type": "stream",
-     "text": [
-      "\r",
-<<<<<<< HEAD
-      "Epoch 0::  12%|█▏        | 3/25 [00:11<01:09,  3.15s/it, model/all/train/loss=0.581, model/all/train/lr=0.0001]"
-=======
-      "Epoch 0::  12%|█▏        | 3/25 [00:11<01:08,  3.11s/it, model/all/train/loss=0.581, model/all/train/lr=0.0001]"
->>>>>>> 17f8611e
-     ]
-    },
-    {
-     "name": "stderr",
-     "output_type": "stream",
-     "text": [
-      "\r",
-<<<<<<< HEAD
-      "Epoch 0::  16%|█▌        | 4/25 [00:12<01:03,  3.04s/it, model/all/train/loss=0.581, model/all/train/lr=0.0001]"
-=======
-      "Epoch 0::  16%|█▌        | 4/25 [00:11<01:03,  3.03s/it, model/all/train/loss=0.581, model/all/train/lr=0.0001]"
->>>>>>> 17f8611e
-     ]
-    },
-    {
-     "name": "stderr",
-     "output_type": "stream",
-     "text": [
-      "\r",
-<<<<<<< HEAD
-      "Epoch 0::  16%|█▌        | 4/25 [00:14<01:03,  3.04s/it, model/all/train/loss=0.562, model/all/train/lr=0.0001]"
-=======
-      "Epoch 0::  16%|█▌        | 4/25 [00:14<01:03,  3.03s/it, model/all/train/loss=0.562, model/all/train/lr=0.0001]"
->>>>>>> 17f8611e
-     ]
-    },
-    {
-     "name": "stderr",
-     "output_type": "stream",
-     "text": [
-      "\r",
-<<<<<<< HEAD
-      "Epoch 0::  20%|██        | 5/25 [00:14<00:59,  2.96s/it, model/all/train/loss=0.562, model/all/train/lr=0.0001]"
-=======
-      "Epoch 0::  20%|██        | 5/25 [00:14<00:59,  2.97s/it, model/all/train/loss=0.562, model/all/train/lr=0.0001]"
->>>>>>> 17f8611e
-     ]
-    },
-    {
-     "name": "stderr",
-     "output_type": "stream",
-     "text": [
-      "\r",
-<<<<<<< HEAD
-      "Epoch 0::  20%|██        | 5/25 [00:17<00:59,  2.96s/it, model/all/train/loss=0.541, model/all/train/lr=0.0001]"
-=======
-      "Epoch 0::  20%|██        | 5/25 [00:17<00:59,  2.97s/it, model/all/train/loss=0.541, model/all/train/lr=0.0001]"
->>>>>>> 17f8611e
-     ]
-    },
-    {
-     "name": "stderr",
-     "output_type": "stream",
-     "text": [
-      "\r",
-<<<<<<< HEAD
-      "Epoch 0::  24%|██▍       | 6/25 [00:17<00:55,  2.91s/it, model/all/train/loss=0.541, model/all/train/lr=0.0001]"
-=======
-      "Epoch 0::  24%|██▍       | 6/25 [00:17<00:55,  2.93s/it, model/all/train/loss=0.541, model/all/train/lr=0.0001]"
->>>>>>> 17f8611e
-     ]
-    },
-    {
-     "name": "stderr",
-     "output_type": "stream",
-     "text": [
-      "\r",
-<<<<<<< HEAD
-      "Epoch 0::  24%|██▍       | 6/25 [00:20<00:55,  2.91s/it, model/all/train/loss=0.526, model/all/train/lr=0.0001]"
-=======
-      "Epoch 0::  24%|██▍       | 6/25 [00:20<00:55,  2.93s/it, model/all/train/loss=0.526, model/all/train/lr=0.0001]"
->>>>>>> 17f8611e
-     ]
-    },
-    {
-     "name": "stderr",
-     "output_type": "stream",
-     "text": [
-      "\r",
-<<<<<<< HEAD
-      "Epoch 0::  28%|██▊       | 7/25 [00:20<00:51,  2.87s/it, model/all/train/loss=0.526, model/all/train/lr=0.0001]"
-=======
-      "Epoch 0::  28%|██▊       | 7/25 [00:20<00:52,  2.91s/it, model/all/train/loss=0.526, model/all/train/lr=0.0001]"
->>>>>>> 17f8611e
-     ]
-    },
-    {
-     "name": "stderr",
-     "output_type": "stream",
-     "text": [
-      "\r",
-<<<<<<< HEAD
-      "Epoch 0::  28%|██▊       | 7/25 [00:23<00:51,  2.87s/it, model/all/train/loss=0.515, model/all/train/lr=0.0001]"
-=======
-      "Epoch 0::  28%|██▊       | 7/25 [00:23<00:52,  2.91s/it, model/all/train/loss=0.515, model/all/train/lr=0.0001]"
->>>>>>> 17f8611e
-     ]
-    },
-    {
-     "name": "stderr",
-     "output_type": "stream",
-     "text": [
-      "\r",
-<<<<<<< HEAD
-      "Epoch 0::  32%|███▏      | 8/25 [00:23<00:48,  2.85s/it, model/all/train/loss=0.515, model/all/train/lr=0.0001]"
-=======
-      "Epoch 0::  32%|███▏      | 8/25 [00:23<00:49,  2.90s/it, model/all/train/loss=0.515, model/all/train/lr=0.0001]"
->>>>>>> 17f8611e
-     ]
-    },
-    {
-     "name": "stderr",
-     "output_type": "stream",
-     "text": [
-      "\r",
-<<<<<<< HEAD
-      "Epoch 0::  32%|███▏      | 8/25 [00:25<00:48,  2.85s/it, model/all/train/loss=0.499, model/all/train/lr=0.0001]"
-=======
-      "Epoch 0::  32%|███▏      | 8/25 [00:26<00:49,  2.90s/it, model/all/train/loss=0.499, model/all/train/lr=0.0001]"
->>>>>>> 17f8611e
-     ]
-    },
-    {
-     "name": "stderr",
-     "output_type": "stream",
-     "text": [
-      "\r",
-<<<<<<< HEAD
-      "Epoch 0::  36%|███▌      | 9/25 [00:25<00:45,  2.84s/it, model/all/train/loss=0.499, model/all/train/lr=0.0001]"
-=======
-      "Epoch 0::  36%|███▌      | 9/25 [00:26<00:46,  2.88s/it, model/all/train/loss=0.499, model/all/train/lr=0.0001]"
->>>>>>> 17f8611e
-     ]
-    },
-    {
-     "name": "stderr",
-     "output_type": "stream",
-     "text": [
-      "\r",
-<<<<<<< HEAD
-      "Epoch 0::  36%|███▌      | 9/25 [00:28<00:45,  2.84s/it, model/all/train/loss=0.487, model/all/train/lr=0.0001]"
-=======
-      "Epoch 0::  36%|███▌      | 9/25 [00:28<00:46,  2.88s/it, model/all/train/loss=0.487, model/all/train/lr=0.0001]"
->>>>>>> 17f8611e
-     ]
-    },
-    {
-     "name": "stderr",
-     "output_type": "stream",
-     "text": [
-      "\r",
-<<<<<<< HEAD
-      "Epoch 0::  40%|████      | 10/25 [00:28<00:42,  2.83s/it, model/all/train/loss=0.487, model/all/train/lr=0.0001]"
-=======
-      "Epoch 0::  40%|████      | 10/25 [00:28<00:42,  2.87s/it, model/all/train/loss=0.487, model/all/train/lr=0.0001]"
->>>>>>> 17f8611e
-     ]
-    },
-    {
-     "name": "stderr",
-     "output_type": "stream",
-     "text": [
-      "\r",
-<<<<<<< HEAD
-      "Epoch 0::  40%|████      | 10/25 [00:31<00:42,  2.83s/it, model/all/train/loss=0.475, model/all/train/lr=0.0001]"
-=======
-      "Epoch 0::  40%|████      | 10/25 [00:31<00:42,  2.87s/it, model/all/train/loss=0.475, model/all/train/lr=0.0001]"
->>>>>>> 17f8611e
-     ]
-    },
-    {
-     "name": "stderr",
-     "output_type": "stream",
-     "text": [
-      "\r",
-<<<<<<< HEAD
-      "Epoch 0::  44%|████▍     | 11/25 [00:31<00:39,  2.80s/it, model/all/train/loss=0.475, model/all/train/lr=0.0001]"
-=======
-      "Epoch 0::  44%|████▍     | 11/25 [00:31<00:39,  2.85s/it, model/all/train/loss=0.475, model/all/train/lr=0.0001]"
->>>>>>> 17f8611e
-     ]
-    },
-    {
-     "name": "stderr",
-     "output_type": "stream",
-     "text": [
-      "\r",
-<<<<<<< HEAD
-      "Epoch 0::  44%|████▍     | 11/25 [00:34<00:39,  2.80s/it, model/all/train/loss=0.464, model/all/train/lr=0.0001]"
-=======
-      "Epoch 0::  44%|████▍     | 11/25 [00:34<00:39,  2.85s/it, model/all/train/loss=0.464, model/all/train/lr=0.0001]"
->>>>>>> 17f8611e
-     ]
-    },
-    {
-     "name": "stderr",
-     "output_type": "stream",
-     "text": [
-      "\r",
-<<<<<<< HEAD
-      "Epoch 0::  48%|████▊     | 12/25 [00:34<00:36,  2.82s/it, model/all/train/loss=0.464, model/all/train/lr=0.0001]"
-=======
-      "Epoch 0::  48%|████▊     | 12/25 [00:34<00:37,  2.85s/it, model/all/train/loss=0.464, model/all/train/lr=0.0001]"
->>>>>>> 17f8611e
-     ]
-    },
-    {
-     "name": "stderr",
-     "output_type": "stream",
-     "text": [
-      "\r",
-<<<<<<< HEAD
-      "Epoch 0::  48%|████▊     | 12/25 [00:37<00:36,  2.82s/it, model/all/train/loss=0.456, model/all/train/lr=0.0001]"
-=======
-      "Epoch 0::  48%|████▊     | 12/25 [00:37<00:37,  2.85s/it, model/all/train/loss=0.456, model/all/train/lr=0.0001]"
->>>>>>> 17f8611e
-     ]
-    },
-    {
-     "name": "stderr",
-     "output_type": "stream",
-     "text": [
-      "\r",
-<<<<<<< HEAD
-      "Epoch 0::  52%|█████▏    | 13/25 [00:37<00:34,  2.84s/it, model/all/train/loss=0.456, model/all/train/lr=0.0001]"
-=======
-      "Epoch 0::  52%|█████▏    | 13/25 [00:37<00:33,  2.82s/it, model/all/train/loss=0.456, model/all/train/lr=0.0001]"
->>>>>>> 17f8611e
-     ]
-    },
-    {
-     "name": "stderr",
-     "output_type": "stream",
-     "text": [
-      "\r",
-<<<<<<< HEAD
-      "Epoch 0::  52%|█████▏    | 13/25 [00:40<00:34,  2.84s/it, model/all/train/loss=0.446, model/all/train/lr=0.0001]"
-=======
-      "Epoch 0::  52%|█████▏    | 13/25 [00:40<00:33,  2.82s/it, model/all/train/loss=0.446, model/all/train/lr=0.0001]"
->>>>>>> 17f8611e
-     ]
-    },
-    {
-     "name": "stderr",
-     "output_type": "stream",
-     "text": [
-      "\r",
-<<<<<<< HEAD
-      "Epoch 0::  56%|█████▌    | 14/25 [00:40<00:31,  2.86s/it, model/all/train/loss=0.446, model/all/train/lr=0.0001]"
-=======
-      "Epoch 0::  56%|█████▌    | 14/25 [00:40<00:30,  2.81s/it, model/all/train/loss=0.446, model/all/train/lr=0.0001]"
->>>>>>> 17f8611e
-     ]
-    },
-    {
-     "name": "stderr",
-     "output_type": "stream",
-     "text": [
-      "\r",
-<<<<<<< HEAD
-      "Epoch 0::  56%|█████▌    | 14/25 [00:42<00:31,  2.86s/it, model/all/train/loss=0.437, model/all/train/lr=0.0001]"
-=======
-      "Epoch 0::  56%|█████▌    | 14/25 [00:42<00:30,  2.81s/it, model/all/train/loss=0.437, model/all/train/lr=0.0001]"
->>>>>>> 17f8611e
-     ]
-    },
-    {
-     "name": "stderr",
-     "output_type": "stream",
-     "text": [
-      "\r",
-<<<<<<< HEAD
-      "Epoch 0::  60%|██████    | 15/25 [00:42<00:28,  2.84s/it, model/all/train/loss=0.437, model/all/train/lr=0.0001]"
-=======
-      "Epoch 0::  60%|██████    | 15/25 [00:42<00:28,  2.82s/it, model/all/train/loss=0.437, model/all/train/lr=0.0001]"
->>>>>>> 17f8611e
-     ]
-    },
-    {
-     "name": "stderr",
-     "output_type": "stream",
-     "text": [
-      "\r",
-<<<<<<< HEAD
-      "Epoch 0::  60%|██████    | 15/25 [00:45<00:28,  2.84s/it, model/all/train/loss=0.43, model/all/train/lr=0.0001] "
-=======
-      "Epoch 0::  60%|██████    | 15/25 [00:45<00:28,  2.82s/it, model/all/train/loss=0.43, model/all/train/lr=0.0001] "
->>>>>>> 17f8611e
-     ]
-    },
-    {
-     "name": "stderr",
-     "output_type": "stream",
-     "text": [
-      "\r",
-<<<<<<< HEAD
-      "Epoch 0::  64%|██████▍   | 16/25 [00:45<00:25,  2.85s/it, model/all/train/loss=0.43, model/all/train/lr=0.0001]"
-=======
-      "Epoch 0::  64%|██████▍   | 16/25 [00:45<00:25,  2.83s/it, model/all/train/loss=0.43, model/all/train/lr=0.0001]"
->>>>>>> 17f8611e
-     ]
-    },
-    {
-     "name": "stderr",
-     "output_type": "stream",
-     "text": [
-      "\r",
-<<<<<<< HEAD
-      "Epoch 0::  64%|██████▍   | 16/25 [00:48<00:25,  2.85s/it, model/all/train/loss=0.422, model/all/train/lr=0.0001]"
-=======
-      "Epoch 0::  64%|██████▍   | 16/25 [00:48<00:25,  2.83s/it, model/all/train/loss=0.422, model/all/train/lr=0.0001]"
->>>>>>> 17f8611e
-     ]
-    },
-    {
-     "name": "stderr",
-     "output_type": "stream",
-     "text": [
-      "\r",
-      "Epoch 0::  68%|██████▊   | 17/25 [00:48<00:22,  2.84s/it, model/all/train/loss=0.422, model/all/train/lr=0.0001]"
-     ]
-    },
-    {
-     "name": "stderr",
-     "output_type": "stream",
-     "text": [
-      "\r",
-      "Epoch 0::  68%|██████▊   | 17/25 [00:51<00:22,  2.84s/it, model/all/train/loss=0.415, model/all/train/lr=0.0001]"
-     ]
-    },
-    {
-     "name": "stderr",
-     "output_type": "stream",
-     "text": [
-      "\r",
-<<<<<<< HEAD
-      "Epoch 0::  72%|███████▏  | 18/25 [00:51<00:20,  2.86s/it, model/all/train/loss=0.415, model/all/train/lr=0.0001]"
-=======
-      "Epoch 0::  72%|███████▏  | 18/25 [00:51<00:19,  2.82s/it, model/all/train/loss=0.415, model/all/train/lr=0.0001]"
->>>>>>> 17f8611e
-     ]
-    },
-    {
-     "name": "stderr",
-     "output_type": "stream",
-     "text": [
-      "\r",
-<<<<<<< HEAD
-      "Epoch 0::  72%|███████▏  | 18/25 [00:54<00:20,  2.86s/it, model/all/train/loss=0.408, model/all/train/lr=0.0001]"
-=======
-      "Epoch 0::  72%|███████▏  | 18/25 [00:54<00:19,  2.82s/it, model/all/train/loss=0.408, model/all/train/lr=0.0001]"
->>>>>>> 17f8611e
-     ]
-    },
-    {
-     "name": "stderr",
-     "output_type": "stream",
-     "text": [
-      "\r",
-<<<<<<< HEAD
-      "Epoch 0::  76%|███████▌  | 19/25 [00:54<00:17,  2.93s/it, model/all/train/loss=0.408, model/all/train/lr=0.0001]"
-=======
-      "Epoch 0::  76%|███████▌  | 19/25 [00:54<00:17,  2.91s/it, model/all/train/loss=0.408, model/all/train/lr=0.0001]"
->>>>>>> 17f8611e
-     ]
-    },
-    {
-     "name": "stderr",
-     "output_type": "stream",
-     "text": [
-      "\r",
-<<<<<<< HEAD
-      "Epoch 0::  76%|███████▌  | 19/25 [00:57<00:17,  2.93s/it, model/all/train/loss=0.402, model/all/train/lr=0.0001]"
-=======
-      "Epoch 0::  76%|███████▌  | 19/25 [00:57<00:17,  2.91s/it, model/all/train/loss=0.402, model/all/train/lr=0.0001]"
->>>>>>> 17f8611e
-     ]
-    },
-    {
-     "name": "stderr",
-     "output_type": "stream",
-     "text": [
-      "\r",
-      "Epoch 0::  80%|████████  | 20/25 [00:57<00:14,  2.90s/it, model/all/train/loss=0.402, model/all/train/lr=0.0001]"
-     ]
-    },
-    {
-     "name": "stderr",
-     "output_type": "stream",
-     "text": [
-      "\r",
-      "Epoch 0::  80%|████████  | 20/25 [01:00<00:14,  2.90s/it, model/all/train/loss=0.396, model/all/train/lr=0.0001]"
-     ]
-    },
-    {
-     "name": "stderr",
-     "output_type": "stream",
-     "text": [
-      "\r",
-<<<<<<< HEAD
-      "Epoch 0::  84%|████████▍ | 21/25 [01:00<00:11,  2.88s/it, model/all/train/loss=0.396, model/all/train/lr=0.0001]"
-=======
-      "Epoch 0::  84%|████████▍ | 21/25 [01:00<00:11,  2.95s/it, model/all/train/loss=0.396, model/all/train/lr=0.0001]"
->>>>>>> 17f8611e
-     ]
-    },
-    {
-     "name": "stderr",
-     "output_type": "stream",
-     "text": [
-      "\r",
-<<<<<<< HEAD
-      "Epoch 0::  84%|████████▍ | 21/25 [01:04<00:11,  2.88s/it, model/all/train/loss=0.389, model/all/train/lr=0.0001]"
-=======
-      "Epoch 0::  84%|████████▍ | 21/25 [01:04<00:11,  2.95s/it, model/all/train/loss=0.389, model/all/train/lr=0.0001]"
->>>>>>> 17f8611e
-     ]
-    },
-    {
-     "name": "stderr",
-     "output_type": "stream",
-     "text": [
-      "\r",
-<<<<<<< HEAD
-      "Epoch 0::  88%|████████▊ | 22/25 [01:04<00:09,  3.14s/it, model/all/train/loss=0.389, model/all/train/lr=0.0001]"
-=======
-      "Epoch 0::  88%|████████▊ | 22/25 [01:04<00:09,  3.19s/it, model/all/train/loss=0.389, model/all/train/lr=0.0001]"
->>>>>>> 17f8611e
-     ]
-    },
-    {
-     "name": "stderr",
-     "output_type": "stream",
-     "text": [
-      "\r",
-<<<<<<< HEAD
-      "Epoch 0::  88%|████████▊ | 22/25 [01:06<00:09,  3.14s/it, model/all/train/loss=0.382, model/all/train/lr=0.0001]"
-=======
-      "Epoch 0::  88%|████████▊ | 22/25 [01:07<00:09,  3.19s/it, model/all/train/loss=0.382, model/all/train/lr=0.0001]"
->>>>>>> 17f8611e
-     ]
-    },
-    {
-     "name": "stderr",
-     "output_type": "stream",
-     "text": [
-      "\r",
-<<<<<<< HEAD
-      "Epoch 0::  92%|█████████▏| 23/25 [01:06<00:06,  3.02s/it, model/all/train/loss=0.382, model/all/train/lr=0.0001]"
-=======
-      "Epoch 0::  92%|█████████▏| 23/25 [01:07<00:06,  3.06s/it, model/all/train/loss=0.382, model/all/train/lr=0.0001]"
->>>>>>> 17f8611e
-     ]
-    },
-    {
-     "name": "stderr",
-     "output_type": "stream",
-     "text": [
-      "\r",
-<<<<<<< HEAD
-      "Epoch 0::  92%|█████████▏| 23/25 [01:09<00:06,  3.02s/it, model/all/train/loss=0.376, model/all/train/lr=0.0001]"
-=======
-      "Epoch 0::  92%|█████████▏| 23/25 [01:10<00:06,  3.06s/it, model/all/train/loss=0.376, model/all/train/lr=0.0001]"
->>>>>>> 17f8611e
-     ]
-    },
-    {
-     "name": "stderr",
-     "output_type": "stream",
-     "text": [
-      "\r",
-<<<<<<< HEAD
-      "Epoch 0::  96%|█████████▌| 24/25 [01:09<00:03,  3.02s/it, model/all/train/loss=0.376, model/all/train/lr=0.0001]"
-=======
-      "Epoch 0::  96%|█████████▌| 24/25 [01:10<00:03,  3.04s/it, model/all/train/loss=0.376, model/all/train/lr=0.0001]"
->>>>>>> 17f8611e
+      "Epoch 0::   4%|▍         | 1/25 [00:03<01:25,  3.56s/it, model/all/train/loss=0.669, model/all/train/lr=0.0001]"
+     ]
+    },
+    {
+     "name": "stderr",
+     "output_type": "stream",
+     "text": [
+      "\r",
+      "Epoch 0::   4%|▍         | 1/25 [00:06<01:25,  3.56s/it, model/all/train/loss=0.629, model/all/train/lr=0.0001]"
+     ]
+    },
+    {
+     "name": "stderr",
+     "output_type": "stream",
+     "text": [
+      "\r",
+      "Epoch 0::   8%|▊         | 2/25 [00:06<01:17,  3.39s/it, model/all/train/loss=0.629, model/all/train/lr=0.0001]"
+     ]
+    },
+    {
+     "name": "stderr",
+     "output_type": "stream",
+     "text": [
+      "\r",
+      "Epoch 0::   8%|▊         | 2/25 [00:09<01:17,  3.39s/it, model/all/train/loss=0.601, model/all/train/lr=0.0001]"
+     ]
+    },
+    {
+     "name": "stderr",
+     "output_type": "stream",
+     "text": [
+      "\r",
+      "Epoch 0::  12%|█▏        | 3/25 [00:09<01:12,  3.30s/it, model/all/train/loss=0.601, model/all/train/lr=0.0001]"
+     ]
+    },
+    {
+     "name": "stderr",
+     "output_type": "stream",
+     "text": [
+      "\r",
+      "Epoch 0::  12%|█▏        | 3/25 [00:12<01:12,  3.30s/it, model/all/train/loss=0.581, model/all/train/lr=0.0001]"
+     ]
+    },
+    {
+     "name": "stderr",
+     "output_type": "stream",
+     "text": [
+      "\r",
+      "Epoch 0::  16%|█▌        | 4/25 [00:12<01:06,  3.19s/it, model/all/train/loss=0.581, model/all/train/lr=0.0001]"
+     ]
+    },
+    {
+     "name": "stderr",
+     "output_type": "stream",
+     "text": [
+      "\r",
+      "Epoch 0::  16%|█▌        | 4/25 [00:15<01:06,  3.19s/it, model/all/train/loss=0.562, model/all/train/lr=0.0001]"
+     ]
+    },
+    {
+     "name": "stderr",
+     "output_type": "stream",
+     "text": [
+      "\r",
+      "Epoch 0::  20%|██        | 5/25 [00:15<01:02,  3.12s/it, model/all/train/loss=0.562, model/all/train/lr=0.0001]"
+     ]
+    },
+    {
+     "name": "stderr",
+     "output_type": "stream",
+     "text": [
+      "\r",
+      "Epoch 0::  20%|██        | 5/25 [00:18<01:02,  3.12s/it, model/all/train/loss=0.541, model/all/train/lr=0.0001]"
+     ]
+    },
+    {
+     "name": "stderr",
+     "output_type": "stream",
+     "text": [
+      "\r",
+      "Epoch 0::  24%|██▍       | 6/25 [00:18<01:00,  3.16s/it, model/all/train/loss=0.541, model/all/train/lr=0.0001]"
+     ]
+    },
+    {
+     "name": "stderr",
+     "output_type": "stream",
+     "text": [
+      "\r",
+      "Epoch 0::  24%|██▍       | 6/25 [00:21<01:00,  3.16s/it, model/all/train/loss=0.526, model/all/train/lr=0.0001]"
+     ]
+    },
+    {
+     "name": "stderr",
+     "output_type": "stream",
+     "text": [
+      "\r",
+      "Epoch 0::  28%|██▊       | 7/25 [00:21<00:55,  3.08s/it, model/all/train/loss=0.526, model/all/train/lr=0.0001]"
+     ]
+    },
+    {
+     "name": "stderr",
+     "output_type": "stream",
+     "text": [
+      "\r",
+      "Epoch 0::  28%|██▊       | 7/25 [00:24<00:55,  3.08s/it, model/all/train/loss=0.515, model/all/train/lr=0.0001]"
+     ]
+    },
+    {
+     "name": "stderr",
+     "output_type": "stream",
+     "text": [
+      "\r",
+      "Epoch 0::  32%|███▏      | 8/25 [00:24<00:51,  3.03s/it, model/all/train/loss=0.515, model/all/train/lr=0.0001]"
+     ]
+    },
+    {
+     "name": "stderr",
+     "output_type": "stream",
+     "text": [
+      "\r",
+      "Epoch 0::  32%|███▏      | 8/25 [00:27<00:51,  3.03s/it, model/all/train/loss=0.499, model/all/train/lr=0.0001]"
+     ]
+    },
+    {
+     "name": "stderr",
+     "output_type": "stream",
+     "text": [
+      "\r",
+      "Epoch 0::  36%|███▌      | 9/25 [00:27<00:47,  3.00s/it, model/all/train/loss=0.499, model/all/train/lr=0.0001]"
+     ]
+    },
+    {
+     "name": "stderr",
+     "output_type": "stream",
+     "text": [
+      "\r",
+      "Epoch 0::  36%|███▌      | 9/25 [00:30<00:47,  3.00s/it, model/all/train/loss=0.487, model/all/train/lr=0.0001]"
+     ]
+    },
+    {
+     "name": "stderr",
+     "output_type": "stream",
+     "text": [
+      "\r",
+      "Epoch 0::  40%|████      | 10/25 [00:30<00:44,  2.96s/it, model/all/train/loss=0.487, model/all/train/lr=0.0001]"
+     ]
+    },
+    {
+     "name": "stderr",
+     "output_type": "stream",
+     "text": [
+      "\r",
+      "Epoch 0::  40%|████      | 10/25 [00:33<00:44,  2.96s/it, model/all/train/loss=0.475, model/all/train/lr=0.0001]"
+     ]
+    },
+    {
+     "name": "stderr",
+     "output_type": "stream",
+     "text": [
+      "\r",
+      "Epoch 0::  44%|████▍     | 11/25 [00:33<00:43,  3.08s/it, model/all/train/loss=0.475, model/all/train/lr=0.0001]"
+     ]
+    },
+    {
+     "name": "stderr",
+     "output_type": "stream",
+     "text": [
+      "\r",
+      "Epoch 0::  44%|████▍     | 11/25 [00:37<00:43,  3.08s/it, model/all/train/loss=0.464, model/all/train/lr=0.0001]"
+     ]
+    },
+    {
+     "name": "stderr",
+     "output_type": "stream",
+     "text": [
+      "\r",
+      "Epoch 0::  48%|████▊     | 12/25 [00:37<00:41,  3.17s/it, model/all/train/loss=0.464, model/all/train/lr=0.0001]"
+     ]
+    },
+    {
+     "name": "stderr",
+     "output_type": "stream",
+     "text": [
+      "\r",
+      "Epoch 0::  48%|████▊     | 12/25 [00:39<00:41,  3.17s/it, model/all/train/loss=0.456, model/all/train/lr=0.0001]"
+     ]
+    },
+    {
+     "name": "stderr",
+     "output_type": "stream",
+     "text": [
+      "\r",
+      "Epoch 0::  52%|█████▏    | 13/25 [00:39<00:36,  3.07s/it, model/all/train/loss=0.456, model/all/train/lr=0.0001]"
+     ]
+    },
+    {
+     "name": "stderr",
+     "output_type": "stream",
+     "text": [
+      "\r",
+      "Epoch 0::  52%|█████▏    | 13/25 [00:42<00:36,  3.07s/it, model/all/train/loss=0.446, model/all/train/lr=0.0001]"
+     ]
+    },
+    {
+     "name": "stderr",
+     "output_type": "stream",
+     "text": [
+      "\r",
+      "Epoch 0::  56%|█████▌    | 14/25 [00:42<00:32,  2.99s/it, model/all/train/loss=0.446, model/all/train/lr=0.0001]"
+     ]
+    },
+    {
+     "name": "stderr",
+     "output_type": "stream",
+     "text": [
+      "\r",
+      "Epoch 0::  56%|█████▌    | 14/25 [00:45<00:32,  2.99s/it, model/all/train/loss=0.437, model/all/train/lr=0.0001]"
+     ]
+    },
+    {
+     "name": "stderr",
+     "output_type": "stream",
+     "text": [
+      "\r",
+      "Epoch 0::  60%|██████    | 15/25 [00:45<00:29,  2.95s/it, model/all/train/loss=0.437, model/all/train/lr=0.0001]"
+     ]
+    },
+    {
+     "name": "stderr",
+     "output_type": "stream",
+     "text": [
+      "\r",
+      "Epoch 0::  60%|██████    | 15/25 [00:48<00:29,  2.95s/it, model/all/train/loss=0.43, model/all/train/lr=0.0001] "
+     ]
+    },
+    {
+     "name": "stderr",
+     "output_type": "stream",
+     "text": [
+      "\r",
+      "Epoch 0::  64%|██████▍   | 16/25 [00:48<00:26,  2.90s/it, model/all/train/loss=0.43, model/all/train/lr=0.0001]"
+     ]
+    },
+    {
+     "name": "stderr",
+     "output_type": "stream",
+     "text": [
+      "\r",
+      "Epoch 0::  64%|██████▍   | 16/25 [00:51<00:26,  2.90s/it, model/all/train/loss=0.422, model/all/train/lr=0.0001]"
+     ]
+    },
+    {
+     "name": "stderr",
+     "output_type": "stream",
+     "text": [
+      "\r",
+      "Epoch 0::  68%|██████▊   | 17/25 [00:51<00:22,  2.87s/it, model/all/train/loss=0.422, model/all/train/lr=0.0001]"
+     ]
+    },
+    {
+     "name": "stderr",
+     "output_type": "stream",
+     "text": [
+      "\r",
+      "Epoch 0::  68%|██████▊   | 17/25 [00:54<00:22,  2.87s/it, model/all/train/loss=0.415, model/all/train/lr=0.0001]"
+     ]
+    },
+    {
+     "name": "stderr",
+     "output_type": "stream",
+     "text": [
+      "\r",
+      "Epoch 0::  72%|███████▏  | 18/25 [00:54<00:20,  2.89s/it, model/all/train/loss=0.415, model/all/train/lr=0.0001]"
+     ]
+    },
+    {
+     "name": "stderr",
+     "output_type": "stream",
+     "text": [
+      "\r",
+      "Epoch 0::  72%|███████▏  | 18/25 [00:57<00:20,  2.89s/it, model/all/train/loss=0.408, model/all/train/lr=0.0001]"
+     ]
+    },
+    {
+     "name": "stderr",
+     "output_type": "stream",
+     "text": [
+      "\r",
+      "Epoch 0::  76%|███████▌  | 19/25 [00:57<00:18,  3.15s/it, model/all/train/loss=0.408, model/all/train/lr=0.0001]"
+     ]
+    },
+    {
+     "name": "stderr",
+     "output_type": "stream",
+     "text": [
+      "\r",
+      "Epoch 0::  76%|███████▌  | 19/25 [01:01<00:18,  3.15s/it, model/all/train/loss=0.402, model/all/train/lr=0.0001]"
+     ]
+    },
+    {
+     "name": "stderr",
+     "output_type": "stream",
+     "text": [
+      "\r",
+      "Epoch 0::  80%|████████  | 20/25 [01:01<00:15,  3.18s/it, model/all/train/loss=0.402, model/all/train/lr=0.0001]"
+     ]
+    },
+    {
+     "name": "stderr",
+     "output_type": "stream",
+     "text": [
+      "\r",
+      "Epoch 0::  80%|████████  | 20/25 [01:04<00:15,  3.18s/it, model/all/train/loss=0.396, model/all/train/lr=0.0001]"
+     ]
+    },
+    {
+     "name": "stderr",
+     "output_type": "stream",
+     "text": [
+      "\r",
+      "Epoch 0::  84%|████████▍ | 21/25 [01:04<00:12,  3.09s/it, model/all/train/loss=0.396, model/all/train/lr=0.0001]"
+     ]
+    },
+    {
+     "name": "stderr",
+     "output_type": "stream",
+     "text": [
+      "\r",
+      "Epoch 0::  84%|████████▍ | 21/25 [01:07<00:12,  3.09s/it, model/all/train/loss=0.389, model/all/train/lr=0.0001]"
+     ]
+    },
+    {
+     "name": "stderr",
+     "output_type": "stream",
+     "text": [
+      "\r",
+      "Epoch 0::  88%|████████▊ | 22/25 [01:07<00:10,  3.35s/it, model/all/train/loss=0.389, model/all/train/lr=0.0001]"
+     ]
+    },
+    {
+     "name": "stderr",
+     "output_type": "stream",
+     "text": [
+      "\r",
+      "Epoch 0::  88%|████████▊ | 22/25 [01:10<00:10,  3.35s/it, model/all/train/loss=0.382, model/all/train/lr=0.0001]"
+     ]
+    },
+    {
+     "name": "stderr",
+     "output_type": "stream",
+     "text": [
+      "\r",
+      "Epoch 0::  92%|█████████▏| 23/25 [01:10<00:06,  3.24s/it, model/all/train/loss=0.382, model/all/train/lr=0.0001]"
+     ]
+    },
+    {
+     "name": "stderr",
+     "output_type": "stream",
+     "text": [
+      "\r",
+      "Epoch 0::  92%|█████████▏| 23/25 [01:14<00:06,  3.24s/it, model/all/train/loss=0.376, model/all/train/lr=0.0001]"
+     ]
+    },
+    {
+     "name": "stderr",
+     "output_type": "stream",
+     "text": [
+      "\r",
+      "Epoch 0::  96%|█████████▌| 24/25 [01:14<00:03,  3.19s/it, model/all/train/loss=0.376, model/all/train/lr=0.0001]"
      ]
     },
     {
@@ -3002,23 +2386,15 @@
       "/Users/braden/repos/snorkel-tutorials/.tox/spam/lib/python3.7/site-packages/sklearn/metrics/classification.py:1437: UndefinedMetricWarning: F-score is ill-defined and being set to 0.0 due to no predicted samples.\n",
       "  'precision', 'predicted', average, warn_for)\n",
       "\r",
-<<<<<<< HEAD
-      "Epoch 0::  96%|█████████▌| 24/25 [01:12<00:03,  3.02s/it, model/all/train/loss=0.371, model/all/train/lr=0.0001, task/SnorkelDataset/valid/accuracy=0.933, task/SnorkelDataset/valid/f1=0.926, task_slice:short_link_ind/SnorkelDataset/valid/f1=0, task_slice:short_link_pred/SnorkelDataset/valid/accuracy=0.8, task_slice:short_link_pred/SnorkelDataset/valid/f1=0.889, task_slice:keyword_subscribe_ind/SnorkelDataset/valid/f1=0, task_slice:keyword_subscribe_pred/SnorkelDataset/valid/accuracy=1, task_slice:keyword_subscribe_pred/SnorkelDataset/valid/f1=1, task_slice:keyword_please_ind/SnorkelDataset/valid/f1=0, task_slice:keyword_please_pred/SnorkelDataset/valid/accuracy=1, task_slice:keyword_please_pred/SnorkelDataset/valid/f1=1, task_slice:regex_check_out_ind/SnorkelDataset/valid/f1=0.471, task_slice:regex_check_out_pred/SnorkelDataset/valid/accuracy=1, task_slice:regex_check_out_pred/SnorkelDataset/valid/f1=1, task_slice:short_comment_ind/SnorkelDataset/valid/f1=0, task_slice:short_comment_pred/SnorkelDataset/valid/accuracy=0.947, task_slice:short_comment_pred/SnorkelDataset/valid/f1=0.5, task_slice:textblob_polarity_ind/SnorkelDataset/valid/f1=0, task_slice:textblob_polarity_pred/SnorkelDataset/valid/accuracy=1, task_slice:textblob_polarity_pred/SnorkelDataset/valid/f1=1, task_slice:base_ind/SnorkelDataset/valid/f1=1, task_slice:base_pred/SnorkelDataset/valid/accuracy=0.933, task_slice:base_pred/SnorkelDataset/valid/f1=0.926]"
-=======
-      "Epoch 0::  96%|█████████▌| 24/25 [01:12<00:03,  3.04s/it, model/all/train/loss=0.371, model/all/train/lr=0.0001, task/SnorkelDataset/valid/accuracy=0.933, task/SnorkelDataset/valid/f1=0.926, task_slice:short_link_ind/SnorkelDataset/valid/f1=0, task_slice:short_link_pred/SnorkelDataset/valid/accuracy=0.8, task_slice:short_link_pred/SnorkelDataset/valid/f1=0.889, task_slice:keyword_subscribe_ind/SnorkelDataset/valid/f1=0, task_slice:keyword_subscribe_pred/SnorkelDataset/valid/accuracy=1, task_slice:keyword_subscribe_pred/SnorkelDataset/valid/f1=1, task_slice:keyword_please_ind/SnorkelDataset/valid/f1=0, task_slice:keyword_please_pred/SnorkelDataset/valid/accuracy=1, task_slice:keyword_please_pred/SnorkelDataset/valid/f1=1, task_slice:regex_check_out_ind/SnorkelDataset/valid/f1=0.471, task_slice:regex_check_out_pred/SnorkelDataset/valid/accuracy=1, task_slice:regex_check_out_pred/SnorkelDataset/valid/f1=1, task_slice:short_comment_ind/SnorkelDataset/valid/f1=0, task_slice:short_comment_pred/SnorkelDataset/valid/accuracy=0.947, task_slice:short_comment_pred/SnorkelDataset/valid/f1=0.5, task_slice:textblob_polarity_ind/SnorkelDataset/valid/f1=0, task_slice:textblob_polarity_pred/SnorkelDataset/valid/accuracy=1, task_slice:textblob_polarity_pred/SnorkelDataset/valid/f1=1, task_slice:base_ind/SnorkelDataset/valid/f1=1, task_slice:base_pred/SnorkelDataset/valid/accuracy=0.933, task_slice:base_pred/SnorkelDataset/valid/f1=0.926]"
->>>>>>> 17f8611e
-     ]
-    },
-    {
-     "name": "stderr",
-     "output_type": "stream",
-     "text": [
-      "\r",
-<<<<<<< HEAD
-      "Epoch 0:: 100%|██████████| 25/25 [01:12<00:00,  3.01s/it, model/all/train/loss=0.371, model/all/train/lr=0.0001, task/SnorkelDataset/valid/accuracy=0.933, task/SnorkelDataset/valid/f1=0.926, task_slice:short_link_ind/SnorkelDataset/valid/f1=0, task_slice:short_link_pred/SnorkelDataset/valid/accuracy=0.8, task_slice:short_link_pred/SnorkelDataset/valid/f1=0.889, task_slice:keyword_subscribe_ind/SnorkelDataset/valid/f1=0, task_slice:keyword_subscribe_pred/SnorkelDataset/valid/accuracy=1, task_slice:keyword_subscribe_pred/SnorkelDataset/valid/f1=1, task_slice:keyword_please_ind/SnorkelDataset/valid/f1=0, task_slice:keyword_please_pred/SnorkelDataset/valid/accuracy=1, task_slice:keyword_please_pred/SnorkelDataset/valid/f1=1, task_slice:regex_check_out_ind/SnorkelDataset/valid/f1=0.471, task_slice:regex_check_out_pred/SnorkelDataset/valid/accuracy=1, task_slice:regex_check_out_pred/SnorkelDataset/valid/f1=1, task_slice:short_comment_ind/SnorkelDataset/valid/f1=0, task_slice:short_comment_pred/SnorkelDataset/valid/accuracy=0.947, task_slice:short_comment_pred/SnorkelDataset/valid/f1=0.5, task_slice:textblob_polarity_ind/SnorkelDataset/valid/f1=0, task_slice:textblob_polarity_pred/SnorkelDataset/valid/accuracy=1, task_slice:textblob_polarity_pred/SnorkelDataset/valid/f1=1, task_slice:base_ind/SnorkelDataset/valid/f1=1, task_slice:base_pred/SnorkelDataset/valid/accuracy=0.933, task_slice:base_pred/SnorkelDataset/valid/f1=0.926]"
-=======
-      "Epoch 0:: 100%|██████████| 25/25 [01:12<00:00,  2.99s/it, model/all/train/loss=0.371, model/all/train/lr=0.0001, task/SnorkelDataset/valid/accuracy=0.933, task/SnorkelDataset/valid/f1=0.926, task_slice:short_link_ind/SnorkelDataset/valid/f1=0, task_slice:short_link_pred/SnorkelDataset/valid/accuracy=0.8, task_slice:short_link_pred/SnorkelDataset/valid/f1=0.889, task_slice:keyword_subscribe_ind/SnorkelDataset/valid/f1=0, task_slice:keyword_subscribe_pred/SnorkelDataset/valid/accuracy=1, task_slice:keyword_subscribe_pred/SnorkelDataset/valid/f1=1, task_slice:keyword_please_ind/SnorkelDataset/valid/f1=0, task_slice:keyword_please_pred/SnorkelDataset/valid/accuracy=1, task_slice:keyword_please_pred/SnorkelDataset/valid/f1=1, task_slice:regex_check_out_ind/SnorkelDataset/valid/f1=0.471, task_slice:regex_check_out_pred/SnorkelDataset/valid/accuracy=1, task_slice:regex_check_out_pred/SnorkelDataset/valid/f1=1, task_slice:short_comment_ind/SnorkelDataset/valid/f1=0, task_slice:short_comment_pred/SnorkelDataset/valid/accuracy=0.947, task_slice:short_comment_pred/SnorkelDataset/valid/f1=0.5, task_slice:textblob_polarity_ind/SnorkelDataset/valid/f1=0, task_slice:textblob_polarity_pred/SnorkelDataset/valid/accuracy=1, task_slice:textblob_polarity_pred/SnorkelDataset/valid/f1=1, task_slice:base_ind/SnorkelDataset/valid/f1=1, task_slice:base_pred/SnorkelDataset/valid/accuracy=0.933, task_slice:base_pred/SnorkelDataset/valid/f1=0.926]"
->>>>>>> 17f8611e
+      "Epoch 0::  96%|█████████▌| 24/25 [01:17<00:03,  3.19s/it, model/all/train/loss=0.371, model/all/train/lr=0.0001, task/SnorkelDataset/valid/accuracy=0.933, task/SnorkelDataset/valid/f1=0.926, task_slice:short_link_ind/SnorkelDataset/valid/f1=0, task_slice:short_link_pred/SnorkelDataset/valid/accuracy=0.8, task_slice:short_link_pred/SnorkelDataset/valid/f1=0.889, task_slice:keyword_subscribe_ind/SnorkelDataset/valid/f1=0, task_slice:keyword_subscribe_pred/SnorkelDataset/valid/accuracy=1, task_slice:keyword_subscribe_pred/SnorkelDataset/valid/f1=1, task_slice:keyword_please_ind/SnorkelDataset/valid/f1=0, task_slice:keyword_please_pred/SnorkelDataset/valid/accuracy=1, task_slice:keyword_please_pred/SnorkelDataset/valid/f1=1, task_slice:regex_check_out_ind/SnorkelDataset/valid/f1=0.471, task_slice:regex_check_out_pred/SnorkelDataset/valid/accuracy=1, task_slice:regex_check_out_pred/SnorkelDataset/valid/f1=1, task_slice:short_comment_ind/SnorkelDataset/valid/f1=0, task_slice:short_comment_pred/SnorkelDataset/valid/accuracy=0.947, task_slice:short_comment_pred/SnorkelDataset/valid/f1=0.5, task_slice:textblob_polarity_ind/SnorkelDataset/valid/f1=0, task_slice:textblob_polarity_pred/SnorkelDataset/valid/accuracy=1, task_slice:textblob_polarity_pred/SnorkelDataset/valid/f1=1, task_slice:base_ind/SnorkelDataset/valid/f1=1, task_slice:base_pred/SnorkelDataset/valid/accuracy=0.933, task_slice:base_pred/SnorkelDataset/valid/f1=0.926]"
+     ]
+    },
+    {
+     "name": "stderr",
+     "output_type": "stream",
+     "text": [
+      "\r",
+      "Epoch 0:: 100%|██████████| 25/25 [01:17<00:00,  3.13s/it, model/all/train/loss=0.371, model/all/train/lr=0.0001, task/SnorkelDataset/valid/accuracy=0.933, task/SnorkelDataset/valid/f1=0.926, task_slice:short_link_ind/SnorkelDataset/valid/f1=0, task_slice:short_link_pred/SnorkelDataset/valid/accuracy=0.8, task_slice:short_link_pred/SnorkelDataset/valid/f1=0.889, task_slice:keyword_subscribe_ind/SnorkelDataset/valid/f1=0, task_slice:keyword_subscribe_pred/SnorkelDataset/valid/accuracy=1, task_slice:keyword_subscribe_pred/SnorkelDataset/valid/f1=1, task_slice:keyword_please_ind/SnorkelDataset/valid/f1=0, task_slice:keyword_please_pred/SnorkelDataset/valid/accuracy=1, task_slice:keyword_please_pred/SnorkelDataset/valid/f1=1, task_slice:regex_check_out_ind/SnorkelDataset/valid/f1=0.471, task_slice:regex_check_out_pred/SnorkelDataset/valid/accuracy=1, task_slice:regex_check_out_pred/SnorkelDataset/valid/f1=1, task_slice:short_comment_ind/SnorkelDataset/valid/f1=0, task_slice:short_comment_pred/SnorkelDataset/valid/accuracy=0.947, task_slice:short_comment_pred/SnorkelDataset/valid/f1=0.5, task_slice:textblob_polarity_ind/SnorkelDataset/valid/f1=0, task_slice:textblob_polarity_pred/SnorkelDataset/valid/accuracy=1, task_slice:textblob_polarity_pred/SnorkelDataset/valid/f1=1, task_slice:base_ind/SnorkelDataset/valid/f1=1, task_slice:base_pred/SnorkelDataset/valid/accuracy=0.933, task_slice:base_pred/SnorkelDataset/valid/f1=0.926]"
      ]
     },
     {
@@ -3035,599 +2411,399 @@
      "output_type": "stream",
      "text": [
       "\r",
-<<<<<<< HEAD
       "Epoch 1::   0%|          | 0/25 [00:03<?, ?it/s, model/all/train/loss=0.217, model/all/train/lr=0.0001, task/SnorkelDataset/valid/accuracy=0.933, task/SnorkelDataset/valid/f1=0.926, task_slice:short_link_ind/SnorkelDataset/valid/f1=0, task_slice:short_link_pred/SnorkelDataset/valid/accuracy=0.8, task_slice:short_link_pred/SnorkelDataset/valid/f1=0.889, task_slice:keyword_subscribe_ind/SnorkelDataset/valid/f1=0, task_slice:keyword_subscribe_pred/SnorkelDataset/valid/accuracy=1, task_slice:keyword_subscribe_pred/SnorkelDataset/valid/f1=1, task_slice:keyword_please_ind/SnorkelDataset/valid/f1=0, task_slice:keyword_please_pred/SnorkelDataset/valid/accuracy=1, task_slice:keyword_please_pred/SnorkelDataset/valid/f1=1, task_slice:regex_check_out_ind/SnorkelDataset/valid/f1=0.471, task_slice:regex_check_out_pred/SnorkelDataset/valid/accuracy=1, task_slice:regex_check_out_pred/SnorkelDataset/valid/f1=1, task_slice:short_comment_ind/SnorkelDataset/valid/f1=0, task_slice:short_comment_pred/SnorkelDataset/valid/accuracy=0.947, task_slice:short_comment_pred/SnorkelDataset/valid/f1=0.5, task_slice:textblob_polarity_ind/SnorkelDataset/valid/f1=0, task_slice:textblob_polarity_pred/SnorkelDataset/valid/accuracy=1, task_slice:textblob_polarity_pred/SnorkelDataset/valid/f1=1, task_slice:base_ind/SnorkelDataset/valid/f1=1, task_slice:base_pred/SnorkelDataset/valid/accuracy=0.933, task_slice:base_pred/SnorkelDataset/valid/f1=0.926]"
-=======
-      "Epoch 1::   0%|          | 0/25 [00:02<?, ?it/s, model/all/train/loss=0.217, model/all/train/lr=0.0001, task/SnorkelDataset/valid/accuracy=0.933, task/SnorkelDataset/valid/f1=0.926, task_slice:short_link_ind/SnorkelDataset/valid/f1=0, task_slice:short_link_pred/SnorkelDataset/valid/accuracy=0.8, task_slice:short_link_pred/SnorkelDataset/valid/f1=0.889, task_slice:keyword_subscribe_ind/SnorkelDataset/valid/f1=0, task_slice:keyword_subscribe_pred/SnorkelDataset/valid/accuracy=1, task_slice:keyword_subscribe_pred/SnorkelDataset/valid/f1=1, task_slice:keyword_please_ind/SnorkelDataset/valid/f1=0, task_slice:keyword_please_pred/SnorkelDataset/valid/accuracy=1, task_slice:keyword_please_pred/SnorkelDataset/valid/f1=1, task_slice:regex_check_out_ind/SnorkelDataset/valid/f1=0.471, task_slice:regex_check_out_pred/SnorkelDataset/valid/accuracy=1, task_slice:regex_check_out_pred/SnorkelDataset/valid/f1=1, task_slice:short_comment_ind/SnorkelDataset/valid/f1=0, task_slice:short_comment_pred/SnorkelDataset/valid/accuracy=0.947, task_slice:short_comment_pred/SnorkelDataset/valid/f1=0.5, task_slice:textblob_polarity_ind/SnorkelDataset/valid/f1=0, task_slice:textblob_polarity_pred/SnorkelDataset/valid/accuracy=1, task_slice:textblob_polarity_pred/SnorkelDataset/valid/f1=1, task_slice:base_ind/SnorkelDataset/valid/f1=1, task_slice:base_pred/SnorkelDataset/valid/accuracy=0.933, task_slice:base_pred/SnorkelDataset/valid/f1=0.926]"
->>>>>>> 17f8611e
-     ]
-    },
-    {
-     "name": "stderr",
-     "output_type": "stream",
-     "text": [
-      "\r",
-<<<<<<< HEAD
-      "Epoch 1::   4%|▍         | 1/25 [00:03<01:20,  3.35s/it, model/all/train/loss=0.217, model/all/train/lr=0.0001, task/SnorkelDataset/valid/accuracy=0.933, task/SnorkelDataset/valid/f1=0.926, task_slice:short_link_ind/SnorkelDataset/valid/f1=0, task_slice:short_link_pred/SnorkelDataset/valid/accuracy=0.8, task_slice:short_link_pred/SnorkelDataset/valid/f1=0.889, task_slice:keyword_subscribe_ind/SnorkelDataset/valid/f1=0, task_slice:keyword_subscribe_pred/SnorkelDataset/valid/accuracy=1, task_slice:keyword_subscribe_pred/SnorkelDataset/valid/f1=1, task_slice:keyword_please_ind/SnorkelDataset/valid/f1=0, task_slice:keyword_please_pred/SnorkelDataset/valid/accuracy=1, task_slice:keyword_please_pred/SnorkelDataset/valid/f1=1, task_slice:regex_check_out_ind/SnorkelDataset/valid/f1=0.471, task_slice:regex_check_out_pred/SnorkelDataset/valid/accuracy=1, task_slice:regex_check_out_pred/SnorkelDataset/valid/f1=1, task_slice:short_comment_ind/SnorkelDataset/valid/f1=0, task_slice:short_comment_pred/SnorkelDataset/valid/accuracy=0.947, task_slice:short_comment_pred/SnorkelDataset/valid/f1=0.5, task_slice:textblob_polarity_ind/SnorkelDataset/valid/f1=0, task_slice:textblob_polarity_pred/SnorkelDataset/valid/accuracy=1, task_slice:textblob_polarity_pred/SnorkelDataset/valid/f1=1, task_slice:base_ind/SnorkelDataset/valid/f1=1, task_slice:base_pred/SnorkelDataset/valid/accuracy=0.933, task_slice:base_pred/SnorkelDataset/valid/f1=0.926]"
-=======
-      "Epoch 1::   4%|▍         | 1/25 [00:02<01:11,  2.98s/it, model/all/train/loss=0.217, model/all/train/lr=0.0001, task/SnorkelDataset/valid/accuracy=0.933, task/SnorkelDataset/valid/f1=0.926, task_slice:short_link_ind/SnorkelDataset/valid/f1=0, task_slice:short_link_pred/SnorkelDataset/valid/accuracy=0.8, task_slice:short_link_pred/SnorkelDataset/valid/f1=0.889, task_slice:keyword_subscribe_ind/SnorkelDataset/valid/f1=0, task_slice:keyword_subscribe_pred/SnorkelDataset/valid/accuracy=1, task_slice:keyword_subscribe_pred/SnorkelDataset/valid/f1=1, task_slice:keyword_please_ind/SnorkelDataset/valid/f1=0, task_slice:keyword_please_pred/SnorkelDataset/valid/accuracy=1, task_slice:keyword_please_pred/SnorkelDataset/valid/f1=1, task_slice:regex_check_out_ind/SnorkelDataset/valid/f1=0.471, task_slice:regex_check_out_pred/SnorkelDataset/valid/accuracy=1, task_slice:regex_check_out_pred/SnorkelDataset/valid/f1=1, task_slice:short_comment_ind/SnorkelDataset/valid/f1=0, task_slice:short_comment_pred/SnorkelDataset/valid/accuracy=0.947, task_slice:short_comment_pred/SnorkelDataset/valid/f1=0.5, task_slice:textblob_polarity_ind/SnorkelDataset/valid/f1=0, task_slice:textblob_polarity_pred/SnorkelDataset/valid/accuracy=1, task_slice:textblob_polarity_pred/SnorkelDataset/valid/f1=1, task_slice:base_ind/SnorkelDataset/valid/f1=1, task_slice:base_pred/SnorkelDataset/valid/accuracy=0.933, task_slice:base_pred/SnorkelDataset/valid/f1=0.926]"
->>>>>>> 17f8611e
-     ]
-    },
-    {
-     "name": "stderr",
-     "output_type": "stream",
-     "text": [
-      "\r",
-<<<<<<< HEAD
-      "Epoch 1::   4%|▍         | 1/25 [00:07<01:20,  3.35s/it, model/all/train/loss=0.221, model/all/train/lr=0.0001, task/SnorkelDataset/valid/accuracy=0.933, task/SnorkelDataset/valid/f1=0.926, task_slice:short_link_ind/SnorkelDataset/valid/f1=0, task_slice:short_link_pred/SnorkelDataset/valid/accuracy=0.8, task_slice:short_link_pred/SnorkelDataset/valid/f1=0.889, task_slice:keyword_subscribe_ind/SnorkelDataset/valid/f1=0, task_slice:keyword_subscribe_pred/SnorkelDataset/valid/accuracy=1, task_slice:keyword_subscribe_pred/SnorkelDataset/valid/f1=1, task_slice:keyword_please_ind/SnorkelDataset/valid/f1=0, task_slice:keyword_please_pred/SnorkelDataset/valid/accuracy=1, task_slice:keyword_please_pred/SnorkelDataset/valid/f1=1, task_slice:regex_check_out_ind/SnorkelDataset/valid/f1=0.471, task_slice:regex_check_out_pred/SnorkelDataset/valid/accuracy=1, task_slice:regex_check_out_pred/SnorkelDataset/valid/f1=1, task_slice:short_comment_ind/SnorkelDataset/valid/f1=0, task_slice:short_comment_pred/SnorkelDataset/valid/accuracy=0.947, task_slice:short_comment_pred/SnorkelDataset/valid/f1=0.5, task_slice:textblob_polarity_ind/SnorkelDataset/valid/f1=0, task_slice:textblob_polarity_pred/SnorkelDataset/valid/accuracy=1, task_slice:textblob_polarity_pred/SnorkelDataset/valid/f1=1, task_slice:base_ind/SnorkelDataset/valid/f1=1, task_slice:base_pred/SnorkelDataset/valid/accuracy=0.933, task_slice:base_pred/SnorkelDataset/valid/f1=0.926]"
-=======
-      "Epoch 1::   4%|▍         | 1/25 [00:06<01:11,  2.98s/it, model/all/train/loss=0.221, model/all/train/lr=0.0001, task/SnorkelDataset/valid/accuracy=0.933, task/SnorkelDataset/valid/f1=0.926, task_slice:short_link_ind/SnorkelDataset/valid/f1=0, task_slice:short_link_pred/SnorkelDataset/valid/accuracy=0.8, task_slice:short_link_pred/SnorkelDataset/valid/f1=0.889, task_slice:keyword_subscribe_ind/SnorkelDataset/valid/f1=0, task_slice:keyword_subscribe_pred/SnorkelDataset/valid/accuracy=1, task_slice:keyword_subscribe_pred/SnorkelDataset/valid/f1=1, task_slice:keyword_please_ind/SnorkelDataset/valid/f1=0, task_slice:keyword_please_pred/SnorkelDataset/valid/accuracy=1, task_slice:keyword_please_pred/SnorkelDataset/valid/f1=1, task_slice:regex_check_out_ind/SnorkelDataset/valid/f1=0.471, task_slice:regex_check_out_pred/SnorkelDataset/valid/accuracy=1, task_slice:regex_check_out_pred/SnorkelDataset/valid/f1=1, task_slice:short_comment_ind/SnorkelDataset/valid/f1=0, task_slice:short_comment_pred/SnorkelDataset/valid/accuracy=0.947, task_slice:short_comment_pred/SnorkelDataset/valid/f1=0.5, task_slice:textblob_polarity_ind/SnorkelDataset/valid/f1=0, task_slice:textblob_polarity_pred/SnorkelDataset/valid/accuracy=1, task_slice:textblob_polarity_pred/SnorkelDataset/valid/f1=1, task_slice:base_ind/SnorkelDataset/valid/f1=1, task_slice:base_pred/SnorkelDataset/valid/accuracy=0.933, task_slice:base_pred/SnorkelDataset/valid/f1=0.926]"
->>>>>>> 17f8611e
-     ]
-    },
-    {
-     "name": "stderr",
-     "output_type": "stream",
-     "text": [
-      "\r",
-<<<<<<< HEAD
-      "Epoch 1::   8%|▊         | 2/25 [00:07<01:20,  3.48s/it, model/all/train/loss=0.221, model/all/train/lr=0.0001, task/SnorkelDataset/valid/accuracy=0.933, task/SnorkelDataset/valid/f1=0.926, task_slice:short_link_ind/SnorkelDataset/valid/f1=0, task_slice:short_link_pred/SnorkelDataset/valid/accuracy=0.8, task_slice:short_link_pred/SnorkelDataset/valid/f1=0.889, task_slice:keyword_subscribe_ind/SnorkelDataset/valid/f1=0, task_slice:keyword_subscribe_pred/SnorkelDataset/valid/accuracy=1, task_slice:keyword_subscribe_pred/SnorkelDataset/valid/f1=1, task_slice:keyword_please_ind/SnorkelDataset/valid/f1=0, task_slice:keyword_please_pred/SnorkelDataset/valid/accuracy=1, task_slice:keyword_please_pred/SnorkelDataset/valid/f1=1, task_slice:regex_check_out_ind/SnorkelDataset/valid/f1=0.471, task_slice:regex_check_out_pred/SnorkelDataset/valid/accuracy=1, task_slice:regex_check_out_pred/SnorkelDataset/valid/f1=1, task_slice:short_comment_ind/SnorkelDataset/valid/f1=0, task_slice:short_comment_pred/SnorkelDataset/valid/accuracy=0.947, task_slice:short_comment_pred/SnorkelDataset/valid/f1=0.5, task_slice:textblob_polarity_ind/SnorkelDataset/valid/f1=0, task_slice:textblob_polarity_pred/SnorkelDataset/valid/accuracy=1, task_slice:textblob_polarity_pred/SnorkelDataset/valid/f1=1, task_slice:base_ind/SnorkelDataset/valid/f1=1, task_slice:base_pred/SnorkelDataset/valid/accuracy=0.933, task_slice:base_pred/SnorkelDataset/valid/f1=0.926]"
-=======
-      "Epoch 1::   8%|▊         | 2/25 [00:06<01:11,  3.12s/it, model/all/train/loss=0.221, model/all/train/lr=0.0001, task/SnorkelDataset/valid/accuracy=0.933, task/SnorkelDataset/valid/f1=0.926, task_slice:short_link_ind/SnorkelDataset/valid/f1=0, task_slice:short_link_pred/SnorkelDataset/valid/accuracy=0.8, task_slice:short_link_pred/SnorkelDataset/valid/f1=0.889, task_slice:keyword_subscribe_ind/SnorkelDataset/valid/f1=0, task_slice:keyword_subscribe_pred/SnorkelDataset/valid/accuracy=1, task_slice:keyword_subscribe_pred/SnorkelDataset/valid/f1=1, task_slice:keyword_please_ind/SnorkelDataset/valid/f1=0, task_slice:keyword_please_pred/SnorkelDataset/valid/accuracy=1, task_slice:keyword_please_pred/SnorkelDataset/valid/f1=1, task_slice:regex_check_out_ind/SnorkelDataset/valid/f1=0.471, task_slice:regex_check_out_pred/SnorkelDataset/valid/accuracy=1, task_slice:regex_check_out_pred/SnorkelDataset/valid/f1=1, task_slice:short_comment_ind/SnorkelDataset/valid/f1=0, task_slice:short_comment_pred/SnorkelDataset/valid/accuracy=0.947, task_slice:short_comment_pred/SnorkelDataset/valid/f1=0.5, task_slice:textblob_polarity_ind/SnorkelDataset/valid/f1=0, task_slice:textblob_polarity_pred/SnorkelDataset/valid/accuracy=1, task_slice:textblob_polarity_pred/SnorkelDataset/valid/f1=1, task_slice:base_ind/SnorkelDataset/valid/f1=1, task_slice:base_pred/SnorkelDataset/valid/accuracy=0.933, task_slice:base_pred/SnorkelDataset/valid/f1=0.926]"
->>>>>>> 17f8611e
-     ]
-    },
-    {
-     "name": "stderr",
-     "output_type": "stream",
-     "text": [
-      "\r",
-<<<<<<< HEAD
-      "Epoch 1::   8%|▊         | 2/25 [00:10<01:20,  3.48s/it, model/all/train/loss=0.224, model/all/train/lr=0.0001, task/SnorkelDataset/valid/accuracy=0.933, task/SnorkelDataset/valid/f1=0.926, task_slice:short_link_ind/SnorkelDataset/valid/f1=0, task_slice:short_link_pred/SnorkelDataset/valid/accuracy=0.8, task_slice:short_link_pred/SnorkelDataset/valid/f1=0.889, task_slice:keyword_subscribe_ind/SnorkelDataset/valid/f1=0, task_slice:keyword_subscribe_pred/SnorkelDataset/valid/accuracy=1, task_slice:keyword_subscribe_pred/SnorkelDataset/valid/f1=1, task_slice:keyword_please_ind/SnorkelDataset/valid/f1=0, task_slice:keyword_please_pred/SnorkelDataset/valid/accuracy=1, task_slice:keyword_please_pred/SnorkelDataset/valid/f1=1, task_slice:regex_check_out_ind/SnorkelDataset/valid/f1=0.471, task_slice:regex_check_out_pred/SnorkelDataset/valid/accuracy=1, task_slice:regex_check_out_pred/SnorkelDataset/valid/f1=1, task_slice:short_comment_ind/SnorkelDataset/valid/f1=0, task_slice:short_comment_pred/SnorkelDataset/valid/accuracy=0.947, task_slice:short_comment_pred/SnorkelDataset/valid/f1=0.5, task_slice:textblob_polarity_ind/SnorkelDataset/valid/f1=0, task_slice:textblob_polarity_pred/SnorkelDataset/valid/accuracy=1, task_slice:textblob_polarity_pred/SnorkelDataset/valid/f1=1, task_slice:base_ind/SnorkelDataset/valid/f1=1, task_slice:base_pred/SnorkelDataset/valid/accuracy=0.933, task_slice:base_pred/SnorkelDataset/valid/f1=0.926]"
-=======
-      "Epoch 1::   8%|▊         | 2/25 [00:09<01:11,  3.12s/it, model/all/train/loss=0.224, model/all/train/lr=0.0001, task/SnorkelDataset/valid/accuracy=0.933, task/SnorkelDataset/valid/f1=0.926, task_slice:short_link_ind/SnorkelDataset/valid/f1=0, task_slice:short_link_pred/SnorkelDataset/valid/accuracy=0.8, task_slice:short_link_pred/SnorkelDataset/valid/f1=0.889, task_slice:keyword_subscribe_ind/SnorkelDataset/valid/f1=0, task_slice:keyword_subscribe_pred/SnorkelDataset/valid/accuracy=1, task_slice:keyword_subscribe_pred/SnorkelDataset/valid/f1=1, task_slice:keyword_please_ind/SnorkelDataset/valid/f1=0, task_slice:keyword_please_pred/SnorkelDataset/valid/accuracy=1, task_slice:keyword_please_pred/SnorkelDataset/valid/f1=1, task_slice:regex_check_out_ind/SnorkelDataset/valid/f1=0.471, task_slice:regex_check_out_pred/SnorkelDataset/valid/accuracy=1, task_slice:regex_check_out_pred/SnorkelDataset/valid/f1=1, task_slice:short_comment_ind/SnorkelDataset/valid/f1=0, task_slice:short_comment_pred/SnorkelDataset/valid/accuracy=0.947, task_slice:short_comment_pred/SnorkelDataset/valid/f1=0.5, task_slice:textblob_polarity_ind/SnorkelDataset/valid/f1=0, task_slice:textblob_polarity_pred/SnorkelDataset/valid/accuracy=1, task_slice:textblob_polarity_pred/SnorkelDataset/valid/f1=1, task_slice:base_ind/SnorkelDataset/valid/f1=1, task_slice:base_pred/SnorkelDataset/valid/accuracy=0.933, task_slice:base_pred/SnorkelDataset/valid/f1=0.926]"
->>>>>>> 17f8611e
-     ]
-    },
-    {
-     "name": "stderr",
-     "output_type": "stream",
-     "text": [
-      "\r",
-<<<<<<< HEAD
-      "Epoch 1::  12%|█▏        | 3/25 [00:10<01:13,  3.34s/it, model/all/train/loss=0.224, model/all/train/lr=0.0001, task/SnorkelDataset/valid/accuracy=0.933, task/SnorkelDataset/valid/f1=0.926, task_slice:short_link_ind/SnorkelDataset/valid/f1=0, task_slice:short_link_pred/SnorkelDataset/valid/accuracy=0.8, task_slice:short_link_pred/SnorkelDataset/valid/f1=0.889, task_slice:keyword_subscribe_ind/SnorkelDataset/valid/f1=0, task_slice:keyword_subscribe_pred/SnorkelDataset/valid/accuracy=1, task_slice:keyword_subscribe_pred/SnorkelDataset/valid/f1=1, task_slice:keyword_please_ind/SnorkelDataset/valid/f1=0, task_slice:keyword_please_pred/SnorkelDataset/valid/accuracy=1, task_slice:keyword_please_pred/SnorkelDataset/valid/f1=1, task_slice:regex_check_out_ind/SnorkelDataset/valid/f1=0.471, task_slice:regex_check_out_pred/SnorkelDataset/valid/accuracy=1, task_slice:regex_check_out_pred/SnorkelDataset/valid/f1=1, task_slice:short_comment_ind/SnorkelDataset/valid/f1=0, task_slice:short_comment_pred/SnorkelDataset/valid/accuracy=0.947, task_slice:short_comment_pred/SnorkelDataset/valid/f1=0.5, task_slice:textblob_polarity_ind/SnorkelDataset/valid/f1=0, task_slice:textblob_polarity_pred/SnorkelDataset/valid/accuracy=1, task_slice:textblob_polarity_pred/SnorkelDataset/valid/f1=1, task_slice:base_ind/SnorkelDataset/valid/f1=1, task_slice:base_pred/SnorkelDataset/valid/accuracy=0.933, task_slice:base_pred/SnorkelDataset/valid/f1=0.926]"
-=======
-      "Epoch 1::  12%|█▏        | 3/25 [00:09<01:07,  3.08s/it, model/all/train/loss=0.224, model/all/train/lr=0.0001, task/SnorkelDataset/valid/accuracy=0.933, task/SnorkelDataset/valid/f1=0.926, task_slice:short_link_ind/SnorkelDataset/valid/f1=0, task_slice:short_link_pred/SnorkelDataset/valid/accuracy=0.8, task_slice:short_link_pred/SnorkelDataset/valid/f1=0.889, task_slice:keyword_subscribe_ind/SnorkelDataset/valid/f1=0, task_slice:keyword_subscribe_pred/SnorkelDataset/valid/accuracy=1, task_slice:keyword_subscribe_pred/SnorkelDataset/valid/f1=1, task_slice:keyword_please_ind/SnorkelDataset/valid/f1=0, task_slice:keyword_please_pred/SnorkelDataset/valid/accuracy=1, task_slice:keyword_please_pred/SnorkelDataset/valid/f1=1, task_slice:regex_check_out_ind/SnorkelDataset/valid/f1=0.471, task_slice:regex_check_out_pred/SnorkelDataset/valid/accuracy=1, task_slice:regex_check_out_pred/SnorkelDataset/valid/f1=1, task_slice:short_comment_ind/SnorkelDataset/valid/f1=0, task_slice:short_comment_pred/SnorkelDataset/valid/accuracy=0.947, task_slice:short_comment_pred/SnorkelDataset/valid/f1=0.5, task_slice:textblob_polarity_ind/SnorkelDataset/valid/f1=0, task_slice:textblob_polarity_pred/SnorkelDataset/valid/accuracy=1, task_slice:textblob_polarity_pred/SnorkelDataset/valid/f1=1, task_slice:base_ind/SnorkelDataset/valid/f1=1, task_slice:base_pred/SnorkelDataset/valid/accuracy=0.933, task_slice:base_pred/SnorkelDataset/valid/f1=0.926]"
->>>>>>> 17f8611e
-     ]
-    },
-    {
-     "name": "stderr",
-     "output_type": "stream",
-     "text": [
-      "\r",
-<<<<<<< HEAD
-      "Epoch 1::  12%|█▏        | 3/25 [00:13<01:13,  3.34s/it, model/all/train/loss=0.212, model/all/train/lr=0.0001, task/SnorkelDataset/valid/accuracy=0.933, task/SnorkelDataset/valid/f1=0.926, task_slice:short_link_ind/SnorkelDataset/valid/f1=0, task_slice:short_link_pred/SnorkelDataset/valid/accuracy=0.8, task_slice:short_link_pred/SnorkelDataset/valid/f1=0.889, task_slice:keyword_subscribe_ind/SnorkelDataset/valid/f1=0, task_slice:keyword_subscribe_pred/SnorkelDataset/valid/accuracy=1, task_slice:keyword_subscribe_pred/SnorkelDataset/valid/f1=1, task_slice:keyword_please_ind/SnorkelDataset/valid/f1=0, task_slice:keyword_please_pred/SnorkelDataset/valid/accuracy=1, task_slice:keyword_please_pred/SnorkelDataset/valid/f1=1, task_slice:regex_check_out_ind/SnorkelDataset/valid/f1=0.471, task_slice:regex_check_out_pred/SnorkelDataset/valid/accuracy=1, task_slice:regex_check_out_pred/SnorkelDataset/valid/f1=1, task_slice:short_comment_ind/SnorkelDataset/valid/f1=0, task_slice:short_comment_pred/SnorkelDataset/valid/accuracy=0.947, task_slice:short_comment_pred/SnorkelDataset/valid/f1=0.5, task_slice:textblob_polarity_ind/SnorkelDataset/valid/f1=0, task_slice:textblob_polarity_pred/SnorkelDataset/valid/accuracy=1, task_slice:textblob_polarity_pred/SnorkelDataset/valid/f1=1, task_slice:base_ind/SnorkelDataset/valid/f1=1, task_slice:base_pred/SnorkelDataset/valid/accuracy=0.933, task_slice:base_pred/SnorkelDataset/valid/f1=0.926]"
-=======
-      "Epoch 1::  12%|█▏        | 3/25 [00:12<01:07,  3.08s/it, model/all/train/loss=0.212, model/all/train/lr=0.0001, task/SnorkelDataset/valid/accuracy=0.933, task/SnorkelDataset/valid/f1=0.926, task_slice:short_link_ind/SnorkelDataset/valid/f1=0, task_slice:short_link_pred/SnorkelDataset/valid/accuracy=0.8, task_slice:short_link_pred/SnorkelDataset/valid/f1=0.889, task_slice:keyword_subscribe_ind/SnorkelDataset/valid/f1=0, task_slice:keyword_subscribe_pred/SnorkelDataset/valid/accuracy=1, task_slice:keyword_subscribe_pred/SnorkelDataset/valid/f1=1, task_slice:keyword_please_ind/SnorkelDataset/valid/f1=0, task_slice:keyword_please_pred/SnorkelDataset/valid/accuracy=1, task_slice:keyword_please_pred/SnorkelDataset/valid/f1=1, task_slice:regex_check_out_ind/SnorkelDataset/valid/f1=0.471, task_slice:regex_check_out_pred/SnorkelDataset/valid/accuracy=1, task_slice:regex_check_out_pred/SnorkelDataset/valid/f1=1, task_slice:short_comment_ind/SnorkelDataset/valid/f1=0, task_slice:short_comment_pred/SnorkelDataset/valid/accuracy=0.947, task_slice:short_comment_pred/SnorkelDataset/valid/f1=0.5, task_slice:textblob_polarity_ind/SnorkelDataset/valid/f1=0, task_slice:textblob_polarity_pred/SnorkelDataset/valid/accuracy=1, task_slice:textblob_polarity_pred/SnorkelDataset/valid/f1=1, task_slice:base_ind/SnorkelDataset/valid/f1=1, task_slice:base_pred/SnorkelDataset/valid/accuracy=0.933, task_slice:base_pred/SnorkelDataset/valid/f1=0.926]"
->>>>>>> 17f8611e
-     ]
-    },
-    {
-     "name": "stderr",
-     "output_type": "stream",
-     "text": [
-      "\r",
-<<<<<<< HEAD
-      "Epoch 1::  16%|█▌        | 4/25 [00:13<01:08,  3.24s/it, model/all/train/loss=0.212, model/all/train/lr=0.0001, task/SnorkelDataset/valid/accuracy=0.933, task/SnorkelDataset/valid/f1=0.926, task_slice:short_link_ind/SnorkelDataset/valid/f1=0, task_slice:short_link_pred/SnorkelDataset/valid/accuracy=0.8, task_slice:short_link_pred/SnorkelDataset/valid/f1=0.889, task_slice:keyword_subscribe_ind/SnorkelDataset/valid/f1=0, task_slice:keyword_subscribe_pred/SnorkelDataset/valid/accuracy=1, task_slice:keyword_subscribe_pred/SnorkelDataset/valid/f1=1, task_slice:keyword_please_ind/SnorkelDataset/valid/f1=0, task_slice:keyword_please_pred/SnorkelDataset/valid/accuracy=1, task_slice:keyword_please_pred/SnorkelDataset/valid/f1=1, task_slice:regex_check_out_ind/SnorkelDataset/valid/f1=0.471, task_slice:regex_check_out_pred/SnorkelDataset/valid/accuracy=1, task_slice:regex_check_out_pred/SnorkelDataset/valid/f1=1, task_slice:short_comment_ind/SnorkelDataset/valid/f1=0, task_slice:short_comment_pred/SnorkelDataset/valid/accuracy=0.947, task_slice:short_comment_pred/SnorkelDataset/valid/f1=0.5, task_slice:textblob_polarity_ind/SnorkelDataset/valid/f1=0, task_slice:textblob_polarity_pred/SnorkelDataset/valid/accuracy=1, task_slice:textblob_polarity_pred/SnorkelDataset/valid/f1=1, task_slice:base_ind/SnorkelDataset/valid/f1=1, task_slice:base_pred/SnorkelDataset/valid/accuracy=0.933, task_slice:base_pred/SnorkelDataset/valid/f1=0.926]"
-=======
-      "Epoch 1::  16%|█▌        | 4/25 [00:12<01:04,  3.05s/it, model/all/train/loss=0.212, model/all/train/lr=0.0001, task/SnorkelDataset/valid/accuracy=0.933, task/SnorkelDataset/valid/f1=0.926, task_slice:short_link_ind/SnorkelDataset/valid/f1=0, task_slice:short_link_pred/SnorkelDataset/valid/accuracy=0.8, task_slice:short_link_pred/SnorkelDataset/valid/f1=0.889, task_slice:keyword_subscribe_ind/SnorkelDataset/valid/f1=0, task_slice:keyword_subscribe_pred/SnorkelDataset/valid/accuracy=1, task_slice:keyword_subscribe_pred/SnorkelDataset/valid/f1=1, task_slice:keyword_please_ind/SnorkelDataset/valid/f1=0, task_slice:keyword_please_pred/SnorkelDataset/valid/accuracy=1, task_slice:keyword_please_pred/SnorkelDataset/valid/f1=1, task_slice:regex_check_out_ind/SnorkelDataset/valid/f1=0.471, task_slice:regex_check_out_pred/SnorkelDataset/valid/accuracy=1, task_slice:regex_check_out_pred/SnorkelDataset/valid/f1=1, task_slice:short_comment_ind/SnorkelDataset/valid/f1=0, task_slice:short_comment_pred/SnorkelDataset/valid/accuracy=0.947, task_slice:short_comment_pred/SnorkelDataset/valid/f1=0.5, task_slice:textblob_polarity_ind/SnorkelDataset/valid/f1=0, task_slice:textblob_polarity_pred/SnorkelDataset/valid/accuracy=1, task_slice:textblob_polarity_pred/SnorkelDataset/valid/f1=1, task_slice:base_ind/SnorkelDataset/valid/f1=1, task_slice:base_pred/SnorkelDataset/valid/accuracy=0.933, task_slice:base_pred/SnorkelDataset/valid/f1=0.926]"
->>>>>>> 17f8611e
-     ]
-    },
-    {
-     "name": "stderr",
-     "output_type": "stream",
-     "text": [
-      "\r",
-<<<<<<< HEAD
-      "Epoch 1::  16%|█▌        | 4/25 [00:15<01:08,  3.24s/it, model/all/train/loss=0.21, model/all/train/lr=0.0001, task/SnorkelDataset/valid/accuracy=0.933, task/SnorkelDataset/valid/f1=0.926, task_slice:short_link_ind/SnorkelDataset/valid/f1=0, task_slice:short_link_pred/SnorkelDataset/valid/accuracy=0.8, task_slice:short_link_pred/SnorkelDataset/valid/f1=0.889, task_slice:keyword_subscribe_ind/SnorkelDataset/valid/f1=0, task_slice:keyword_subscribe_pred/SnorkelDataset/valid/accuracy=1, task_slice:keyword_subscribe_pred/SnorkelDataset/valid/f1=1, task_slice:keyword_please_ind/SnorkelDataset/valid/f1=0, task_slice:keyword_please_pred/SnorkelDataset/valid/accuracy=1, task_slice:keyword_please_pred/SnorkelDataset/valid/f1=1, task_slice:regex_check_out_ind/SnorkelDataset/valid/f1=0.471, task_slice:regex_check_out_pred/SnorkelDataset/valid/accuracy=1, task_slice:regex_check_out_pred/SnorkelDataset/valid/f1=1, task_slice:short_comment_ind/SnorkelDataset/valid/f1=0, task_slice:short_comment_pred/SnorkelDataset/valid/accuracy=0.947, task_slice:short_comment_pred/SnorkelDataset/valid/f1=0.5, task_slice:textblob_polarity_ind/SnorkelDataset/valid/f1=0, task_slice:textblob_polarity_pred/SnorkelDataset/valid/accuracy=1, task_slice:textblob_polarity_pred/SnorkelDataset/valid/f1=1, task_slice:base_ind/SnorkelDataset/valid/f1=1, task_slice:base_pred/SnorkelDataset/valid/accuracy=0.933, task_slice:base_pred/SnorkelDataset/valid/f1=0.926] "
-=======
-      "Epoch 1::  16%|█▌        | 4/25 [00:15<01:04,  3.05s/it, model/all/train/loss=0.21, model/all/train/lr=0.0001, task/SnorkelDataset/valid/accuracy=0.933, task/SnorkelDataset/valid/f1=0.926, task_slice:short_link_ind/SnorkelDataset/valid/f1=0, task_slice:short_link_pred/SnorkelDataset/valid/accuracy=0.8, task_slice:short_link_pred/SnorkelDataset/valid/f1=0.889, task_slice:keyword_subscribe_ind/SnorkelDataset/valid/f1=0, task_slice:keyword_subscribe_pred/SnorkelDataset/valid/accuracy=1, task_slice:keyword_subscribe_pred/SnorkelDataset/valid/f1=1, task_slice:keyword_please_ind/SnorkelDataset/valid/f1=0, task_slice:keyword_please_pred/SnorkelDataset/valid/accuracy=1, task_slice:keyword_please_pred/SnorkelDataset/valid/f1=1, task_slice:regex_check_out_ind/SnorkelDataset/valid/f1=0.471, task_slice:regex_check_out_pred/SnorkelDataset/valid/accuracy=1, task_slice:regex_check_out_pred/SnorkelDataset/valid/f1=1, task_slice:short_comment_ind/SnorkelDataset/valid/f1=0, task_slice:short_comment_pred/SnorkelDataset/valid/accuracy=0.947, task_slice:short_comment_pred/SnorkelDataset/valid/f1=0.5, task_slice:textblob_polarity_ind/SnorkelDataset/valid/f1=0, task_slice:textblob_polarity_pred/SnorkelDataset/valid/accuracy=1, task_slice:textblob_polarity_pred/SnorkelDataset/valid/f1=1, task_slice:base_ind/SnorkelDataset/valid/f1=1, task_slice:base_pred/SnorkelDataset/valid/accuracy=0.933, task_slice:base_pred/SnorkelDataset/valid/f1=0.926] "
->>>>>>> 17f8611e
-     ]
-    },
-    {
-     "name": "stderr",
-     "output_type": "stream",
-     "text": [
-      "\r",
-<<<<<<< HEAD
-      "Epoch 1::  20%|██        | 5/25 [00:15<01:02,  3.10s/it, model/all/train/loss=0.21, model/all/train/lr=0.0001, task/SnorkelDataset/valid/accuracy=0.933, task/SnorkelDataset/valid/f1=0.926, task_slice:short_link_ind/SnorkelDataset/valid/f1=0, task_slice:short_link_pred/SnorkelDataset/valid/accuracy=0.8, task_slice:short_link_pred/SnorkelDataset/valid/f1=0.889, task_slice:keyword_subscribe_ind/SnorkelDataset/valid/f1=0, task_slice:keyword_subscribe_pred/SnorkelDataset/valid/accuracy=1, task_slice:keyword_subscribe_pred/SnorkelDataset/valid/f1=1, task_slice:keyword_please_ind/SnorkelDataset/valid/f1=0, task_slice:keyword_please_pred/SnorkelDataset/valid/accuracy=1, task_slice:keyword_please_pred/SnorkelDataset/valid/f1=1, task_slice:regex_check_out_ind/SnorkelDataset/valid/f1=0.471, task_slice:regex_check_out_pred/SnorkelDataset/valid/accuracy=1, task_slice:regex_check_out_pred/SnorkelDataset/valid/f1=1, task_slice:short_comment_ind/SnorkelDataset/valid/f1=0, task_slice:short_comment_pred/SnorkelDataset/valid/accuracy=0.947, task_slice:short_comment_pred/SnorkelDataset/valid/f1=0.5, task_slice:textblob_polarity_ind/SnorkelDataset/valid/f1=0, task_slice:textblob_polarity_pred/SnorkelDataset/valid/accuracy=1, task_slice:textblob_polarity_pred/SnorkelDataset/valid/f1=1, task_slice:base_ind/SnorkelDataset/valid/f1=1, task_slice:base_pred/SnorkelDataset/valid/accuracy=0.933, task_slice:base_pred/SnorkelDataset/valid/f1=0.926]"
-=======
-      "Epoch 1::  20%|██        | 5/25 [00:15<00:59,  2.96s/it, model/all/train/loss=0.21, model/all/train/lr=0.0001, task/SnorkelDataset/valid/accuracy=0.933, task/SnorkelDataset/valid/f1=0.926, task_slice:short_link_ind/SnorkelDataset/valid/f1=0, task_slice:short_link_pred/SnorkelDataset/valid/accuracy=0.8, task_slice:short_link_pred/SnorkelDataset/valid/f1=0.889, task_slice:keyword_subscribe_ind/SnorkelDataset/valid/f1=0, task_slice:keyword_subscribe_pred/SnorkelDataset/valid/accuracy=1, task_slice:keyword_subscribe_pred/SnorkelDataset/valid/f1=1, task_slice:keyword_please_ind/SnorkelDataset/valid/f1=0, task_slice:keyword_please_pred/SnorkelDataset/valid/accuracy=1, task_slice:keyword_please_pred/SnorkelDataset/valid/f1=1, task_slice:regex_check_out_ind/SnorkelDataset/valid/f1=0.471, task_slice:regex_check_out_pred/SnorkelDataset/valid/accuracy=1, task_slice:regex_check_out_pred/SnorkelDataset/valid/f1=1, task_slice:short_comment_ind/SnorkelDataset/valid/f1=0, task_slice:short_comment_pred/SnorkelDataset/valid/accuracy=0.947, task_slice:short_comment_pred/SnorkelDataset/valid/f1=0.5, task_slice:textblob_polarity_ind/SnorkelDataset/valid/f1=0, task_slice:textblob_polarity_pred/SnorkelDataset/valid/accuracy=1, task_slice:textblob_polarity_pred/SnorkelDataset/valid/f1=1, task_slice:base_ind/SnorkelDataset/valid/f1=1, task_slice:base_pred/SnorkelDataset/valid/accuracy=0.933, task_slice:base_pred/SnorkelDataset/valid/f1=0.926]"
->>>>>>> 17f8611e
-     ]
-    },
-    {
-     "name": "stderr",
-     "output_type": "stream",
-     "text": [
-      "\r",
-<<<<<<< HEAD
-      "Epoch 1::  20%|██        | 5/25 [00:18<01:02,  3.10s/it, model/all/train/loss=0.207, model/all/train/lr=0.0001, task/SnorkelDataset/valid/accuracy=0.933, task/SnorkelDataset/valid/f1=0.926, task_slice:short_link_ind/SnorkelDataset/valid/f1=0, task_slice:short_link_pred/SnorkelDataset/valid/accuracy=0.8, task_slice:short_link_pred/SnorkelDataset/valid/f1=0.889, task_slice:keyword_subscribe_ind/SnorkelDataset/valid/f1=0, task_slice:keyword_subscribe_pred/SnorkelDataset/valid/accuracy=1, task_slice:keyword_subscribe_pred/SnorkelDataset/valid/f1=1, task_slice:keyword_please_ind/SnorkelDataset/valid/f1=0, task_slice:keyword_please_pred/SnorkelDataset/valid/accuracy=1, task_slice:keyword_please_pred/SnorkelDataset/valid/f1=1, task_slice:regex_check_out_ind/SnorkelDataset/valid/f1=0.471, task_slice:regex_check_out_pred/SnorkelDataset/valid/accuracy=1, task_slice:regex_check_out_pred/SnorkelDataset/valid/f1=1, task_slice:short_comment_ind/SnorkelDataset/valid/f1=0, task_slice:short_comment_pred/SnorkelDataset/valid/accuracy=0.947, task_slice:short_comment_pred/SnorkelDataset/valid/f1=0.5, task_slice:textblob_polarity_ind/SnorkelDataset/valid/f1=0, task_slice:textblob_polarity_pred/SnorkelDataset/valid/accuracy=1, task_slice:textblob_polarity_pred/SnorkelDataset/valid/f1=1, task_slice:base_ind/SnorkelDataset/valid/f1=1, task_slice:base_pred/SnorkelDataset/valid/accuracy=0.933, task_slice:base_pred/SnorkelDataset/valid/f1=0.926]"
-=======
-      "Epoch 1::  20%|██        | 5/25 [00:17<00:59,  2.96s/it, model/all/train/loss=0.207, model/all/train/lr=0.0001, task/SnorkelDataset/valid/accuracy=0.933, task/SnorkelDataset/valid/f1=0.926, task_slice:short_link_ind/SnorkelDataset/valid/f1=0, task_slice:short_link_pred/SnorkelDataset/valid/accuracy=0.8, task_slice:short_link_pred/SnorkelDataset/valid/f1=0.889, task_slice:keyword_subscribe_ind/SnorkelDataset/valid/f1=0, task_slice:keyword_subscribe_pred/SnorkelDataset/valid/accuracy=1, task_slice:keyword_subscribe_pred/SnorkelDataset/valid/f1=1, task_slice:keyword_please_ind/SnorkelDataset/valid/f1=0, task_slice:keyword_please_pred/SnorkelDataset/valid/accuracy=1, task_slice:keyword_please_pred/SnorkelDataset/valid/f1=1, task_slice:regex_check_out_ind/SnorkelDataset/valid/f1=0.471, task_slice:regex_check_out_pred/SnorkelDataset/valid/accuracy=1, task_slice:regex_check_out_pred/SnorkelDataset/valid/f1=1, task_slice:short_comment_ind/SnorkelDataset/valid/f1=0, task_slice:short_comment_pred/SnorkelDataset/valid/accuracy=0.947, task_slice:short_comment_pred/SnorkelDataset/valid/f1=0.5, task_slice:textblob_polarity_ind/SnorkelDataset/valid/f1=0, task_slice:textblob_polarity_pred/SnorkelDataset/valid/accuracy=1, task_slice:textblob_polarity_pred/SnorkelDataset/valid/f1=1, task_slice:base_ind/SnorkelDataset/valid/f1=1, task_slice:base_pred/SnorkelDataset/valid/accuracy=0.933, task_slice:base_pred/SnorkelDataset/valid/f1=0.926]"
->>>>>>> 17f8611e
-     ]
-    },
-    {
-     "name": "stderr",
-     "output_type": "stream",
-     "text": [
-      "\r",
-<<<<<<< HEAD
-      "Epoch 1::  24%|██▍       | 6/25 [00:18<00:57,  3.01s/it, model/all/train/loss=0.207, model/all/train/lr=0.0001, task/SnorkelDataset/valid/accuracy=0.933, task/SnorkelDataset/valid/f1=0.926, task_slice:short_link_ind/SnorkelDataset/valid/f1=0, task_slice:short_link_pred/SnorkelDataset/valid/accuracy=0.8, task_slice:short_link_pred/SnorkelDataset/valid/f1=0.889, task_slice:keyword_subscribe_ind/SnorkelDataset/valid/f1=0, task_slice:keyword_subscribe_pred/SnorkelDataset/valid/accuracy=1, task_slice:keyword_subscribe_pred/SnorkelDataset/valid/f1=1, task_slice:keyword_please_ind/SnorkelDataset/valid/f1=0, task_slice:keyword_please_pred/SnorkelDataset/valid/accuracy=1, task_slice:keyword_please_pred/SnorkelDataset/valid/f1=1, task_slice:regex_check_out_ind/SnorkelDataset/valid/f1=0.471, task_slice:regex_check_out_pred/SnorkelDataset/valid/accuracy=1, task_slice:regex_check_out_pred/SnorkelDataset/valid/f1=1, task_slice:short_comment_ind/SnorkelDataset/valid/f1=0, task_slice:short_comment_pred/SnorkelDataset/valid/accuracy=0.947, task_slice:short_comment_pred/SnorkelDataset/valid/f1=0.5, task_slice:textblob_polarity_ind/SnorkelDataset/valid/f1=0, task_slice:textblob_polarity_pred/SnorkelDataset/valid/accuracy=1, task_slice:textblob_polarity_pred/SnorkelDataset/valid/f1=1, task_slice:base_ind/SnorkelDataset/valid/f1=1, task_slice:base_pred/SnorkelDataset/valid/accuracy=0.933, task_slice:base_pred/SnorkelDataset/valid/f1=0.926]"
-=======
-      "Epoch 1::  24%|██▍       | 6/25 [00:17<00:55,  2.91s/it, model/all/train/loss=0.207, model/all/train/lr=0.0001, task/SnorkelDataset/valid/accuracy=0.933, task/SnorkelDataset/valid/f1=0.926, task_slice:short_link_ind/SnorkelDataset/valid/f1=0, task_slice:short_link_pred/SnorkelDataset/valid/accuracy=0.8, task_slice:short_link_pred/SnorkelDataset/valid/f1=0.889, task_slice:keyword_subscribe_ind/SnorkelDataset/valid/f1=0, task_slice:keyword_subscribe_pred/SnorkelDataset/valid/accuracy=1, task_slice:keyword_subscribe_pred/SnorkelDataset/valid/f1=1, task_slice:keyword_please_ind/SnorkelDataset/valid/f1=0, task_slice:keyword_please_pred/SnorkelDataset/valid/accuracy=1, task_slice:keyword_please_pred/SnorkelDataset/valid/f1=1, task_slice:regex_check_out_ind/SnorkelDataset/valid/f1=0.471, task_slice:regex_check_out_pred/SnorkelDataset/valid/accuracy=1, task_slice:regex_check_out_pred/SnorkelDataset/valid/f1=1, task_slice:short_comment_ind/SnorkelDataset/valid/f1=0, task_slice:short_comment_pred/SnorkelDataset/valid/accuracy=0.947, task_slice:short_comment_pred/SnorkelDataset/valid/f1=0.5, task_slice:textblob_polarity_ind/SnorkelDataset/valid/f1=0, task_slice:textblob_polarity_pred/SnorkelDataset/valid/accuracy=1, task_slice:textblob_polarity_pred/SnorkelDataset/valid/f1=1, task_slice:base_ind/SnorkelDataset/valid/f1=1, task_slice:base_pred/SnorkelDataset/valid/accuracy=0.933, task_slice:base_pred/SnorkelDataset/valid/f1=0.926]"
->>>>>>> 17f8611e
-     ]
-    },
-    {
-     "name": "stderr",
-     "output_type": "stream",
-     "text": [
-      "\r",
-<<<<<<< HEAD
-      "Epoch 1::  24%|██▍       | 6/25 [00:21<00:57,  3.01s/it, model/all/train/loss=0.208, model/all/train/lr=0.0001, task/SnorkelDataset/valid/accuracy=0.933, task/SnorkelDataset/valid/f1=0.926, task_slice:short_link_ind/SnorkelDataset/valid/f1=0, task_slice:short_link_pred/SnorkelDataset/valid/accuracy=0.8, task_slice:short_link_pred/SnorkelDataset/valid/f1=0.889, task_slice:keyword_subscribe_ind/SnorkelDataset/valid/f1=0, task_slice:keyword_subscribe_pred/SnorkelDataset/valid/accuracy=1, task_slice:keyword_subscribe_pred/SnorkelDataset/valid/f1=1, task_slice:keyword_please_ind/SnorkelDataset/valid/f1=0, task_slice:keyword_please_pred/SnorkelDataset/valid/accuracy=1, task_slice:keyword_please_pred/SnorkelDataset/valid/f1=1, task_slice:regex_check_out_ind/SnorkelDataset/valid/f1=0.471, task_slice:regex_check_out_pred/SnorkelDataset/valid/accuracy=1, task_slice:regex_check_out_pred/SnorkelDataset/valid/f1=1, task_slice:short_comment_ind/SnorkelDataset/valid/f1=0, task_slice:short_comment_pred/SnorkelDataset/valid/accuracy=0.947, task_slice:short_comment_pred/SnorkelDataset/valid/f1=0.5, task_slice:textblob_polarity_ind/SnorkelDataset/valid/f1=0, task_slice:textblob_polarity_pred/SnorkelDataset/valid/accuracy=1, task_slice:textblob_polarity_pred/SnorkelDataset/valid/f1=1, task_slice:base_ind/SnorkelDataset/valid/f1=1, task_slice:base_pred/SnorkelDataset/valid/accuracy=0.933, task_slice:base_pred/SnorkelDataset/valid/f1=0.926]"
-=======
-      "Epoch 1::  24%|██▍       | 6/25 [00:20<00:55,  2.91s/it, model/all/train/loss=0.208, model/all/train/lr=0.0001, task/SnorkelDataset/valid/accuracy=0.933, task/SnorkelDataset/valid/f1=0.926, task_slice:short_link_ind/SnorkelDataset/valid/f1=0, task_slice:short_link_pred/SnorkelDataset/valid/accuracy=0.8, task_slice:short_link_pred/SnorkelDataset/valid/f1=0.889, task_slice:keyword_subscribe_ind/SnorkelDataset/valid/f1=0, task_slice:keyword_subscribe_pred/SnorkelDataset/valid/accuracy=1, task_slice:keyword_subscribe_pred/SnorkelDataset/valid/f1=1, task_slice:keyword_please_ind/SnorkelDataset/valid/f1=0, task_slice:keyword_please_pred/SnorkelDataset/valid/accuracy=1, task_slice:keyword_please_pred/SnorkelDataset/valid/f1=1, task_slice:regex_check_out_ind/SnorkelDataset/valid/f1=0.471, task_slice:regex_check_out_pred/SnorkelDataset/valid/accuracy=1, task_slice:regex_check_out_pred/SnorkelDataset/valid/f1=1, task_slice:short_comment_ind/SnorkelDataset/valid/f1=0, task_slice:short_comment_pred/SnorkelDataset/valid/accuracy=0.947, task_slice:short_comment_pred/SnorkelDataset/valid/f1=0.5, task_slice:textblob_polarity_ind/SnorkelDataset/valid/f1=0, task_slice:textblob_polarity_pred/SnorkelDataset/valid/accuracy=1, task_slice:textblob_polarity_pred/SnorkelDataset/valid/f1=1, task_slice:base_ind/SnorkelDataset/valid/f1=1, task_slice:base_pred/SnorkelDataset/valid/accuracy=0.933, task_slice:base_pred/SnorkelDataset/valid/f1=0.926]"
->>>>>>> 17f8611e
-     ]
-    },
-    {
-     "name": "stderr",
-     "output_type": "stream",
-     "text": [
-      "\r",
-<<<<<<< HEAD
-      "Epoch 1::  28%|██▊       | 7/25 [00:21<00:53,  2.97s/it, model/all/train/loss=0.208, model/all/train/lr=0.0001, task/SnorkelDataset/valid/accuracy=0.933, task/SnorkelDataset/valid/f1=0.926, task_slice:short_link_ind/SnorkelDataset/valid/f1=0, task_slice:short_link_pred/SnorkelDataset/valid/accuracy=0.8, task_slice:short_link_pred/SnorkelDataset/valid/f1=0.889, task_slice:keyword_subscribe_ind/SnorkelDataset/valid/f1=0, task_slice:keyword_subscribe_pred/SnorkelDataset/valid/accuracy=1, task_slice:keyword_subscribe_pred/SnorkelDataset/valid/f1=1, task_slice:keyword_please_ind/SnorkelDataset/valid/f1=0, task_slice:keyword_please_pred/SnorkelDataset/valid/accuracy=1, task_slice:keyword_please_pred/SnorkelDataset/valid/f1=1, task_slice:regex_check_out_ind/SnorkelDataset/valid/f1=0.471, task_slice:regex_check_out_pred/SnorkelDataset/valid/accuracy=1, task_slice:regex_check_out_pred/SnorkelDataset/valid/f1=1, task_slice:short_comment_ind/SnorkelDataset/valid/f1=0, task_slice:short_comment_pred/SnorkelDataset/valid/accuracy=0.947, task_slice:short_comment_pred/SnorkelDataset/valid/f1=0.5, task_slice:textblob_polarity_ind/SnorkelDataset/valid/f1=0, task_slice:textblob_polarity_pred/SnorkelDataset/valid/accuracy=1, task_slice:textblob_polarity_pred/SnorkelDataset/valid/f1=1, task_slice:base_ind/SnorkelDataset/valid/f1=1, task_slice:base_pred/SnorkelDataset/valid/accuracy=0.933, task_slice:base_pred/SnorkelDataset/valid/f1=0.926]"
-=======
-      "Epoch 1::  28%|██▊       | 7/25 [00:20<00:52,  2.89s/it, model/all/train/loss=0.208, model/all/train/lr=0.0001, task/SnorkelDataset/valid/accuracy=0.933, task/SnorkelDataset/valid/f1=0.926, task_slice:short_link_ind/SnorkelDataset/valid/f1=0, task_slice:short_link_pred/SnorkelDataset/valid/accuracy=0.8, task_slice:short_link_pred/SnorkelDataset/valid/f1=0.889, task_slice:keyword_subscribe_ind/SnorkelDataset/valid/f1=0, task_slice:keyword_subscribe_pred/SnorkelDataset/valid/accuracy=1, task_slice:keyword_subscribe_pred/SnorkelDataset/valid/f1=1, task_slice:keyword_please_ind/SnorkelDataset/valid/f1=0, task_slice:keyword_please_pred/SnorkelDataset/valid/accuracy=1, task_slice:keyword_please_pred/SnorkelDataset/valid/f1=1, task_slice:regex_check_out_ind/SnorkelDataset/valid/f1=0.471, task_slice:regex_check_out_pred/SnorkelDataset/valid/accuracy=1, task_slice:regex_check_out_pred/SnorkelDataset/valid/f1=1, task_slice:short_comment_ind/SnorkelDataset/valid/f1=0, task_slice:short_comment_pred/SnorkelDataset/valid/accuracy=0.947, task_slice:short_comment_pred/SnorkelDataset/valid/f1=0.5, task_slice:textblob_polarity_ind/SnorkelDataset/valid/f1=0, task_slice:textblob_polarity_pred/SnorkelDataset/valid/accuracy=1, task_slice:textblob_polarity_pred/SnorkelDataset/valid/f1=1, task_slice:base_ind/SnorkelDataset/valid/f1=1, task_slice:base_pred/SnorkelDataset/valid/accuracy=0.933, task_slice:base_pred/SnorkelDataset/valid/f1=0.926]"
->>>>>>> 17f8611e
-     ]
-    },
-    {
-     "name": "stderr",
-     "output_type": "stream",
-     "text": [
-      "\r",
-<<<<<<< HEAD
-      "Epoch 1::  28%|██▊       | 7/25 [00:24<00:53,  2.97s/it, model/all/train/loss=0.207, model/all/train/lr=0.0001, task/SnorkelDataset/valid/accuracy=0.933, task/SnorkelDataset/valid/f1=0.926, task_slice:short_link_ind/SnorkelDataset/valid/f1=0, task_slice:short_link_pred/SnorkelDataset/valid/accuracy=0.8, task_slice:short_link_pred/SnorkelDataset/valid/f1=0.889, task_slice:keyword_subscribe_ind/SnorkelDataset/valid/f1=0, task_slice:keyword_subscribe_pred/SnorkelDataset/valid/accuracy=1, task_slice:keyword_subscribe_pred/SnorkelDataset/valid/f1=1, task_slice:keyword_please_ind/SnorkelDataset/valid/f1=0, task_slice:keyword_please_pred/SnorkelDataset/valid/accuracy=1, task_slice:keyword_please_pred/SnorkelDataset/valid/f1=1, task_slice:regex_check_out_ind/SnorkelDataset/valid/f1=0.471, task_slice:regex_check_out_pred/SnorkelDataset/valid/accuracy=1, task_slice:regex_check_out_pred/SnorkelDataset/valid/f1=1, task_slice:short_comment_ind/SnorkelDataset/valid/f1=0, task_slice:short_comment_pred/SnorkelDataset/valid/accuracy=0.947, task_slice:short_comment_pred/SnorkelDataset/valid/f1=0.5, task_slice:textblob_polarity_ind/SnorkelDataset/valid/f1=0, task_slice:textblob_polarity_pred/SnorkelDataset/valid/accuracy=1, task_slice:textblob_polarity_pred/SnorkelDataset/valid/f1=1, task_slice:base_ind/SnorkelDataset/valid/f1=1, task_slice:base_pred/SnorkelDataset/valid/accuracy=0.933, task_slice:base_pred/SnorkelDataset/valid/f1=0.926]"
-=======
-      "Epoch 1::  28%|██▊       | 7/25 [00:23<00:52,  2.89s/it, model/all/train/loss=0.207, model/all/train/lr=0.0001, task/SnorkelDataset/valid/accuracy=0.933, task/SnorkelDataset/valid/f1=0.926, task_slice:short_link_ind/SnorkelDataset/valid/f1=0, task_slice:short_link_pred/SnorkelDataset/valid/accuracy=0.8, task_slice:short_link_pred/SnorkelDataset/valid/f1=0.889, task_slice:keyword_subscribe_ind/SnorkelDataset/valid/f1=0, task_slice:keyword_subscribe_pred/SnorkelDataset/valid/accuracy=1, task_slice:keyword_subscribe_pred/SnorkelDataset/valid/f1=1, task_slice:keyword_please_ind/SnorkelDataset/valid/f1=0, task_slice:keyword_please_pred/SnorkelDataset/valid/accuracy=1, task_slice:keyword_please_pred/SnorkelDataset/valid/f1=1, task_slice:regex_check_out_ind/SnorkelDataset/valid/f1=0.471, task_slice:regex_check_out_pred/SnorkelDataset/valid/accuracy=1, task_slice:regex_check_out_pred/SnorkelDataset/valid/f1=1, task_slice:short_comment_ind/SnorkelDataset/valid/f1=0, task_slice:short_comment_pred/SnorkelDataset/valid/accuracy=0.947, task_slice:short_comment_pred/SnorkelDataset/valid/f1=0.5, task_slice:textblob_polarity_ind/SnorkelDataset/valid/f1=0, task_slice:textblob_polarity_pred/SnorkelDataset/valid/accuracy=1, task_slice:textblob_polarity_pred/SnorkelDataset/valid/f1=1, task_slice:base_ind/SnorkelDataset/valid/f1=1, task_slice:base_pred/SnorkelDataset/valid/accuracy=0.933, task_slice:base_pred/SnorkelDataset/valid/f1=0.926]"
->>>>>>> 17f8611e
-     ]
-    },
-    {
-     "name": "stderr",
-     "output_type": "stream",
-     "text": [
-      "\r",
-<<<<<<< HEAD
-      "Epoch 1::  32%|███▏      | 8/25 [00:24<00:49,  2.91s/it, model/all/train/loss=0.207, model/all/train/lr=0.0001, task/SnorkelDataset/valid/accuracy=0.933, task/SnorkelDataset/valid/f1=0.926, task_slice:short_link_ind/SnorkelDataset/valid/f1=0, task_slice:short_link_pred/SnorkelDataset/valid/accuracy=0.8, task_slice:short_link_pred/SnorkelDataset/valid/f1=0.889, task_slice:keyword_subscribe_ind/SnorkelDataset/valid/f1=0, task_slice:keyword_subscribe_pred/SnorkelDataset/valid/accuracy=1, task_slice:keyword_subscribe_pred/SnorkelDataset/valid/f1=1, task_slice:keyword_please_ind/SnorkelDataset/valid/f1=0, task_slice:keyword_please_pred/SnorkelDataset/valid/accuracy=1, task_slice:keyword_please_pred/SnorkelDataset/valid/f1=1, task_slice:regex_check_out_ind/SnorkelDataset/valid/f1=0.471, task_slice:regex_check_out_pred/SnorkelDataset/valid/accuracy=1, task_slice:regex_check_out_pred/SnorkelDataset/valid/f1=1, task_slice:short_comment_ind/SnorkelDataset/valid/f1=0, task_slice:short_comment_pred/SnorkelDataset/valid/accuracy=0.947, task_slice:short_comment_pred/SnorkelDataset/valid/f1=0.5, task_slice:textblob_polarity_ind/SnorkelDataset/valid/f1=0, task_slice:textblob_polarity_pred/SnorkelDataset/valid/accuracy=1, task_slice:textblob_polarity_pred/SnorkelDataset/valid/f1=1, task_slice:base_ind/SnorkelDataset/valid/f1=1, task_slice:base_pred/SnorkelDataset/valid/accuracy=0.933, task_slice:base_pred/SnorkelDataset/valid/f1=0.926]"
-=======
-      "Epoch 1::  32%|███▏      | 8/25 [00:23<00:48,  2.85s/it, model/all/train/loss=0.207, model/all/train/lr=0.0001, task/SnorkelDataset/valid/accuracy=0.933, task/SnorkelDataset/valid/f1=0.926, task_slice:short_link_ind/SnorkelDataset/valid/f1=0, task_slice:short_link_pred/SnorkelDataset/valid/accuracy=0.8, task_slice:short_link_pred/SnorkelDataset/valid/f1=0.889, task_slice:keyword_subscribe_ind/SnorkelDataset/valid/f1=0, task_slice:keyword_subscribe_pred/SnorkelDataset/valid/accuracy=1, task_slice:keyword_subscribe_pred/SnorkelDataset/valid/f1=1, task_slice:keyword_please_ind/SnorkelDataset/valid/f1=0, task_slice:keyword_please_pred/SnorkelDataset/valid/accuracy=1, task_slice:keyword_please_pred/SnorkelDataset/valid/f1=1, task_slice:regex_check_out_ind/SnorkelDataset/valid/f1=0.471, task_slice:regex_check_out_pred/SnorkelDataset/valid/accuracy=1, task_slice:regex_check_out_pred/SnorkelDataset/valid/f1=1, task_slice:short_comment_ind/SnorkelDataset/valid/f1=0, task_slice:short_comment_pred/SnorkelDataset/valid/accuracy=0.947, task_slice:short_comment_pred/SnorkelDataset/valid/f1=0.5, task_slice:textblob_polarity_ind/SnorkelDataset/valid/f1=0, task_slice:textblob_polarity_pred/SnorkelDataset/valid/accuracy=1, task_slice:textblob_polarity_pred/SnorkelDataset/valid/f1=1, task_slice:base_ind/SnorkelDataset/valid/f1=1, task_slice:base_pred/SnorkelDataset/valid/accuracy=0.933, task_slice:base_pred/SnorkelDataset/valid/f1=0.926]"
->>>>>>> 17f8611e
-     ]
-    },
-    {
-     "name": "stderr",
-     "output_type": "stream",
-     "text": [
-      "\r",
-<<<<<<< HEAD
-      "Epoch 1::  32%|███▏      | 8/25 [00:27<00:49,  2.91s/it, model/all/train/loss=0.201, model/all/train/lr=0.0001, task/SnorkelDataset/valid/accuracy=0.933, task/SnorkelDataset/valid/f1=0.926, task_slice:short_link_ind/SnorkelDataset/valid/f1=0, task_slice:short_link_pred/SnorkelDataset/valid/accuracy=0.8, task_slice:short_link_pred/SnorkelDataset/valid/f1=0.889, task_slice:keyword_subscribe_ind/SnorkelDataset/valid/f1=0, task_slice:keyword_subscribe_pred/SnorkelDataset/valid/accuracy=1, task_slice:keyword_subscribe_pred/SnorkelDataset/valid/f1=1, task_slice:keyword_please_ind/SnorkelDataset/valid/f1=0, task_slice:keyword_please_pred/SnorkelDataset/valid/accuracy=1, task_slice:keyword_please_pred/SnorkelDataset/valid/f1=1, task_slice:regex_check_out_ind/SnorkelDataset/valid/f1=0.471, task_slice:regex_check_out_pred/SnorkelDataset/valid/accuracy=1, task_slice:regex_check_out_pred/SnorkelDataset/valid/f1=1, task_slice:short_comment_ind/SnorkelDataset/valid/f1=0, task_slice:short_comment_pred/SnorkelDataset/valid/accuracy=0.947, task_slice:short_comment_pred/SnorkelDataset/valid/f1=0.5, task_slice:textblob_polarity_ind/SnorkelDataset/valid/f1=0, task_slice:textblob_polarity_pred/SnorkelDataset/valid/accuracy=1, task_slice:textblob_polarity_pred/SnorkelDataset/valid/f1=1, task_slice:base_ind/SnorkelDataset/valid/f1=1, task_slice:base_pred/SnorkelDataset/valid/accuracy=0.933, task_slice:base_pred/SnorkelDataset/valid/f1=0.926]"
-=======
-      "Epoch 1::  32%|███▏      | 8/25 [00:26<00:48,  2.85s/it, model/all/train/loss=0.201, model/all/train/lr=0.0001, task/SnorkelDataset/valid/accuracy=0.933, task/SnorkelDataset/valid/f1=0.926, task_slice:short_link_ind/SnorkelDataset/valid/f1=0, task_slice:short_link_pred/SnorkelDataset/valid/accuracy=0.8, task_slice:short_link_pred/SnorkelDataset/valid/f1=0.889, task_slice:keyword_subscribe_ind/SnorkelDataset/valid/f1=0, task_slice:keyword_subscribe_pred/SnorkelDataset/valid/accuracy=1, task_slice:keyword_subscribe_pred/SnorkelDataset/valid/f1=1, task_slice:keyword_please_ind/SnorkelDataset/valid/f1=0, task_slice:keyword_please_pred/SnorkelDataset/valid/accuracy=1, task_slice:keyword_please_pred/SnorkelDataset/valid/f1=1, task_slice:regex_check_out_ind/SnorkelDataset/valid/f1=0.471, task_slice:regex_check_out_pred/SnorkelDataset/valid/accuracy=1, task_slice:regex_check_out_pred/SnorkelDataset/valid/f1=1, task_slice:short_comment_ind/SnorkelDataset/valid/f1=0, task_slice:short_comment_pred/SnorkelDataset/valid/accuracy=0.947, task_slice:short_comment_pred/SnorkelDataset/valid/f1=0.5, task_slice:textblob_polarity_ind/SnorkelDataset/valid/f1=0, task_slice:textblob_polarity_pred/SnorkelDataset/valid/accuracy=1, task_slice:textblob_polarity_pred/SnorkelDataset/valid/f1=1, task_slice:base_ind/SnorkelDataset/valid/f1=1, task_slice:base_pred/SnorkelDataset/valid/accuracy=0.933, task_slice:base_pred/SnorkelDataset/valid/f1=0.926]"
->>>>>>> 17f8611e
-     ]
-    },
-    {
-     "name": "stderr",
-     "output_type": "stream",
-     "text": [
-      "\r",
-<<<<<<< HEAD
-      "Epoch 1::  36%|███▌      | 9/25 [00:27<00:47,  2.95s/it, model/all/train/loss=0.201, model/all/train/lr=0.0001, task/SnorkelDataset/valid/accuracy=0.933, task/SnorkelDataset/valid/f1=0.926, task_slice:short_link_ind/SnorkelDataset/valid/f1=0, task_slice:short_link_pred/SnorkelDataset/valid/accuracy=0.8, task_slice:short_link_pred/SnorkelDataset/valid/f1=0.889, task_slice:keyword_subscribe_ind/SnorkelDataset/valid/f1=0, task_slice:keyword_subscribe_pred/SnorkelDataset/valid/accuracy=1, task_slice:keyword_subscribe_pred/SnorkelDataset/valid/f1=1, task_slice:keyword_please_ind/SnorkelDataset/valid/f1=0, task_slice:keyword_please_pred/SnorkelDataset/valid/accuracy=1, task_slice:keyword_please_pred/SnorkelDataset/valid/f1=1, task_slice:regex_check_out_ind/SnorkelDataset/valid/f1=0.471, task_slice:regex_check_out_pred/SnorkelDataset/valid/accuracy=1, task_slice:regex_check_out_pred/SnorkelDataset/valid/f1=1, task_slice:short_comment_ind/SnorkelDataset/valid/f1=0, task_slice:short_comment_pred/SnorkelDataset/valid/accuracy=0.947, task_slice:short_comment_pred/SnorkelDataset/valid/f1=0.5, task_slice:textblob_polarity_ind/SnorkelDataset/valid/f1=0, task_slice:textblob_polarity_pred/SnorkelDataset/valid/accuracy=1, task_slice:textblob_polarity_pred/SnorkelDataset/valid/f1=1, task_slice:base_ind/SnorkelDataset/valid/f1=1, task_slice:base_pred/SnorkelDataset/valid/accuracy=0.933, task_slice:base_pred/SnorkelDataset/valid/f1=0.926]"
-=======
-      "Epoch 1::  36%|███▌      | 9/25 [00:26<00:46,  2.91s/it, model/all/train/loss=0.201, model/all/train/lr=0.0001, task/SnorkelDataset/valid/accuracy=0.933, task/SnorkelDataset/valid/f1=0.926, task_slice:short_link_ind/SnorkelDataset/valid/f1=0, task_slice:short_link_pred/SnorkelDataset/valid/accuracy=0.8, task_slice:short_link_pred/SnorkelDataset/valid/f1=0.889, task_slice:keyword_subscribe_ind/SnorkelDataset/valid/f1=0, task_slice:keyword_subscribe_pred/SnorkelDataset/valid/accuracy=1, task_slice:keyword_subscribe_pred/SnorkelDataset/valid/f1=1, task_slice:keyword_please_ind/SnorkelDataset/valid/f1=0, task_slice:keyword_please_pred/SnorkelDataset/valid/accuracy=1, task_slice:keyword_please_pred/SnorkelDataset/valid/f1=1, task_slice:regex_check_out_ind/SnorkelDataset/valid/f1=0.471, task_slice:regex_check_out_pred/SnorkelDataset/valid/accuracy=1, task_slice:regex_check_out_pred/SnorkelDataset/valid/f1=1, task_slice:short_comment_ind/SnorkelDataset/valid/f1=0, task_slice:short_comment_pred/SnorkelDataset/valid/accuracy=0.947, task_slice:short_comment_pred/SnorkelDataset/valid/f1=0.5, task_slice:textblob_polarity_ind/SnorkelDataset/valid/f1=0, task_slice:textblob_polarity_pred/SnorkelDataset/valid/accuracy=1, task_slice:textblob_polarity_pred/SnorkelDataset/valid/f1=1, task_slice:base_ind/SnorkelDataset/valid/f1=1, task_slice:base_pred/SnorkelDataset/valid/accuracy=0.933, task_slice:base_pred/SnorkelDataset/valid/f1=0.926]"
->>>>>>> 17f8611e
-     ]
-    },
-    {
-     "name": "stderr",
-     "output_type": "stream",
-     "text": [
-      "\r",
-<<<<<<< HEAD
-      "Epoch 1::  36%|███▌      | 9/25 [00:30<00:47,  2.95s/it, model/all/train/loss=0.197, model/all/train/lr=0.0001, task/SnorkelDataset/valid/accuracy=0.933, task/SnorkelDataset/valid/f1=0.926, task_slice:short_link_ind/SnorkelDataset/valid/f1=0, task_slice:short_link_pred/SnorkelDataset/valid/accuracy=0.8, task_slice:short_link_pred/SnorkelDataset/valid/f1=0.889, task_slice:keyword_subscribe_ind/SnorkelDataset/valid/f1=0, task_slice:keyword_subscribe_pred/SnorkelDataset/valid/accuracy=1, task_slice:keyword_subscribe_pred/SnorkelDataset/valid/f1=1, task_slice:keyword_please_ind/SnorkelDataset/valid/f1=0, task_slice:keyword_please_pred/SnorkelDataset/valid/accuracy=1, task_slice:keyword_please_pred/SnorkelDataset/valid/f1=1, task_slice:regex_check_out_ind/SnorkelDataset/valid/f1=0.471, task_slice:regex_check_out_pred/SnorkelDataset/valid/accuracy=1, task_slice:regex_check_out_pred/SnorkelDataset/valid/f1=1, task_slice:short_comment_ind/SnorkelDataset/valid/f1=0, task_slice:short_comment_pred/SnorkelDataset/valid/accuracy=0.947, task_slice:short_comment_pred/SnorkelDataset/valid/f1=0.5, task_slice:textblob_polarity_ind/SnorkelDataset/valid/f1=0, task_slice:textblob_polarity_pred/SnorkelDataset/valid/accuracy=1, task_slice:textblob_polarity_pred/SnorkelDataset/valid/f1=1, task_slice:base_ind/SnorkelDataset/valid/f1=1, task_slice:base_pred/SnorkelDataset/valid/accuracy=0.933, task_slice:base_pred/SnorkelDataset/valid/f1=0.926]"
-=======
-      "Epoch 1::  36%|███▌      | 9/25 [00:29<00:46,  2.91s/it, model/all/train/loss=0.197, model/all/train/lr=0.0001, task/SnorkelDataset/valid/accuracy=0.933, task/SnorkelDataset/valid/f1=0.926, task_slice:short_link_ind/SnorkelDataset/valid/f1=0, task_slice:short_link_pred/SnorkelDataset/valid/accuracy=0.8, task_slice:short_link_pred/SnorkelDataset/valid/f1=0.889, task_slice:keyword_subscribe_ind/SnorkelDataset/valid/f1=0, task_slice:keyword_subscribe_pred/SnorkelDataset/valid/accuracy=1, task_slice:keyword_subscribe_pred/SnorkelDataset/valid/f1=1, task_slice:keyword_please_ind/SnorkelDataset/valid/f1=0, task_slice:keyword_please_pred/SnorkelDataset/valid/accuracy=1, task_slice:keyword_please_pred/SnorkelDataset/valid/f1=1, task_slice:regex_check_out_ind/SnorkelDataset/valid/f1=0.471, task_slice:regex_check_out_pred/SnorkelDataset/valid/accuracy=1, task_slice:regex_check_out_pred/SnorkelDataset/valid/f1=1, task_slice:short_comment_ind/SnorkelDataset/valid/f1=0, task_slice:short_comment_pred/SnorkelDataset/valid/accuracy=0.947, task_slice:short_comment_pred/SnorkelDataset/valid/f1=0.5, task_slice:textblob_polarity_ind/SnorkelDataset/valid/f1=0, task_slice:textblob_polarity_pred/SnorkelDataset/valid/accuracy=1, task_slice:textblob_polarity_pred/SnorkelDataset/valid/f1=1, task_slice:base_ind/SnorkelDataset/valid/f1=1, task_slice:base_pred/SnorkelDataset/valid/accuracy=0.933, task_slice:base_pred/SnorkelDataset/valid/f1=0.926]"
->>>>>>> 17f8611e
-     ]
-    },
-    {
-     "name": "stderr",
-     "output_type": "stream",
-     "text": [
-      "\r",
-<<<<<<< HEAD
-      "Epoch 1::  40%|████      | 10/25 [00:30<00:44,  2.98s/it, model/all/train/loss=0.197, model/all/train/lr=0.0001, task/SnorkelDataset/valid/accuracy=0.933, task/SnorkelDataset/valid/f1=0.926, task_slice:short_link_ind/SnorkelDataset/valid/f1=0, task_slice:short_link_pred/SnorkelDataset/valid/accuracy=0.8, task_slice:short_link_pred/SnorkelDataset/valid/f1=0.889, task_slice:keyword_subscribe_ind/SnorkelDataset/valid/f1=0, task_slice:keyword_subscribe_pred/SnorkelDataset/valid/accuracy=1, task_slice:keyword_subscribe_pred/SnorkelDataset/valid/f1=1, task_slice:keyword_please_ind/SnorkelDataset/valid/f1=0, task_slice:keyword_please_pred/SnorkelDataset/valid/accuracy=1, task_slice:keyword_please_pred/SnorkelDataset/valid/f1=1, task_slice:regex_check_out_ind/SnorkelDataset/valid/f1=0.471, task_slice:regex_check_out_pred/SnorkelDataset/valid/accuracy=1, task_slice:regex_check_out_pred/SnorkelDataset/valid/f1=1, task_slice:short_comment_ind/SnorkelDataset/valid/f1=0, task_slice:short_comment_pred/SnorkelDataset/valid/accuracy=0.947, task_slice:short_comment_pred/SnorkelDataset/valid/f1=0.5, task_slice:textblob_polarity_ind/SnorkelDataset/valid/f1=0, task_slice:textblob_polarity_pred/SnorkelDataset/valid/accuracy=1, task_slice:textblob_polarity_pred/SnorkelDataset/valid/f1=1, task_slice:base_ind/SnorkelDataset/valid/f1=1, task_slice:base_pred/SnorkelDataset/valid/accuracy=0.933, task_slice:base_pred/SnorkelDataset/valid/f1=0.926]"
-=======
-      "Epoch 1::  40%|████      | 10/25 [00:29<00:44,  2.95s/it, model/all/train/loss=0.197, model/all/train/lr=0.0001, task/SnorkelDataset/valid/accuracy=0.933, task/SnorkelDataset/valid/f1=0.926, task_slice:short_link_ind/SnorkelDataset/valid/f1=0, task_slice:short_link_pred/SnorkelDataset/valid/accuracy=0.8, task_slice:short_link_pred/SnorkelDataset/valid/f1=0.889, task_slice:keyword_subscribe_ind/SnorkelDataset/valid/f1=0, task_slice:keyword_subscribe_pred/SnorkelDataset/valid/accuracy=1, task_slice:keyword_subscribe_pred/SnorkelDataset/valid/f1=1, task_slice:keyword_please_ind/SnorkelDataset/valid/f1=0, task_slice:keyword_please_pred/SnorkelDataset/valid/accuracy=1, task_slice:keyword_please_pred/SnorkelDataset/valid/f1=1, task_slice:regex_check_out_ind/SnorkelDataset/valid/f1=0.471, task_slice:regex_check_out_pred/SnorkelDataset/valid/accuracy=1, task_slice:regex_check_out_pred/SnorkelDataset/valid/f1=1, task_slice:short_comment_ind/SnorkelDataset/valid/f1=0, task_slice:short_comment_pred/SnorkelDataset/valid/accuracy=0.947, task_slice:short_comment_pred/SnorkelDataset/valid/f1=0.5, task_slice:textblob_polarity_ind/SnorkelDataset/valid/f1=0, task_slice:textblob_polarity_pred/SnorkelDataset/valid/accuracy=1, task_slice:textblob_polarity_pred/SnorkelDataset/valid/f1=1, task_slice:base_ind/SnorkelDataset/valid/f1=1, task_slice:base_pred/SnorkelDataset/valid/accuracy=0.933, task_slice:base_pred/SnorkelDataset/valid/f1=0.926]"
->>>>>>> 17f8611e
-     ]
-    },
-    {
-     "name": "stderr",
-     "output_type": "stream",
-     "text": [
-      "\r",
-<<<<<<< HEAD
-      "Epoch 1::  40%|████      | 10/25 [00:33<00:44,  2.98s/it, model/all/train/loss=0.196, model/all/train/lr=0.0001, task/SnorkelDataset/valid/accuracy=0.933, task/SnorkelDataset/valid/f1=0.926, task_slice:short_link_ind/SnorkelDataset/valid/f1=0, task_slice:short_link_pred/SnorkelDataset/valid/accuracy=0.8, task_slice:short_link_pred/SnorkelDataset/valid/f1=0.889, task_slice:keyword_subscribe_ind/SnorkelDataset/valid/f1=0, task_slice:keyword_subscribe_pred/SnorkelDataset/valid/accuracy=1, task_slice:keyword_subscribe_pred/SnorkelDataset/valid/f1=1, task_slice:keyword_please_ind/SnorkelDataset/valid/f1=0, task_slice:keyword_please_pred/SnorkelDataset/valid/accuracy=1, task_slice:keyword_please_pred/SnorkelDataset/valid/f1=1, task_slice:regex_check_out_ind/SnorkelDataset/valid/f1=0.471, task_slice:regex_check_out_pred/SnorkelDataset/valid/accuracy=1, task_slice:regex_check_out_pred/SnorkelDataset/valid/f1=1, task_slice:short_comment_ind/SnorkelDataset/valid/f1=0, task_slice:short_comment_pred/SnorkelDataset/valid/accuracy=0.947, task_slice:short_comment_pred/SnorkelDataset/valid/f1=0.5, task_slice:textblob_polarity_ind/SnorkelDataset/valid/f1=0, task_slice:textblob_polarity_pred/SnorkelDataset/valid/accuracy=1, task_slice:textblob_polarity_pred/SnorkelDataset/valid/f1=1, task_slice:base_ind/SnorkelDataset/valid/f1=1, task_slice:base_pred/SnorkelDataset/valid/accuracy=0.933, task_slice:base_pred/SnorkelDataset/valid/f1=0.926]"
-=======
-      "Epoch 1::  40%|████      | 10/25 [00:32<00:44,  2.95s/it, model/all/train/loss=0.196, model/all/train/lr=0.0001, task/SnorkelDataset/valid/accuracy=0.933, task/SnorkelDataset/valid/f1=0.926, task_slice:short_link_ind/SnorkelDataset/valid/f1=0, task_slice:short_link_pred/SnorkelDataset/valid/accuracy=0.8, task_slice:short_link_pred/SnorkelDataset/valid/f1=0.889, task_slice:keyword_subscribe_ind/SnorkelDataset/valid/f1=0, task_slice:keyword_subscribe_pred/SnorkelDataset/valid/accuracy=1, task_slice:keyword_subscribe_pred/SnorkelDataset/valid/f1=1, task_slice:keyword_please_ind/SnorkelDataset/valid/f1=0, task_slice:keyword_please_pred/SnorkelDataset/valid/accuracy=1, task_slice:keyword_please_pred/SnorkelDataset/valid/f1=1, task_slice:regex_check_out_ind/SnorkelDataset/valid/f1=0.471, task_slice:regex_check_out_pred/SnorkelDataset/valid/accuracy=1, task_slice:regex_check_out_pred/SnorkelDataset/valid/f1=1, task_slice:short_comment_ind/SnorkelDataset/valid/f1=0, task_slice:short_comment_pred/SnorkelDataset/valid/accuracy=0.947, task_slice:short_comment_pred/SnorkelDataset/valid/f1=0.5, task_slice:textblob_polarity_ind/SnorkelDataset/valid/f1=0, task_slice:textblob_polarity_pred/SnorkelDataset/valid/accuracy=1, task_slice:textblob_polarity_pred/SnorkelDataset/valid/f1=1, task_slice:base_ind/SnorkelDataset/valid/f1=1, task_slice:base_pred/SnorkelDataset/valid/accuracy=0.933, task_slice:base_pred/SnorkelDataset/valid/f1=0.926]"
->>>>>>> 17f8611e
-     ]
-    },
-    {
-     "name": "stderr",
-     "output_type": "stream",
-     "text": [
-      "\r",
-<<<<<<< HEAD
-      "Epoch 1::  44%|████▍     | 11/25 [00:33<00:40,  2.91s/it, model/all/train/loss=0.196, model/all/train/lr=0.0001, task/SnorkelDataset/valid/accuracy=0.933, task/SnorkelDataset/valid/f1=0.926, task_slice:short_link_ind/SnorkelDataset/valid/f1=0, task_slice:short_link_pred/SnorkelDataset/valid/accuracy=0.8, task_slice:short_link_pred/SnorkelDataset/valid/f1=0.889, task_slice:keyword_subscribe_ind/SnorkelDataset/valid/f1=0, task_slice:keyword_subscribe_pred/SnorkelDataset/valid/accuracy=1, task_slice:keyword_subscribe_pred/SnorkelDataset/valid/f1=1, task_slice:keyword_please_ind/SnorkelDataset/valid/f1=0, task_slice:keyword_please_pred/SnorkelDataset/valid/accuracy=1, task_slice:keyword_please_pred/SnorkelDataset/valid/f1=1, task_slice:regex_check_out_ind/SnorkelDataset/valid/f1=0.471, task_slice:regex_check_out_pred/SnorkelDataset/valid/accuracy=1, task_slice:regex_check_out_pred/SnorkelDataset/valid/f1=1, task_slice:short_comment_ind/SnorkelDataset/valid/f1=0, task_slice:short_comment_pred/SnorkelDataset/valid/accuracy=0.947, task_slice:short_comment_pred/SnorkelDataset/valid/f1=0.5, task_slice:textblob_polarity_ind/SnorkelDataset/valid/f1=0, task_slice:textblob_polarity_pred/SnorkelDataset/valid/accuracy=1, task_slice:textblob_polarity_pred/SnorkelDataset/valid/f1=1, task_slice:base_ind/SnorkelDataset/valid/f1=1, task_slice:base_pred/SnorkelDataset/valid/accuracy=0.933, task_slice:base_pred/SnorkelDataset/valid/f1=0.926]"
-=======
-      "Epoch 1::  44%|████▍     | 11/25 [00:32<00:40,  2.90s/it, model/all/train/loss=0.196, model/all/train/lr=0.0001, task/SnorkelDataset/valid/accuracy=0.933, task/SnorkelDataset/valid/f1=0.926, task_slice:short_link_ind/SnorkelDataset/valid/f1=0, task_slice:short_link_pred/SnorkelDataset/valid/accuracy=0.8, task_slice:short_link_pred/SnorkelDataset/valid/f1=0.889, task_slice:keyword_subscribe_ind/SnorkelDataset/valid/f1=0, task_slice:keyword_subscribe_pred/SnorkelDataset/valid/accuracy=1, task_slice:keyword_subscribe_pred/SnorkelDataset/valid/f1=1, task_slice:keyword_please_ind/SnorkelDataset/valid/f1=0, task_slice:keyword_please_pred/SnorkelDataset/valid/accuracy=1, task_slice:keyword_please_pred/SnorkelDataset/valid/f1=1, task_slice:regex_check_out_ind/SnorkelDataset/valid/f1=0.471, task_slice:regex_check_out_pred/SnorkelDataset/valid/accuracy=1, task_slice:regex_check_out_pred/SnorkelDataset/valid/f1=1, task_slice:short_comment_ind/SnorkelDataset/valid/f1=0, task_slice:short_comment_pred/SnorkelDataset/valid/accuracy=0.947, task_slice:short_comment_pred/SnorkelDataset/valid/f1=0.5, task_slice:textblob_polarity_ind/SnorkelDataset/valid/f1=0, task_slice:textblob_polarity_pred/SnorkelDataset/valid/accuracy=1, task_slice:textblob_polarity_pred/SnorkelDataset/valid/f1=1, task_slice:base_ind/SnorkelDataset/valid/f1=1, task_slice:base_pred/SnorkelDataset/valid/accuracy=0.933, task_slice:base_pred/SnorkelDataset/valid/f1=0.926]"
->>>>>>> 17f8611e
-     ]
-    },
-    {
-     "name": "stderr",
-     "output_type": "stream",
-     "text": [
-      "\r",
-<<<<<<< HEAD
-      "Epoch 1::  44%|████▍     | 11/25 [00:36<00:40,  2.91s/it, model/all/train/loss=0.193, model/all/train/lr=0.0001, task/SnorkelDataset/valid/accuracy=0.933, task/SnorkelDataset/valid/f1=0.926, task_slice:short_link_ind/SnorkelDataset/valid/f1=0, task_slice:short_link_pred/SnorkelDataset/valid/accuracy=0.8, task_slice:short_link_pred/SnorkelDataset/valid/f1=0.889, task_slice:keyword_subscribe_ind/SnorkelDataset/valid/f1=0, task_slice:keyword_subscribe_pred/SnorkelDataset/valid/accuracy=1, task_slice:keyword_subscribe_pred/SnorkelDataset/valid/f1=1, task_slice:keyword_please_ind/SnorkelDataset/valid/f1=0, task_slice:keyword_please_pred/SnorkelDataset/valid/accuracy=1, task_slice:keyword_please_pred/SnorkelDataset/valid/f1=1, task_slice:regex_check_out_ind/SnorkelDataset/valid/f1=0.471, task_slice:regex_check_out_pred/SnorkelDataset/valid/accuracy=1, task_slice:regex_check_out_pred/SnorkelDataset/valid/f1=1, task_slice:short_comment_ind/SnorkelDataset/valid/f1=0, task_slice:short_comment_pred/SnorkelDataset/valid/accuracy=0.947, task_slice:short_comment_pred/SnorkelDataset/valid/f1=0.5, task_slice:textblob_polarity_ind/SnorkelDataset/valid/f1=0, task_slice:textblob_polarity_pred/SnorkelDataset/valid/accuracy=1, task_slice:textblob_polarity_pred/SnorkelDataset/valid/f1=1, task_slice:base_ind/SnorkelDataset/valid/f1=1, task_slice:base_pred/SnorkelDataset/valid/accuracy=0.933, task_slice:base_pred/SnorkelDataset/valid/f1=0.926]"
-=======
-      "Epoch 1::  44%|████▍     | 11/25 [00:35<00:40,  2.90s/it, model/all/train/loss=0.193, model/all/train/lr=0.0001, task/SnorkelDataset/valid/accuracy=0.933, task/SnorkelDataset/valid/f1=0.926, task_slice:short_link_ind/SnorkelDataset/valid/f1=0, task_slice:short_link_pred/SnorkelDataset/valid/accuracy=0.8, task_slice:short_link_pred/SnorkelDataset/valid/f1=0.889, task_slice:keyword_subscribe_ind/SnorkelDataset/valid/f1=0, task_slice:keyword_subscribe_pred/SnorkelDataset/valid/accuracy=1, task_slice:keyword_subscribe_pred/SnorkelDataset/valid/f1=1, task_slice:keyword_please_ind/SnorkelDataset/valid/f1=0, task_slice:keyword_please_pred/SnorkelDataset/valid/accuracy=1, task_slice:keyword_please_pred/SnorkelDataset/valid/f1=1, task_slice:regex_check_out_ind/SnorkelDataset/valid/f1=0.471, task_slice:regex_check_out_pred/SnorkelDataset/valid/accuracy=1, task_slice:regex_check_out_pred/SnorkelDataset/valid/f1=1, task_slice:short_comment_ind/SnorkelDataset/valid/f1=0, task_slice:short_comment_pred/SnorkelDataset/valid/accuracy=0.947, task_slice:short_comment_pred/SnorkelDataset/valid/f1=0.5, task_slice:textblob_polarity_ind/SnorkelDataset/valid/f1=0, task_slice:textblob_polarity_pred/SnorkelDataset/valid/accuracy=1, task_slice:textblob_polarity_pred/SnorkelDataset/valid/f1=1, task_slice:base_ind/SnorkelDataset/valid/f1=1, task_slice:base_pred/SnorkelDataset/valid/accuracy=0.933, task_slice:base_pred/SnorkelDataset/valid/f1=0.926]"
->>>>>>> 17f8611e
-     ]
-    },
-    {
-     "name": "stderr",
-     "output_type": "stream",
-     "text": [
-      "\r",
-<<<<<<< HEAD
-      "Epoch 1::  48%|████▊     | 12/25 [00:36<00:40,  3.08s/it, model/all/train/loss=0.193, model/all/train/lr=0.0001, task/SnorkelDataset/valid/accuracy=0.933, task/SnorkelDataset/valid/f1=0.926, task_slice:short_link_ind/SnorkelDataset/valid/f1=0, task_slice:short_link_pred/SnorkelDataset/valid/accuracy=0.8, task_slice:short_link_pred/SnorkelDataset/valid/f1=0.889, task_slice:keyword_subscribe_ind/SnorkelDataset/valid/f1=0, task_slice:keyword_subscribe_pred/SnorkelDataset/valid/accuracy=1, task_slice:keyword_subscribe_pred/SnorkelDataset/valid/f1=1, task_slice:keyword_please_ind/SnorkelDataset/valid/f1=0, task_slice:keyword_please_pred/SnorkelDataset/valid/accuracy=1, task_slice:keyword_please_pred/SnorkelDataset/valid/f1=1, task_slice:regex_check_out_ind/SnorkelDataset/valid/f1=0.471, task_slice:regex_check_out_pred/SnorkelDataset/valid/accuracy=1, task_slice:regex_check_out_pred/SnorkelDataset/valid/f1=1, task_slice:short_comment_ind/SnorkelDataset/valid/f1=0, task_slice:short_comment_pred/SnorkelDataset/valid/accuracy=0.947, task_slice:short_comment_pred/SnorkelDataset/valid/f1=0.5, task_slice:textblob_polarity_ind/SnorkelDataset/valid/f1=0, task_slice:textblob_polarity_pred/SnorkelDataset/valid/accuracy=1, task_slice:textblob_polarity_pred/SnorkelDataset/valid/f1=1, task_slice:base_ind/SnorkelDataset/valid/f1=1, task_slice:base_pred/SnorkelDataset/valid/accuracy=0.933, task_slice:base_pred/SnorkelDataset/valid/f1=0.926]"
-=======
-      "Epoch 1::  48%|████▊     | 12/25 [00:35<00:39,  3.06s/it, model/all/train/loss=0.193, model/all/train/lr=0.0001, task/SnorkelDataset/valid/accuracy=0.933, task/SnorkelDataset/valid/f1=0.926, task_slice:short_link_ind/SnorkelDataset/valid/f1=0, task_slice:short_link_pred/SnorkelDataset/valid/accuracy=0.8, task_slice:short_link_pred/SnorkelDataset/valid/f1=0.889, task_slice:keyword_subscribe_ind/SnorkelDataset/valid/f1=0, task_slice:keyword_subscribe_pred/SnorkelDataset/valid/accuracy=1, task_slice:keyword_subscribe_pred/SnorkelDataset/valid/f1=1, task_slice:keyword_please_ind/SnorkelDataset/valid/f1=0, task_slice:keyword_please_pred/SnorkelDataset/valid/accuracy=1, task_slice:keyword_please_pred/SnorkelDataset/valid/f1=1, task_slice:regex_check_out_ind/SnorkelDataset/valid/f1=0.471, task_slice:regex_check_out_pred/SnorkelDataset/valid/accuracy=1, task_slice:regex_check_out_pred/SnorkelDataset/valid/f1=1, task_slice:short_comment_ind/SnorkelDataset/valid/f1=0, task_slice:short_comment_pred/SnorkelDataset/valid/accuracy=0.947, task_slice:short_comment_pred/SnorkelDataset/valid/f1=0.5, task_slice:textblob_polarity_ind/SnorkelDataset/valid/f1=0, task_slice:textblob_polarity_pred/SnorkelDataset/valid/accuracy=1, task_slice:textblob_polarity_pred/SnorkelDataset/valid/f1=1, task_slice:base_ind/SnorkelDataset/valid/f1=1, task_slice:base_pred/SnorkelDataset/valid/accuracy=0.933, task_slice:base_pred/SnorkelDataset/valid/f1=0.926]"
->>>>>>> 17f8611e
-     ]
-    },
-    {
-     "name": "stderr",
-     "output_type": "stream",
-     "text": [
-      "\r",
-<<<<<<< HEAD
-      "Epoch 1::  48%|████▊     | 12/25 [00:39<00:40,  3.08s/it, model/all/train/loss=0.191, model/all/train/lr=0.0001, task/SnorkelDataset/valid/accuracy=0.933, task/SnorkelDataset/valid/f1=0.926, task_slice:short_link_ind/SnorkelDataset/valid/f1=0, task_slice:short_link_pred/SnorkelDataset/valid/accuracy=0.8, task_slice:short_link_pred/SnorkelDataset/valid/f1=0.889, task_slice:keyword_subscribe_ind/SnorkelDataset/valid/f1=0, task_slice:keyword_subscribe_pred/SnorkelDataset/valid/accuracy=1, task_slice:keyword_subscribe_pred/SnorkelDataset/valid/f1=1, task_slice:keyword_please_ind/SnorkelDataset/valid/f1=0, task_slice:keyword_please_pred/SnorkelDataset/valid/accuracy=1, task_slice:keyword_please_pred/SnorkelDataset/valid/f1=1, task_slice:regex_check_out_ind/SnorkelDataset/valid/f1=0.471, task_slice:regex_check_out_pred/SnorkelDataset/valid/accuracy=1, task_slice:regex_check_out_pred/SnorkelDataset/valid/f1=1, task_slice:short_comment_ind/SnorkelDataset/valid/f1=0, task_slice:short_comment_pred/SnorkelDataset/valid/accuracy=0.947, task_slice:short_comment_pred/SnorkelDataset/valid/f1=0.5, task_slice:textblob_polarity_ind/SnorkelDataset/valid/f1=0, task_slice:textblob_polarity_pred/SnorkelDataset/valid/accuracy=1, task_slice:textblob_polarity_pred/SnorkelDataset/valid/f1=1, task_slice:base_ind/SnorkelDataset/valid/f1=1, task_slice:base_pred/SnorkelDataset/valid/accuracy=0.933, task_slice:base_pred/SnorkelDataset/valid/f1=0.926]"
-=======
-      "Epoch 1::  48%|████▊     | 12/25 [00:39<00:39,  3.06s/it, model/all/train/loss=0.191, model/all/train/lr=0.0001, task/SnorkelDataset/valid/accuracy=0.933, task/SnorkelDataset/valid/f1=0.926, task_slice:short_link_ind/SnorkelDataset/valid/f1=0, task_slice:short_link_pred/SnorkelDataset/valid/accuracy=0.8, task_slice:short_link_pred/SnorkelDataset/valid/f1=0.889, task_slice:keyword_subscribe_ind/SnorkelDataset/valid/f1=0, task_slice:keyword_subscribe_pred/SnorkelDataset/valid/accuracy=1, task_slice:keyword_subscribe_pred/SnorkelDataset/valid/f1=1, task_slice:keyword_please_ind/SnorkelDataset/valid/f1=0, task_slice:keyword_please_pred/SnorkelDataset/valid/accuracy=1, task_slice:keyword_please_pred/SnorkelDataset/valid/f1=1, task_slice:regex_check_out_ind/SnorkelDataset/valid/f1=0.471, task_slice:regex_check_out_pred/SnorkelDataset/valid/accuracy=1, task_slice:regex_check_out_pred/SnorkelDataset/valid/f1=1, task_slice:short_comment_ind/SnorkelDataset/valid/f1=0, task_slice:short_comment_pred/SnorkelDataset/valid/accuracy=0.947, task_slice:short_comment_pred/SnorkelDataset/valid/f1=0.5, task_slice:textblob_polarity_ind/SnorkelDataset/valid/f1=0, task_slice:textblob_polarity_pred/SnorkelDataset/valid/accuracy=1, task_slice:textblob_polarity_pred/SnorkelDataset/valid/f1=1, task_slice:base_ind/SnorkelDataset/valid/f1=1, task_slice:base_pred/SnorkelDataset/valid/accuracy=0.933, task_slice:base_pred/SnorkelDataset/valid/f1=0.926]"
->>>>>>> 17f8611e
-     ]
-    },
-    {
-     "name": "stderr",
-     "output_type": "stream",
-     "text": [
-      "\r",
-<<<<<<< HEAD
-      "Epoch 1::  52%|█████▏    | 13/25 [00:39<00:37,  3.15s/it, model/all/train/loss=0.191, model/all/train/lr=0.0001, task/SnorkelDataset/valid/accuracy=0.933, task/SnorkelDataset/valid/f1=0.926, task_slice:short_link_ind/SnorkelDataset/valid/f1=0, task_slice:short_link_pred/SnorkelDataset/valid/accuracy=0.8, task_slice:short_link_pred/SnorkelDataset/valid/f1=0.889, task_slice:keyword_subscribe_ind/SnorkelDataset/valid/f1=0, task_slice:keyword_subscribe_pred/SnorkelDataset/valid/accuracy=1, task_slice:keyword_subscribe_pred/SnorkelDataset/valid/f1=1, task_slice:keyword_please_ind/SnorkelDataset/valid/f1=0, task_slice:keyword_please_pred/SnorkelDataset/valid/accuracy=1, task_slice:keyword_please_pred/SnorkelDataset/valid/f1=1, task_slice:regex_check_out_ind/SnorkelDataset/valid/f1=0.471, task_slice:regex_check_out_pred/SnorkelDataset/valid/accuracy=1, task_slice:regex_check_out_pred/SnorkelDataset/valid/f1=1, task_slice:short_comment_ind/SnorkelDataset/valid/f1=0, task_slice:short_comment_pred/SnorkelDataset/valid/accuracy=0.947, task_slice:short_comment_pred/SnorkelDataset/valid/f1=0.5, task_slice:textblob_polarity_ind/SnorkelDataset/valid/f1=0, task_slice:textblob_polarity_pred/SnorkelDataset/valid/accuracy=1, task_slice:textblob_polarity_pred/SnorkelDataset/valid/f1=1, task_slice:base_ind/SnorkelDataset/valid/f1=1, task_slice:base_pred/SnorkelDataset/valid/accuracy=0.933, task_slice:base_pred/SnorkelDataset/valid/f1=0.926]"
-=======
-      "Epoch 1::  52%|█████▏    | 13/25 [00:39<00:37,  3.13s/it, model/all/train/loss=0.191, model/all/train/lr=0.0001, task/SnorkelDataset/valid/accuracy=0.933, task/SnorkelDataset/valid/f1=0.926, task_slice:short_link_ind/SnorkelDataset/valid/f1=0, task_slice:short_link_pred/SnorkelDataset/valid/accuracy=0.8, task_slice:short_link_pred/SnorkelDataset/valid/f1=0.889, task_slice:keyword_subscribe_ind/SnorkelDataset/valid/f1=0, task_slice:keyword_subscribe_pred/SnorkelDataset/valid/accuracy=1, task_slice:keyword_subscribe_pred/SnorkelDataset/valid/f1=1, task_slice:keyword_please_ind/SnorkelDataset/valid/f1=0, task_slice:keyword_please_pred/SnorkelDataset/valid/accuracy=1, task_slice:keyword_please_pred/SnorkelDataset/valid/f1=1, task_slice:regex_check_out_ind/SnorkelDataset/valid/f1=0.471, task_slice:regex_check_out_pred/SnorkelDataset/valid/accuracy=1, task_slice:regex_check_out_pred/SnorkelDataset/valid/f1=1, task_slice:short_comment_ind/SnorkelDataset/valid/f1=0, task_slice:short_comment_pred/SnorkelDataset/valid/accuracy=0.947, task_slice:short_comment_pred/SnorkelDataset/valid/f1=0.5, task_slice:textblob_polarity_ind/SnorkelDataset/valid/f1=0, task_slice:textblob_polarity_pred/SnorkelDataset/valid/accuracy=1, task_slice:textblob_polarity_pred/SnorkelDataset/valid/f1=1, task_slice:base_ind/SnorkelDataset/valid/f1=1, task_slice:base_pred/SnorkelDataset/valid/accuracy=0.933, task_slice:base_pred/SnorkelDataset/valid/f1=0.926]"
->>>>>>> 17f8611e
-     ]
-    },
-    {
-     "name": "stderr",
-     "output_type": "stream",
-     "text": [
-      "\r",
-<<<<<<< HEAD
-      "Epoch 1::  52%|█████▏    | 13/25 [00:42<00:37,  3.15s/it, model/all/train/loss=0.189, model/all/train/lr=0.0001, task/SnorkelDataset/valid/accuracy=0.933, task/SnorkelDataset/valid/f1=0.926, task_slice:short_link_ind/SnorkelDataset/valid/f1=0, task_slice:short_link_pred/SnorkelDataset/valid/accuracy=0.8, task_slice:short_link_pred/SnorkelDataset/valid/f1=0.889, task_slice:keyword_subscribe_ind/SnorkelDataset/valid/f1=0, task_slice:keyword_subscribe_pred/SnorkelDataset/valid/accuracy=1, task_slice:keyword_subscribe_pred/SnorkelDataset/valid/f1=1, task_slice:keyword_please_ind/SnorkelDataset/valid/f1=0, task_slice:keyword_please_pred/SnorkelDataset/valid/accuracy=1, task_slice:keyword_please_pred/SnorkelDataset/valid/f1=1, task_slice:regex_check_out_ind/SnorkelDataset/valid/f1=0.471, task_slice:regex_check_out_pred/SnorkelDataset/valid/accuracy=1, task_slice:regex_check_out_pred/SnorkelDataset/valid/f1=1, task_slice:short_comment_ind/SnorkelDataset/valid/f1=0, task_slice:short_comment_pred/SnorkelDataset/valid/accuracy=0.947, task_slice:short_comment_pred/SnorkelDataset/valid/f1=0.5, task_slice:textblob_polarity_ind/SnorkelDataset/valid/f1=0, task_slice:textblob_polarity_pred/SnorkelDataset/valid/accuracy=1, task_slice:textblob_polarity_pred/SnorkelDataset/valid/f1=1, task_slice:base_ind/SnorkelDataset/valid/f1=1, task_slice:base_pred/SnorkelDataset/valid/accuracy=0.933, task_slice:base_pred/SnorkelDataset/valid/f1=0.926]"
-=======
-      "Epoch 1::  52%|█████▏    | 13/25 [00:41<00:37,  3.13s/it, model/all/train/loss=0.189, model/all/train/lr=0.0001, task/SnorkelDataset/valid/accuracy=0.933, task/SnorkelDataset/valid/f1=0.926, task_slice:short_link_ind/SnorkelDataset/valid/f1=0, task_slice:short_link_pred/SnorkelDataset/valid/accuracy=0.8, task_slice:short_link_pred/SnorkelDataset/valid/f1=0.889, task_slice:keyword_subscribe_ind/SnorkelDataset/valid/f1=0, task_slice:keyword_subscribe_pred/SnorkelDataset/valid/accuracy=1, task_slice:keyword_subscribe_pred/SnorkelDataset/valid/f1=1, task_slice:keyword_please_ind/SnorkelDataset/valid/f1=0, task_slice:keyword_please_pred/SnorkelDataset/valid/accuracy=1, task_slice:keyword_please_pred/SnorkelDataset/valid/f1=1, task_slice:regex_check_out_ind/SnorkelDataset/valid/f1=0.471, task_slice:regex_check_out_pred/SnorkelDataset/valid/accuracy=1, task_slice:regex_check_out_pred/SnorkelDataset/valid/f1=1, task_slice:short_comment_ind/SnorkelDataset/valid/f1=0, task_slice:short_comment_pred/SnorkelDataset/valid/accuracy=0.947, task_slice:short_comment_pred/SnorkelDataset/valid/f1=0.5, task_slice:textblob_polarity_ind/SnorkelDataset/valid/f1=0, task_slice:textblob_polarity_pred/SnorkelDataset/valid/accuracy=1, task_slice:textblob_polarity_pred/SnorkelDataset/valid/f1=1, task_slice:base_ind/SnorkelDataset/valid/f1=1, task_slice:base_pred/SnorkelDataset/valid/accuracy=0.933, task_slice:base_pred/SnorkelDataset/valid/f1=0.926]"
->>>>>>> 17f8611e
-     ]
-    },
-    {
-     "name": "stderr",
-     "output_type": "stream",
-     "text": [
-      "\r",
-<<<<<<< HEAD
-      "Epoch 1::  56%|█████▌    | 14/25 [00:42<00:33,  3.07s/it, model/all/train/loss=0.189, model/all/train/lr=0.0001, task/SnorkelDataset/valid/accuracy=0.933, task/SnorkelDataset/valid/f1=0.926, task_slice:short_link_ind/SnorkelDataset/valid/f1=0, task_slice:short_link_pred/SnorkelDataset/valid/accuracy=0.8, task_slice:short_link_pred/SnorkelDataset/valid/f1=0.889, task_slice:keyword_subscribe_ind/SnorkelDataset/valid/f1=0, task_slice:keyword_subscribe_pred/SnorkelDataset/valid/accuracy=1, task_slice:keyword_subscribe_pred/SnorkelDataset/valid/f1=1, task_slice:keyword_please_ind/SnorkelDataset/valid/f1=0, task_slice:keyword_please_pred/SnorkelDataset/valid/accuracy=1, task_slice:keyword_please_pred/SnorkelDataset/valid/f1=1, task_slice:regex_check_out_ind/SnorkelDataset/valid/f1=0.471, task_slice:regex_check_out_pred/SnorkelDataset/valid/accuracy=1, task_slice:regex_check_out_pred/SnorkelDataset/valid/f1=1, task_slice:short_comment_ind/SnorkelDataset/valid/f1=0, task_slice:short_comment_pred/SnorkelDataset/valid/accuracy=0.947, task_slice:short_comment_pred/SnorkelDataset/valid/f1=0.5, task_slice:textblob_polarity_ind/SnorkelDataset/valid/f1=0, task_slice:textblob_polarity_pred/SnorkelDataset/valid/accuracy=1, task_slice:textblob_polarity_pred/SnorkelDataset/valid/f1=1, task_slice:base_ind/SnorkelDataset/valid/f1=1, task_slice:base_pred/SnorkelDataset/valid/accuracy=0.933, task_slice:base_pred/SnorkelDataset/valid/f1=0.926]"
-=======
-      "Epoch 1::  56%|█████▌    | 14/25 [00:41<00:33,  3.05s/it, model/all/train/loss=0.189, model/all/train/lr=0.0001, task/SnorkelDataset/valid/accuracy=0.933, task/SnorkelDataset/valid/f1=0.926, task_slice:short_link_ind/SnorkelDataset/valid/f1=0, task_slice:short_link_pred/SnorkelDataset/valid/accuracy=0.8, task_slice:short_link_pred/SnorkelDataset/valid/f1=0.889, task_slice:keyword_subscribe_ind/SnorkelDataset/valid/f1=0, task_slice:keyword_subscribe_pred/SnorkelDataset/valid/accuracy=1, task_slice:keyword_subscribe_pred/SnorkelDataset/valid/f1=1, task_slice:keyword_please_ind/SnorkelDataset/valid/f1=0, task_slice:keyword_please_pred/SnorkelDataset/valid/accuracy=1, task_slice:keyword_please_pred/SnorkelDataset/valid/f1=1, task_slice:regex_check_out_ind/SnorkelDataset/valid/f1=0.471, task_slice:regex_check_out_pred/SnorkelDataset/valid/accuracy=1, task_slice:regex_check_out_pred/SnorkelDataset/valid/f1=1, task_slice:short_comment_ind/SnorkelDataset/valid/f1=0, task_slice:short_comment_pred/SnorkelDataset/valid/accuracy=0.947, task_slice:short_comment_pred/SnorkelDataset/valid/f1=0.5, task_slice:textblob_polarity_ind/SnorkelDataset/valid/f1=0, task_slice:textblob_polarity_pred/SnorkelDataset/valid/accuracy=1, task_slice:textblob_polarity_pred/SnorkelDataset/valid/f1=1, task_slice:base_ind/SnorkelDataset/valid/f1=1, task_slice:base_pred/SnorkelDataset/valid/accuracy=0.933, task_slice:base_pred/SnorkelDataset/valid/f1=0.926]"
->>>>>>> 17f8611e
-     ]
-    },
-    {
-     "name": "stderr",
-     "output_type": "stream",
-     "text": [
-      "\r",
-<<<<<<< HEAD
-      "Epoch 1::  56%|█████▌    | 14/25 [00:46<00:33,  3.07s/it, model/all/train/loss=0.186, model/all/train/lr=0.0001, task/SnorkelDataset/valid/accuracy=0.933, task/SnorkelDataset/valid/f1=0.926, task_slice:short_link_ind/SnorkelDataset/valid/f1=0, task_slice:short_link_pred/SnorkelDataset/valid/accuracy=0.8, task_slice:short_link_pred/SnorkelDataset/valid/f1=0.889, task_slice:keyword_subscribe_ind/SnorkelDataset/valid/f1=0, task_slice:keyword_subscribe_pred/SnorkelDataset/valid/accuracy=1, task_slice:keyword_subscribe_pred/SnorkelDataset/valid/f1=1, task_slice:keyword_please_ind/SnorkelDataset/valid/f1=0, task_slice:keyword_please_pred/SnorkelDataset/valid/accuracy=1, task_slice:keyword_please_pred/SnorkelDataset/valid/f1=1, task_slice:regex_check_out_ind/SnorkelDataset/valid/f1=0.471, task_slice:regex_check_out_pred/SnorkelDataset/valid/accuracy=1, task_slice:regex_check_out_pred/SnorkelDataset/valid/f1=1, task_slice:short_comment_ind/SnorkelDataset/valid/f1=0, task_slice:short_comment_pred/SnorkelDataset/valid/accuracy=0.947, task_slice:short_comment_pred/SnorkelDataset/valid/f1=0.5, task_slice:textblob_polarity_ind/SnorkelDataset/valid/f1=0, task_slice:textblob_polarity_pred/SnorkelDataset/valid/accuracy=1, task_slice:textblob_polarity_pred/SnorkelDataset/valid/f1=1, task_slice:base_ind/SnorkelDataset/valid/f1=1, task_slice:base_pred/SnorkelDataset/valid/accuracy=0.933, task_slice:base_pred/SnorkelDataset/valid/f1=0.926]"
-=======
-      "Epoch 1::  56%|█████▌    | 14/25 [00:45<00:33,  3.05s/it, model/all/train/loss=0.186, model/all/train/lr=0.0001, task/SnorkelDataset/valid/accuracy=0.933, task/SnorkelDataset/valid/f1=0.926, task_slice:short_link_ind/SnorkelDataset/valid/f1=0, task_slice:short_link_pred/SnorkelDataset/valid/accuracy=0.8, task_slice:short_link_pred/SnorkelDataset/valid/f1=0.889, task_slice:keyword_subscribe_ind/SnorkelDataset/valid/f1=0, task_slice:keyword_subscribe_pred/SnorkelDataset/valid/accuracy=1, task_slice:keyword_subscribe_pred/SnorkelDataset/valid/f1=1, task_slice:keyword_please_ind/SnorkelDataset/valid/f1=0, task_slice:keyword_please_pred/SnorkelDataset/valid/accuracy=1, task_slice:keyword_please_pred/SnorkelDataset/valid/f1=1, task_slice:regex_check_out_ind/SnorkelDataset/valid/f1=0.471, task_slice:regex_check_out_pred/SnorkelDataset/valid/accuracy=1, task_slice:regex_check_out_pred/SnorkelDataset/valid/f1=1, task_slice:short_comment_ind/SnorkelDataset/valid/f1=0, task_slice:short_comment_pred/SnorkelDataset/valid/accuracy=0.947, task_slice:short_comment_pred/SnorkelDataset/valid/f1=0.5, task_slice:textblob_polarity_ind/SnorkelDataset/valid/f1=0, task_slice:textblob_polarity_pred/SnorkelDataset/valid/accuracy=1, task_slice:textblob_polarity_pred/SnorkelDataset/valid/f1=1, task_slice:base_ind/SnorkelDataset/valid/f1=1, task_slice:base_pred/SnorkelDataset/valid/accuracy=0.933, task_slice:base_pred/SnorkelDataset/valid/f1=0.926]"
->>>>>>> 17f8611e
-     ]
-    },
-    {
-     "name": "stderr",
-     "output_type": "stream",
-     "text": [
-      "\r",
-<<<<<<< HEAD
-      "Epoch 1::  60%|██████    | 15/25 [00:46<00:30,  3.09s/it, model/all/train/loss=0.186, model/all/train/lr=0.0001, task/SnorkelDataset/valid/accuracy=0.933, task/SnorkelDataset/valid/f1=0.926, task_slice:short_link_ind/SnorkelDataset/valid/f1=0, task_slice:short_link_pred/SnorkelDataset/valid/accuracy=0.8, task_slice:short_link_pred/SnorkelDataset/valid/f1=0.889, task_slice:keyword_subscribe_ind/SnorkelDataset/valid/f1=0, task_slice:keyword_subscribe_pred/SnorkelDataset/valid/accuracy=1, task_slice:keyword_subscribe_pred/SnorkelDataset/valid/f1=1, task_slice:keyword_please_ind/SnorkelDataset/valid/f1=0, task_slice:keyword_please_pred/SnorkelDataset/valid/accuracy=1, task_slice:keyword_please_pred/SnorkelDataset/valid/f1=1, task_slice:regex_check_out_ind/SnorkelDataset/valid/f1=0.471, task_slice:regex_check_out_pred/SnorkelDataset/valid/accuracy=1, task_slice:regex_check_out_pred/SnorkelDataset/valid/f1=1, task_slice:short_comment_ind/SnorkelDataset/valid/f1=0, task_slice:short_comment_pred/SnorkelDataset/valid/accuracy=0.947, task_slice:short_comment_pred/SnorkelDataset/valid/f1=0.5, task_slice:textblob_polarity_ind/SnorkelDataset/valid/f1=0, task_slice:textblob_polarity_pred/SnorkelDataset/valid/accuracy=1, task_slice:textblob_polarity_pred/SnorkelDataset/valid/f1=1, task_slice:base_ind/SnorkelDataset/valid/f1=1, task_slice:base_pred/SnorkelDataset/valid/accuracy=0.933, task_slice:base_pred/SnorkelDataset/valid/f1=0.926]"
-=======
-      "Epoch 1::  60%|██████    | 15/25 [00:45<00:30,  3.09s/it, model/all/train/loss=0.186, model/all/train/lr=0.0001, task/SnorkelDataset/valid/accuracy=0.933, task/SnorkelDataset/valid/f1=0.926, task_slice:short_link_ind/SnorkelDataset/valid/f1=0, task_slice:short_link_pred/SnorkelDataset/valid/accuracy=0.8, task_slice:short_link_pred/SnorkelDataset/valid/f1=0.889, task_slice:keyword_subscribe_ind/SnorkelDataset/valid/f1=0, task_slice:keyword_subscribe_pred/SnorkelDataset/valid/accuracy=1, task_slice:keyword_subscribe_pred/SnorkelDataset/valid/f1=1, task_slice:keyword_please_ind/SnorkelDataset/valid/f1=0, task_slice:keyword_please_pred/SnorkelDataset/valid/accuracy=1, task_slice:keyword_please_pred/SnorkelDataset/valid/f1=1, task_slice:regex_check_out_ind/SnorkelDataset/valid/f1=0.471, task_slice:regex_check_out_pred/SnorkelDataset/valid/accuracy=1, task_slice:regex_check_out_pred/SnorkelDataset/valid/f1=1, task_slice:short_comment_ind/SnorkelDataset/valid/f1=0, task_slice:short_comment_pred/SnorkelDataset/valid/accuracy=0.947, task_slice:short_comment_pred/SnorkelDataset/valid/f1=0.5, task_slice:textblob_polarity_ind/SnorkelDataset/valid/f1=0, task_slice:textblob_polarity_pred/SnorkelDataset/valid/accuracy=1, task_slice:textblob_polarity_pred/SnorkelDataset/valid/f1=1, task_slice:base_ind/SnorkelDataset/valid/f1=1, task_slice:base_pred/SnorkelDataset/valid/accuracy=0.933, task_slice:base_pred/SnorkelDataset/valid/f1=0.926]"
->>>>>>> 17f8611e
-     ]
-    },
-    {
-     "name": "stderr",
-     "output_type": "stream",
-     "text": [
-      "\r",
-<<<<<<< HEAD
-      "Epoch 1::  60%|██████    | 15/25 [00:48<00:30,  3.09s/it, model/all/train/loss=0.182, model/all/train/lr=0.0001, task/SnorkelDataset/valid/accuracy=0.933, task/SnorkelDataset/valid/f1=0.926, task_slice:short_link_ind/SnorkelDataset/valid/f1=0, task_slice:short_link_pred/SnorkelDataset/valid/accuracy=0.8, task_slice:short_link_pred/SnorkelDataset/valid/f1=0.889, task_slice:keyword_subscribe_ind/SnorkelDataset/valid/f1=0, task_slice:keyword_subscribe_pred/SnorkelDataset/valid/accuracy=1, task_slice:keyword_subscribe_pred/SnorkelDataset/valid/f1=1, task_slice:keyword_please_ind/SnorkelDataset/valid/f1=0, task_slice:keyword_please_pred/SnorkelDataset/valid/accuracy=1, task_slice:keyword_please_pred/SnorkelDataset/valid/f1=1, task_slice:regex_check_out_ind/SnorkelDataset/valid/f1=0.471, task_slice:regex_check_out_pred/SnorkelDataset/valid/accuracy=1, task_slice:regex_check_out_pred/SnorkelDataset/valid/f1=1, task_slice:short_comment_ind/SnorkelDataset/valid/f1=0, task_slice:short_comment_pred/SnorkelDataset/valid/accuracy=0.947, task_slice:short_comment_pred/SnorkelDataset/valid/f1=0.5, task_slice:textblob_polarity_ind/SnorkelDataset/valid/f1=0, task_slice:textblob_polarity_pred/SnorkelDataset/valid/accuracy=1, task_slice:textblob_polarity_pred/SnorkelDataset/valid/f1=1, task_slice:base_ind/SnorkelDataset/valid/f1=1, task_slice:base_pred/SnorkelDataset/valid/accuracy=0.933, task_slice:base_pred/SnorkelDataset/valid/f1=0.926]"
-=======
-      "Epoch 1::  60%|██████    | 15/25 [00:47<00:30,  3.09s/it, model/all/train/loss=0.182, model/all/train/lr=0.0001, task/SnorkelDataset/valid/accuracy=0.933, task/SnorkelDataset/valid/f1=0.926, task_slice:short_link_ind/SnorkelDataset/valid/f1=0, task_slice:short_link_pred/SnorkelDataset/valid/accuracy=0.8, task_slice:short_link_pred/SnorkelDataset/valid/f1=0.889, task_slice:keyword_subscribe_ind/SnorkelDataset/valid/f1=0, task_slice:keyword_subscribe_pred/SnorkelDataset/valid/accuracy=1, task_slice:keyword_subscribe_pred/SnorkelDataset/valid/f1=1, task_slice:keyword_please_ind/SnorkelDataset/valid/f1=0, task_slice:keyword_please_pred/SnorkelDataset/valid/accuracy=1, task_slice:keyword_please_pred/SnorkelDataset/valid/f1=1, task_slice:regex_check_out_ind/SnorkelDataset/valid/f1=0.471, task_slice:regex_check_out_pred/SnorkelDataset/valid/accuracy=1, task_slice:regex_check_out_pred/SnorkelDataset/valid/f1=1, task_slice:short_comment_ind/SnorkelDataset/valid/f1=0, task_slice:short_comment_pred/SnorkelDataset/valid/accuracy=0.947, task_slice:short_comment_pred/SnorkelDataset/valid/f1=0.5, task_slice:textblob_polarity_ind/SnorkelDataset/valid/f1=0, task_slice:textblob_polarity_pred/SnorkelDataset/valid/accuracy=1, task_slice:textblob_polarity_pred/SnorkelDataset/valid/f1=1, task_slice:base_ind/SnorkelDataset/valid/f1=1, task_slice:base_pred/SnorkelDataset/valid/accuracy=0.933, task_slice:base_pred/SnorkelDataset/valid/f1=0.926]"
->>>>>>> 17f8611e
-     ]
-    },
-    {
-     "name": "stderr",
-     "output_type": "stream",
-     "text": [
-      "\r",
-<<<<<<< HEAD
-      "Epoch 1::  64%|██████▍   | 16/25 [00:48<00:27,  3.04s/it, model/all/train/loss=0.182, model/all/train/lr=0.0001, task/SnorkelDataset/valid/accuracy=0.933, task/SnorkelDataset/valid/f1=0.926, task_slice:short_link_ind/SnorkelDataset/valid/f1=0, task_slice:short_link_pred/SnorkelDataset/valid/accuracy=0.8, task_slice:short_link_pred/SnorkelDataset/valid/f1=0.889, task_slice:keyword_subscribe_ind/SnorkelDataset/valid/f1=0, task_slice:keyword_subscribe_pred/SnorkelDataset/valid/accuracy=1, task_slice:keyword_subscribe_pred/SnorkelDataset/valid/f1=1, task_slice:keyword_please_ind/SnorkelDataset/valid/f1=0, task_slice:keyword_please_pred/SnorkelDataset/valid/accuracy=1, task_slice:keyword_please_pred/SnorkelDataset/valid/f1=1, task_slice:regex_check_out_ind/SnorkelDataset/valid/f1=0.471, task_slice:regex_check_out_pred/SnorkelDataset/valid/accuracy=1, task_slice:regex_check_out_pred/SnorkelDataset/valid/f1=1, task_slice:short_comment_ind/SnorkelDataset/valid/f1=0, task_slice:short_comment_pred/SnorkelDataset/valid/accuracy=0.947, task_slice:short_comment_pred/SnorkelDataset/valid/f1=0.5, task_slice:textblob_polarity_ind/SnorkelDataset/valid/f1=0, task_slice:textblob_polarity_pred/SnorkelDataset/valid/accuracy=1, task_slice:textblob_polarity_pred/SnorkelDataset/valid/f1=1, task_slice:base_ind/SnorkelDataset/valid/f1=1, task_slice:base_pred/SnorkelDataset/valid/accuracy=0.933, task_slice:base_pred/SnorkelDataset/valid/f1=0.926]"
-=======
-      "Epoch 1::  64%|██████▍   | 16/25 [00:47<00:27,  3.00s/it, model/all/train/loss=0.182, model/all/train/lr=0.0001, task/SnorkelDataset/valid/accuracy=0.933, task/SnorkelDataset/valid/f1=0.926, task_slice:short_link_ind/SnorkelDataset/valid/f1=0, task_slice:short_link_pred/SnorkelDataset/valid/accuracy=0.8, task_slice:short_link_pred/SnorkelDataset/valid/f1=0.889, task_slice:keyword_subscribe_ind/SnorkelDataset/valid/f1=0, task_slice:keyword_subscribe_pred/SnorkelDataset/valid/accuracy=1, task_slice:keyword_subscribe_pred/SnorkelDataset/valid/f1=1, task_slice:keyword_please_ind/SnorkelDataset/valid/f1=0, task_slice:keyword_please_pred/SnorkelDataset/valid/accuracy=1, task_slice:keyword_please_pred/SnorkelDataset/valid/f1=1, task_slice:regex_check_out_ind/SnorkelDataset/valid/f1=0.471, task_slice:regex_check_out_pred/SnorkelDataset/valid/accuracy=1, task_slice:regex_check_out_pred/SnorkelDataset/valid/f1=1, task_slice:short_comment_ind/SnorkelDataset/valid/f1=0, task_slice:short_comment_pred/SnorkelDataset/valid/accuracy=0.947, task_slice:short_comment_pred/SnorkelDataset/valid/f1=0.5, task_slice:textblob_polarity_ind/SnorkelDataset/valid/f1=0, task_slice:textblob_polarity_pred/SnorkelDataset/valid/accuracy=1, task_slice:textblob_polarity_pred/SnorkelDataset/valid/f1=1, task_slice:base_ind/SnorkelDataset/valid/f1=1, task_slice:base_pred/SnorkelDataset/valid/accuracy=0.933, task_slice:base_pred/SnorkelDataset/valid/f1=0.926]"
->>>>>>> 17f8611e
-     ]
-    },
-    {
-     "name": "stderr",
-     "output_type": "stream",
-     "text": [
-      "\r",
-<<<<<<< HEAD
-      "Epoch 1::  64%|██████▍   | 16/25 [00:52<00:27,  3.04s/it, model/all/train/loss=0.18, model/all/train/lr=0.0001, task/SnorkelDataset/valid/accuracy=0.933, task/SnorkelDataset/valid/f1=0.926, task_slice:short_link_ind/SnorkelDataset/valid/f1=0, task_slice:short_link_pred/SnorkelDataset/valid/accuracy=0.8, task_slice:short_link_pred/SnorkelDataset/valid/f1=0.889, task_slice:keyword_subscribe_ind/SnorkelDataset/valid/f1=0, task_slice:keyword_subscribe_pred/SnorkelDataset/valid/accuracy=1, task_slice:keyword_subscribe_pred/SnorkelDataset/valid/f1=1, task_slice:keyword_please_ind/SnorkelDataset/valid/f1=0, task_slice:keyword_please_pred/SnorkelDataset/valid/accuracy=1, task_slice:keyword_please_pred/SnorkelDataset/valid/f1=1, task_slice:regex_check_out_ind/SnorkelDataset/valid/f1=0.471, task_slice:regex_check_out_pred/SnorkelDataset/valid/accuracy=1, task_slice:regex_check_out_pred/SnorkelDataset/valid/f1=1, task_slice:short_comment_ind/SnorkelDataset/valid/f1=0, task_slice:short_comment_pred/SnorkelDataset/valid/accuracy=0.947, task_slice:short_comment_pred/SnorkelDataset/valid/f1=0.5, task_slice:textblob_polarity_ind/SnorkelDataset/valid/f1=0, task_slice:textblob_polarity_pred/SnorkelDataset/valid/accuracy=1, task_slice:textblob_polarity_pred/SnorkelDataset/valid/f1=1, task_slice:base_ind/SnorkelDataset/valid/f1=1, task_slice:base_pred/SnorkelDataset/valid/accuracy=0.933, task_slice:base_pred/SnorkelDataset/valid/f1=0.926] "
-=======
-      "Epoch 1::  64%|██████▍   | 16/25 [00:51<00:27,  3.00s/it, model/all/train/loss=0.18, model/all/train/lr=0.0001, task/SnorkelDataset/valid/accuracy=0.933, task/SnorkelDataset/valid/f1=0.926, task_slice:short_link_ind/SnorkelDataset/valid/f1=0, task_slice:short_link_pred/SnorkelDataset/valid/accuracy=0.8, task_slice:short_link_pred/SnorkelDataset/valid/f1=0.889, task_slice:keyword_subscribe_ind/SnorkelDataset/valid/f1=0, task_slice:keyword_subscribe_pred/SnorkelDataset/valid/accuracy=1, task_slice:keyword_subscribe_pred/SnorkelDataset/valid/f1=1, task_slice:keyword_please_ind/SnorkelDataset/valid/f1=0, task_slice:keyword_please_pred/SnorkelDataset/valid/accuracy=1, task_slice:keyword_please_pred/SnorkelDataset/valid/f1=1, task_slice:regex_check_out_ind/SnorkelDataset/valid/f1=0.471, task_slice:regex_check_out_pred/SnorkelDataset/valid/accuracy=1, task_slice:regex_check_out_pred/SnorkelDataset/valid/f1=1, task_slice:short_comment_ind/SnorkelDataset/valid/f1=0, task_slice:short_comment_pred/SnorkelDataset/valid/accuracy=0.947, task_slice:short_comment_pred/SnorkelDataset/valid/f1=0.5, task_slice:textblob_polarity_ind/SnorkelDataset/valid/f1=0, task_slice:textblob_polarity_pred/SnorkelDataset/valid/accuracy=1, task_slice:textblob_polarity_pred/SnorkelDataset/valid/f1=1, task_slice:base_ind/SnorkelDataset/valid/f1=1, task_slice:base_pred/SnorkelDataset/valid/accuracy=0.933, task_slice:base_pred/SnorkelDataset/valid/f1=0.926] "
->>>>>>> 17f8611e
-     ]
-    },
-    {
-     "name": "stderr",
-     "output_type": "stream",
-     "text": [
-      "\r",
-<<<<<<< HEAD
-      "Epoch 1::  68%|██████▊   | 17/25 [00:52<00:24,  3.11s/it, model/all/train/loss=0.18, model/all/train/lr=0.0001, task/SnorkelDataset/valid/accuracy=0.933, task/SnorkelDataset/valid/f1=0.926, task_slice:short_link_ind/SnorkelDataset/valid/f1=0, task_slice:short_link_pred/SnorkelDataset/valid/accuracy=0.8, task_slice:short_link_pred/SnorkelDataset/valid/f1=0.889, task_slice:keyword_subscribe_ind/SnorkelDataset/valid/f1=0, task_slice:keyword_subscribe_pred/SnorkelDataset/valid/accuracy=1, task_slice:keyword_subscribe_pred/SnorkelDataset/valid/f1=1, task_slice:keyword_please_ind/SnorkelDataset/valid/f1=0, task_slice:keyword_please_pred/SnorkelDataset/valid/accuracy=1, task_slice:keyword_please_pred/SnorkelDataset/valid/f1=1, task_slice:regex_check_out_ind/SnorkelDataset/valid/f1=0.471, task_slice:regex_check_out_pred/SnorkelDataset/valid/accuracy=1, task_slice:regex_check_out_pred/SnorkelDataset/valid/f1=1, task_slice:short_comment_ind/SnorkelDataset/valid/f1=0, task_slice:short_comment_pred/SnorkelDataset/valid/accuracy=0.947, task_slice:short_comment_pred/SnorkelDataset/valid/f1=0.5, task_slice:textblob_polarity_ind/SnorkelDataset/valid/f1=0, task_slice:textblob_polarity_pred/SnorkelDataset/valid/accuracy=1, task_slice:textblob_polarity_pred/SnorkelDataset/valid/f1=1, task_slice:base_ind/SnorkelDataset/valid/f1=1, task_slice:base_pred/SnorkelDataset/valid/accuracy=0.933, task_slice:base_pred/SnorkelDataset/valid/f1=0.926]"
-=======
-      "Epoch 1::  68%|██████▊   | 17/25 [00:51<00:24,  3.07s/it, model/all/train/loss=0.18, model/all/train/lr=0.0001, task/SnorkelDataset/valid/accuracy=0.933, task/SnorkelDataset/valid/f1=0.926, task_slice:short_link_ind/SnorkelDataset/valid/f1=0, task_slice:short_link_pred/SnorkelDataset/valid/accuracy=0.8, task_slice:short_link_pred/SnorkelDataset/valid/f1=0.889, task_slice:keyword_subscribe_ind/SnorkelDataset/valid/f1=0, task_slice:keyword_subscribe_pred/SnorkelDataset/valid/accuracy=1, task_slice:keyword_subscribe_pred/SnorkelDataset/valid/f1=1, task_slice:keyword_please_ind/SnorkelDataset/valid/f1=0, task_slice:keyword_please_pred/SnorkelDataset/valid/accuracy=1, task_slice:keyword_please_pred/SnorkelDataset/valid/f1=1, task_slice:regex_check_out_ind/SnorkelDataset/valid/f1=0.471, task_slice:regex_check_out_pred/SnorkelDataset/valid/accuracy=1, task_slice:regex_check_out_pred/SnorkelDataset/valid/f1=1, task_slice:short_comment_ind/SnorkelDataset/valid/f1=0, task_slice:short_comment_pred/SnorkelDataset/valid/accuracy=0.947, task_slice:short_comment_pred/SnorkelDataset/valid/f1=0.5, task_slice:textblob_polarity_ind/SnorkelDataset/valid/f1=0, task_slice:textblob_polarity_pred/SnorkelDataset/valid/accuracy=1, task_slice:textblob_polarity_pred/SnorkelDataset/valid/f1=1, task_slice:base_ind/SnorkelDataset/valid/f1=1, task_slice:base_pred/SnorkelDataset/valid/accuracy=0.933, task_slice:base_pred/SnorkelDataset/valid/f1=0.926]"
->>>>>>> 17f8611e
-     ]
-    },
-    {
-     "name": "stderr",
-     "output_type": "stream",
-     "text": [
-      "\r",
-<<<<<<< HEAD
-      "Epoch 1::  68%|██████▊   | 17/25 [00:55<00:24,  3.11s/it, model/all/train/loss=0.181, model/all/train/lr=0.0001, task/SnorkelDataset/valid/accuracy=0.933, task/SnorkelDataset/valid/f1=0.926, task_slice:short_link_ind/SnorkelDataset/valid/f1=0, task_slice:short_link_pred/SnorkelDataset/valid/accuracy=0.8, task_slice:short_link_pred/SnorkelDataset/valid/f1=0.889, task_slice:keyword_subscribe_ind/SnorkelDataset/valid/f1=0, task_slice:keyword_subscribe_pred/SnorkelDataset/valid/accuracy=1, task_slice:keyword_subscribe_pred/SnorkelDataset/valid/f1=1, task_slice:keyword_please_ind/SnorkelDataset/valid/f1=0, task_slice:keyword_please_pred/SnorkelDataset/valid/accuracy=1, task_slice:keyword_please_pred/SnorkelDataset/valid/f1=1, task_slice:regex_check_out_ind/SnorkelDataset/valid/f1=0.471, task_slice:regex_check_out_pred/SnorkelDataset/valid/accuracy=1, task_slice:regex_check_out_pred/SnorkelDataset/valid/f1=1, task_slice:short_comment_ind/SnorkelDataset/valid/f1=0, task_slice:short_comment_pred/SnorkelDataset/valid/accuracy=0.947, task_slice:short_comment_pred/SnorkelDataset/valid/f1=0.5, task_slice:textblob_polarity_ind/SnorkelDataset/valid/f1=0, task_slice:textblob_polarity_pred/SnorkelDataset/valid/accuracy=1, task_slice:textblob_polarity_pred/SnorkelDataset/valid/f1=1, task_slice:base_ind/SnorkelDataset/valid/f1=1, task_slice:base_pred/SnorkelDataset/valid/accuracy=0.933, task_slice:base_pred/SnorkelDataset/valid/f1=0.926]"
-=======
-      "Epoch 1::  68%|██████▊   | 17/25 [00:54<00:24,  3.07s/it, model/all/train/loss=0.181, model/all/train/lr=0.0001, task/SnorkelDataset/valid/accuracy=0.933, task/SnorkelDataset/valid/f1=0.926, task_slice:short_link_ind/SnorkelDataset/valid/f1=0, task_slice:short_link_pred/SnorkelDataset/valid/accuracy=0.8, task_slice:short_link_pred/SnorkelDataset/valid/f1=0.889, task_slice:keyword_subscribe_ind/SnorkelDataset/valid/f1=0, task_slice:keyword_subscribe_pred/SnorkelDataset/valid/accuracy=1, task_slice:keyword_subscribe_pred/SnorkelDataset/valid/f1=1, task_slice:keyword_please_ind/SnorkelDataset/valid/f1=0, task_slice:keyword_please_pred/SnorkelDataset/valid/accuracy=1, task_slice:keyword_please_pred/SnorkelDataset/valid/f1=1, task_slice:regex_check_out_ind/SnorkelDataset/valid/f1=0.471, task_slice:regex_check_out_pred/SnorkelDataset/valid/accuracy=1, task_slice:regex_check_out_pred/SnorkelDataset/valid/f1=1, task_slice:short_comment_ind/SnorkelDataset/valid/f1=0, task_slice:short_comment_pred/SnorkelDataset/valid/accuracy=0.947, task_slice:short_comment_pred/SnorkelDataset/valid/f1=0.5, task_slice:textblob_polarity_ind/SnorkelDataset/valid/f1=0, task_slice:textblob_polarity_pred/SnorkelDataset/valid/accuracy=1, task_slice:textblob_polarity_pred/SnorkelDataset/valid/f1=1, task_slice:base_ind/SnorkelDataset/valid/f1=1, task_slice:base_pred/SnorkelDataset/valid/accuracy=0.933, task_slice:base_pred/SnorkelDataset/valid/f1=0.926]"
->>>>>>> 17f8611e
-     ]
-    },
-    {
-     "name": "stderr",
-     "output_type": "stream",
-     "text": [
-      "\r",
-<<<<<<< HEAD
-      "Epoch 1::  72%|███████▏  | 18/25 [00:55<00:21,  3.06s/it, model/all/train/loss=0.181, model/all/train/lr=0.0001, task/SnorkelDataset/valid/accuracy=0.933, task/SnorkelDataset/valid/f1=0.926, task_slice:short_link_ind/SnorkelDataset/valid/f1=0, task_slice:short_link_pred/SnorkelDataset/valid/accuracy=0.8, task_slice:short_link_pred/SnorkelDataset/valid/f1=0.889, task_slice:keyword_subscribe_ind/SnorkelDataset/valid/f1=0, task_slice:keyword_subscribe_pred/SnorkelDataset/valid/accuracy=1, task_slice:keyword_subscribe_pred/SnorkelDataset/valid/f1=1, task_slice:keyword_please_ind/SnorkelDataset/valid/f1=0, task_slice:keyword_please_pred/SnorkelDataset/valid/accuracy=1, task_slice:keyword_please_pred/SnorkelDataset/valid/f1=1, task_slice:regex_check_out_ind/SnorkelDataset/valid/f1=0.471, task_slice:regex_check_out_pred/SnorkelDataset/valid/accuracy=1, task_slice:regex_check_out_pred/SnorkelDataset/valid/f1=1, task_slice:short_comment_ind/SnorkelDataset/valid/f1=0, task_slice:short_comment_pred/SnorkelDataset/valid/accuracy=0.947, task_slice:short_comment_pred/SnorkelDataset/valid/f1=0.5, task_slice:textblob_polarity_ind/SnorkelDataset/valid/f1=0, task_slice:textblob_polarity_pred/SnorkelDataset/valid/accuracy=1, task_slice:textblob_polarity_pred/SnorkelDataset/valid/f1=1, task_slice:base_ind/SnorkelDataset/valid/f1=1, task_slice:base_pred/SnorkelDataset/valid/accuracy=0.933, task_slice:base_pred/SnorkelDataset/valid/f1=0.926]"
-=======
-      "Epoch 1::  72%|███████▏  | 18/25 [00:54<00:21,  3.03s/it, model/all/train/loss=0.181, model/all/train/lr=0.0001, task/SnorkelDataset/valid/accuracy=0.933, task/SnorkelDataset/valid/f1=0.926, task_slice:short_link_ind/SnorkelDataset/valid/f1=0, task_slice:short_link_pred/SnorkelDataset/valid/accuracy=0.8, task_slice:short_link_pred/SnorkelDataset/valid/f1=0.889, task_slice:keyword_subscribe_ind/SnorkelDataset/valid/f1=0, task_slice:keyword_subscribe_pred/SnorkelDataset/valid/accuracy=1, task_slice:keyword_subscribe_pred/SnorkelDataset/valid/f1=1, task_slice:keyword_please_ind/SnorkelDataset/valid/f1=0, task_slice:keyword_please_pred/SnorkelDataset/valid/accuracy=1, task_slice:keyword_please_pred/SnorkelDataset/valid/f1=1, task_slice:regex_check_out_ind/SnorkelDataset/valid/f1=0.471, task_slice:regex_check_out_pred/SnorkelDataset/valid/accuracy=1, task_slice:regex_check_out_pred/SnorkelDataset/valid/f1=1, task_slice:short_comment_ind/SnorkelDataset/valid/f1=0, task_slice:short_comment_pred/SnorkelDataset/valid/accuracy=0.947, task_slice:short_comment_pred/SnorkelDataset/valid/f1=0.5, task_slice:textblob_polarity_ind/SnorkelDataset/valid/f1=0, task_slice:textblob_polarity_pred/SnorkelDataset/valid/accuracy=1, task_slice:textblob_polarity_pred/SnorkelDataset/valid/f1=1, task_slice:base_ind/SnorkelDataset/valid/f1=1, task_slice:base_pred/SnorkelDataset/valid/accuracy=0.933, task_slice:base_pred/SnorkelDataset/valid/f1=0.926]"
->>>>>>> 17f8611e
-     ]
-    },
-    {
-     "name": "stderr",
-     "output_type": "stream",
-     "text": [
-      "\r",
-<<<<<<< HEAD
-      "Epoch 1::  72%|███████▏  | 18/25 [00:58<00:21,  3.06s/it, model/all/train/loss=0.179, model/all/train/lr=0.0001, task/SnorkelDataset/valid/accuracy=0.933, task/SnorkelDataset/valid/f1=0.926, task_slice:short_link_ind/SnorkelDataset/valid/f1=0, task_slice:short_link_pred/SnorkelDataset/valid/accuracy=0.8, task_slice:short_link_pred/SnorkelDataset/valid/f1=0.889, task_slice:keyword_subscribe_ind/SnorkelDataset/valid/f1=0, task_slice:keyword_subscribe_pred/SnorkelDataset/valid/accuracy=1, task_slice:keyword_subscribe_pred/SnorkelDataset/valid/f1=1, task_slice:keyword_please_ind/SnorkelDataset/valid/f1=0, task_slice:keyword_please_pred/SnorkelDataset/valid/accuracy=1, task_slice:keyword_please_pred/SnorkelDataset/valid/f1=1, task_slice:regex_check_out_ind/SnorkelDataset/valid/f1=0.471, task_slice:regex_check_out_pred/SnorkelDataset/valid/accuracy=1, task_slice:regex_check_out_pred/SnorkelDataset/valid/f1=1, task_slice:short_comment_ind/SnorkelDataset/valid/f1=0, task_slice:short_comment_pred/SnorkelDataset/valid/accuracy=0.947, task_slice:short_comment_pred/SnorkelDataset/valid/f1=0.5, task_slice:textblob_polarity_ind/SnorkelDataset/valid/f1=0, task_slice:textblob_polarity_pred/SnorkelDataset/valid/accuracy=1, task_slice:textblob_polarity_pred/SnorkelDataset/valid/f1=1, task_slice:base_ind/SnorkelDataset/valid/f1=1, task_slice:base_pred/SnorkelDataset/valid/accuracy=0.933, task_slice:base_pred/SnorkelDataset/valid/f1=0.926]"
-=======
-      "Epoch 1::  72%|███████▏  | 18/25 [00:57<00:21,  3.03s/it, model/all/train/loss=0.179, model/all/train/lr=0.0001, task/SnorkelDataset/valid/accuracy=0.933, task/SnorkelDataset/valid/f1=0.926, task_slice:short_link_ind/SnorkelDataset/valid/f1=0, task_slice:short_link_pred/SnorkelDataset/valid/accuracy=0.8, task_slice:short_link_pred/SnorkelDataset/valid/f1=0.889, task_slice:keyword_subscribe_ind/SnorkelDataset/valid/f1=0, task_slice:keyword_subscribe_pred/SnorkelDataset/valid/accuracy=1, task_slice:keyword_subscribe_pred/SnorkelDataset/valid/f1=1, task_slice:keyword_please_ind/SnorkelDataset/valid/f1=0, task_slice:keyword_please_pred/SnorkelDataset/valid/accuracy=1, task_slice:keyword_please_pred/SnorkelDataset/valid/f1=1, task_slice:regex_check_out_ind/SnorkelDataset/valid/f1=0.471, task_slice:regex_check_out_pred/SnorkelDataset/valid/accuracy=1, task_slice:regex_check_out_pred/SnorkelDataset/valid/f1=1, task_slice:short_comment_ind/SnorkelDataset/valid/f1=0, task_slice:short_comment_pred/SnorkelDataset/valid/accuracy=0.947, task_slice:short_comment_pred/SnorkelDataset/valid/f1=0.5, task_slice:textblob_polarity_ind/SnorkelDataset/valid/f1=0, task_slice:textblob_polarity_pred/SnorkelDataset/valid/accuracy=1, task_slice:textblob_polarity_pred/SnorkelDataset/valid/f1=1, task_slice:base_ind/SnorkelDataset/valid/f1=1, task_slice:base_pred/SnorkelDataset/valid/accuracy=0.933, task_slice:base_pred/SnorkelDataset/valid/f1=0.926]"
->>>>>>> 17f8611e
-     ]
-    },
-    {
-     "name": "stderr",
-     "output_type": "stream",
-     "text": [
-      "\r",
-<<<<<<< HEAD
-      "Epoch 1::  76%|███████▌  | 19/25 [00:58<00:18,  3.05s/it, model/all/train/loss=0.179, model/all/train/lr=0.0001, task/SnorkelDataset/valid/accuracy=0.933, task/SnorkelDataset/valid/f1=0.926, task_slice:short_link_ind/SnorkelDataset/valid/f1=0, task_slice:short_link_pred/SnorkelDataset/valid/accuracy=0.8, task_slice:short_link_pred/SnorkelDataset/valid/f1=0.889, task_slice:keyword_subscribe_ind/SnorkelDataset/valid/f1=0, task_slice:keyword_subscribe_pred/SnorkelDataset/valid/accuracy=1, task_slice:keyword_subscribe_pred/SnorkelDataset/valid/f1=1, task_slice:keyword_please_ind/SnorkelDataset/valid/f1=0, task_slice:keyword_please_pred/SnorkelDataset/valid/accuracy=1, task_slice:keyword_please_pred/SnorkelDataset/valid/f1=1, task_slice:regex_check_out_ind/SnorkelDataset/valid/f1=0.471, task_slice:regex_check_out_pred/SnorkelDataset/valid/accuracy=1, task_slice:regex_check_out_pred/SnorkelDataset/valid/f1=1, task_slice:short_comment_ind/SnorkelDataset/valid/f1=0, task_slice:short_comment_pred/SnorkelDataset/valid/accuracy=0.947, task_slice:short_comment_pred/SnorkelDataset/valid/f1=0.5, task_slice:textblob_polarity_ind/SnorkelDataset/valid/f1=0, task_slice:textblob_polarity_pred/SnorkelDataset/valid/accuracy=1, task_slice:textblob_polarity_pred/SnorkelDataset/valid/f1=1, task_slice:base_ind/SnorkelDataset/valid/f1=1, task_slice:base_pred/SnorkelDataset/valid/accuracy=0.933, task_slice:base_pred/SnorkelDataset/valid/f1=0.926]"
-=======
-      "Epoch 1::  76%|███████▌  | 19/25 [00:57<00:18,  3.01s/it, model/all/train/loss=0.179, model/all/train/lr=0.0001, task/SnorkelDataset/valid/accuracy=0.933, task/SnorkelDataset/valid/f1=0.926, task_slice:short_link_ind/SnorkelDataset/valid/f1=0, task_slice:short_link_pred/SnorkelDataset/valid/accuracy=0.8, task_slice:short_link_pred/SnorkelDataset/valid/f1=0.889, task_slice:keyword_subscribe_ind/SnorkelDataset/valid/f1=0, task_slice:keyword_subscribe_pred/SnorkelDataset/valid/accuracy=1, task_slice:keyword_subscribe_pred/SnorkelDataset/valid/f1=1, task_slice:keyword_please_ind/SnorkelDataset/valid/f1=0, task_slice:keyword_please_pred/SnorkelDataset/valid/accuracy=1, task_slice:keyword_please_pred/SnorkelDataset/valid/f1=1, task_slice:regex_check_out_ind/SnorkelDataset/valid/f1=0.471, task_slice:regex_check_out_pred/SnorkelDataset/valid/accuracy=1, task_slice:regex_check_out_pred/SnorkelDataset/valid/f1=1, task_slice:short_comment_ind/SnorkelDataset/valid/f1=0, task_slice:short_comment_pred/SnorkelDataset/valid/accuracy=0.947, task_slice:short_comment_pred/SnorkelDataset/valid/f1=0.5, task_slice:textblob_polarity_ind/SnorkelDataset/valid/f1=0, task_slice:textblob_polarity_pred/SnorkelDataset/valid/accuracy=1, task_slice:textblob_polarity_pred/SnorkelDataset/valid/f1=1, task_slice:base_ind/SnorkelDataset/valid/f1=1, task_slice:base_pred/SnorkelDataset/valid/accuracy=0.933, task_slice:base_pred/SnorkelDataset/valid/f1=0.926]"
->>>>>>> 17f8611e
-     ]
-    },
-    {
-     "name": "stderr",
-     "output_type": "stream",
-     "text": [
-      "\r",
-<<<<<<< HEAD
-      "Epoch 1::  76%|███████▌  | 19/25 [01:02<00:18,  3.05s/it, model/all/train/loss=0.178, model/all/train/lr=0.0001, task/SnorkelDataset/valid/accuracy=0.933, task/SnorkelDataset/valid/f1=0.926, task_slice:short_link_ind/SnorkelDataset/valid/f1=0, task_slice:short_link_pred/SnorkelDataset/valid/accuracy=0.8, task_slice:short_link_pred/SnorkelDataset/valid/f1=0.889, task_slice:keyword_subscribe_ind/SnorkelDataset/valid/f1=0, task_slice:keyword_subscribe_pred/SnorkelDataset/valid/accuracy=1, task_slice:keyword_subscribe_pred/SnorkelDataset/valid/f1=1, task_slice:keyword_please_ind/SnorkelDataset/valid/f1=0, task_slice:keyword_please_pred/SnorkelDataset/valid/accuracy=1, task_slice:keyword_please_pred/SnorkelDataset/valid/f1=1, task_slice:regex_check_out_ind/SnorkelDataset/valid/f1=0.471, task_slice:regex_check_out_pred/SnorkelDataset/valid/accuracy=1, task_slice:regex_check_out_pred/SnorkelDataset/valid/f1=1, task_slice:short_comment_ind/SnorkelDataset/valid/f1=0, task_slice:short_comment_pred/SnorkelDataset/valid/accuracy=0.947, task_slice:short_comment_pred/SnorkelDataset/valid/f1=0.5, task_slice:textblob_polarity_ind/SnorkelDataset/valid/f1=0, task_slice:textblob_polarity_pred/SnorkelDataset/valid/accuracy=1, task_slice:textblob_polarity_pred/SnorkelDataset/valid/f1=1, task_slice:base_ind/SnorkelDataset/valid/f1=1, task_slice:base_pred/SnorkelDataset/valid/accuracy=0.933, task_slice:base_pred/SnorkelDataset/valid/f1=0.926]"
-=======
-      "Epoch 1::  76%|███████▌  | 19/25 [01:01<00:18,  3.01s/it, model/all/train/loss=0.178, model/all/train/lr=0.0001, task/SnorkelDataset/valid/accuracy=0.933, task/SnorkelDataset/valid/f1=0.926, task_slice:short_link_ind/SnorkelDataset/valid/f1=0, task_slice:short_link_pred/SnorkelDataset/valid/accuracy=0.8, task_slice:short_link_pred/SnorkelDataset/valid/f1=0.889, task_slice:keyword_subscribe_ind/SnorkelDataset/valid/f1=0, task_slice:keyword_subscribe_pred/SnorkelDataset/valid/accuracy=1, task_slice:keyword_subscribe_pred/SnorkelDataset/valid/f1=1, task_slice:keyword_please_ind/SnorkelDataset/valid/f1=0, task_slice:keyword_please_pred/SnorkelDataset/valid/accuracy=1, task_slice:keyword_please_pred/SnorkelDataset/valid/f1=1, task_slice:regex_check_out_ind/SnorkelDataset/valid/f1=0.471, task_slice:regex_check_out_pred/SnorkelDataset/valid/accuracy=1, task_slice:regex_check_out_pred/SnorkelDataset/valid/f1=1, task_slice:short_comment_ind/SnorkelDataset/valid/f1=0, task_slice:short_comment_pred/SnorkelDataset/valid/accuracy=0.947, task_slice:short_comment_pred/SnorkelDataset/valid/f1=0.5, task_slice:textblob_polarity_ind/SnorkelDataset/valid/f1=0, task_slice:textblob_polarity_pred/SnorkelDataset/valid/accuracy=1, task_slice:textblob_polarity_pred/SnorkelDataset/valid/f1=1, task_slice:base_ind/SnorkelDataset/valid/f1=1, task_slice:base_pred/SnorkelDataset/valid/accuracy=0.933, task_slice:base_pred/SnorkelDataset/valid/f1=0.926]"
->>>>>>> 17f8611e
-     ]
-    },
-    {
-     "name": "stderr",
-     "output_type": "stream",
-     "text": [
-      "\r",
-<<<<<<< HEAD
-      "Epoch 1::  80%|████████  | 20/25 [01:02<00:16,  3.35s/it, model/all/train/loss=0.178, model/all/train/lr=0.0001, task/SnorkelDataset/valid/accuracy=0.933, task/SnorkelDataset/valid/f1=0.926, task_slice:short_link_ind/SnorkelDataset/valid/f1=0, task_slice:short_link_pred/SnorkelDataset/valid/accuracy=0.8, task_slice:short_link_pred/SnorkelDataset/valid/f1=0.889, task_slice:keyword_subscribe_ind/SnorkelDataset/valid/f1=0, task_slice:keyword_subscribe_pred/SnorkelDataset/valid/accuracy=1, task_slice:keyword_subscribe_pred/SnorkelDataset/valid/f1=1, task_slice:keyword_please_ind/SnorkelDataset/valid/f1=0, task_slice:keyword_please_pred/SnorkelDataset/valid/accuracy=1, task_slice:keyword_please_pred/SnorkelDataset/valid/f1=1, task_slice:regex_check_out_ind/SnorkelDataset/valid/f1=0.471, task_slice:regex_check_out_pred/SnorkelDataset/valid/accuracy=1, task_slice:regex_check_out_pred/SnorkelDataset/valid/f1=1, task_slice:short_comment_ind/SnorkelDataset/valid/f1=0, task_slice:short_comment_pred/SnorkelDataset/valid/accuracy=0.947, task_slice:short_comment_pred/SnorkelDataset/valid/f1=0.5, task_slice:textblob_polarity_ind/SnorkelDataset/valid/f1=0, task_slice:textblob_polarity_pred/SnorkelDataset/valid/accuracy=1, task_slice:textblob_polarity_pred/SnorkelDataset/valid/f1=1, task_slice:base_ind/SnorkelDataset/valid/f1=1, task_slice:base_pred/SnorkelDataset/valid/accuracy=0.933, task_slice:base_pred/SnorkelDataset/valid/f1=0.926]"
-=======
-      "Epoch 1::  80%|████████  | 20/25 [01:01<00:16,  3.30s/it, model/all/train/loss=0.178, model/all/train/lr=0.0001, task/SnorkelDataset/valid/accuracy=0.933, task/SnorkelDataset/valid/f1=0.926, task_slice:short_link_ind/SnorkelDataset/valid/f1=0, task_slice:short_link_pred/SnorkelDataset/valid/accuracy=0.8, task_slice:short_link_pred/SnorkelDataset/valid/f1=0.889, task_slice:keyword_subscribe_ind/SnorkelDataset/valid/f1=0, task_slice:keyword_subscribe_pred/SnorkelDataset/valid/accuracy=1, task_slice:keyword_subscribe_pred/SnorkelDataset/valid/f1=1, task_slice:keyword_please_ind/SnorkelDataset/valid/f1=0, task_slice:keyword_please_pred/SnorkelDataset/valid/accuracy=1, task_slice:keyword_please_pred/SnorkelDataset/valid/f1=1, task_slice:regex_check_out_ind/SnorkelDataset/valid/f1=0.471, task_slice:regex_check_out_pred/SnorkelDataset/valid/accuracy=1, task_slice:regex_check_out_pred/SnorkelDataset/valid/f1=1, task_slice:short_comment_ind/SnorkelDataset/valid/f1=0, task_slice:short_comment_pred/SnorkelDataset/valid/accuracy=0.947, task_slice:short_comment_pred/SnorkelDataset/valid/f1=0.5, task_slice:textblob_polarity_ind/SnorkelDataset/valid/f1=0, task_slice:textblob_polarity_pred/SnorkelDataset/valid/accuracy=1, task_slice:textblob_polarity_pred/SnorkelDataset/valid/f1=1, task_slice:base_ind/SnorkelDataset/valid/f1=1, task_slice:base_pred/SnorkelDataset/valid/accuracy=0.933, task_slice:base_pred/SnorkelDataset/valid/f1=0.926]"
->>>>>>> 17f8611e
-     ]
-    },
-    {
-     "name": "stderr",
-     "output_type": "stream",
-     "text": [
-      "\r",
-<<<<<<< HEAD
-      "Epoch 1::  80%|████████  | 20/25 [01:05<00:16,  3.35s/it, model/all/train/loss=0.175, model/all/train/lr=0.0001, task/SnorkelDataset/valid/accuracy=0.933, task/SnorkelDataset/valid/f1=0.926, task_slice:short_link_ind/SnorkelDataset/valid/f1=0, task_slice:short_link_pred/SnorkelDataset/valid/accuracy=0.8, task_slice:short_link_pred/SnorkelDataset/valid/f1=0.889, task_slice:keyword_subscribe_ind/SnorkelDataset/valid/f1=0, task_slice:keyword_subscribe_pred/SnorkelDataset/valid/accuracy=1, task_slice:keyword_subscribe_pred/SnorkelDataset/valid/f1=1, task_slice:keyword_please_ind/SnorkelDataset/valid/f1=0, task_slice:keyword_please_pred/SnorkelDataset/valid/accuracy=1, task_slice:keyword_please_pred/SnorkelDataset/valid/f1=1, task_slice:regex_check_out_ind/SnorkelDataset/valid/f1=0.471, task_slice:regex_check_out_pred/SnorkelDataset/valid/accuracy=1, task_slice:regex_check_out_pred/SnorkelDataset/valid/f1=1, task_slice:short_comment_ind/SnorkelDataset/valid/f1=0, task_slice:short_comment_pred/SnorkelDataset/valid/accuracy=0.947, task_slice:short_comment_pred/SnorkelDataset/valid/f1=0.5, task_slice:textblob_polarity_ind/SnorkelDataset/valid/f1=0, task_slice:textblob_polarity_pred/SnorkelDataset/valid/accuracy=1, task_slice:textblob_polarity_pred/SnorkelDataset/valid/f1=1, task_slice:base_ind/SnorkelDataset/valid/f1=1, task_slice:base_pred/SnorkelDataset/valid/accuracy=0.933, task_slice:base_pred/SnorkelDataset/valid/f1=0.926]"
-=======
-      "Epoch 1::  80%|████████  | 20/25 [01:04<00:16,  3.30s/it, model/all/train/loss=0.175, model/all/train/lr=0.0001, task/SnorkelDataset/valid/accuracy=0.933, task/SnorkelDataset/valid/f1=0.926, task_slice:short_link_ind/SnorkelDataset/valid/f1=0, task_slice:short_link_pred/SnorkelDataset/valid/accuracy=0.8, task_slice:short_link_pred/SnorkelDataset/valid/f1=0.889, task_slice:keyword_subscribe_ind/SnorkelDataset/valid/f1=0, task_slice:keyword_subscribe_pred/SnorkelDataset/valid/accuracy=1, task_slice:keyword_subscribe_pred/SnorkelDataset/valid/f1=1, task_slice:keyword_please_ind/SnorkelDataset/valid/f1=0, task_slice:keyword_please_pred/SnorkelDataset/valid/accuracy=1, task_slice:keyword_please_pred/SnorkelDataset/valid/f1=1, task_slice:regex_check_out_ind/SnorkelDataset/valid/f1=0.471, task_slice:regex_check_out_pred/SnorkelDataset/valid/accuracy=1, task_slice:regex_check_out_pred/SnorkelDataset/valid/f1=1, task_slice:short_comment_ind/SnorkelDataset/valid/f1=0, task_slice:short_comment_pred/SnorkelDataset/valid/accuracy=0.947, task_slice:short_comment_pred/SnorkelDataset/valid/f1=0.5, task_slice:textblob_polarity_ind/SnorkelDataset/valid/f1=0, task_slice:textblob_polarity_pred/SnorkelDataset/valid/accuracy=1, task_slice:textblob_polarity_pred/SnorkelDataset/valid/f1=1, task_slice:base_ind/SnorkelDataset/valid/f1=1, task_slice:base_pred/SnorkelDataset/valid/accuracy=0.933, task_slice:base_pred/SnorkelDataset/valid/f1=0.926]"
->>>>>>> 17f8611e
-     ]
-    },
-    {
-     "name": "stderr",
-     "output_type": "stream",
-     "text": [
-      "\r",
-<<<<<<< HEAD
-      "Epoch 1::  84%|████████▍ | 21/25 [01:05<00:13,  3.38s/it, model/all/train/loss=0.175, model/all/train/lr=0.0001, task/SnorkelDataset/valid/accuracy=0.933, task/SnorkelDataset/valid/f1=0.926, task_slice:short_link_ind/SnorkelDataset/valid/f1=0, task_slice:short_link_pred/SnorkelDataset/valid/accuracy=0.8, task_slice:short_link_pred/SnorkelDataset/valid/f1=0.889, task_slice:keyword_subscribe_ind/SnorkelDataset/valid/f1=0, task_slice:keyword_subscribe_pred/SnorkelDataset/valid/accuracy=1, task_slice:keyword_subscribe_pred/SnorkelDataset/valid/f1=1, task_slice:keyword_please_ind/SnorkelDataset/valid/f1=0, task_slice:keyword_please_pred/SnorkelDataset/valid/accuracy=1, task_slice:keyword_please_pred/SnorkelDataset/valid/f1=1, task_slice:regex_check_out_ind/SnorkelDataset/valid/f1=0.471, task_slice:regex_check_out_pred/SnorkelDataset/valid/accuracy=1, task_slice:regex_check_out_pred/SnorkelDataset/valid/f1=1, task_slice:short_comment_ind/SnorkelDataset/valid/f1=0, task_slice:short_comment_pred/SnorkelDataset/valid/accuracy=0.947, task_slice:short_comment_pred/SnorkelDataset/valid/f1=0.5, task_slice:textblob_polarity_ind/SnorkelDataset/valid/f1=0, task_slice:textblob_polarity_pred/SnorkelDataset/valid/accuracy=1, task_slice:textblob_polarity_pred/SnorkelDataset/valid/f1=1, task_slice:base_ind/SnorkelDataset/valid/f1=1, task_slice:base_pred/SnorkelDataset/valid/accuracy=0.933, task_slice:base_pred/SnorkelDataset/valid/f1=0.926]"
-=======
-      "Epoch 1::  84%|████████▍ | 21/25 [01:04<00:13,  3.40s/it, model/all/train/loss=0.175, model/all/train/lr=0.0001, task/SnorkelDataset/valid/accuracy=0.933, task/SnorkelDataset/valid/f1=0.926, task_slice:short_link_ind/SnorkelDataset/valid/f1=0, task_slice:short_link_pred/SnorkelDataset/valid/accuracy=0.8, task_slice:short_link_pred/SnorkelDataset/valid/f1=0.889, task_slice:keyword_subscribe_ind/SnorkelDataset/valid/f1=0, task_slice:keyword_subscribe_pred/SnorkelDataset/valid/accuracy=1, task_slice:keyword_subscribe_pred/SnorkelDataset/valid/f1=1, task_slice:keyword_please_ind/SnorkelDataset/valid/f1=0, task_slice:keyword_please_pred/SnorkelDataset/valid/accuracy=1, task_slice:keyword_please_pred/SnorkelDataset/valid/f1=1, task_slice:regex_check_out_ind/SnorkelDataset/valid/f1=0.471, task_slice:regex_check_out_pred/SnorkelDataset/valid/accuracy=1, task_slice:regex_check_out_pred/SnorkelDataset/valid/f1=1, task_slice:short_comment_ind/SnorkelDataset/valid/f1=0, task_slice:short_comment_pred/SnorkelDataset/valid/accuracy=0.947, task_slice:short_comment_pred/SnorkelDataset/valid/f1=0.5, task_slice:textblob_polarity_ind/SnorkelDataset/valid/f1=0, task_slice:textblob_polarity_pred/SnorkelDataset/valid/accuracy=1, task_slice:textblob_polarity_pred/SnorkelDataset/valid/f1=1, task_slice:base_ind/SnorkelDataset/valid/f1=1, task_slice:base_pred/SnorkelDataset/valid/accuracy=0.933, task_slice:base_pred/SnorkelDataset/valid/f1=0.926]"
->>>>>>> 17f8611e
-     ]
-    },
-    {
-     "name": "stderr",
-     "output_type": "stream",
-     "text": [
-      "\r",
-<<<<<<< HEAD
-      "Epoch 1::  84%|████████▍ | 21/25 [01:09<00:13,  3.38s/it, model/all/train/loss=0.175, model/all/train/lr=0.0001, task/SnorkelDataset/valid/accuracy=0.933, task/SnorkelDataset/valid/f1=0.926, task_slice:short_link_ind/SnorkelDataset/valid/f1=0, task_slice:short_link_pred/SnorkelDataset/valid/accuracy=0.8, task_slice:short_link_pred/SnorkelDataset/valid/f1=0.889, task_slice:keyword_subscribe_ind/SnorkelDataset/valid/f1=0, task_slice:keyword_subscribe_pred/SnorkelDataset/valid/accuracy=1, task_slice:keyword_subscribe_pred/SnorkelDataset/valid/f1=1, task_slice:keyword_please_ind/SnorkelDataset/valid/f1=0, task_slice:keyword_please_pred/SnorkelDataset/valid/accuracy=1, task_slice:keyword_please_pred/SnorkelDataset/valid/f1=1, task_slice:regex_check_out_ind/SnorkelDataset/valid/f1=0.471, task_slice:regex_check_out_pred/SnorkelDataset/valid/accuracy=1, task_slice:regex_check_out_pred/SnorkelDataset/valid/f1=1, task_slice:short_comment_ind/SnorkelDataset/valid/f1=0, task_slice:short_comment_pred/SnorkelDataset/valid/accuracy=0.947, task_slice:short_comment_pred/SnorkelDataset/valid/f1=0.5, task_slice:textblob_polarity_ind/SnorkelDataset/valid/f1=0, task_slice:textblob_polarity_pred/SnorkelDataset/valid/accuracy=1, task_slice:textblob_polarity_pred/SnorkelDataset/valid/f1=1, task_slice:base_ind/SnorkelDataset/valid/f1=1, task_slice:base_pred/SnorkelDataset/valid/accuracy=0.933, task_slice:base_pred/SnorkelDataset/valid/f1=0.926]"
-=======
-      "Epoch 1::  84%|████████▍ | 21/25 [01:08<00:13,  3.40s/it, model/all/train/loss=0.175, model/all/train/lr=0.0001, task/SnorkelDataset/valid/accuracy=0.933, task/SnorkelDataset/valid/f1=0.926, task_slice:short_link_ind/SnorkelDataset/valid/f1=0, task_slice:short_link_pred/SnorkelDataset/valid/accuracy=0.8, task_slice:short_link_pred/SnorkelDataset/valid/f1=0.889, task_slice:keyword_subscribe_ind/SnorkelDataset/valid/f1=0, task_slice:keyword_subscribe_pred/SnorkelDataset/valid/accuracy=1, task_slice:keyword_subscribe_pred/SnorkelDataset/valid/f1=1, task_slice:keyword_please_ind/SnorkelDataset/valid/f1=0, task_slice:keyword_please_pred/SnorkelDataset/valid/accuracy=1, task_slice:keyword_please_pred/SnorkelDataset/valid/f1=1, task_slice:regex_check_out_ind/SnorkelDataset/valid/f1=0.471, task_slice:regex_check_out_pred/SnorkelDataset/valid/accuracy=1, task_slice:regex_check_out_pred/SnorkelDataset/valid/f1=1, task_slice:short_comment_ind/SnorkelDataset/valid/f1=0, task_slice:short_comment_pred/SnorkelDataset/valid/accuracy=0.947, task_slice:short_comment_pred/SnorkelDataset/valid/f1=0.5, task_slice:textblob_polarity_ind/SnorkelDataset/valid/f1=0, task_slice:textblob_polarity_pred/SnorkelDataset/valid/accuracy=1, task_slice:textblob_polarity_pred/SnorkelDataset/valid/f1=1, task_slice:base_ind/SnorkelDataset/valid/f1=1, task_slice:base_pred/SnorkelDataset/valid/accuracy=0.933, task_slice:base_pred/SnorkelDataset/valid/f1=0.926]"
->>>>>>> 17f8611e
-     ]
-    },
-    {
-     "name": "stderr",
-     "output_type": "stream",
-     "text": [
-      "\r",
-<<<<<<< HEAD
-      "Epoch 1::  88%|████████▊ | 22/25 [01:09<00:10,  3.43s/it, model/all/train/loss=0.175, model/all/train/lr=0.0001, task/SnorkelDataset/valid/accuracy=0.933, task/SnorkelDataset/valid/f1=0.926, task_slice:short_link_ind/SnorkelDataset/valid/f1=0, task_slice:short_link_pred/SnorkelDataset/valid/accuracy=0.8, task_slice:short_link_pred/SnorkelDataset/valid/f1=0.889, task_slice:keyword_subscribe_ind/SnorkelDataset/valid/f1=0, task_slice:keyword_subscribe_pred/SnorkelDataset/valid/accuracy=1, task_slice:keyword_subscribe_pred/SnorkelDataset/valid/f1=1, task_slice:keyword_please_ind/SnorkelDataset/valid/f1=0, task_slice:keyword_please_pred/SnorkelDataset/valid/accuracy=1, task_slice:keyword_please_pred/SnorkelDataset/valid/f1=1, task_slice:regex_check_out_ind/SnorkelDataset/valid/f1=0.471, task_slice:regex_check_out_pred/SnorkelDataset/valid/accuracy=1, task_slice:regex_check_out_pred/SnorkelDataset/valid/f1=1, task_slice:short_comment_ind/SnorkelDataset/valid/f1=0, task_slice:short_comment_pred/SnorkelDataset/valid/accuracy=0.947, task_slice:short_comment_pred/SnorkelDataset/valid/f1=0.5, task_slice:textblob_polarity_ind/SnorkelDataset/valid/f1=0, task_slice:textblob_polarity_pred/SnorkelDataset/valid/accuracy=1, task_slice:textblob_polarity_pred/SnorkelDataset/valid/f1=1, task_slice:base_ind/SnorkelDataset/valid/f1=1, task_slice:base_pred/SnorkelDataset/valid/accuracy=0.933, task_slice:base_pred/SnorkelDataset/valid/f1=0.926]"
-=======
-      "Epoch 1::  88%|████████▊ | 22/25 [01:08<00:10,  3.49s/it, model/all/train/loss=0.175, model/all/train/lr=0.0001, task/SnorkelDataset/valid/accuracy=0.933, task/SnorkelDataset/valid/f1=0.926, task_slice:short_link_ind/SnorkelDataset/valid/f1=0, task_slice:short_link_pred/SnorkelDataset/valid/accuracy=0.8, task_slice:short_link_pred/SnorkelDataset/valid/f1=0.889, task_slice:keyword_subscribe_ind/SnorkelDataset/valid/f1=0, task_slice:keyword_subscribe_pred/SnorkelDataset/valid/accuracy=1, task_slice:keyword_subscribe_pred/SnorkelDataset/valid/f1=1, task_slice:keyword_please_ind/SnorkelDataset/valid/f1=0, task_slice:keyword_please_pred/SnorkelDataset/valid/accuracy=1, task_slice:keyword_please_pred/SnorkelDataset/valid/f1=1, task_slice:regex_check_out_ind/SnorkelDataset/valid/f1=0.471, task_slice:regex_check_out_pred/SnorkelDataset/valid/accuracy=1, task_slice:regex_check_out_pred/SnorkelDataset/valid/f1=1, task_slice:short_comment_ind/SnorkelDataset/valid/f1=0, task_slice:short_comment_pred/SnorkelDataset/valid/accuracy=0.947, task_slice:short_comment_pred/SnorkelDataset/valid/f1=0.5, task_slice:textblob_polarity_ind/SnorkelDataset/valid/f1=0, task_slice:textblob_polarity_pred/SnorkelDataset/valid/accuracy=1, task_slice:textblob_polarity_pred/SnorkelDataset/valid/f1=1, task_slice:base_ind/SnorkelDataset/valid/f1=1, task_slice:base_pred/SnorkelDataset/valid/accuracy=0.933, task_slice:base_pred/SnorkelDataset/valid/f1=0.926]"
->>>>>>> 17f8611e
-     ]
-    },
-    {
-     "name": "stderr",
-     "output_type": "stream",
-     "text": [
-      "\r",
-<<<<<<< HEAD
-      "Epoch 1::  88%|████████▊ | 22/25 [01:12<00:10,  3.43s/it, model/all/train/loss=0.173, model/all/train/lr=0.0001, task/SnorkelDataset/valid/accuracy=0.933, task/SnorkelDataset/valid/f1=0.926, task_slice:short_link_ind/SnorkelDataset/valid/f1=0, task_slice:short_link_pred/SnorkelDataset/valid/accuracy=0.8, task_slice:short_link_pred/SnorkelDataset/valid/f1=0.889, task_slice:keyword_subscribe_ind/SnorkelDataset/valid/f1=0, task_slice:keyword_subscribe_pred/SnorkelDataset/valid/accuracy=1, task_slice:keyword_subscribe_pred/SnorkelDataset/valid/f1=1, task_slice:keyword_please_ind/SnorkelDataset/valid/f1=0, task_slice:keyword_please_pred/SnorkelDataset/valid/accuracy=1, task_slice:keyword_please_pred/SnorkelDataset/valid/f1=1, task_slice:regex_check_out_ind/SnorkelDataset/valid/f1=0.471, task_slice:regex_check_out_pred/SnorkelDataset/valid/accuracy=1, task_slice:regex_check_out_pred/SnorkelDataset/valid/f1=1, task_slice:short_comment_ind/SnorkelDataset/valid/f1=0, task_slice:short_comment_pred/SnorkelDataset/valid/accuracy=0.947, task_slice:short_comment_pred/SnorkelDataset/valid/f1=0.5, task_slice:textblob_polarity_ind/SnorkelDataset/valid/f1=0, task_slice:textblob_polarity_pred/SnorkelDataset/valid/accuracy=1, task_slice:textblob_polarity_pred/SnorkelDataset/valid/f1=1, task_slice:base_ind/SnorkelDataset/valid/f1=1, task_slice:base_pred/SnorkelDataset/valid/accuracy=0.933, task_slice:base_pred/SnorkelDataset/valid/f1=0.926]"
-=======
-      "Epoch 1::  88%|████████▊ | 22/25 [01:11<00:10,  3.49s/it, model/all/train/loss=0.173, model/all/train/lr=0.0001, task/SnorkelDataset/valid/accuracy=0.933, task/SnorkelDataset/valid/f1=0.926, task_slice:short_link_ind/SnorkelDataset/valid/f1=0, task_slice:short_link_pred/SnorkelDataset/valid/accuracy=0.8, task_slice:short_link_pred/SnorkelDataset/valid/f1=0.889, task_slice:keyword_subscribe_ind/SnorkelDataset/valid/f1=0, task_slice:keyword_subscribe_pred/SnorkelDataset/valid/accuracy=1, task_slice:keyword_subscribe_pred/SnorkelDataset/valid/f1=1, task_slice:keyword_please_ind/SnorkelDataset/valid/f1=0, task_slice:keyword_please_pred/SnorkelDataset/valid/accuracy=1, task_slice:keyword_please_pred/SnorkelDataset/valid/f1=1, task_slice:regex_check_out_ind/SnorkelDataset/valid/f1=0.471, task_slice:regex_check_out_pred/SnorkelDataset/valid/accuracy=1, task_slice:regex_check_out_pred/SnorkelDataset/valid/f1=1, task_slice:short_comment_ind/SnorkelDataset/valid/f1=0, task_slice:short_comment_pred/SnorkelDataset/valid/accuracy=0.947, task_slice:short_comment_pred/SnorkelDataset/valid/f1=0.5, task_slice:textblob_polarity_ind/SnorkelDataset/valid/f1=0, task_slice:textblob_polarity_pred/SnorkelDataset/valid/accuracy=1, task_slice:textblob_polarity_pred/SnorkelDataset/valid/f1=1, task_slice:base_ind/SnorkelDataset/valid/f1=1, task_slice:base_pred/SnorkelDataset/valid/accuracy=0.933, task_slice:base_pred/SnorkelDataset/valid/f1=0.926]"
->>>>>>> 17f8611e
-     ]
-    },
-    {
-     "name": "stderr",
-     "output_type": "stream",
-     "text": [
-      "\r",
-<<<<<<< HEAD
-      "Epoch 1::  92%|█████████▏| 23/25 [01:12<00:06,  3.38s/it, model/all/train/loss=0.173, model/all/train/lr=0.0001, task/SnorkelDataset/valid/accuracy=0.933, task/SnorkelDataset/valid/f1=0.926, task_slice:short_link_ind/SnorkelDataset/valid/f1=0, task_slice:short_link_pred/SnorkelDataset/valid/accuracy=0.8, task_slice:short_link_pred/SnorkelDataset/valid/f1=0.889, task_slice:keyword_subscribe_ind/SnorkelDataset/valid/f1=0, task_slice:keyword_subscribe_pred/SnorkelDataset/valid/accuracy=1, task_slice:keyword_subscribe_pred/SnorkelDataset/valid/f1=1, task_slice:keyword_please_ind/SnorkelDataset/valid/f1=0, task_slice:keyword_please_pred/SnorkelDataset/valid/accuracy=1, task_slice:keyword_please_pred/SnorkelDataset/valid/f1=1, task_slice:regex_check_out_ind/SnorkelDataset/valid/f1=0.471, task_slice:regex_check_out_pred/SnorkelDataset/valid/accuracy=1, task_slice:regex_check_out_pred/SnorkelDataset/valid/f1=1, task_slice:short_comment_ind/SnorkelDataset/valid/f1=0, task_slice:short_comment_pred/SnorkelDataset/valid/accuracy=0.947, task_slice:short_comment_pred/SnorkelDataset/valid/f1=0.5, task_slice:textblob_polarity_ind/SnorkelDataset/valid/f1=0, task_slice:textblob_polarity_pred/SnorkelDataset/valid/accuracy=1, task_slice:textblob_polarity_pred/SnorkelDataset/valid/f1=1, task_slice:base_ind/SnorkelDataset/valid/f1=1, task_slice:base_pred/SnorkelDataset/valid/accuracy=0.933, task_slice:base_pred/SnorkelDataset/valid/f1=0.926]"
-=======
-      "Epoch 1::  92%|█████████▏| 23/25 [01:11<00:06,  3.39s/it, model/all/train/loss=0.173, model/all/train/lr=0.0001, task/SnorkelDataset/valid/accuracy=0.933, task/SnorkelDataset/valid/f1=0.926, task_slice:short_link_ind/SnorkelDataset/valid/f1=0, task_slice:short_link_pred/SnorkelDataset/valid/accuracy=0.8, task_slice:short_link_pred/SnorkelDataset/valid/f1=0.889, task_slice:keyword_subscribe_ind/SnorkelDataset/valid/f1=0, task_slice:keyword_subscribe_pred/SnorkelDataset/valid/accuracy=1, task_slice:keyword_subscribe_pred/SnorkelDataset/valid/f1=1, task_slice:keyword_please_ind/SnorkelDataset/valid/f1=0, task_slice:keyword_please_pred/SnorkelDataset/valid/accuracy=1, task_slice:keyword_please_pred/SnorkelDataset/valid/f1=1, task_slice:regex_check_out_ind/SnorkelDataset/valid/f1=0.471, task_slice:regex_check_out_pred/SnorkelDataset/valid/accuracy=1, task_slice:regex_check_out_pred/SnorkelDataset/valid/f1=1, task_slice:short_comment_ind/SnorkelDataset/valid/f1=0, task_slice:short_comment_pred/SnorkelDataset/valid/accuracy=0.947, task_slice:short_comment_pred/SnorkelDataset/valid/f1=0.5, task_slice:textblob_polarity_ind/SnorkelDataset/valid/f1=0, task_slice:textblob_polarity_pred/SnorkelDataset/valid/accuracy=1, task_slice:textblob_polarity_pred/SnorkelDataset/valid/f1=1, task_slice:base_ind/SnorkelDataset/valid/f1=1, task_slice:base_pred/SnorkelDataset/valid/accuracy=0.933, task_slice:base_pred/SnorkelDataset/valid/f1=0.926]"
->>>>>>> 17f8611e
-     ]
-    },
-    {
-     "name": "stderr",
-     "output_type": "stream",
-     "text": [
-      "\r",
-<<<<<<< HEAD
-      "Epoch 1::  92%|█████████▏| 23/25 [01:15<00:06,  3.38s/it, model/all/train/loss=0.172, model/all/train/lr=0.0001, task/SnorkelDataset/valid/accuracy=0.933, task/SnorkelDataset/valid/f1=0.926, task_slice:short_link_ind/SnorkelDataset/valid/f1=0, task_slice:short_link_pred/SnorkelDataset/valid/accuracy=0.8, task_slice:short_link_pred/SnorkelDataset/valid/f1=0.889, task_slice:keyword_subscribe_ind/SnorkelDataset/valid/f1=0, task_slice:keyword_subscribe_pred/SnorkelDataset/valid/accuracy=1, task_slice:keyword_subscribe_pred/SnorkelDataset/valid/f1=1, task_slice:keyword_please_ind/SnorkelDataset/valid/f1=0, task_slice:keyword_please_pred/SnorkelDataset/valid/accuracy=1, task_slice:keyword_please_pred/SnorkelDataset/valid/f1=1, task_slice:regex_check_out_ind/SnorkelDataset/valid/f1=0.471, task_slice:regex_check_out_pred/SnorkelDataset/valid/accuracy=1, task_slice:regex_check_out_pred/SnorkelDataset/valid/f1=1, task_slice:short_comment_ind/SnorkelDataset/valid/f1=0, task_slice:short_comment_pred/SnorkelDataset/valid/accuracy=0.947, task_slice:short_comment_pred/SnorkelDataset/valid/f1=0.5, task_slice:textblob_polarity_ind/SnorkelDataset/valid/f1=0, task_slice:textblob_polarity_pred/SnorkelDataset/valid/accuracy=1, task_slice:textblob_polarity_pred/SnorkelDataset/valid/f1=1, task_slice:base_ind/SnorkelDataset/valid/f1=1, task_slice:base_pred/SnorkelDataset/valid/accuracy=0.933, task_slice:base_pred/SnorkelDataset/valid/f1=0.926]"
-=======
-      "Epoch 1::  92%|█████████▏| 23/25 [01:14<00:06,  3.39s/it, model/all/train/loss=0.172, model/all/train/lr=0.0001, task/SnorkelDataset/valid/accuracy=0.933, task/SnorkelDataset/valid/f1=0.926, task_slice:short_link_ind/SnorkelDataset/valid/f1=0, task_slice:short_link_pred/SnorkelDataset/valid/accuracy=0.8, task_slice:short_link_pred/SnorkelDataset/valid/f1=0.889, task_slice:keyword_subscribe_ind/SnorkelDataset/valid/f1=0, task_slice:keyword_subscribe_pred/SnorkelDataset/valid/accuracy=1, task_slice:keyword_subscribe_pred/SnorkelDataset/valid/f1=1, task_slice:keyword_please_ind/SnorkelDataset/valid/f1=0, task_slice:keyword_please_pred/SnorkelDataset/valid/accuracy=1, task_slice:keyword_please_pred/SnorkelDataset/valid/f1=1, task_slice:regex_check_out_ind/SnorkelDataset/valid/f1=0.471, task_slice:regex_check_out_pred/SnorkelDataset/valid/accuracy=1, task_slice:regex_check_out_pred/SnorkelDataset/valid/f1=1, task_slice:short_comment_ind/SnorkelDataset/valid/f1=0, task_slice:short_comment_pred/SnorkelDataset/valid/accuracy=0.947, task_slice:short_comment_pred/SnorkelDataset/valid/f1=0.5, task_slice:textblob_polarity_ind/SnorkelDataset/valid/f1=0, task_slice:textblob_polarity_pred/SnorkelDataset/valid/accuracy=1, task_slice:textblob_polarity_pred/SnorkelDataset/valid/f1=1, task_slice:base_ind/SnorkelDataset/valid/f1=1, task_slice:base_pred/SnorkelDataset/valid/accuracy=0.933, task_slice:base_pred/SnorkelDataset/valid/f1=0.926]"
->>>>>>> 17f8611e
-     ]
-    },
-    {
-     "name": "stderr",
-     "output_type": "stream",
-     "text": [
-      "\r",
-<<<<<<< HEAD
-      "Epoch 1::  96%|█████████▌| 24/25 [01:15<00:03,  3.29s/it, model/all/train/loss=0.172, model/all/train/lr=0.0001, task/SnorkelDataset/valid/accuracy=0.933, task/SnorkelDataset/valid/f1=0.926, task_slice:short_link_ind/SnorkelDataset/valid/f1=0, task_slice:short_link_pred/SnorkelDataset/valid/accuracy=0.8, task_slice:short_link_pred/SnorkelDataset/valid/f1=0.889, task_slice:keyword_subscribe_ind/SnorkelDataset/valid/f1=0, task_slice:keyword_subscribe_pred/SnorkelDataset/valid/accuracy=1, task_slice:keyword_subscribe_pred/SnorkelDataset/valid/f1=1, task_slice:keyword_please_ind/SnorkelDataset/valid/f1=0, task_slice:keyword_please_pred/SnorkelDataset/valid/accuracy=1, task_slice:keyword_please_pred/SnorkelDataset/valid/f1=1, task_slice:regex_check_out_ind/SnorkelDataset/valid/f1=0.471, task_slice:regex_check_out_pred/SnorkelDataset/valid/accuracy=1, task_slice:regex_check_out_pred/SnorkelDataset/valid/f1=1, task_slice:short_comment_ind/SnorkelDataset/valid/f1=0, task_slice:short_comment_pred/SnorkelDataset/valid/accuracy=0.947, task_slice:short_comment_pred/SnorkelDataset/valid/f1=0.5, task_slice:textblob_polarity_ind/SnorkelDataset/valid/f1=0, task_slice:textblob_polarity_pred/SnorkelDataset/valid/accuracy=1, task_slice:textblob_polarity_pred/SnorkelDataset/valid/f1=1, task_slice:base_ind/SnorkelDataset/valid/f1=1, task_slice:base_pred/SnorkelDataset/valid/accuracy=0.933, task_slice:base_pred/SnorkelDataset/valid/f1=0.926]"
-=======
-      "Epoch 1::  96%|█████████▌| 24/25 [01:14<00:03,  3.22s/it, model/all/train/loss=0.172, model/all/train/lr=0.0001, task/SnorkelDataset/valid/accuracy=0.933, task/SnorkelDataset/valid/f1=0.926, task_slice:short_link_ind/SnorkelDataset/valid/f1=0, task_slice:short_link_pred/SnorkelDataset/valid/accuracy=0.8, task_slice:short_link_pred/SnorkelDataset/valid/f1=0.889, task_slice:keyword_subscribe_ind/SnorkelDataset/valid/f1=0, task_slice:keyword_subscribe_pred/SnorkelDataset/valid/accuracy=1, task_slice:keyword_subscribe_pred/SnorkelDataset/valid/f1=1, task_slice:keyword_please_ind/SnorkelDataset/valid/f1=0, task_slice:keyword_please_pred/SnorkelDataset/valid/accuracy=1, task_slice:keyword_please_pred/SnorkelDataset/valid/f1=1, task_slice:regex_check_out_ind/SnorkelDataset/valid/f1=0.471, task_slice:regex_check_out_pred/SnorkelDataset/valid/accuracy=1, task_slice:regex_check_out_pred/SnorkelDataset/valid/f1=1, task_slice:short_comment_ind/SnorkelDataset/valid/f1=0, task_slice:short_comment_pred/SnorkelDataset/valid/accuracy=0.947, task_slice:short_comment_pred/SnorkelDataset/valid/f1=0.5, task_slice:textblob_polarity_ind/SnorkelDataset/valid/f1=0, task_slice:textblob_polarity_pred/SnorkelDataset/valid/accuracy=1, task_slice:textblob_polarity_pred/SnorkelDataset/valid/f1=1, task_slice:base_ind/SnorkelDataset/valid/f1=1, task_slice:base_pred/SnorkelDataset/valid/accuracy=0.933, task_slice:base_pred/SnorkelDataset/valid/f1=0.926]"
->>>>>>> 17f8611e
-     ]
-    },
-    {
-     "name": "stderr",
-     "output_type": "stream",
-     "text": [
-      "\r",
-<<<<<<< HEAD
-      "Epoch 1::  96%|█████████▌| 24/25 [01:18<00:03,  3.29s/it, model/all/train/loss=0.17, model/all/train/lr=0.0001, task/SnorkelDataset/valid/accuracy=0.925, task/SnorkelDataset/valid/f1=0.914, task_slice:short_link_ind/SnorkelDataset/valid/f1=0, task_slice:short_link_pred/SnorkelDataset/valid/accuracy=0.2, task_slice:short_link_pred/SnorkelDataset/valid/f1=0.333, task_slice:keyword_subscribe_ind/SnorkelDataset/valid/f1=0.333, task_slice:keyword_subscribe_pred/SnorkelDataset/valid/accuracy=1, task_slice:keyword_subscribe_pred/SnorkelDataset/valid/f1=1, task_slice:keyword_please_ind/SnorkelDataset/valid/f1=0.5, task_slice:keyword_please_pred/SnorkelDataset/valid/accuracy=1, task_slice:keyword_please_pred/SnorkelDataset/valid/f1=1, task_slice:regex_check_out_ind/SnorkelDataset/valid/f1=0.791, task_slice:regex_check_out_pred/SnorkelDataset/valid/accuracy=1, task_slice:regex_check_out_pred/SnorkelDataset/valid/f1=1, task_slice:short_comment_ind/SnorkelDataset/valid/f1=0, task_slice:short_comment_pred/SnorkelDataset/valid/accuracy=0.947, task_slice:short_comment_pred/SnorkelDataset/valid/f1=0.5, task_slice:textblob_polarity_ind/SnorkelDataset/valid/f1=0, task_slice:textblob_polarity_pred/SnorkelDataset/valid/accuracy=1, task_slice:textblob_polarity_pred/SnorkelDataset/valid/f1=1, task_slice:base_ind/SnorkelDataset/valid/f1=1, task_slice:base_pred/SnorkelDataset/valid/accuracy=0.908, task_slice:base_pred/SnorkelDataset/valid/f1=0.893]"
-=======
-      "Epoch 1::  96%|█████████▌| 24/25 [01:17<00:03,  3.22s/it, model/all/train/loss=0.17, model/all/train/lr=0.0001, task/SnorkelDataset/valid/accuracy=0.925, task/SnorkelDataset/valid/f1=0.914, task_slice:short_link_ind/SnorkelDataset/valid/f1=0, task_slice:short_link_pred/SnorkelDataset/valid/accuracy=0.2, task_slice:short_link_pred/SnorkelDataset/valid/f1=0.333, task_slice:keyword_subscribe_ind/SnorkelDataset/valid/f1=0.333, task_slice:keyword_subscribe_pred/SnorkelDataset/valid/accuracy=1, task_slice:keyword_subscribe_pred/SnorkelDataset/valid/f1=1, task_slice:keyword_please_ind/SnorkelDataset/valid/f1=0.5, task_slice:keyword_please_pred/SnorkelDataset/valid/accuracy=1, task_slice:keyword_please_pred/SnorkelDataset/valid/f1=1, task_slice:regex_check_out_ind/SnorkelDataset/valid/f1=0.791, task_slice:regex_check_out_pred/SnorkelDataset/valid/accuracy=1, task_slice:regex_check_out_pred/SnorkelDataset/valid/f1=1, task_slice:short_comment_ind/SnorkelDataset/valid/f1=0, task_slice:short_comment_pred/SnorkelDataset/valid/accuracy=0.947, task_slice:short_comment_pred/SnorkelDataset/valid/f1=0.5, task_slice:textblob_polarity_ind/SnorkelDataset/valid/f1=0, task_slice:textblob_polarity_pred/SnorkelDataset/valid/accuracy=1, task_slice:textblob_polarity_pred/SnorkelDataset/valid/f1=1, task_slice:base_ind/SnorkelDataset/valid/f1=1, task_slice:base_pred/SnorkelDataset/valid/accuracy=0.908, task_slice:base_pred/SnorkelDataset/valid/f1=0.893]"
->>>>>>> 17f8611e
-     ]
-    },
-    {
-     "name": "stderr",
-     "output_type": "stream",
-     "text": [
-      "\r",
-<<<<<<< HEAD
-      "Epoch 1:: 100%|██████████| 25/25 [01:18<00:00,  3.33s/it, model/all/train/loss=0.17, model/all/train/lr=0.0001, task/SnorkelDataset/valid/accuracy=0.925, task/SnorkelDataset/valid/f1=0.914, task_slice:short_link_ind/SnorkelDataset/valid/f1=0, task_slice:short_link_pred/SnorkelDataset/valid/accuracy=0.2, task_slice:short_link_pred/SnorkelDataset/valid/f1=0.333, task_slice:keyword_subscribe_ind/SnorkelDataset/valid/f1=0.333, task_slice:keyword_subscribe_pred/SnorkelDataset/valid/accuracy=1, task_slice:keyword_subscribe_pred/SnorkelDataset/valid/f1=1, task_slice:keyword_please_ind/SnorkelDataset/valid/f1=0.5, task_slice:keyword_please_pred/SnorkelDataset/valid/accuracy=1, task_slice:keyword_please_pred/SnorkelDataset/valid/f1=1, task_slice:regex_check_out_ind/SnorkelDataset/valid/f1=0.791, task_slice:regex_check_out_pred/SnorkelDataset/valid/accuracy=1, task_slice:regex_check_out_pred/SnorkelDataset/valid/f1=1, task_slice:short_comment_ind/SnorkelDataset/valid/f1=0, task_slice:short_comment_pred/SnorkelDataset/valid/accuracy=0.947, task_slice:short_comment_pred/SnorkelDataset/valid/f1=0.5, task_slice:textblob_polarity_ind/SnorkelDataset/valid/f1=0, task_slice:textblob_polarity_pred/SnorkelDataset/valid/accuracy=1, task_slice:textblob_polarity_pred/SnorkelDataset/valid/f1=1, task_slice:base_ind/SnorkelDataset/valid/f1=1, task_slice:base_pred/SnorkelDataset/valid/accuracy=0.908, task_slice:base_pred/SnorkelDataset/valid/f1=0.893]"
-=======
-      "Epoch 1:: 100%|██████████| 25/25 [01:17<00:00,  3.31s/it, model/all/train/loss=0.17, model/all/train/lr=0.0001, task/SnorkelDataset/valid/accuracy=0.925, task/SnorkelDataset/valid/f1=0.914, task_slice:short_link_ind/SnorkelDataset/valid/f1=0, task_slice:short_link_pred/SnorkelDataset/valid/accuracy=0.2, task_slice:short_link_pred/SnorkelDataset/valid/f1=0.333, task_slice:keyword_subscribe_ind/SnorkelDataset/valid/f1=0.333, task_slice:keyword_subscribe_pred/SnorkelDataset/valid/accuracy=1, task_slice:keyword_subscribe_pred/SnorkelDataset/valid/f1=1, task_slice:keyword_please_ind/SnorkelDataset/valid/f1=0.5, task_slice:keyword_please_pred/SnorkelDataset/valid/accuracy=1, task_slice:keyword_please_pred/SnorkelDataset/valid/f1=1, task_slice:regex_check_out_ind/SnorkelDataset/valid/f1=0.791, task_slice:regex_check_out_pred/SnorkelDataset/valid/accuracy=1, task_slice:regex_check_out_pred/SnorkelDataset/valid/f1=1, task_slice:short_comment_ind/SnorkelDataset/valid/f1=0, task_slice:short_comment_pred/SnorkelDataset/valid/accuracy=0.947, task_slice:short_comment_pred/SnorkelDataset/valid/f1=0.5, task_slice:textblob_polarity_ind/SnorkelDataset/valid/f1=0, task_slice:textblob_polarity_pred/SnorkelDataset/valid/accuracy=1, task_slice:textblob_polarity_pred/SnorkelDataset/valid/f1=1, task_slice:base_ind/SnorkelDataset/valid/f1=1, task_slice:base_pred/SnorkelDataset/valid/accuracy=0.908, task_slice:base_pred/SnorkelDataset/valid/f1=0.893]"
->>>>>>> 17f8611e
+     ]
+    },
+    {
+     "name": "stderr",
+     "output_type": "stream",
+     "text": [
+      "\r",
+      "Epoch 1::   4%|▍         | 1/25 [00:03<01:15,  3.13s/it, model/all/train/loss=0.217, model/all/train/lr=0.0001, task/SnorkelDataset/valid/accuracy=0.933, task/SnorkelDataset/valid/f1=0.926, task_slice:short_link_ind/SnorkelDataset/valid/f1=0, task_slice:short_link_pred/SnorkelDataset/valid/accuracy=0.8, task_slice:short_link_pred/SnorkelDataset/valid/f1=0.889, task_slice:keyword_subscribe_ind/SnorkelDataset/valid/f1=0, task_slice:keyword_subscribe_pred/SnorkelDataset/valid/accuracy=1, task_slice:keyword_subscribe_pred/SnorkelDataset/valid/f1=1, task_slice:keyword_please_ind/SnorkelDataset/valid/f1=0, task_slice:keyword_please_pred/SnorkelDataset/valid/accuracy=1, task_slice:keyword_please_pred/SnorkelDataset/valid/f1=1, task_slice:regex_check_out_ind/SnorkelDataset/valid/f1=0.471, task_slice:regex_check_out_pred/SnorkelDataset/valid/accuracy=1, task_slice:regex_check_out_pred/SnorkelDataset/valid/f1=1, task_slice:short_comment_ind/SnorkelDataset/valid/f1=0, task_slice:short_comment_pred/SnorkelDataset/valid/accuracy=0.947, task_slice:short_comment_pred/SnorkelDataset/valid/f1=0.5, task_slice:textblob_polarity_ind/SnorkelDataset/valid/f1=0, task_slice:textblob_polarity_pred/SnorkelDataset/valid/accuracy=1, task_slice:textblob_polarity_pred/SnorkelDataset/valid/f1=1, task_slice:base_ind/SnorkelDataset/valid/f1=1, task_slice:base_pred/SnorkelDataset/valid/accuracy=0.933, task_slice:base_pred/SnorkelDataset/valid/f1=0.926]"
+     ]
+    },
+    {
+     "name": "stderr",
+     "output_type": "stream",
+     "text": [
+      "\r",
+      "Epoch 1::   4%|▍         | 1/25 [00:06<01:15,  3.13s/it, model/all/train/loss=0.221, model/all/train/lr=0.0001, task/SnorkelDataset/valid/accuracy=0.933, task/SnorkelDataset/valid/f1=0.926, task_slice:short_link_ind/SnorkelDataset/valid/f1=0, task_slice:short_link_pred/SnorkelDataset/valid/accuracy=0.8, task_slice:short_link_pred/SnorkelDataset/valid/f1=0.889, task_slice:keyword_subscribe_ind/SnorkelDataset/valid/f1=0, task_slice:keyword_subscribe_pred/SnorkelDataset/valid/accuracy=1, task_slice:keyword_subscribe_pred/SnorkelDataset/valid/f1=1, task_slice:keyword_please_ind/SnorkelDataset/valid/f1=0, task_slice:keyword_please_pred/SnorkelDataset/valid/accuracy=1, task_slice:keyword_please_pred/SnorkelDataset/valid/f1=1, task_slice:regex_check_out_ind/SnorkelDataset/valid/f1=0.471, task_slice:regex_check_out_pred/SnorkelDataset/valid/accuracy=1, task_slice:regex_check_out_pred/SnorkelDataset/valid/f1=1, task_slice:short_comment_ind/SnorkelDataset/valid/f1=0, task_slice:short_comment_pred/SnorkelDataset/valid/accuracy=0.947, task_slice:short_comment_pred/SnorkelDataset/valid/f1=0.5, task_slice:textblob_polarity_ind/SnorkelDataset/valid/f1=0, task_slice:textblob_polarity_pred/SnorkelDataset/valid/accuracy=1, task_slice:textblob_polarity_pred/SnorkelDataset/valid/f1=1, task_slice:base_ind/SnorkelDataset/valid/f1=1, task_slice:base_pred/SnorkelDataset/valid/accuracy=0.933, task_slice:base_pred/SnorkelDataset/valid/f1=0.926]"
+     ]
+    },
+    {
+     "name": "stderr",
+     "output_type": "stream",
+     "text": [
+      "\r",
+      "Epoch 1::   8%|▊         | 2/25 [00:06<01:13,  3.21s/it, model/all/train/loss=0.221, model/all/train/lr=0.0001, task/SnorkelDataset/valid/accuracy=0.933, task/SnorkelDataset/valid/f1=0.926, task_slice:short_link_ind/SnorkelDataset/valid/f1=0, task_slice:short_link_pred/SnorkelDataset/valid/accuracy=0.8, task_slice:short_link_pred/SnorkelDataset/valid/f1=0.889, task_slice:keyword_subscribe_ind/SnorkelDataset/valid/f1=0, task_slice:keyword_subscribe_pred/SnorkelDataset/valid/accuracy=1, task_slice:keyword_subscribe_pred/SnorkelDataset/valid/f1=1, task_slice:keyword_please_ind/SnorkelDataset/valid/f1=0, task_slice:keyword_please_pred/SnorkelDataset/valid/accuracy=1, task_slice:keyword_please_pred/SnorkelDataset/valid/f1=1, task_slice:regex_check_out_ind/SnorkelDataset/valid/f1=0.471, task_slice:regex_check_out_pred/SnorkelDataset/valid/accuracy=1, task_slice:regex_check_out_pred/SnorkelDataset/valid/f1=1, task_slice:short_comment_ind/SnorkelDataset/valid/f1=0, task_slice:short_comment_pred/SnorkelDataset/valid/accuracy=0.947, task_slice:short_comment_pred/SnorkelDataset/valid/f1=0.5, task_slice:textblob_polarity_ind/SnorkelDataset/valid/f1=0, task_slice:textblob_polarity_pred/SnorkelDataset/valid/accuracy=1, task_slice:textblob_polarity_pred/SnorkelDataset/valid/f1=1, task_slice:base_ind/SnorkelDataset/valid/f1=1, task_slice:base_pred/SnorkelDataset/valid/accuracy=0.933, task_slice:base_pred/SnorkelDataset/valid/f1=0.926]"
+     ]
+    },
+    {
+     "name": "stderr",
+     "output_type": "stream",
+     "text": [
+      "\r",
+      "Epoch 1::   8%|▊         | 2/25 [00:09<01:13,  3.21s/it, model/all/train/loss=0.224, model/all/train/lr=0.0001, task/SnorkelDataset/valid/accuracy=0.933, task/SnorkelDataset/valid/f1=0.926, task_slice:short_link_ind/SnorkelDataset/valid/f1=0, task_slice:short_link_pred/SnorkelDataset/valid/accuracy=0.8, task_slice:short_link_pred/SnorkelDataset/valid/f1=0.889, task_slice:keyword_subscribe_ind/SnorkelDataset/valid/f1=0, task_slice:keyword_subscribe_pred/SnorkelDataset/valid/accuracy=1, task_slice:keyword_subscribe_pred/SnorkelDataset/valid/f1=1, task_slice:keyword_please_ind/SnorkelDataset/valid/f1=0, task_slice:keyword_please_pred/SnorkelDataset/valid/accuracy=1, task_slice:keyword_please_pred/SnorkelDataset/valid/f1=1, task_slice:regex_check_out_ind/SnorkelDataset/valid/f1=0.471, task_slice:regex_check_out_pred/SnorkelDataset/valid/accuracy=1, task_slice:regex_check_out_pred/SnorkelDataset/valid/f1=1, task_slice:short_comment_ind/SnorkelDataset/valid/f1=0, task_slice:short_comment_pred/SnorkelDataset/valid/accuracy=0.947, task_slice:short_comment_pred/SnorkelDataset/valid/f1=0.5, task_slice:textblob_polarity_ind/SnorkelDataset/valid/f1=0, task_slice:textblob_polarity_pred/SnorkelDataset/valid/accuracy=1, task_slice:textblob_polarity_pred/SnorkelDataset/valid/f1=1, task_slice:base_ind/SnorkelDataset/valid/f1=1, task_slice:base_pred/SnorkelDataset/valid/accuracy=0.933, task_slice:base_pred/SnorkelDataset/valid/f1=0.926]"
+     ]
+    },
+    {
+     "name": "stderr",
+     "output_type": "stream",
+     "text": [
+      "\r",
+      "Epoch 1::  12%|█▏        | 3/25 [00:09<01:09,  3.18s/it, model/all/train/loss=0.224, model/all/train/lr=0.0001, task/SnorkelDataset/valid/accuracy=0.933, task/SnorkelDataset/valid/f1=0.926, task_slice:short_link_ind/SnorkelDataset/valid/f1=0, task_slice:short_link_pred/SnorkelDataset/valid/accuracy=0.8, task_slice:short_link_pred/SnorkelDataset/valid/f1=0.889, task_slice:keyword_subscribe_ind/SnorkelDataset/valid/f1=0, task_slice:keyword_subscribe_pred/SnorkelDataset/valid/accuracy=1, task_slice:keyword_subscribe_pred/SnorkelDataset/valid/f1=1, task_slice:keyword_please_ind/SnorkelDataset/valid/f1=0, task_slice:keyword_please_pred/SnorkelDataset/valid/accuracy=1, task_slice:keyword_please_pred/SnorkelDataset/valid/f1=1, task_slice:regex_check_out_ind/SnorkelDataset/valid/f1=0.471, task_slice:regex_check_out_pred/SnorkelDataset/valid/accuracy=1, task_slice:regex_check_out_pred/SnorkelDataset/valid/f1=1, task_slice:short_comment_ind/SnorkelDataset/valid/f1=0, task_slice:short_comment_pred/SnorkelDataset/valid/accuracy=0.947, task_slice:short_comment_pred/SnorkelDataset/valid/f1=0.5, task_slice:textblob_polarity_ind/SnorkelDataset/valid/f1=0, task_slice:textblob_polarity_pred/SnorkelDataset/valid/accuracy=1, task_slice:textblob_polarity_pred/SnorkelDataset/valid/f1=1, task_slice:base_ind/SnorkelDataset/valid/f1=1, task_slice:base_pred/SnorkelDataset/valid/accuracy=0.933, task_slice:base_pred/SnorkelDataset/valid/f1=0.926]"
+     ]
+    },
+    {
+     "name": "stderr",
+     "output_type": "stream",
+     "text": [
+      "\r",
+      "Epoch 1::  12%|█▏        | 3/25 [00:12<01:09,  3.18s/it, model/all/train/loss=0.212, model/all/train/lr=0.0001, task/SnorkelDataset/valid/accuracy=0.933, task/SnorkelDataset/valid/f1=0.926, task_slice:short_link_ind/SnorkelDataset/valid/f1=0, task_slice:short_link_pred/SnorkelDataset/valid/accuracy=0.8, task_slice:short_link_pred/SnorkelDataset/valid/f1=0.889, task_slice:keyword_subscribe_ind/SnorkelDataset/valid/f1=0, task_slice:keyword_subscribe_pred/SnorkelDataset/valid/accuracy=1, task_slice:keyword_subscribe_pred/SnorkelDataset/valid/f1=1, task_slice:keyword_please_ind/SnorkelDataset/valid/f1=0, task_slice:keyword_please_pred/SnorkelDataset/valid/accuracy=1, task_slice:keyword_please_pred/SnorkelDataset/valid/f1=1, task_slice:regex_check_out_ind/SnorkelDataset/valid/f1=0.471, task_slice:regex_check_out_pred/SnorkelDataset/valid/accuracy=1, task_slice:regex_check_out_pred/SnorkelDataset/valid/f1=1, task_slice:short_comment_ind/SnorkelDataset/valid/f1=0, task_slice:short_comment_pred/SnorkelDataset/valid/accuracy=0.947, task_slice:short_comment_pred/SnorkelDataset/valid/f1=0.5, task_slice:textblob_polarity_ind/SnorkelDataset/valid/f1=0, task_slice:textblob_polarity_pred/SnorkelDataset/valid/accuracy=1, task_slice:textblob_polarity_pred/SnorkelDataset/valid/f1=1, task_slice:base_ind/SnorkelDataset/valid/f1=1, task_slice:base_pred/SnorkelDataset/valid/accuracy=0.933, task_slice:base_pred/SnorkelDataset/valid/f1=0.926]"
+     ]
+    },
+    {
+     "name": "stderr",
+     "output_type": "stream",
+     "text": [
+      "\r",
+      "Epoch 1::  16%|█▌        | 4/25 [00:12<01:05,  3.11s/it, model/all/train/loss=0.212, model/all/train/lr=0.0001, task/SnorkelDataset/valid/accuracy=0.933, task/SnorkelDataset/valid/f1=0.926, task_slice:short_link_ind/SnorkelDataset/valid/f1=0, task_slice:short_link_pred/SnorkelDataset/valid/accuracy=0.8, task_slice:short_link_pred/SnorkelDataset/valid/f1=0.889, task_slice:keyword_subscribe_ind/SnorkelDataset/valid/f1=0, task_slice:keyword_subscribe_pred/SnorkelDataset/valid/accuracy=1, task_slice:keyword_subscribe_pred/SnorkelDataset/valid/f1=1, task_slice:keyword_please_ind/SnorkelDataset/valid/f1=0, task_slice:keyword_please_pred/SnorkelDataset/valid/accuracy=1, task_slice:keyword_please_pred/SnorkelDataset/valid/f1=1, task_slice:regex_check_out_ind/SnorkelDataset/valid/f1=0.471, task_slice:regex_check_out_pred/SnorkelDataset/valid/accuracy=1, task_slice:regex_check_out_pred/SnorkelDataset/valid/f1=1, task_slice:short_comment_ind/SnorkelDataset/valid/f1=0, task_slice:short_comment_pred/SnorkelDataset/valid/accuracy=0.947, task_slice:short_comment_pred/SnorkelDataset/valid/f1=0.5, task_slice:textblob_polarity_ind/SnorkelDataset/valid/f1=0, task_slice:textblob_polarity_pred/SnorkelDataset/valid/accuracy=1, task_slice:textblob_polarity_pred/SnorkelDataset/valid/f1=1, task_slice:base_ind/SnorkelDataset/valid/f1=1, task_slice:base_pred/SnorkelDataset/valid/accuracy=0.933, task_slice:base_pred/SnorkelDataset/valid/f1=0.926]"
+     ]
+    },
+    {
+     "name": "stderr",
+     "output_type": "stream",
+     "text": [
+      "\r",
+      "Epoch 1::  16%|█▌        | 4/25 [00:15<01:05,  3.11s/it, model/all/train/loss=0.21, model/all/train/lr=0.0001, task/SnorkelDataset/valid/accuracy=0.933, task/SnorkelDataset/valid/f1=0.926, task_slice:short_link_ind/SnorkelDataset/valid/f1=0, task_slice:short_link_pred/SnorkelDataset/valid/accuracy=0.8, task_slice:short_link_pred/SnorkelDataset/valid/f1=0.889, task_slice:keyword_subscribe_ind/SnorkelDataset/valid/f1=0, task_slice:keyword_subscribe_pred/SnorkelDataset/valid/accuracy=1, task_slice:keyword_subscribe_pred/SnorkelDataset/valid/f1=1, task_slice:keyword_please_ind/SnorkelDataset/valid/f1=0, task_slice:keyword_please_pred/SnorkelDataset/valid/accuracy=1, task_slice:keyword_please_pred/SnorkelDataset/valid/f1=1, task_slice:regex_check_out_ind/SnorkelDataset/valid/f1=0.471, task_slice:regex_check_out_pred/SnorkelDataset/valid/accuracy=1, task_slice:regex_check_out_pred/SnorkelDataset/valid/f1=1, task_slice:short_comment_ind/SnorkelDataset/valid/f1=0, task_slice:short_comment_pred/SnorkelDataset/valid/accuracy=0.947, task_slice:short_comment_pred/SnorkelDataset/valid/f1=0.5, task_slice:textblob_polarity_ind/SnorkelDataset/valid/f1=0, task_slice:textblob_polarity_pred/SnorkelDataset/valid/accuracy=1, task_slice:textblob_polarity_pred/SnorkelDataset/valid/f1=1, task_slice:base_ind/SnorkelDataset/valid/f1=1, task_slice:base_pred/SnorkelDataset/valid/accuracy=0.933, task_slice:base_pred/SnorkelDataset/valid/f1=0.926] "
+     ]
+    },
+    {
+     "name": "stderr",
+     "output_type": "stream",
+     "text": [
+      "\r",
+      "Epoch 1::  20%|██        | 5/25 [00:15<01:00,  3.01s/it, model/all/train/loss=0.21, model/all/train/lr=0.0001, task/SnorkelDataset/valid/accuracy=0.933, task/SnorkelDataset/valid/f1=0.926, task_slice:short_link_ind/SnorkelDataset/valid/f1=0, task_slice:short_link_pred/SnorkelDataset/valid/accuracy=0.8, task_slice:short_link_pred/SnorkelDataset/valid/f1=0.889, task_slice:keyword_subscribe_ind/SnorkelDataset/valid/f1=0, task_slice:keyword_subscribe_pred/SnorkelDataset/valid/accuracy=1, task_slice:keyword_subscribe_pred/SnorkelDataset/valid/f1=1, task_slice:keyword_please_ind/SnorkelDataset/valid/f1=0, task_slice:keyword_please_pred/SnorkelDataset/valid/accuracy=1, task_slice:keyword_please_pred/SnorkelDataset/valid/f1=1, task_slice:regex_check_out_ind/SnorkelDataset/valid/f1=0.471, task_slice:regex_check_out_pred/SnorkelDataset/valid/accuracy=1, task_slice:regex_check_out_pred/SnorkelDataset/valid/f1=1, task_slice:short_comment_ind/SnorkelDataset/valid/f1=0, task_slice:short_comment_pred/SnorkelDataset/valid/accuracy=0.947, task_slice:short_comment_pred/SnorkelDataset/valid/f1=0.5, task_slice:textblob_polarity_ind/SnorkelDataset/valid/f1=0, task_slice:textblob_polarity_pred/SnorkelDataset/valid/accuracy=1, task_slice:textblob_polarity_pred/SnorkelDataset/valid/f1=1, task_slice:base_ind/SnorkelDataset/valid/f1=1, task_slice:base_pred/SnorkelDataset/valid/accuracy=0.933, task_slice:base_pred/SnorkelDataset/valid/f1=0.926]"
+     ]
+    },
+    {
+     "name": "stderr",
+     "output_type": "stream",
+     "text": [
+      "\r",
+      "Epoch 1::  20%|██        | 5/25 [00:18<01:00,  3.01s/it, model/all/train/loss=0.207, model/all/train/lr=0.0001, task/SnorkelDataset/valid/accuracy=0.933, task/SnorkelDataset/valid/f1=0.926, task_slice:short_link_ind/SnorkelDataset/valid/f1=0, task_slice:short_link_pred/SnorkelDataset/valid/accuracy=0.8, task_slice:short_link_pred/SnorkelDataset/valid/f1=0.889, task_slice:keyword_subscribe_ind/SnorkelDataset/valid/f1=0, task_slice:keyword_subscribe_pred/SnorkelDataset/valid/accuracy=1, task_slice:keyword_subscribe_pred/SnorkelDataset/valid/f1=1, task_slice:keyword_please_ind/SnorkelDataset/valid/f1=0, task_slice:keyword_please_pred/SnorkelDataset/valid/accuracy=1, task_slice:keyword_please_pred/SnorkelDataset/valid/f1=1, task_slice:regex_check_out_ind/SnorkelDataset/valid/f1=0.471, task_slice:regex_check_out_pred/SnorkelDataset/valid/accuracy=1, task_slice:regex_check_out_pred/SnorkelDataset/valid/f1=1, task_slice:short_comment_ind/SnorkelDataset/valid/f1=0, task_slice:short_comment_pred/SnorkelDataset/valid/accuracy=0.947, task_slice:short_comment_pred/SnorkelDataset/valid/f1=0.5, task_slice:textblob_polarity_ind/SnorkelDataset/valid/f1=0, task_slice:textblob_polarity_pred/SnorkelDataset/valid/accuracy=1, task_slice:textblob_polarity_pred/SnorkelDataset/valid/f1=1, task_slice:base_ind/SnorkelDataset/valid/f1=1, task_slice:base_pred/SnorkelDataset/valid/accuracy=0.933, task_slice:base_pred/SnorkelDataset/valid/f1=0.926]"
+     ]
+    },
+    {
+     "name": "stderr",
+     "output_type": "stream",
+     "text": [
+      "\r",
+      "Epoch 1::  24%|██▍       | 6/25 [00:18<00:56,  2.97s/it, model/all/train/loss=0.207, model/all/train/lr=0.0001, task/SnorkelDataset/valid/accuracy=0.933, task/SnorkelDataset/valid/f1=0.926, task_slice:short_link_ind/SnorkelDataset/valid/f1=0, task_slice:short_link_pred/SnorkelDataset/valid/accuracy=0.8, task_slice:short_link_pred/SnorkelDataset/valid/f1=0.889, task_slice:keyword_subscribe_ind/SnorkelDataset/valid/f1=0, task_slice:keyword_subscribe_pred/SnorkelDataset/valid/accuracy=1, task_slice:keyword_subscribe_pred/SnorkelDataset/valid/f1=1, task_slice:keyword_please_ind/SnorkelDataset/valid/f1=0, task_slice:keyword_please_pred/SnorkelDataset/valid/accuracy=1, task_slice:keyword_please_pred/SnorkelDataset/valid/f1=1, task_slice:regex_check_out_ind/SnorkelDataset/valid/f1=0.471, task_slice:regex_check_out_pred/SnorkelDataset/valid/accuracy=1, task_slice:regex_check_out_pred/SnorkelDataset/valid/f1=1, task_slice:short_comment_ind/SnorkelDataset/valid/f1=0, task_slice:short_comment_pred/SnorkelDataset/valid/accuracy=0.947, task_slice:short_comment_pred/SnorkelDataset/valid/f1=0.5, task_slice:textblob_polarity_ind/SnorkelDataset/valid/f1=0, task_slice:textblob_polarity_pred/SnorkelDataset/valid/accuracy=1, task_slice:textblob_polarity_pred/SnorkelDataset/valid/f1=1, task_slice:base_ind/SnorkelDataset/valid/f1=1, task_slice:base_pred/SnorkelDataset/valid/accuracy=0.933, task_slice:base_pred/SnorkelDataset/valid/f1=0.926]"
+     ]
+    },
+    {
+     "name": "stderr",
+     "output_type": "stream",
+     "text": [
+      "\r",
+      "Epoch 1::  24%|██▍       | 6/25 [00:21<00:56,  2.97s/it, model/all/train/loss=0.208, model/all/train/lr=0.0001, task/SnorkelDataset/valid/accuracy=0.933, task/SnorkelDataset/valid/f1=0.926, task_slice:short_link_ind/SnorkelDataset/valid/f1=0, task_slice:short_link_pred/SnorkelDataset/valid/accuracy=0.8, task_slice:short_link_pred/SnorkelDataset/valid/f1=0.889, task_slice:keyword_subscribe_ind/SnorkelDataset/valid/f1=0, task_slice:keyword_subscribe_pred/SnorkelDataset/valid/accuracy=1, task_slice:keyword_subscribe_pred/SnorkelDataset/valid/f1=1, task_slice:keyword_please_ind/SnorkelDataset/valid/f1=0, task_slice:keyword_please_pred/SnorkelDataset/valid/accuracy=1, task_slice:keyword_please_pred/SnorkelDataset/valid/f1=1, task_slice:regex_check_out_ind/SnorkelDataset/valid/f1=0.471, task_slice:regex_check_out_pred/SnorkelDataset/valid/accuracy=1, task_slice:regex_check_out_pred/SnorkelDataset/valid/f1=1, task_slice:short_comment_ind/SnorkelDataset/valid/f1=0, task_slice:short_comment_pred/SnorkelDataset/valid/accuracy=0.947, task_slice:short_comment_pred/SnorkelDataset/valid/f1=0.5, task_slice:textblob_polarity_ind/SnorkelDataset/valid/f1=0, task_slice:textblob_polarity_pred/SnorkelDataset/valid/accuracy=1, task_slice:textblob_polarity_pred/SnorkelDataset/valid/f1=1, task_slice:base_ind/SnorkelDataset/valid/f1=1, task_slice:base_pred/SnorkelDataset/valid/accuracy=0.933, task_slice:base_pred/SnorkelDataset/valid/f1=0.926]"
+     ]
+    },
+    {
+     "name": "stderr",
+     "output_type": "stream",
+     "text": [
+      "\r",
+      "Epoch 1::  28%|██▊       | 7/25 [00:21<00:53,  2.95s/it, model/all/train/loss=0.208, model/all/train/lr=0.0001, task/SnorkelDataset/valid/accuracy=0.933, task/SnorkelDataset/valid/f1=0.926, task_slice:short_link_ind/SnorkelDataset/valid/f1=0, task_slice:short_link_pred/SnorkelDataset/valid/accuracy=0.8, task_slice:short_link_pred/SnorkelDataset/valid/f1=0.889, task_slice:keyword_subscribe_ind/SnorkelDataset/valid/f1=0, task_slice:keyword_subscribe_pred/SnorkelDataset/valid/accuracy=1, task_slice:keyword_subscribe_pred/SnorkelDataset/valid/f1=1, task_slice:keyword_please_ind/SnorkelDataset/valid/f1=0, task_slice:keyword_please_pred/SnorkelDataset/valid/accuracy=1, task_slice:keyword_please_pred/SnorkelDataset/valid/f1=1, task_slice:regex_check_out_ind/SnorkelDataset/valid/f1=0.471, task_slice:regex_check_out_pred/SnorkelDataset/valid/accuracy=1, task_slice:regex_check_out_pred/SnorkelDataset/valid/f1=1, task_slice:short_comment_ind/SnorkelDataset/valid/f1=0, task_slice:short_comment_pred/SnorkelDataset/valid/accuracy=0.947, task_slice:short_comment_pred/SnorkelDataset/valid/f1=0.5, task_slice:textblob_polarity_ind/SnorkelDataset/valid/f1=0, task_slice:textblob_polarity_pred/SnorkelDataset/valid/accuracy=1, task_slice:textblob_polarity_pred/SnorkelDataset/valid/f1=1, task_slice:base_ind/SnorkelDataset/valid/f1=1, task_slice:base_pred/SnorkelDataset/valid/accuracy=0.933, task_slice:base_pred/SnorkelDataset/valid/f1=0.926]"
+     ]
+    },
+    {
+     "name": "stderr",
+     "output_type": "stream",
+     "text": [
+      "\r",
+      "Epoch 1::  28%|██▊       | 7/25 [00:23<00:53,  2.95s/it, model/all/train/loss=0.207, model/all/train/lr=0.0001, task/SnorkelDataset/valid/accuracy=0.933, task/SnorkelDataset/valid/f1=0.926, task_slice:short_link_ind/SnorkelDataset/valid/f1=0, task_slice:short_link_pred/SnorkelDataset/valid/accuracy=0.8, task_slice:short_link_pred/SnorkelDataset/valid/f1=0.889, task_slice:keyword_subscribe_ind/SnorkelDataset/valid/f1=0, task_slice:keyword_subscribe_pred/SnorkelDataset/valid/accuracy=1, task_slice:keyword_subscribe_pred/SnorkelDataset/valid/f1=1, task_slice:keyword_please_ind/SnorkelDataset/valid/f1=0, task_slice:keyword_please_pred/SnorkelDataset/valid/accuracy=1, task_slice:keyword_please_pred/SnorkelDataset/valid/f1=1, task_slice:regex_check_out_ind/SnorkelDataset/valid/f1=0.471, task_slice:regex_check_out_pred/SnorkelDataset/valid/accuracy=1, task_slice:regex_check_out_pred/SnorkelDataset/valid/f1=1, task_slice:short_comment_ind/SnorkelDataset/valid/f1=0, task_slice:short_comment_pred/SnorkelDataset/valid/accuracy=0.947, task_slice:short_comment_pred/SnorkelDataset/valid/f1=0.5, task_slice:textblob_polarity_ind/SnorkelDataset/valid/f1=0, task_slice:textblob_polarity_pred/SnorkelDataset/valid/accuracy=1, task_slice:textblob_polarity_pred/SnorkelDataset/valid/f1=1, task_slice:base_ind/SnorkelDataset/valid/f1=1, task_slice:base_pred/SnorkelDataset/valid/accuracy=0.933, task_slice:base_pred/SnorkelDataset/valid/f1=0.926]"
+     ]
+    },
+    {
+     "name": "stderr",
+     "output_type": "stream",
+     "text": [
+      "\r",
+      "Epoch 1::  32%|███▏      | 8/25 [00:23<00:49,  2.90s/it, model/all/train/loss=0.207, model/all/train/lr=0.0001, task/SnorkelDataset/valid/accuracy=0.933, task/SnorkelDataset/valid/f1=0.926, task_slice:short_link_ind/SnorkelDataset/valid/f1=0, task_slice:short_link_pred/SnorkelDataset/valid/accuracy=0.8, task_slice:short_link_pred/SnorkelDataset/valid/f1=0.889, task_slice:keyword_subscribe_ind/SnorkelDataset/valid/f1=0, task_slice:keyword_subscribe_pred/SnorkelDataset/valid/accuracy=1, task_slice:keyword_subscribe_pred/SnorkelDataset/valid/f1=1, task_slice:keyword_please_ind/SnorkelDataset/valid/f1=0, task_slice:keyword_please_pred/SnorkelDataset/valid/accuracy=1, task_slice:keyword_please_pred/SnorkelDataset/valid/f1=1, task_slice:regex_check_out_ind/SnorkelDataset/valid/f1=0.471, task_slice:regex_check_out_pred/SnorkelDataset/valid/accuracy=1, task_slice:regex_check_out_pred/SnorkelDataset/valid/f1=1, task_slice:short_comment_ind/SnorkelDataset/valid/f1=0, task_slice:short_comment_pred/SnorkelDataset/valid/accuracy=0.947, task_slice:short_comment_pred/SnorkelDataset/valid/f1=0.5, task_slice:textblob_polarity_ind/SnorkelDataset/valid/f1=0, task_slice:textblob_polarity_pred/SnorkelDataset/valid/accuracy=1, task_slice:textblob_polarity_pred/SnorkelDataset/valid/f1=1, task_slice:base_ind/SnorkelDataset/valid/f1=1, task_slice:base_pred/SnorkelDataset/valid/accuracy=0.933, task_slice:base_pred/SnorkelDataset/valid/f1=0.926]"
+     ]
+    },
+    {
+     "name": "stderr",
+     "output_type": "stream",
+     "text": [
+      "\r",
+      "Epoch 1::  32%|███▏      | 8/25 [00:27<00:49,  2.90s/it, model/all/train/loss=0.201, model/all/train/lr=0.0001, task/SnorkelDataset/valid/accuracy=0.933, task/SnorkelDataset/valid/f1=0.926, task_slice:short_link_ind/SnorkelDataset/valid/f1=0, task_slice:short_link_pred/SnorkelDataset/valid/accuracy=0.8, task_slice:short_link_pred/SnorkelDataset/valid/f1=0.889, task_slice:keyword_subscribe_ind/SnorkelDataset/valid/f1=0, task_slice:keyword_subscribe_pred/SnorkelDataset/valid/accuracy=1, task_slice:keyword_subscribe_pred/SnorkelDataset/valid/f1=1, task_slice:keyword_please_ind/SnorkelDataset/valid/f1=0, task_slice:keyword_please_pred/SnorkelDataset/valid/accuracy=1, task_slice:keyword_please_pred/SnorkelDataset/valid/f1=1, task_slice:regex_check_out_ind/SnorkelDataset/valid/f1=0.471, task_slice:regex_check_out_pred/SnorkelDataset/valid/accuracy=1, task_slice:regex_check_out_pred/SnorkelDataset/valid/f1=1, task_slice:short_comment_ind/SnorkelDataset/valid/f1=0, task_slice:short_comment_pred/SnorkelDataset/valid/accuracy=0.947, task_slice:short_comment_pred/SnorkelDataset/valid/f1=0.5, task_slice:textblob_polarity_ind/SnorkelDataset/valid/f1=0, task_slice:textblob_polarity_pred/SnorkelDataset/valid/accuracy=1, task_slice:textblob_polarity_pred/SnorkelDataset/valid/f1=1, task_slice:base_ind/SnorkelDataset/valid/f1=1, task_slice:base_pred/SnorkelDataset/valid/accuracy=0.933, task_slice:base_pred/SnorkelDataset/valid/f1=0.926]"
+     ]
+    },
+    {
+     "name": "stderr",
+     "output_type": "stream",
+     "text": [
+      "\r",
+      "Epoch 1::  36%|███▌      | 9/25 [00:27<00:47,  2.99s/it, model/all/train/loss=0.201, model/all/train/lr=0.0001, task/SnorkelDataset/valid/accuracy=0.933, task/SnorkelDataset/valid/f1=0.926, task_slice:short_link_ind/SnorkelDataset/valid/f1=0, task_slice:short_link_pred/SnorkelDataset/valid/accuracy=0.8, task_slice:short_link_pred/SnorkelDataset/valid/f1=0.889, task_slice:keyword_subscribe_ind/SnorkelDataset/valid/f1=0, task_slice:keyword_subscribe_pred/SnorkelDataset/valid/accuracy=1, task_slice:keyword_subscribe_pred/SnorkelDataset/valid/f1=1, task_slice:keyword_please_ind/SnorkelDataset/valid/f1=0, task_slice:keyword_please_pred/SnorkelDataset/valid/accuracy=1, task_slice:keyword_please_pred/SnorkelDataset/valid/f1=1, task_slice:regex_check_out_ind/SnorkelDataset/valid/f1=0.471, task_slice:regex_check_out_pred/SnorkelDataset/valid/accuracy=1, task_slice:regex_check_out_pred/SnorkelDataset/valid/f1=1, task_slice:short_comment_ind/SnorkelDataset/valid/f1=0, task_slice:short_comment_pred/SnorkelDataset/valid/accuracy=0.947, task_slice:short_comment_pred/SnorkelDataset/valid/f1=0.5, task_slice:textblob_polarity_ind/SnorkelDataset/valid/f1=0, task_slice:textblob_polarity_pred/SnorkelDataset/valid/accuracy=1, task_slice:textblob_polarity_pred/SnorkelDataset/valid/f1=1, task_slice:base_ind/SnorkelDataset/valid/f1=1, task_slice:base_pred/SnorkelDataset/valid/accuracy=0.933, task_slice:base_pred/SnorkelDataset/valid/f1=0.926]"
+     ]
+    },
+    {
+     "name": "stderr",
+     "output_type": "stream",
+     "text": [
+      "\r",
+      "Epoch 1::  36%|███▌      | 9/25 [00:30<00:47,  2.99s/it, model/all/train/loss=0.197, model/all/train/lr=0.0001, task/SnorkelDataset/valid/accuracy=0.933, task/SnorkelDataset/valid/f1=0.926, task_slice:short_link_ind/SnorkelDataset/valid/f1=0, task_slice:short_link_pred/SnorkelDataset/valid/accuracy=0.8, task_slice:short_link_pred/SnorkelDataset/valid/f1=0.889, task_slice:keyword_subscribe_ind/SnorkelDataset/valid/f1=0, task_slice:keyword_subscribe_pred/SnorkelDataset/valid/accuracy=1, task_slice:keyword_subscribe_pred/SnorkelDataset/valid/f1=1, task_slice:keyword_please_ind/SnorkelDataset/valid/f1=0, task_slice:keyword_please_pred/SnorkelDataset/valid/accuracy=1, task_slice:keyword_please_pred/SnorkelDataset/valid/f1=1, task_slice:regex_check_out_ind/SnorkelDataset/valid/f1=0.471, task_slice:regex_check_out_pred/SnorkelDataset/valid/accuracy=1, task_slice:regex_check_out_pred/SnorkelDataset/valid/f1=1, task_slice:short_comment_ind/SnorkelDataset/valid/f1=0, task_slice:short_comment_pred/SnorkelDataset/valid/accuracy=0.947, task_slice:short_comment_pred/SnorkelDataset/valid/f1=0.5, task_slice:textblob_polarity_ind/SnorkelDataset/valid/f1=0, task_slice:textblob_polarity_pred/SnorkelDataset/valid/accuracy=1, task_slice:textblob_polarity_pred/SnorkelDataset/valid/f1=1, task_slice:base_ind/SnorkelDataset/valid/f1=1, task_slice:base_pred/SnorkelDataset/valid/accuracy=0.933, task_slice:base_pred/SnorkelDataset/valid/f1=0.926]"
+     ]
+    },
+    {
+     "name": "stderr",
+     "output_type": "stream",
+     "text": [
+      "\r",
+      "Epoch 1::  40%|████      | 10/25 [00:30<00:46,  3.10s/it, model/all/train/loss=0.197, model/all/train/lr=0.0001, task/SnorkelDataset/valid/accuracy=0.933, task/SnorkelDataset/valid/f1=0.926, task_slice:short_link_ind/SnorkelDataset/valid/f1=0, task_slice:short_link_pred/SnorkelDataset/valid/accuracy=0.8, task_slice:short_link_pred/SnorkelDataset/valid/f1=0.889, task_slice:keyword_subscribe_ind/SnorkelDataset/valid/f1=0, task_slice:keyword_subscribe_pred/SnorkelDataset/valid/accuracy=1, task_slice:keyword_subscribe_pred/SnorkelDataset/valid/f1=1, task_slice:keyword_please_ind/SnorkelDataset/valid/f1=0, task_slice:keyword_please_pred/SnorkelDataset/valid/accuracy=1, task_slice:keyword_please_pred/SnorkelDataset/valid/f1=1, task_slice:regex_check_out_ind/SnorkelDataset/valid/f1=0.471, task_slice:regex_check_out_pred/SnorkelDataset/valid/accuracy=1, task_slice:regex_check_out_pred/SnorkelDataset/valid/f1=1, task_slice:short_comment_ind/SnorkelDataset/valid/f1=0, task_slice:short_comment_pred/SnorkelDataset/valid/accuracy=0.947, task_slice:short_comment_pred/SnorkelDataset/valid/f1=0.5, task_slice:textblob_polarity_ind/SnorkelDataset/valid/f1=0, task_slice:textblob_polarity_pred/SnorkelDataset/valid/accuracy=1, task_slice:textblob_polarity_pred/SnorkelDataset/valid/f1=1, task_slice:base_ind/SnorkelDataset/valid/f1=1, task_slice:base_pred/SnorkelDataset/valid/accuracy=0.933, task_slice:base_pred/SnorkelDataset/valid/f1=0.926]"
+     ]
+    },
+    {
+     "name": "stderr",
+     "output_type": "stream",
+     "text": [
+      "\r",
+      "Epoch 1::  40%|████      | 10/25 [00:33<00:46,  3.10s/it, model/all/train/loss=0.196, model/all/train/lr=0.0001, task/SnorkelDataset/valid/accuracy=0.933, task/SnorkelDataset/valid/f1=0.926, task_slice:short_link_ind/SnorkelDataset/valid/f1=0, task_slice:short_link_pred/SnorkelDataset/valid/accuracy=0.8, task_slice:short_link_pred/SnorkelDataset/valid/f1=0.889, task_slice:keyword_subscribe_ind/SnorkelDataset/valid/f1=0, task_slice:keyword_subscribe_pred/SnorkelDataset/valid/accuracy=1, task_slice:keyword_subscribe_pred/SnorkelDataset/valid/f1=1, task_slice:keyword_please_ind/SnorkelDataset/valid/f1=0, task_slice:keyword_please_pred/SnorkelDataset/valid/accuracy=1, task_slice:keyword_please_pred/SnorkelDataset/valid/f1=1, task_slice:regex_check_out_ind/SnorkelDataset/valid/f1=0.471, task_slice:regex_check_out_pred/SnorkelDataset/valid/accuracy=1, task_slice:regex_check_out_pred/SnorkelDataset/valid/f1=1, task_slice:short_comment_ind/SnorkelDataset/valid/f1=0, task_slice:short_comment_pred/SnorkelDataset/valid/accuracy=0.947, task_slice:short_comment_pred/SnorkelDataset/valid/f1=0.5, task_slice:textblob_polarity_ind/SnorkelDataset/valid/f1=0, task_slice:textblob_polarity_pred/SnorkelDataset/valid/accuracy=1, task_slice:textblob_polarity_pred/SnorkelDataset/valid/f1=1, task_slice:base_ind/SnorkelDataset/valid/f1=1, task_slice:base_pred/SnorkelDataset/valid/accuracy=0.933, task_slice:base_pred/SnorkelDataset/valid/f1=0.926]"
+     ]
+    },
+    {
+     "name": "stderr",
+     "output_type": "stream",
+     "text": [
+      "\r",
+      "Epoch 1::  44%|████▍     | 11/25 [00:33<00:42,  3.03s/it, model/all/train/loss=0.196, model/all/train/lr=0.0001, task/SnorkelDataset/valid/accuracy=0.933, task/SnorkelDataset/valid/f1=0.926, task_slice:short_link_ind/SnorkelDataset/valid/f1=0, task_slice:short_link_pred/SnorkelDataset/valid/accuracy=0.8, task_slice:short_link_pred/SnorkelDataset/valid/f1=0.889, task_slice:keyword_subscribe_ind/SnorkelDataset/valid/f1=0, task_slice:keyword_subscribe_pred/SnorkelDataset/valid/accuracy=1, task_slice:keyword_subscribe_pred/SnorkelDataset/valid/f1=1, task_slice:keyword_please_ind/SnorkelDataset/valid/f1=0, task_slice:keyword_please_pred/SnorkelDataset/valid/accuracy=1, task_slice:keyword_please_pred/SnorkelDataset/valid/f1=1, task_slice:regex_check_out_ind/SnorkelDataset/valid/f1=0.471, task_slice:regex_check_out_pred/SnorkelDataset/valid/accuracy=1, task_slice:regex_check_out_pred/SnorkelDataset/valid/f1=1, task_slice:short_comment_ind/SnorkelDataset/valid/f1=0, task_slice:short_comment_pred/SnorkelDataset/valid/accuracy=0.947, task_slice:short_comment_pred/SnorkelDataset/valid/f1=0.5, task_slice:textblob_polarity_ind/SnorkelDataset/valid/f1=0, task_slice:textblob_polarity_pred/SnorkelDataset/valid/accuracy=1, task_slice:textblob_polarity_pred/SnorkelDataset/valid/f1=1, task_slice:base_ind/SnorkelDataset/valid/f1=1, task_slice:base_pred/SnorkelDataset/valid/accuracy=0.933, task_slice:base_pred/SnorkelDataset/valid/f1=0.926]"
+     ]
+    },
+    {
+     "name": "stderr",
+     "output_type": "stream",
+     "text": [
+      "\r",
+      "Epoch 1::  44%|████▍     | 11/25 [00:36<00:42,  3.03s/it, model/all/train/loss=0.193, model/all/train/lr=0.0001, task/SnorkelDataset/valid/accuracy=0.933, task/SnorkelDataset/valid/f1=0.926, task_slice:short_link_ind/SnorkelDataset/valid/f1=0, task_slice:short_link_pred/SnorkelDataset/valid/accuracy=0.8, task_slice:short_link_pred/SnorkelDataset/valid/f1=0.889, task_slice:keyword_subscribe_ind/SnorkelDataset/valid/f1=0, task_slice:keyword_subscribe_pred/SnorkelDataset/valid/accuracy=1, task_slice:keyword_subscribe_pred/SnorkelDataset/valid/f1=1, task_slice:keyword_please_ind/SnorkelDataset/valid/f1=0, task_slice:keyword_please_pred/SnorkelDataset/valid/accuracy=1, task_slice:keyword_please_pred/SnorkelDataset/valid/f1=1, task_slice:regex_check_out_ind/SnorkelDataset/valid/f1=0.471, task_slice:regex_check_out_pred/SnorkelDataset/valid/accuracy=1, task_slice:regex_check_out_pred/SnorkelDataset/valid/f1=1, task_slice:short_comment_ind/SnorkelDataset/valid/f1=0, task_slice:short_comment_pred/SnorkelDataset/valid/accuracy=0.947, task_slice:short_comment_pred/SnorkelDataset/valid/f1=0.5, task_slice:textblob_polarity_ind/SnorkelDataset/valid/f1=0, task_slice:textblob_polarity_pred/SnorkelDataset/valid/accuracy=1, task_slice:textblob_polarity_pred/SnorkelDataset/valid/f1=1, task_slice:base_ind/SnorkelDataset/valid/f1=1, task_slice:base_pred/SnorkelDataset/valid/accuracy=0.933, task_slice:base_pred/SnorkelDataset/valid/f1=0.926]"
+     ]
+    },
+    {
+     "name": "stderr",
+     "output_type": "stream",
+     "text": [
+      "\r",
+      "Epoch 1::  48%|████▊     | 12/25 [00:36<00:41,  3.18s/it, model/all/train/loss=0.193, model/all/train/lr=0.0001, task/SnorkelDataset/valid/accuracy=0.933, task/SnorkelDataset/valid/f1=0.926, task_slice:short_link_ind/SnorkelDataset/valid/f1=0, task_slice:short_link_pred/SnorkelDataset/valid/accuracy=0.8, task_slice:short_link_pred/SnorkelDataset/valid/f1=0.889, task_slice:keyword_subscribe_ind/SnorkelDataset/valid/f1=0, task_slice:keyword_subscribe_pred/SnorkelDataset/valid/accuracy=1, task_slice:keyword_subscribe_pred/SnorkelDataset/valid/f1=1, task_slice:keyword_please_ind/SnorkelDataset/valid/f1=0, task_slice:keyword_please_pred/SnorkelDataset/valid/accuracy=1, task_slice:keyword_please_pred/SnorkelDataset/valid/f1=1, task_slice:regex_check_out_ind/SnorkelDataset/valid/f1=0.471, task_slice:regex_check_out_pred/SnorkelDataset/valid/accuracy=1, task_slice:regex_check_out_pred/SnorkelDataset/valid/f1=1, task_slice:short_comment_ind/SnorkelDataset/valid/f1=0, task_slice:short_comment_pred/SnorkelDataset/valid/accuracy=0.947, task_slice:short_comment_pred/SnorkelDataset/valid/f1=0.5, task_slice:textblob_polarity_ind/SnorkelDataset/valid/f1=0, task_slice:textblob_polarity_pred/SnorkelDataset/valid/accuracy=1, task_slice:textblob_polarity_pred/SnorkelDataset/valid/f1=1, task_slice:base_ind/SnorkelDataset/valid/f1=1, task_slice:base_pred/SnorkelDataset/valid/accuracy=0.933, task_slice:base_pred/SnorkelDataset/valid/f1=0.926]"
+     ]
+    },
+    {
+     "name": "stderr",
+     "output_type": "stream",
+     "text": [
+      "\r",
+      "Epoch 1::  48%|████▊     | 12/25 [00:40<00:41,  3.18s/it, model/all/train/loss=0.191, model/all/train/lr=0.0001, task/SnorkelDataset/valid/accuracy=0.933, task/SnorkelDataset/valid/f1=0.926, task_slice:short_link_ind/SnorkelDataset/valid/f1=0, task_slice:short_link_pred/SnorkelDataset/valid/accuracy=0.8, task_slice:short_link_pred/SnorkelDataset/valid/f1=0.889, task_slice:keyword_subscribe_ind/SnorkelDataset/valid/f1=0, task_slice:keyword_subscribe_pred/SnorkelDataset/valid/accuracy=1, task_slice:keyword_subscribe_pred/SnorkelDataset/valid/f1=1, task_slice:keyword_please_ind/SnorkelDataset/valid/f1=0, task_slice:keyword_please_pred/SnorkelDataset/valid/accuracy=1, task_slice:keyword_please_pred/SnorkelDataset/valid/f1=1, task_slice:regex_check_out_ind/SnorkelDataset/valid/f1=0.471, task_slice:regex_check_out_pred/SnorkelDataset/valid/accuracy=1, task_slice:regex_check_out_pred/SnorkelDataset/valid/f1=1, task_slice:short_comment_ind/SnorkelDataset/valid/f1=0, task_slice:short_comment_pred/SnorkelDataset/valid/accuracy=0.947, task_slice:short_comment_pred/SnorkelDataset/valid/f1=0.5, task_slice:textblob_polarity_ind/SnorkelDataset/valid/f1=0, task_slice:textblob_polarity_pred/SnorkelDataset/valid/accuracy=1, task_slice:textblob_polarity_pred/SnorkelDataset/valid/f1=1, task_slice:base_ind/SnorkelDataset/valid/f1=1, task_slice:base_pred/SnorkelDataset/valid/accuracy=0.933, task_slice:base_pred/SnorkelDataset/valid/f1=0.926]"
+     ]
+    },
+    {
+     "name": "stderr",
+     "output_type": "stream",
+     "text": [
+      "\r",
+      "Epoch 1::  52%|█████▏    | 13/25 [00:40<00:39,  3.27s/it, model/all/train/loss=0.191, model/all/train/lr=0.0001, task/SnorkelDataset/valid/accuracy=0.933, task/SnorkelDataset/valid/f1=0.926, task_slice:short_link_ind/SnorkelDataset/valid/f1=0, task_slice:short_link_pred/SnorkelDataset/valid/accuracy=0.8, task_slice:short_link_pred/SnorkelDataset/valid/f1=0.889, task_slice:keyword_subscribe_ind/SnorkelDataset/valid/f1=0, task_slice:keyword_subscribe_pred/SnorkelDataset/valid/accuracy=1, task_slice:keyword_subscribe_pred/SnorkelDataset/valid/f1=1, task_slice:keyword_please_ind/SnorkelDataset/valid/f1=0, task_slice:keyword_please_pred/SnorkelDataset/valid/accuracy=1, task_slice:keyword_please_pred/SnorkelDataset/valid/f1=1, task_slice:regex_check_out_ind/SnorkelDataset/valid/f1=0.471, task_slice:regex_check_out_pred/SnorkelDataset/valid/accuracy=1, task_slice:regex_check_out_pred/SnorkelDataset/valid/f1=1, task_slice:short_comment_ind/SnorkelDataset/valid/f1=0, task_slice:short_comment_pred/SnorkelDataset/valid/accuracy=0.947, task_slice:short_comment_pred/SnorkelDataset/valid/f1=0.5, task_slice:textblob_polarity_ind/SnorkelDataset/valid/f1=0, task_slice:textblob_polarity_pred/SnorkelDataset/valid/accuracy=1, task_slice:textblob_polarity_pred/SnorkelDataset/valid/f1=1, task_slice:base_ind/SnorkelDataset/valid/f1=1, task_slice:base_pred/SnorkelDataset/valid/accuracy=0.933, task_slice:base_pred/SnorkelDataset/valid/f1=0.926]"
+     ]
+    },
+    {
+     "name": "stderr",
+     "output_type": "stream",
+     "text": [
+      "\r",
+      "Epoch 1::  52%|█████▏    | 13/25 [00:43<00:39,  3.27s/it, model/all/train/loss=0.189, model/all/train/lr=0.0001, task/SnorkelDataset/valid/accuracy=0.933, task/SnorkelDataset/valid/f1=0.926, task_slice:short_link_ind/SnorkelDataset/valid/f1=0, task_slice:short_link_pred/SnorkelDataset/valid/accuracy=0.8, task_slice:short_link_pred/SnorkelDataset/valid/f1=0.889, task_slice:keyword_subscribe_ind/SnorkelDataset/valid/f1=0, task_slice:keyword_subscribe_pred/SnorkelDataset/valid/accuracy=1, task_slice:keyword_subscribe_pred/SnorkelDataset/valid/f1=1, task_slice:keyword_please_ind/SnorkelDataset/valid/f1=0, task_slice:keyword_please_pred/SnorkelDataset/valid/accuracy=1, task_slice:keyword_please_pred/SnorkelDataset/valid/f1=1, task_slice:regex_check_out_ind/SnorkelDataset/valid/f1=0.471, task_slice:regex_check_out_pred/SnorkelDataset/valid/accuracy=1, task_slice:regex_check_out_pred/SnorkelDataset/valid/f1=1, task_slice:short_comment_ind/SnorkelDataset/valid/f1=0, task_slice:short_comment_pred/SnorkelDataset/valid/accuracy=0.947, task_slice:short_comment_pred/SnorkelDataset/valid/f1=0.5, task_slice:textblob_polarity_ind/SnorkelDataset/valid/f1=0, task_slice:textblob_polarity_pred/SnorkelDataset/valid/accuracy=1, task_slice:textblob_polarity_pred/SnorkelDataset/valid/f1=1, task_slice:base_ind/SnorkelDataset/valid/f1=1, task_slice:base_pred/SnorkelDataset/valid/accuracy=0.933, task_slice:base_pred/SnorkelDataset/valid/f1=0.926]"
+     ]
+    },
+    {
+     "name": "stderr",
+     "output_type": "stream",
+     "text": [
+      "\r",
+      "Epoch 1::  56%|█████▌    | 14/25 [00:43<00:36,  3.27s/it, model/all/train/loss=0.189, model/all/train/lr=0.0001, task/SnorkelDataset/valid/accuracy=0.933, task/SnorkelDataset/valid/f1=0.926, task_slice:short_link_ind/SnorkelDataset/valid/f1=0, task_slice:short_link_pred/SnorkelDataset/valid/accuracy=0.8, task_slice:short_link_pred/SnorkelDataset/valid/f1=0.889, task_slice:keyword_subscribe_ind/SnorkelDataset/valid/f1=0, task_slice:keyword_subscribe_pred/SnorkelDataset/valid/accuracy=1, task_slice:keyword_subscribe_pred/SnorkelDataset/valid/f1=1, task_slice:keyword_please_ind/SnorkelDataset/valid/f1=0, task_slice:keyword_please_pred/SnorkelDataset/valid/accuracy=1, task_slice:keyword_please_pred/SnorkelDataset/valid/f1=1, task_slice:regex_check_out_ind/SnorkelDataset/valid/f1=0.471, task_slice:regex_check_out_pred/SnorkelDataset/valid/accuracy=1, task_slice:regex_check_out_pred/SnorkelDataset/valid/f1=1, task_slice:short_comment_ind/SnorkelDataset/valid/f1=0, task_slice:short_comment_pred/SnorkelDataset/valid/accuracy=0.947, task_slice:short_comment_pred/SnorkelDataset/valid/f1=0.5, task_slice:textblob_polarity_ind/SnorkelDataset/valid/f1=0, task_slice:textblob_polarity_pred/SnorkelDataset/valid/accuracy=1, task_slice:textblob_polarity_pred/SnorkelDataset/valid/f1=1, task_slice:base_ind/SnorkelDataset/valid/f1=1, task_slice:base_pred/SnorkelDataset/valid/accuracy=0.933, task_slice:base_pred/SnorkelDataset/valid/f1=0.926]"
+     ]
+    },
+    {
+     "name": "stderr",
+     "output_type": "stream",
+     "text": [
+      "\r",
+      "Epoch 1::  56%|█████▌    | 14/25 [00:46<00:36,  3.27s/it, model/all/train/loss=0.186, model/all/train/lr=0.0001, task/SnorkelDataset/valid/accuracy=0.933, task/SnorkelDataset/valid/f1=0.926, task_slice:short_link_ind/SnorkelDataset/valid/f1=0, task_slice:short_link_pred/SnorkelDataset/valid/accuracy=0.8, task_slice:short_link_pred/SnorkelDataset/valid/f1=0.889, task_slice:keyword_subscribe_ind/SnorkelDataset/valid/f1=0, task_slice:keyword_subscribe_pred/SnorkelDataset/valid/accuracy=1, task_slice:keyword_subscribe_pred/SnorkelDataset/valid/f1=1, task_slice:keyword_please_ind/SnorkelDataset/valid/f1=0, task_slice:keyword_please_pred/SnorkelDataset/valid/accuracy=1, task_slice:keyword_please_pred/SnorkelDataset/valid/f1=1, task_slice:regex_check_out_ind/SnorkelDataset/valid/f1=0.471, task_slice:regex_check_out_pred/SnorkelDataset/valid/accuracy=1, task_slice:regex_check_out_pred/SnorkelDataset/valid/f1=1, task_slice:short_comment_ind/SnorkelDataset/valid/f1=0, task_slice:short_comment_pred/SnorkelDataset/valid/accuracy=0.947, task_slice:short_comment_pred/SnorkelDataset/valid/f1=0.5, task_slice:textblob_polarity_ind/SnorkelDataset/valid/f1=0, task_slice:textblob_polarity_pred/SnorkelDataset/valid/accuracy=1, task_slice:textblob_polarity_pred/SnorkelDataset/valid/f1=1, task_slice:base_ind/SnorkelDataset/valid/f1=1, task_slice:base_pred/SnorkelDataset/valid/accuracy=0.933, task_slice:base_pred/SnorkelDataset/valid/f1=0.926]"
+     ]
+    },
+    {
+     "name": "stderr",
+     "output_type": "stream",
+     "text": [
+      "\r",
+      "Epoch 1::  60%|██████    | 15/25 [00:46<00:32,  3.25s/it, model/all/train/loss=0.186, model/all/train/lr=0.0001, task/SnorkelDataset/valid/accuracy=0.933, task/SnorkelDataset/valid/f1=0.926, task_slice:short_link_ind/SnorkelDataset/valid/f1=0, task_slice:short_link_pred/SnorkelDataset/valid/accuracy=0.8, task_slice:short_link_pred/SnorkelDataset/valid/f1=0.889, task_slice:keyword_subscribe_ind/SnorkelDataset/valid/f1=0, task_slice:keyword_subscribe_pred/SnorkelDataset/valid/accuracy=1, task_slice:keyword_subscribe_pred/SnorkelDataset/valid/f1=1, task_slice:keyword_please_ind/SnorkelDataset/valid/f1=0, task_slice:keyword_please_pred/SnorkelDataset/valid/accuracy=1, task_slice:keyword_please_pred/SnorkelDataset/valid/f1=1, task_slice:regex_check_out_ind/SnorkelDataset/valid/f1=0.471, task_slice:regex_check_out_pred/SnorkelDataset/valid/accuracy=1, task_slice:regex_check_out_pred/SnorkelDataset/valid/f1=1, task_slice:short_comment_ind/SnorkelDataset/valid/f1=0, task_slice:short_comment_pred/SnorkelDataset/valid/accuracy=0.947, task_slice:short_comment_pred/SnorkelDataset/valid/f1=0.5, task_slice:textblob_polarity_ind/SnorkelDataset/valid/f1=0, task_slice:textblob_polarity_pred/SnorkelDataset/valid/accuracy=1, task_slice:textblob_polarity_pred/SnorkelDataset/valid/f1=1, task_slice:base_ind/SnorkelDataset/valid/f1=1, task_slice:base_pred/SnorkelDataset/valid/accuracy=0.933, task_slice:base_pred/SnorkelDataset/valid/f1=0.926]"
+     ]
+    },
+    {
+     "name": "stderr",
+     "output_type": "stream",
+     "text": [
+      "\r",
+      "Epoch 1::  60%|██████    | 15/25 [00:49<00:32,  3.25s/it, model/all/train/loss=0.182, model/all/train/lr=0.0001, task/SnorkelDataset/valid/accuracy=0.933, task/SnorkelDataset/valid/f1=0.926, task_slice:short_link_ind/SnorkelDataset/valid/f1=0, task_slice:short_link_pred/SnorkelDataset/valid/accuracy=0.8, task_slice:short_link_pred/SnorkelDataset/valid/f1=0.889, task_slice:keyword_subscribe_ind/SnorkelDataset/valid/f1=0, task_slice:keyword_subscribe_pred/SnorkelDataset/valid/accuracy=1, task_slice:keyword_subscribe_pred/SnorkelDataset/valid/f1=1, task_slice:keyword_please_ind/SnorkelDataset/valid/f1=0, task_slice:keyword_please_pred/SnorkelDataset/valid/accuracy=1, task_slice:keyword_please_pred/SnorkelDataset/valid/f1=1, task_slice:regex_check_out_ind/SnorkelDataset/valid/f1=0.471, task_slice:regex_check_out_pred/SnorkelDataset/valid/accuracy=1, task_slice:regex_check_out_pred/SnorkelDataset/valid/f1=1, task_slice:short_comment_ind/SnorkelDataset/valid/f1=0, task_slice:short_comment_pred/SnorkelDataset/valid/accuracy=0.947, task_slice:short_comment_pred/SnorkelDataset/valid/f1=0.5, task_slice:textblob_polarity_ind/SnorkelDataset/valid/f1=0, task_slice:textblob_polarity_pred/SnorkelDataset/valid/accuracy=1, task_slice:textblob_polarity_pred/SnorkelDataset/valid/f1=1, task_slice:base_ind/SnorkelDataset/valid/f1=1, task_slice:base_pred/SnorkelDataset/valid/accuracy=0.933, task_slice:base_pred/SnorkelDataset/valid/f1=0.926]"
+     ]
+    },
+    {
+     "name": "stderr",
+     "output_type": "stream",
+     "text": [
+      "\r",
+      "Epoch 1::  64%|██████▍   | 16/25 [00:49<00:28,  3.15s/it, model/all/train/loss=0.182, model/all/train/lr=0.0001, task/SnorkelDataset/valid/accuracy=0.933, task/SnorkelDataset/valid/f1=0.926, task_slice:short_link_ind/SnorkelDataset/valid/f1=0, task_slice:short_link_pred/SnorkelDataset/valid/accuracy=0.8, task_slice:short_link_pred/SnorkelDataset/valid/f1=0.889, task_slice:keyword_subscribe_ind/SnorkelDataset/valid/f1=0, task_slice:keyword_subscribe_pred/SnorkelDataset/valid/accuracy=1, task_slice:keyword_subscribe_pred/SnorkelDataset/valid/f1=1, task_slice:keyword_please_ind/SnorkelDataset/valid/f1=0, task_slice:keyword_please_pred/SnorkelDataset/valid/accuracy=1, task_slice:keyword_please_pred/SnorkelDataset/valid/f1=1, task_slice:regex_check_out_ind/SnorkelDataset/valid/f1=0.471, task_slice:regex_check_out_pred/SnorkelDataset/valid/accuracy=1, task_slice:regex_check_out_pred/SnorkelDataset/valid/f1=1, task_slice:short_comment_ind/SnorkelDataset/valid/f1=0, task_slice:short_comment_pred/SnorkelDataset/valid/accuracy=0.947, task_slice:short_comment_pred/SnorkelDataset/valid/f1=0.5, task_slice:textblob_polarity_ind/SnorkelDataset/valid/f1=0, task_slice:textblob_polarity_pred/SnorkelDataset/valid/accuracy=1, task_slice:textblob_polarity_pred/SnorkelDataset/valid/f1=1, task_slice:base_ind/SnorkelDataset/valid/f1=1, task_slice:base_pred/SnorkelDataset/valid/accuracy=0.933, task_slice:base_pred/SnorkelDataset/valid/f1=0.926]"
+     ]
+    },
+    {
+     "name": "stderr",
+     "output_type": "stream",
+     "text": [
+      "\r",
+      "Epoch 1::  64%|██████▍   | 16/25 [00:53<00:28,  3.15s/it, model/all/train/loss=0.18, model/all/train/lr=0.0001, task/SnorkelDataset/valid/accuracy=0.933, task/SnorkelDataset/valid/f1=0.926, task_slice:short_link_ind/SnorkelDataset/valid/f1=0, task_slice:short_link_pred/SnorkelDataset/valid/accuracy=0.8, task_slice:short_link_pred/SnorkelDataset/valid/f1=0.889, task_slice:keyword_subscribe_ind/SnorkelDataset/valid/f1=0, task_slice:keyword_subscribe_pred/SnorkelDataset/valid/accuracy=1, task_slice:keyword_subscribe_pred/SnorkelDataset/valid/f1=1, task_slice:keyword_please_ind/SnorkelDataset/valid/f1=0, task_slice:keyword_please_pred/SnorkelDataset/valid/accuracy=1, task_slice:keyword_please_pred/SnorkelDataset/valid/f1=1, task_slice:regex_check_out_ind/SnorkelDataset/valid/f1=0.471, task_slice:regex_check_out_pred/SnorkelDataset/valid/accuracy=1, task_slice:regex_check_out_pred/SnorkelDataset/valid/f1=1, task_slice:short_comment_ind/SnorkelDataset/valid/f1=0, task_slice:short_comment_pred/SnorkelDataset/valid/accuracy=0.947, task_slice:short_comment_pred/SnorkelDataset/valid/f1=0.5, task_slice:textblob_polarity_ind/SnorkelDataset/valid/f1=0, task_slice:textblob_polarity_pred/SnorkelDataset/valid/accuracy=1, task_slice:textblob_polarity_pred/SnorkelDataset/valid/f1=1, task_slice:base_ind/SnorkelDataset/valid/f1=1, task_slice:base_pred/SnorkelDataset/valid/accuracy=0.933, task_slice:base_pred/SnorkelDataset/valid/f1=0.926] "
+     ]
+    },
+    {
+     "name": "stderr",
+     "output_type": "stream",
+     "text": [
+      "\r",
+      "Epoch 1::  68%|██████▊   | 17/25 [00:53<00:26,  3.33s/it, model/all/train/loss=0.18, model/all/train/lr=0.0001, task/SnorkelDataset/valid/accuracy=0.933, task/SnorkelDataset/valid/f1=0.926, task_slice:short_link_ind/SnorkelDataset/valid/f1=0, task_slice:short_link_pred/SnorkelDataset/valid/accuracy=0.8, task_slice:short_link_pred/SnorkelDataset/valid/f1=0.889, task_slice:keyword_subscribe_ind/SnorkelDataset/valid/f1=0, task_slice:keyword_subscribe_pred/SnorkelDataset/valid/accuracy=1, task_slice:keyword_subscribe_pred/SnorkelDataset/valid/f1=1, task_slice:keyword_please_ind/SnorkelDataset/valid/f1=0, task_slice:keyword_please_pred/SnorkelDataset/valid/accuracy=1, task_slice:keyword_please_pred/SnorkelDataset/valid/f1=1, task_slice:regex_check_out_ind/SnorkelDataset/valid/f1=0.471, task_slice:regex_check_out_pred/SnorkelDataset/valid/accuracy=1, task_slice:regex_check_out_pred/SnorkelDataset/valid/f1=1, task_slice:short_comment_ind/SnorkelDataset/valid/f1=0, task_slice:short_comment_pred/SnorkelDataset/valid/accuracy=0.947, task_slice:short_comment_pred/SnorkelDataset/valid/f1=0.5, task_slice:textblob_polarity_ind/SnorkelDataset/valid/f1=0, task_slice:textblob_polarity_pred/SnorkelDataset/valid/accuracy=1, task_slice:textblob_polarity_pred/SnorkelDataset/valid/f1=1, task_slice:base_ind/SnorkelDataset/valid/f1=1, task_slice:base_pred/SnorkelDataset/valid/accuracy=0.933, task_slice:base_pred/SnorkelDataset/valid/f1=0.926]"
+     ]
+    },
+    {
+     "name": "stderr",
+     "output_type": "stream",
+     "text": [
+      "\r",
+      "Epoch 1::  68%|██████▊   | 17/25 [00:56<00:26,  3.33s/it, model/all/train/loss=0.181, model/all/train/lr=0.0001, task/SnorkelDataset/valid/accuracy=0.933, task/SnorkelDataset/valid/f1=0.926, task_slice:short_link_ind/SnorkelDataset/valid/f1=0, task_slice:short_link_pred/SnorkelDataset/valid/accuracy=0.8, task_slice:short_link_pred/SnorkelDataset/valid/f1=0.889, task_slice:keyword_subscribe_ind/SnorkelDataset/valid/f1=0, task_slice:keyword_subscribe_pred/SnorkelDataset/valid/accuracy=1, task_slice:keyword_subscribe_pred/SnorkelDataset/valid/f1=1, task_slice:keyword_please_ind/SnorkelDataset/valid/f1=0, task_slice:keyword_please_pred/SnorkelDataset/valid/accuracy=1, task_slice:keyword_please_pred/SnorkelDataset/valid/f1=1, task_slice:regex_check_out_ind/SnorkelDataset/valid/f1=0.471, task_slice:regex_check_out_pred/SnorkelDataset/valid/accuracy=1, task_slice:regex_check_out_pred/SnorkelDataset/valid/f1=1, task_slice:short_comment_ind/SnorkelDataset/valid/f1=0, task_slice:short_comment_pred/SnorkelDataset/valid/accuracy=0.947, task_slice:short_comment_pred/SnorkelDataset/valid/f1=0.5, task_slice:textblob_polarity_ind/SnorkelDataset/valid/f1=0, task_slice:textblob_polarity_pred/SnorkelDataset/valid/accuracy=1, task_slice:textblob_polarity_pred/SnorkelDataset/valid/f1=1, task_slice:base_ind/SnorkelDataset/valid/f1=1, task_slice:base_pred/SnorkelDataset/valid/accuracy=0.933, task_slice:base_pred/SnorkelDataset/valid/f1=0.926]"
+     ]
+    },
+    {
+     "name": "stderr",
+     "output_type": "stream",
+     "text": [
+      "\r",
+      "Epoch 1::  72%|███████▏  | 18/25 [00:56<00:22,  3.18s/it, model/all/train/loss=0.181, model/all/train/lr=0.0001, task/SnorkelDataset/valid/accuracy=0.933, task/SnorkelDataset/valid/f1=0.926, task_slice:short_link_ind/SnorkelDataset/valid/f1=0, task_slice:short_link_pred/SnorkelDataset/valid/accuracy=0.8, task_slice:short_link_pred/SnorkelDataset/valid/f1=0.889, task_slice:keyword_subscribe_ind/SnorkelDataset/valid/f1=0, task_slice:keyword_subscribe_pred/SnorkelDataset/valid/accuracy=1, task_slice:keyword_subscribe_pred/SnorkelDataset/valid/f1=1, task_slice:keyword_please_ind/SnorkelDataset/valid/f1=0, task_slice:keyword_please_pred/SnorkelDataset/valid/accuracy=1, task_slice:keyword_please_pred/SnorkelDataset/valid/f1=1, task_slice:regex_check_out_ind/SnorkelDataset/valid/f1=0.471, task_slice:regex_check_out_pred/SnorkelDataset/valid/accuracy=1, task_slice:regex_check_out_pred/SnorkelDataset/valid/f1=1, task_slice:short_comment_ind/SnorkelDataset/valid/f1=0, task_slice:short_comment_pred/SnorkelDataset/valid/accuracy=0.947, task_slice:short_comment_pred/SnorkelDataset/valid/f1=0.5, task_slice:textblob_polarity_ind/SnorkelDataset/valid/f1=0, task_slice:textblob_polarity_pred/SnorkelDataset/valid/accuracy=1, task_slice:textblob_polarity_pred/SnorkelDataset/valid/f1=1, task_slice:base_ind/SnorkelDataset/valid/f1=1, task_slice:base_pred/SnorkelDataset/valid/accuracy=0.933, task_slice:base_pred/SnorkelDataset/valid/f1=0.926]"
+     ]
+    },
+    {
+     "name": "stderr",
+     "output_type": "stream",
+     "text": [
+      "\r",
+      "Epoch 1::  72%|███████▏  | 18/25 [00:59<00:22,  3.18s/it, model/all/train/loss=0.179, model/all/train/lr=0.0001, task/SnorkelDataset/valid/accuracy=0.933, task/SnorkelDataset/valid/f1=0.926, task_slice:short_link_ind/SnorkelDataset/valid/f1=0, task_slice:short_link_pred/SnorkelDataset/valid/accuracy=0.8, task_slice:short_link_pred/SnorkelDataset/valid/f1=0.889, task_slice:keyword_subscribe_ind/SnorkelDataset/valid/f1=0, task_slice:keyword_subscribe_pred/SnorkelDataset/valid/accuracy=1, task_slice:keyword_subscribe_pred/SnorkelDataset/valid/f1=1, task_slice:keyword_please_ind/SnorkelDataset/valid/f1=0, task_slice:keyword_please_pred/SnorkelDataset/valid/accuracy=1, task_slice:keyword_please_pred/SnorkelDataset/valid/f1=1, task_slice:regex_check_out_ind/SnorkelDataset/valid/f1=0.471, task_slice:regex_check_out_pred/SnorkelDataset/valid/accuracy=1, task_slice:regex_check_out_pred/SnorkelDataset/valid/f1=1, task_slice:short_comment_ind/SnorkelDataset/valid/f1=0, task_slice:short_comment_pred/SnorkelDataset/valid/accuracy=0.947, task_slice:short_comment_pred/SnorkelDataset/valid/f1=0.5, task_slice:textblob_polarity_ind/SnorkelDataset/valid/f1=0, task_slice:textblob_polarity_pred/SnorkelDataset/valid/accuracy=1, task_slice:textblob_polarity_pred/SnorkelDataset/valid/f1=1, task_slice:base_ind/SnorkelDataset/valid/f1=1, task_slice:base_pred/SnorkelDataset/valid/accuracy=0.933, task_slice:base_pred/SnorkelDataset/valid/f1=0.926]"
+     ]
+    },
+    {
+     "name": "stderr",
+     "output_type": "stream",
+     "text": [
+      "\r",
+      "Epoch 1::  76%|███████▌  | 19/25 [00:59<00:18,  3.10s/it, model/all/train/loss=0.179, model/all/train/lr=0.0001, task/SnorkelDataset/valid/accuracy=0.933, task/SnorkelDataset/valid/f1=0.926, task_slice:short_link_ind/SnorkelDataset/valid/f1=0, task_slice:short_link_pred/SnorkelDataset/valid/accuracy=0.8, task_slice:short_link_pred/SnorkelDataset/valid/f1=0.889, task_slice:keyword_subscribe_ind/SnorkelDataset/valid/f1=0, task_slice:keyword_subscribe_pred/SnorkelDataset/valid/accuracy=1, task_slice:keyword_subscribe_pred/SnorkelDataset/valid/f1=1, task_slice:keyword_please_ind/SnorkelDataset/valid/f1=0, task_slice:keyword_please_pred/SnorkelDataset/valid/accuracy=1, task_slice:keyword_please_pred/SnorkelDataset/valid/f1=1, task_slice:regex_check_out_ind/SnorkelDataset/valid/f1=0.471, task_slice:regex_check_out_pred/SnorkelDataset/valid/accuracy=1, task_slice:regex_check_out_pred/SnorkelDataset/valid/f1=1, task_slice:short_comment_ind/SnorkelDataset/valid/f1=0, task_slice:short_comment_pred/SnorkelDataset/valid/accuracy=0.947, task_slice:short_comment_pred/SnorkelDataset/valid/f1=0.5, task_slice:textblob_polarity_ind/SnorkelDataset/valid/f1=0, task_slice:textblob_polarity_pred/SnorkelDataset/valid/accuracy=1, task_slice:textblob_polarity_pred/SnorkelDataset/valid/f1=1, task_slice:base_ind/SnorkelDataset/valid/f1=1, task_slice:base_pred/SnorkelDataset/valid/accuracy=0.933, task_slice:base_pred/SnorkelDataset/valid/f1=0.926]"
+     ]
+    },
+    {
+     "name": "stderr",
+     "output_type": "stream",
+     "text": [
+      "\r",
+      "Epoch 1::  76%|███████▌  | 19/25 [01:03<00:18,  3.10s/it, model/all/train/loss=0.178, model/all/train/lr=0.0001, task/SnorkelDataset/valid/accuracy=0.933, task/SnorkelDataset/valid/f1=0.926, task_slice:short_link_ind/SnorkelDataset/valid/f1=0, task_slice:short_link_pred/SnorkelDataset/valid/accuracy=0.8, task_slice:short_link_pred/SnorkelDataset/valid/f1=0.889, task_slice:keyword_subscribe_ind/SnorkelDataset/valid/f1=0, task_slice:keyword_subscribe_pred/SnorkelDataset/valid/accuracy=1, task_slice:keyword_subscribe_pred/SnorkelDataset/valid/f1=1, task_slice:keyword_please_ind/SnorkelDataset/valid/f1=0, task_slice:keyword_please_pred/SnorkelDataset/valid/accuracy=1, task_slice:keyword_please_pred/SnorkelDataset/valid/f1=1, task_slice:regex_check_out_ind/SnorkelDataset/valid/f1=0.471, task_slice:regex_check_out_pred/SnorkelDataset/valid/accuracy=1, task_slice:regex_check_out_pred/SnorkelDataset/valid/f1=1, task_slice:short_comment_ind/SnorkelDataset/valid/f1=0, task_slice:short_comment_pred/SnorkelDataset/valid/accuracy=0.947, task_slice:short_comment_pred/SnorkelDataset/valid/f1=0.5, task_slice:textblob_polarity_ind/SnorkelDataset/valid/f1=0, task_slice:textblob_polarity_pred/SnorkelDataset/valid/accuracy=1, task_slice:textblob_polarity_pred/SnorkelDataset/valid/f1=1, task_slice:base_ind/SnorkelDataset/valid/f1=1, task_slice:base_pred/SnorkelDataset/valid/accuracy=0.933, task_slice:base_pred/SnorkelDataset/valid/f1=0.926]"
+     ]
+    },
+    {
+     "name": "stderr",
+     "output_type": "stream",
+     "text": [
+      "\r",
+      "Epoch 1::  80%|████████  | 20/25 [01:03<00:16,  3.35s/it, model/all/train/loss=0.178, model/all/train/lr=0.0001, task/SnorkelDataset/valid/accuracy=0.933, task/SnorkelDataset/valid/f1=0.926, task_slice:short_link_ind/SnorkelDataset/valid/f1=0, task_slice:short_link_pred/SnorkelDataset/valid/accuracy=0.8, task_slice:short_link_pred/SnorkelDataset/valid/f1=0.889, task_slice:keyword_subscribe_ind/SnorkelDataset/valid/f1=0, task_slice:keyword_subscribe_pred/SnorkelDataset/valid/accuracy=1, task_slice:keyword_subscribe_pred/SnorkelDataset/valid/f1=1, task_slice:keyword_please_ind/SnorkelDataset/valid/f1=0, task_slice:keyword_please_pred/SnorkelDataset/valid/accuracy=1, task_slice:keyword_please_pred/SnorkelDataset/valid/f1=1, task_slice:regex_check_out_ind/SnorkelDataset/valid/f1=0.471, task_slice:regex_check_out_pred/SnorkelDataset/valid/accuracy=1, task_slice:regex_check_out_pred/SnorkelDataset/valid/f1=1, task_slice:short_comment_ind/SnorkelDataset/valid/f1=0, task_slice:short_comment_pred/SnorkelDataset/valid/accuracy=0.947, task_slice:short_comment_pred/SnorkelDataset/valid/f1=0.5, task_slice:textblob_polarity_ind/SnorkelDataset/valid/f1=0, task_slice:textblob_polarity_pred/SnorkelDataset/valid/accuracy=1, task_slice:textblob_polarity_pred/SnorkelDataset/valid/f1=1, task_slice:base_ind/SnorkelDataset/valid/f1=1, task_slice:base_pred/SnorkelDataset/valid/accuracy=0.933, task_slice:base_pred/SnorkelDataset/valid/f1=0.926]"
+     ]
+    },
+    {
+     "name": "stderr",
+     "output_type": "stream",
+     "text": [
+      "\r",
+      "Epoch 1::  80%|████████  | 20/25 [01:06<00:16,  3.35s/it, model/all/train/loss=0.175, model/all/train/lr=0.0001, task/SnorkelDataset/valid/accuracy=0.933, task/SnorkelDataset/valid/f1=0.926, task_slice:short_link_ind/SnorkelDataset/valid/f1=0, task_slice:short_link_pred/SnorkelDataset/valid/accuracy=0.8, task_slice:short_link_pred/SnorkelDataset/valid/f1=0.889, task_slice:keyword_subscribe_ind/SnorkelDataset/valid/f1=0, task_slice:keyword_subscribe_pred/SnorkelDataset/valid/accuracy=1, task_slice:keyword_subscribe_pred/SnorkelDataset/valid/f1=1, task_slice:keyword_please_ind/SnorkelDataset/valid/f1=0, task_slice:keyword_please_pred/SnorkelDataset/valid/accuracy=1, task_slice:keyword_please_pred/SnorkelDataset/valid/f1=1, task_slice:regex_check_out_ind/SnorkelDataset/valid/f1=0.471, task_slice:regex_check_out_pred/SnorkelDataset/valid/accuracy=1, task_slice:regex_check_out_pred/SnorkelDataset/valid/f1=1, task_slice:short_comment_ind/SnorkelDataset/valid/f1=0, task_slice:short_comment_pred/SnorkelDataset/valid/accuracy=0.947, task_slice:short_comment_pred/SnorkelDataset/valid/f1=0.5, task_slice:textblob_polarity_ind/SnorkelDataset/valid/f1=0, task_slice:textblob_polarity_pred/SnorkelDataset/valid/accuracy=1, task_slice:textblob_polarity_pred/SnorkelDataset/valid/f1=1, task_slice:base_ind/SnorkelDataset/valid/f1=1, task_slice:base_pred/SnorkelDataset/valid/accuracy=0.933, task_slice:base_pred/SnorkelDataset/valid/f1=0.926]"
+     ]
+    },
+    {
+     "name": "stderr",
+     "output_type": "stream",
+     "text": [
+      "\r",
+      "Epoch 1::  84%|████████▍ | 21/25 [01:06<00:13,  3.36s/it, model/all/train/loss=0.175, model/all/train/lr=0.0001, task/SnorkelDataset/valid/accuracy=0.933, task/SnorkelDataset/valid/f1=0.926, task_slice:short_link_ind/SnorkelDataset/valid/f1=0, task_slice:short_link_pred/SnorkelDataset/valid/accuracy=0.8, task_slice:short_link_pred/SnorkelDataset/valid/f1=0.889, task_slice:keyword_subscribe_ind/SnorkelDataset/valid/f1=0, task_slice:keyword_subscribe_pred/SnorkelDataset/valid/accuracy=1, task_slice:keyword_subscribe_pred/SnorkelDataset/valid/f1=1, task_slice:keyword_please_ind/SnorkelDataset/valid/f1=0, task_slice:keyword_please_pred/SnorkelDataset/valid/accuracy=1, task_slice:keyword_please_pred/SnorkelDataset/valid/f1=1, task_slice:regex_check_out_ind/SnorkelDataset/valid/f1=0.471, task_slice:regex_check_out_pred/SnorkelDataset/valid/accuracy=1, task_slice:regex_check_out_pred/SnorkelDataset/valid/f1=1, task_slice:short_comment_ind/SnorkelDataset/valid/f1=0, task_slice:short_comment_pred/SnorkelDataset/valid/accuracy=0.947, task_slice:short_comment_pred/SnorkelDataset/valid/f1=0.5, task_slice:textblob_polarity_ind/SnorkelDataset/valid/f1=0, task_slice:textblob_polarity_pred/SnorkelDataset/valid/accuracy=1, task_slice:textblob_polarity_pred/SnorkelDataset/valid/f1=1, task_slice:base_ind/SnorkelDataset/valid/f1=1, task_slice:base_pred/SnorkelDataset/valid/accuracy=0.933, task_slice:base_pred/SnorkelDataset/valid/f1=0.926]"
+     ]
+    },
+    {
+     "name": "stderr",
+     "output_type": "stream",
+     "text": [
+      "\r",
+      "Epoch 1::  84%|████████▍ | 21/25 [01:10<00:13,  3.36s/it, model/all/train/loss=0.175, model/all/train/lr=0.0001, task/SnorkelDataset/valid/accuracy=0.933, task/SnorkelDataset/valid/f1=0.926, task_slice:short_link_ind/SnorkelDataset/valid/f1=0, task_slice:short_link_pred/SnorkelDataset/valid/accuracy=0.8, task_slice:short_link_pred/SnorkelDataset/valid/f1=0.889, task_slice:keyword_subscribe_ind/SnorkelDataset/valid/f1=0, task_slice:keyword_subscribe_pred/SnorkelDataset/valid/accuracy=1, task_slice:keyword_subscribe_pred/SnorkelDataset/valid/f1=1, task_slice:keyword_please_ind/SnorkelDataset/valid/f1=0, task_slice:keyword_please_pred/SnorkelDataset/valid/accuracy=1, task_slice:keyword_please_pred/SnorkelDataset/valid/f1=1, task_slice:regex_check_out_ind/SnorkelDataset/valid/f1=0.471, task_slice:regex_check_out_pred/SnorkelDataset/valid/accuracy=1, task_slice:regex_check_out_pred/SnorkelDataset/valid/f1=1, task_slice:short_comment_ind/SnorkelDataset/valid/f1=0, task_slice:short_comment_pred/SnorkelDataset/valid/accuracy=0.947, task_slice:short_comment_pred/SnorkelDataset/valid/f1=0.5, task_slice:textblob_polarity_ind/SnorkelDataset/valid/f1=0, task_slice:textblob_polarity_pred/SnorkelDataset/valid/accuracy=1, task_slice:textblob_polarity_pred/SnorkelDataset/valid/f1=1, task_slice:base_ind/SnorkelDataset/valid/f1=1, task_slice:base_pred/SnorkelDataset/valid/accuracy=0.933, task_slice:base_pred/SnorkelDataset/valid/f1=0.926]"
+     ]
+    },
+    {
+     "name": "stderr",
+     "output_type": "stream",
+     "text": [
+      "\r",
+      "Epoch 1::  88%|████████▊ | 22/25 [01:10<00:10,  3.43s/it, model/all/train/loss=0.175, model/all/train/lr=0.0001, task/SnorkelDataset/valid/accuracy=0.933, task/SnorkelDataset/valid/f1=0.926, task_slice:short_link_ind/SnorkelDataset/valid/f1=0, task_slice:short_link_pred/SnorkelDataset/valid/accuracy=0.8, task_slice:short_link_pred/SnorkelDataset/valid/f1=0.889, task_slice:keyword_subscribe_ind/SnorkelDataset/valid/f1=0, task_slice:keyword_subscribe_pred/SnorkelDataset/valid/accuracy=1, task_slice:keyword_subscribe_pred/SnorkelDataset/valid/f1=1, task_slice:keyword_please_ind/SnorkelDataset/valid/f1=0, task_slice:keyword_please_pred/SnorkelDataset/valid/accuracy=1, task_slice:keyword_please_pred/SnorkelDataset/valid/f1=1, task_slice:regex_check_out_ind/SnorkelDataset/valid/f1=0.471, task_slice:regex_check_out_pred/SnorkelDataset/valid/accuracy=1, task_slice:regex_check_out_pred/SnorkelDataset/valid/f1=1, task_slice:short_comment_ind/SnorkelDataset/valid/f1=0, task_slice:short_comment_pred/SnorkelDataset/valid/accuracy=0.947, task_slice:short_comment_pred/SnorkelDataset/valid/f1=0.5, task_slice:textblob_polarity_ind/SnorkelDataset/valid/f1=0, task_slice:textblob_polarity_pred/SnorkelDataset/valid/accuracy=1, task_slice:textblob_polarity_pred/SnorkelDataset/valid/f1=1, task_slice:base_ind/SnorkelDataset/valid/f1=1, task_slice:base_pred/SnorkelDataset/valid/accuracy=0.933, task_slice:base_pred/SnorkelDataset/valid/f1=0.926]"
+     ]
+    },
+    {
+     "name": "stderr",
+     "output_type": "stream",
+     "text": [
+      "\r",
+      "Epoch 1::  88%|████████▊ | 22/25 [01:13<00:10,  3.43s/it, model/all/train/loss=0.173, model/all/train/lr=0.0001, task/SnorkelDataset/valid/accuracy=0.933, task/SnorkelDataset/valid/f1=0.926, task_slice:short_link_ind/SnorkelDataset/valid/f1=0, task_slice:short_link_pred/SnorkelDataset/valid/accuracy=0.8, task_slice:short_link_pred/SnorkelDataset/valid/f1=0.889, task_slice:keyword_subscribe_ind/SnorkelDataset/valid/f1=0, task_slice:keyword_subscribe_pred/SnorkelDataset/valid/accuracy=1, task_slice:keyword_subscribe_pred/SnorkelDataset/valid/f1=1, task_slice:keyword_please_ind/SnorkelDataset/valid/f1=0, task_slice:keyword_please_pred/SnorkelDataset/valid/accuracy=1, task_slice:keyword_please_pred/SnorkelDataset/valid/f1=1, task_slice:regex_check_out_ind/SnorkelDataset/valid/f1=0.471, task_slice:regex_check_out_pred/SnorkelDataset/valid/accuracy=1, task_slice:regex_check_out_pred/SnorkelDataset/valid/f1=1, task_slice:short_comment_ind/SnorkelDataset/valid/f1=0, task_slice:short_comment_pred/SnorkelDataset/valid/accuracy=0.947, task_slice:short_comment_pred/SnorkelDataset/valid/f1=0.5, task_slice:textblob_polarity_ind/SnorkelDataset/valid/f1=0, task_slice:textblob_polarity_pred/SnorkelDataset/valid/accuracy=1, task_slice:textblob_polarity_pred/SnorkelDataset/valid/f1=1, task_slice:base_ind/SnorkelDataset/valid/f1=1, task_slice:base_pred/SnorkelDataset/valid/accuracy=0.933, task_slice:base_pred/SnorkelDataset/valid/f1=0.926]"
+     ]
+    },
+    {
+     "name": "stderr",
+     "output_type": "stream",
+     "text": [
+      "\r",
+      "Epoch 1::  92%|█████████▏| 23/25 [01:13<00:06,  3.36s/it, model/all/train/loss=0.173, model/all/train/lr=0.0001, task/SnorkelDataset/valid/accuracy=0.933, task/SnorkelDataset/valid/f1=0.926, task_slice:short_link_ind/SnorkelDataset/valid/f1=0, task_slice:short_link_pred/SnorkelDataset/valid/accuracy=0.8, task_slice:short_link_pred/SnorkelDataset/valid/f1=0.889, task_slice:keyword_subscribe_ind/SnorkelDataset/valid/f1=0, task_slice:keyword_subscribe_pred/SnorkelDataset/valid/accuracy=1, task_slice:keyword_subscribe_pred/SnorkelDataset/valid/f1=1, task_slice:keyword_please_ind/SnorkelDataset/valid/f1=0, task_slice:keyword_please_pred/SnorkelDataset/valid/accuracy=1, task_slice:keyword_please_pred/SnorkelDataset/valid/f1=1, task_slice:regex_check_out_ind/SnorkelDataset/valid/f1=0.471, task_slice:regex_check_out_pred/SnorkelDataset/valid/accuracy=1, task_slice:regex_check_out_pred/SnorkelDataset/valid/f1=1, task_slice:short_comment_ind/SnorkelDataset/valid/f1=0, task_slice:short_comment_pred/SnorkelDataset/valid/accuracy=0.947, task_slice:short_comment_pred/SnorkelDataset/valid/f1=0.5, task_slice:textblob_polarity_ind/SnorkelDataset/valid/f1=0, task_slice:textblob_polarity_pred/SnorkelDataset/valid/accuracy=1, task_slice:textblob_polarity_pred/SnorkelDataset/valid/f1=1, task_slice:base_ind/SnorkelDataset/valid/f1=1, task_slice:base_pred/SnorkelDataset/valid/accuracy=0.933, task_slice:base_pred/SnorkelDataset/valid/f1=0.926]"
+     ]
+    },
+    {
+     "name": "stderr",
+     "output_type": "stream",
+     "text": [
+      "\r",
+      "Epoch 1::  92%|█████████▏| 23/25 [01:16<00:06,  3.36s/it, model/all/train/loss=0.172, model/all/train/lr=0.0001, task/SnorkelDataset/valid/accuracy=0.933, task/SnorkelDataset/valid/f1=0.926, task_slice:short_link_ind/SnorkelDataset/valid/f1=0, task_slice:short_link_pred/SnorkelDataset/valid/accuracy=0.8, task_slice:short_link_pred/SnorkelDataset/valid/f1=0.889, task_slice:keyword_subscribe_ind/SnorkelDataset/valid/f1=0, task_slice:keyword_subscribe_pred/SnorkelDataset/valid/accuracy=1, task_slice:keyword_subscribe_pred/SnorkelDataset/valid/f1=1, task_slice:keyword_please_ind/SnorkelDataset/valid/f1=0, task_slice:keyword_please_pred/SnorkelDataset/valid/accuracy=1, task_slice:keyword_please_pred/SnorkelDataset/valid/f1=1, task_slice:regex_check_out_ind/SnorkelDataset/valid/f1=0.471, task_slice:regex_check_out_pred/SnorkelDataset/valid/accuracy=1, task_slice:regex_check_out_pred/SnorkelDataset/valid/f1=1, task_slice:short_comment_ind/SnorkelDataset/valid/f1=0, task_slice:short_comment_pred/SnorkelDataset/valid/accuracy=0.947, task_slice:short_comment_pred/SnorkelDataset/valid/f1=0.5, task_slice:textblob_polarity_ind/SnorkelDataset/valid/f1=0, task_slice:textblob_polarity_pred/SnorkelDataset/valid/accuracy=1, task_slice:textblob_polarity_pred/SnorkelDataset/valid/f1=1, task_slice:base_ind/SnorkelDataset/valid/f1=1, task_slice:base_pred/SnorkelDataset/valid/accuracy=0.933, task_slice:base_pred/SnorkelDataset/valid/f1=0.926]"
+     ]
+    },
+    {
+     "name": "stderr",
+     "output_type": "stream",
+     "text": [
+      "\r",
+      "Epoch 1::  96%|█████████▌| 24/25 [01:16<00:03,  3.21s/it, model/all/train/loss=0.172, model/all/train/lr=0.0001, task/SnorkelDataset/valid/accuracy=0.933, task/SnorkelDataset/valid/f1=0.926, task_slice:short_link_ind/SnorkelDataset/valid/f1=0, task_slice:short_link_pred/SnorkelDataset/valid/accuracy=0.8, task_slice:short_link_pred/SnorkelDataset/valid/f1=0.889, task_slice:keyword_subscribe_ind/SnorkelDataset/valid/f1=0, task_slice:keyword_subscribe_pred/SnorkelDataset/valid/accuracy=1, task_slice:keyword_subscribe_pred/SnorkelDataset/valid/f1=1, task_slice:keyword_please_ind/SnorkelDataset/valid/f1=0, task_slice:keyword_please_pred/SnorkelDataset/valid/accuracy=1, task_slice:keyword_please_pred/SnorkelDataset/valid/f1=1, task_slice:regex_check_out_ind/SnorkelDataset/valid/f1=0.471, task_slice:regex_check_out_pred/SnorkelDataset/valid/accuracy=1, task_slice:regex_check_out_pred/SnorkelDataset/valid/f1=1, task_slice:short_comment_ind/SnorkelDataset/valid/f1=0, task_slice:short_comment_pred/SnorkelDataset/valid/accuracy=0.947, task_slice:short_comment_pred/SnorkelDataset/valid/f1=0.5, task_slice:textblob_polarity_ind/SnorkelDataset/valid/f1=0, task_slice:textblob_polarity_pred/SnorkelDataset/valid/accuracy=1, task_slice:textblob_polarity_pred/SnorkelDataset/valid/f1=1, task_slice:base_ind/SnorkelDataset/valid/f1=1, task_slice:base_pred/SnorkelDataset/valid/accuracy=0.933, task_slice:base_pred/SnorkelDataset/valid/f1=0.926]"
+     ]
+    },
+    {
+     "name": "stderr",
+     "output_type": "stream",
+     "text": [
+      "\r",
+      "Epoch 1::  96%|█████████▌| 24/25 [01:19<00:03,  3.21s/it, model/all/train/loss=0.17, model/all/train/lr=0.0001, task/SnorkelDataset/valid/accuracy=0.925, task/SnorkelDataset/valid/f1=0.914, task_slice:short_link_ind/SnorkelDataset/valid/f1=0, task_slice:short_link_pred/SnorkelDataset/valid/accuracy=0.2, task_slice:short_link_pred/SnorkelDataset/valid/f1=0.333, task_slice:keyword_subscribe_ind/SnorkelDataset/valid/f1=0.333, task_slice:keyword_subscribe_pred/SnorkelDataset/valid/accuracy=1, task_slice:keyword_subscribe_pred/SnorkelDataset/valid/f1=1, task_slice:keyword_please_ind/SnorkelDataset/valid/f1=0.5, task_slice:keyword_please_pred/SnorkelDataset/valid/accuracy=1, task_slice:keyword_please_pred/SnorkelDataset/valid/f1=1, task_slice:regex_check_out_ind/SnorkelDataset/valid/f1=0.791, task_slice:regex_check_out_pred/SnorkelDataset/valid/accuracy=1, task_slice:regex_check_out_pred/SnorkelDataset/valid/f1=1, task_slice:short_comment_ind/SnorkelDataset/valid/f1=0, task_slice:short_comment_pred/SnorkelDataset/valid/accuracy=0.947, task_slice:short_comment_pred/SnorkelDataset/valid/f1=0.5, task_slice:textblob_polarity_ind/SnorkelDataset/valid/f1=0, task_slice:textblob_polarity_pred/SnorkelDataset/valid/accuracy=1, task_slice:textblob_polarity_pred/SnorkelDataset/valid/f1=1, task_slice:base_ind/SnorkelDataset/valid/f1=1, task_slice:base_pred/SnorkelDataset/valid/accuracy=0.908, task_slice:base_pred/SnorkelDataset/valid/f1=0.893]"
+     ]
+    },
+    {
+     "name": "stderr",
+     "output_type": "stream",
+     "text": [
+      "\r",
+      "Epoch 1:: 100%|██████████| 25/25 [01:19<00:00,  3.24s/it, model/all/train/loss=0.17, model/all/train/lr=0.0001, task/SnorkelDataset/valid/accuracy=0.925, task/SnorkelDataset/valid/f1=0.914, task_slice:short_link_ind/SnorkelDataset/valid/f1=0, task_slice:short_link_pred/SnorkelDataset/valid/accuracy=0.2, task_slice:short_link_pred/SnorkelDataset/valid/f1=0.333, task_slice:keyword_subscribe_ind/SnorkelDataset/valid/f1=0.333, task_slice:keyword_subscribe_pred/SnorkelDataset/valid/accuracy=1, task_slice:keyword_subscribe_pred/SnorkelDataset/valid/f1=1, task_slice:keyword_please_ind/SnorkelDataset/valid/f1=0.5, task_slice:keyword_please_pred/SnorkelDataset/valid/accuracy=1, task_slice:keyword_please_pred/SnorkelDataset/valid/f1=1, task_slice:regex_check_out_ind/SnorkelDataset/valid/f1=0.791, task_slice:regex_check_out_pred/SnorkelDataset/valid/accuracy=1, task_slice:regex_check_out_pred/SnorkelDataset/valid/f1=1, task_slice:short_comment_ind/SnorkelDataset/valid/f1=0, task_slice:short_comment_pred/SnorkelDataset/valid/accuracy=0.947, task_slice:short_comment_pred/SnorkelDataset/valid/f1=0.5, task_slice:textblob_polarity_ind/SnorkelDataset/valid/f1=0, task_slice:textblob_polarity_pred/SnorkelDataset/valid/accuracy=1, task_slice:textblob_polarity_pred/SnorkelDataset/valid/f1=1, task_slice:base_ind/SnorkelDataset/valid/f1=1, task_slice:base_pred/SnorkelDataset/valid/accuracy=0.908, task_slice:base_pred/SnorkelDataset/valid/f1=0.893]"
      ]
     },
     {
