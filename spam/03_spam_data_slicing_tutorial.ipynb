{
 "cells": [
  {
   "cell_type": "markdown",
   "metadata": {},
   "source": [
    "# ✂️ Snorkel Intro Tutorial: _Data Slicing_\n",
    "\n",
    "In real-world applications, some model outcomes are often more important than others — e.g. vulnerable cyclist detections in an autonomous driving task, or, in our running **spam** application, potentially malicious link redirects to external websites.\n",
    "\n",
    "Traditional machine learning systems optimize for overall quality, which may be too coarse-grained.\n",
    "Models that achieve high overall performance might produce unacceptable failure rates on critical slices of the data — data subsets that might correspond to vulnerable cyclist detection in an autonomous driving task, or in our running spam detection application, external links to potentially malicious websites.\n",
    "\n",
    "In this tutorial, we introduce _Slicing Functions (SFs)_ as a programming interface to:\n",
    "1. **Monitor** application-critical data slices\n",
    "2. **Improve model performance** on slices"
   ]
  },
  {
   "cell_type": "markdown",
   "metadata": {},
   "source": [
    "First, we'll set up our notebook for reproducibility and proper logging."
   ]
  },
  {
   "cell_type": "code",
   "execution_count": 1,
   "metadata": {},
   "outputs": [],
   "source": [
    "import logging\n",
    "import os\n",
    "import pandas as pd\n",
    "from snorkel.utils import set_seed\n",
    "\n",
    "# For reproducibility\n",
    "os.environ[\"PYTHONHASHSEED\"] = \"0\"\n",
    "set_seed(111)\n",
    "\n",
    "# Make sure we're running from the spam/ directory\n",
    "if os.path.basename(os.getcwd()) == \"snorkel-tutorials\":\n",
    "    os.chdir(\"spam\")\n",
    "\n",
    "# To visualize logs\n",
    "logger = logging.getLogger()\n",
    "logger.setLevel(logging.WARNING)\n",
    "\n",
    "# Show full columns for viewing data\n",
    "pd.set_option(\"display.max_colwidth\", -1)"
   ]
  },
  {
   "cell_type": "markdown",
   "metadata": {},
   "source": [
    "_Note:_ this tutorial differs from the labeling tutorial in that we use ground truth labels in the train split for demo purposes.\n",
    "SFs are intended to be used *after the training set has already been labeled* by LFs (or by hand) in the trainind data pipeline."
   ]
  },
  {
   "cell_type": "code",
   "execution_count": 2,
   "metadata": {
    "lines_to_next_cell": 2
   },
   "outputs": [
    {
     "data": {
      "text/html": [
       "<div>\n",
       "<style scoped>\n",
       "    .dataframe tbody tr th:only-of-type {\n",
       "        vertical-align: middle;\n",
       "    }\n",
       "\n",
       "    .dataframe tbody tr th {\n",
       "        vertical-align: top;\n",
       "    }\n",
       "\n",
       "    .dataframe thead th {\n",
       "        text-align: right;\n",
       "    }\n",
       "</style>\n",
       "<table border=\"1\" class=\"dataframe\">\n",
       "  <thead>\n",
       "    <tr style=\"text-align: right;\">\n",
       "      <th></th>\n",
       "      <th>author</th>\n",
       "      <th>date</th>\n",
       "      <th>text</th>\n",
       "      <th>label</th>\n",
       "      <th>video</th>\n",
       "    </tr>\n",
       "  </thead>\n",
       "  <tbody>\n",
       "    <tr>\n",
       "      <th>0</th>\n",
       "      <td>Alessandro leite</td>\n",
       "      <td>2014-11-05T22:21:36</td>\n",
       "      <td>pls http://www10.vakinha.com.br/VaquinhaE.aspx?e=313327 help me get vip gun  cross fire al﻿</td>\n",
       "      <td>1</td>\n",
       "      <td>1</td>\n",
       "    </tr>\n",
       "    <tr>\n",
       "      <th>1</th>\n",
       "      <td>Salim Tayara</td>\n",
       "      <td>2014-11-02T14:33:30</td>\n",
       "      <td>if your like drones, plz subscribe to Kamal Tayara. He takes videos with  his drone that are absolutely beautiful.﻿</td>\n",
       "      <td>1</td>\n",
       "      <td>1</td>\n",
       "    </tr>\n",
       "    <tr>\n",
       "      <th>2</th>\n",
       "      <td>Phuc Ly</td>\n",
       "      <td>2014-01-20T15:27:47</td>\n",
       "      <td>go here to check the views :3﻿</td>\n",
       "      <td>0</td>\n",
       "      <td>1</td>\n",
       "    </tr>\n",
       "    <tr>\n",
       "      <th>3</th>\n",
       "      <td>DropShotSk8r</td>\n",
       "      <td>2014-01-19T04:27:18</td>\n",
       "      <td>Came here to check the views, goodbye.﻿</td>\n",
       "      <td>0</td>\n",
       "      <td>1</td>\n",
       "    </tr>\n",
       "    <tr>\n",
       "      <th>4</th>\n",
       "      <td>css403</td>\n",
       "      <td>2014-11-07T14:25:48</td>\n",
       "      <td>i am 2,126,492,636 viewer :D﻿</td>\n",
       "      <td>0</td>\n",
       "      <td>1</td>\n",
       "    </tr>\n",
       "  </tbody>\n",
       "</table>\n",
       "</div>"
      ],
      "text/plain": [
       "             author                 date  \\\n",
       "0  Alessandro leite  2014-11-05T22:21:36   \n",
       "1  Salim Tayara      2014-11-02T14:33:30   \n",
       "2  Phuc Ly           2014-01-20T15:27:47   \n",
       "3  DropShotSk8r      2014-01-19T04:27:18   \n",
       "4  css403            2014-11-07T14:25:48   \n",
       "\n",
       "                                                                                                                  text  \\\n",
       "0  pls http://www10.vakinha.com.br/VaquinhaE.aspx?e=313327 help me get vip gun  cross fire al﻿                           \n",
       "1  if your like drones, plz subscribe to Kamal Tayara. He takes videos with  his drone that are absolutely beautiful.﻿   \n",
       "2  go here to check the views :3﻿                                                                                        \n",
       "3  Came here to check the views, goodbye.﻿                                                                               \n",
       "4  i am 2,126,492,636 viewer :D﻿                                                                                         \n",
       "\n",
       "   label  video  \n",
       "0  1      1      \n",
       "1  1      1      \n",
       "2  0      1      \n",
       "3  0      1      \n",
       "4  0      1      "
      ]
     },
     "execution_count": 2,
     "metadata": {},
     "output_type": "execute_result"
    }
   ],
   "source": [
    "from utils import load_spam_dataset\n",
    "\n",
    "df_train, df_valid, df_test = load_spam_dataset(\n",
    "    load_train_labels=True, include_dev=False\n",
    ")\n",
    "\n",
    "df_train.head()"
   ]
  },
  {
   "cell_type": "markdown",
   "metadata": {},
   "source": [
    "## 1. Write slicing functions\n",
    "\n",
    "We leverage *slicing functions* (SFs) — an abstraction that shares syntax with *labeling functions*, which you should already be familiar with.\n",
    "If not, please see the [intro tutorial](https://github.com/snorkel-team/snorkel-tutorials/blob/master/spam/01_spam_tutorial.ipynb).\n",
    "A key difference: whereas labeling functions output labels, slicing functions output binary _masks_ indicating whether an example is in the slice or not."
   ]
  },
  {
   "cell_type": "markdown",
   "metadata": {},
   "source": [
    "In the following cells, we use the [`@slicing_function()`](https://snorkel.readthedocs.io/en/redux/packages/_autosummary/slicing/snorkel.slicing.slicing_function.html#snorkel.slicing.slicing_function) decorator to initialize an SF that identifies shortened links the spam dataset.\n",
    "These links could redirect us to potentially dangerous websites, and we don't want our users to click them!\n",
    "To select the subset of shortened links in our dataset, we write a regex that checks for the commonly-used `.ly` extension.\n",
    "\n",
    "You'll notice that the slicing function is noisily defined — it doesn't represent the ground truth for all short links.\n",
    "Instead, SFs are often heuristics to quickly measure performance over important subsets of the data."
   ]
  },
  {
   "cell_type": "code",
   "execution_count": 3,
   "metadata": {},
   "outputs": [],
   "source": [
    "import re\n",
    "from snorkel.slicing import slicing_function\n",
    "\n",
    "\n",
    "@slicing_function()\n",
    "def short_link(x):\n",
    "    \"\"\"Returns whether text matches common pattern for shortened \".ly\" links.\"\"\"\n",
    "    return bool(re.search(r\"\\w+\\.ly\", x.text))\n",
    "\n",
    "\n",
    "sfs = [short_link]"
   ]
  },
  {
   "cell_type": "markdown",
   "metadata": {},
   "source": [
    "### Visualize slices"
   ]
  },
  {
   "cell_type": "markdown",
   "metadata": {},
   "source": [
    "With a utility function, [`slice_dataframe`](https://snorkel.readthedocs.io/en/redux/packages/_autosummary/slicing/snorkel.slicing.slice_dataframe.html#snorkel.slicing.slice_dataframe), we can visualize examples belonging to this slice in a `pandas.DataFrame`."
   ]
  },
  {
   "cell_type": "code",
   "execution_count": 4,
   "metadata": {},
   "outputs": [
    {
     "name": "stderr",
     "output_type": "stream",
     "text": [
      "\r",
      "  0%|          | 0/120 [00:00<?, ?it/s]"
     ]
    },
    {
     "name": "stderr",
     "output_type": "stream",
     "text": [
      "\r",
<<<<<<< HEAD
      "100%|██████████| 120/120 [00:00<00:00, 17683.81it/s]"
=======
      "100%|██████████| 120/120 [00:00<00:00, 17270.58it/s]"
>>>>>>> 0e7cf0ae
     ]
    },
    {
     "name": "stderr",
     "output_type": "stream",
     "text": [
      "\n"
     ]
    },
    {
     "data": {
      "text/html": [
       "<div>\n",
       "<style scoped>\n",
       "    .dataframe tbody tr th:only-of-type {\n",
       "        vertical-align: middle;\n",
       "    }\n",
       "\n",
       "    .dataframe tbody tr th {\n",
       "        vertical-align: top;\n",
       "    }\n",
       "\n",
       "    .dataframe thead th {\n",
       "        text-align: right;\n",
       "    }\n",
       "</style>\n",
       "<table border=\"1\" class=\"dataframe\">\n",
       "  <thead>\n",
       "    <tr style=\"text-align: right;\">\n",
       "      <th></th>\n",
       "      <th>text</th>\n",
       "      <th>label</th>\n",
       "    </tr>\n",
       "  </thead>\n",
       "  <tbody>\n",
       "    <tr>\n",
       "      <th>280</th>\n",
       "      <td>Being paid to respond to fast paid surveys from home has enabled me to give up working and make more than 4500 bucks monthly.  To read more go to this web site bit.ly\\1bSefQe</td>\n",
       "      <td>1</td>\n",
       "    </tr>\n",
       "    <tr>\n",
       "      <th>192</th>\n",
       "      <td>Meet The Richest Online Marketer  NOW CLICK : bit.ly/make-money-without-adroid</td>\n",
       "      <td>1</td>\n",
       "    </tr>\n",
       "    <tr>\n",
       "      <th>301</th>\n",
       "      <td>coby this USL and past :&lt;br /&gt;&lt;a href=\"http://adf.ly\"&gt;http://adf.ly&lt;/a&gt; /1HmVtX&lt;br /&gt;delete space after y﻿</td>\n",
       "      <td>1</td>\n",
       "    </tr>\n",
       "    <tr>\n",
       "      <th>350</th>\n",
       "      <td>adf.ly / KlD3Y</td>\n",
       "      <td>1</td>\n",
       "    </tr>\n",
       "    <tr>\n",
       "      <th>18</th>\n",
       "      <td>Earn money for being online with 0 efforts!    bit.ly\\14gKvDo</td>\n",
       "      <td>1</td>\n",
       "    </tr>\n",
       "  </tbody>\n",
       "</table>\n",
       "</div>"
      ],
      "text/plain": [
       "                                                                                                                                                                               text  \\\n",
       "280  Being paid to respond to fast paid surveys from home has enabled me to give up working and make more than 4500 bucks monthly.  To read more go to this web site bit.ly\\1bSefQe   \n",
       "192  Meet The Richest Online Marketer  NOW CLICK : bit.ly/make-money-without-adroid                                                                                                   \n",
       "301  coby this USL and past :<br /><a href=\"http://adf.ly\">http://adf.ly</a> /1HmVtX<br />delete space after y﻿                                                                       \n",
       "350  adf.ly / KlD3Y                                                                                                                                                                   \n",
       "18   Earn money for being online with 0 efforts!    bit.ly\\14gKvDo                                                                                                                    \n",
       "\n",
       "     label  \n",
       "280  1      \n",
       "192  1      \n",
       "301  1      \n",
       "350  1      \n",
       "18   1      "
      ]
     },
     "execution_count": 4,
     "metadata": {},
     "output_type": "execute_result"
    }
   ],
   "source": [
    "from snorkel.slicing import slice_dataframe\n",
    "\n",
    "short_link_df = slice_dataframe(df_valid, short_link)\n",
    "short_link_df[[\"text\", \"label\"]]"
   ]
  },
  {
   "cell_type": "markdown",
   "metadata": {},
   "source": [
    "## 2. Train a discriminative model\n",
    "\n",
    "To start, we'll initialize a discriminative model using our [`MultitaskClassifier`](https://snorkel.readthedocs.io/en/redux/packages/_autosummary/classification/snorkel.classification.MultitaskClassifier.html#snorkel.classification.MultitaskClassifier).\n",
    "We'll assume that you are familiar with Snorkel's multitask model — if not, we'd recommend you check out our [Multitask Tutorial](https://github.com/snorkel-team/snorkel-tutorials/blob/master/multitask/multitask_tutorial.ipynb).\n",
    "\n",
    "In this section, we're ignoring slice information for modeling purposes; slices are used solely for monitoring fine-grained performance."
   ]
  },
  {
   "cell_type": "markdown",
   "metadata": {},
   "source": [
    "### Featurize Data\n",
    "\n",
    "First, we'll featurize the data—as you saw in the introductory Spam tutorial, we can extract simple bag of words features and store them as numpy arrays."
   ]
  },
  {
   "cell_type": "code",
   "execution_count": 5,
   "metadata": {},
   "outputs": [],
   "source": [
    "from sklearn.feature_extraction.text import CountVectorizer\n",
    "from utils import df_to_torch_features\n",
    "\n",
    "vectorizer = CountVectorizer(ngram_range=(1, 1))\n",
    "X_train, Y_train = df_to_torch_features(vectorizer, df_train, fit_train=True)\n",
    "X_valid, Y_valid = df_to_torch_features(vectorizer, df_valid, fit_train=False)\n",
    "X_test, Y_test = df_to_torch_features(vectorizer, df_test, fit_train=False)"
   ]
  },
  {
   "cell_type": "markdown",
   "metadata": {},
   "source": [
    "### Create DataLoaders\n",
    "\n",
    "Next, we'll use the extracted Tensors to initialize a [`DictDataLoader`](https://snorkel.readthedocs.io/en/redux/packages/_autosummary/classification/snorkel.classification.DictDataLoader.html) — as a quick recap, this is a Snorkel-specific class that inherits from the common PyTorch class and supports multiple data fields in the `X_dict` and labels in the `Y_dict`.\n",
    "\n",
    "In this task, we'd like to store the bag-of-words `bow_features` in our `X_dict`, and we have one set of labels (for now) correpsonding to the `spam_task`."
   ]
  },
  {
   "cell_type": "code",
   "execution_count": 6,
   "metadata": {},
   "outputs": [],
   "source": [
    "from utils import create_dict_dataloader\n",
    "\n",
    "BATCH_SIZE = 32\n",
    "\n",
    "\n",
    "dl_train = create_dict_dataloader(\n",
    "    X_train, Y_train, split=\"train\", batch_size=BATCH_SIZE, shuffle=True\n",
    ")\n",
    "dl_valid = create_dict_dataloader(\n",
    "    X_valid, Y_valid, split=\"valid\", batch_size=BATCH_SIZE, shuffle=False\n",
    ")\n",
    "dl_test = create_dict_dataloader(\n",
    "    X_test, Y_test, split=\"test\", batch_size=BATCH_SIZE, shuffle=False\n",
    ")"
   ]
  },
  {
   "cell_type": "markdown",
   "metadata": {},
   "source": [
    "We can inspect our datasets to confirm that they have the appropriate fields."
   ]
  },
  {
   "cell_type": "code",
   "execution_count": 7,
   "metadata": {},
   "outputs": [
    {
     "data": {
      "text/plain": [
       "DictDataset(name=spam_dataset, X_keys=['bow_features'], Y_keys=['spam_task'])"
      ]
     },
     "execution_count": 7,
     "metadata": {},
     "output_type": "execute_result"
    }
   ],
   "source": [
    "dl_valid.dataset"
   ]
  },
  {
   "cell_type": "markdown",
   "metadata": {},
   "source": [
    "### Define [`MultitaskClassifier`](https://snorkel.readthedocs.io/en/redux/packages/_autosummary/classification/snorkel.classification.MultitaskClassifier.html)\n",
    "\n",
    "We define a simple Multi-Layer Perceptron (MLP) architecture to learn from the `bow_features`.\n",
    "We do so by initializing a `spam_task` using Snorkel's [`Task`](https://snorkel.readthedocs.io/en/redux/packages/_autosummary/classification/snorkel.classification.Task.html) API.\n",
    "\n",
    "*We note that it's certainly possible to define an MLP in a simple framework (e.g. `sklearn`'s [`MLPClassifier`](https://scikit-learn.org/stable/modules/generated/sklearn.neural_network.MLPClassifier.html)), but the multitask API will lend us additional flexibility later in the pipeline!*"
   ]
  },
  {
   "cell_type": "code",
   "execution_count": 8,
   "metadata": {},
   "outputs": [],
   "source": [
    "from utils import create_spam_task\n",
    "\n",
    "bow_dim = X_train.shape[1]\n",
    "spam_task = create_spam_task(bow_dim)"
   ]
  },
  {
   "cell_type": "markdown",
   "metadata": {},
   "source": [
    "We'll initialize a  [`MultitaskClassifier`](https://snorkel.readthedocs.io/en/redux/packages/_autosummary/classification/snorkel.classification.MultitaskClassifier.html) with the `spam_task` we've created, initialize a corresponding [`Trainer`](https://snorkel.readthedocs.io/en/redux/packages/_autosummary/classification/snorkel.classification.Trainer.html), and `fit` to our dataloaders!"
   ]
  },
  {
   "cell_type": "code",
   "execution_count": 9,
   "metadata": {},
   "outputs": [
    {
     "name": "stderr",
     "output_type": "stream",
     "text": [
      "\r",
      "Epoch 0::   0%|          | 0/50 [00:00<?, ?it/s]"
     ]
    },
    {
     "name": "stderr",
     "output_type": "stream",
     "text": [
      "\r",
      "Epoch 0::   0%|          | 0/50 [00:00<?, ?it/s, model/all/train/loss=0.691, model/all/train/lr=0.0001]"
     ]
    },
    {
     "name": "stderr",
     "output_type": "stream",
     "text": [
      "\r",
<<<<<<< HEAD
      "Epoch 0::   2%|▏         | 1/50 [00:00<00:07,  6.14it/s, model/all/train/loss=0.691, model/all/train/lr=0.0001]"
=======
      "Epoch 0::   2%|▏         | 1/50 [00:00<00:17,  2.87it/s, model/all/train/loss=0.691, model/all/train/lr=0.0001]"
>>>>>>> 0e7cf0ae
     ]
    },
    {
     "name": "stderr",
     "output_type": "stream",
     "text": [
      "\r",
<<<<<<< HEAD
      "Epoch 0::   2%|▏         | 1/50 [00:00<00:07,  6.14it/s, model/all/train/loss=0.691, model/all/train/lr=0.0001]"
=======
      "Epoch 0::   2%|▏         | 1/50 [00:00<00:17,  2.87it/s, model/all/train/loss=0.691, model/all/train/lr=0.0001]"
>>>>>>> 0e7cf0ae
     ]
    },
    {
     "name": "stderr",
     "output_type": "stream",
     "text": [
      "\r",
<<<<<<< HEAD
      "Epoch 0::   4%|▍         | 2/50 [00:00<00:07,  6.58it/s, model/all/train/loss=0.691, model/all/train/lr=0.0001]"
=======
      "Epoch 0::   4%|▍         | 2/50 [00:00<00:14,  3.23it/s, model/all/train/loss=0.691, model/all/train/lr=0.0001]"
>>>>>>> 0e7cf0ae
     ]
    },
    {
     "name": "stderr",
     "output_type": "stream",
     "text": [
      "\r",
<<<<<<< HEAD
      "Epoch 0::   4%|▍         | 2/50 [00:00<00:07,  6.58it/s, model/all/train/loss=0.69, model/all/train/lr=0.0001] "
=======
      "Epoch 0::   4%|▍         | 2/50 [00:00<00:14,  3.23it/s, model/all/train/loss=0.69, model/all/train/lr=0.0001] "
>>>>>>> 0e7cf0ae
     ]
    },
    {
     "name": "stderr",
     "output_type": "stream",
     "text": [
      "\r",
<<<<<<< HEAD
      "Epoch 0::   6%|▌         | 3/50 [00:00<00:06,  7.14it/s, model/all/train/loss=0.69, model/all/train/lr=0.0001]"
=======
      "Epoch 0::   6%|▌         | 3/50 [00:00<00:13,  3.55it/s, model/all/train/loss=0.69, model/all/train/lr=0.0001]"
>>>>>>> 0e7cf0ae
     ]
    },
    {
     "name": "stderr",
     "output_type": "stream",
     "text": [
      "\r",
<<<<<<< HEAD
      "Epoch 0::   6%|▌         | 3/50 [00:00<00:06,  7.14it/s, model/all/train/loss=0.689, model/all/train/lr=0.0001]"
=======
      "Epoch 0::   6%|▌         | 3/50 [00:01<00:13,  3.55it/s, model/all/train/loss=0.689, model/all/train/lr=0.0001]"
>>>>>>> 0e7cf0ae
     ]
    },
    {
     "name": "stderr",
     "output_type": "stream",
     "text": [
      "\r",
<<<<<<< HEAD
      "Epoch 0::   8%|▊         | 4/50 [00:00<00:06,  7.57it/s, model/all/train/loss=0.689, model/all/train/lr=0.0001]"
=======
      "Epoch 0::   8%|▊         | 4/50 [00:01<00:12,  3.81it/s, model/all/train/loss=0.689, model/all/train/lr=0.0001]"
>>>>>>> 0e7cf0ae
     ]
    },
    {
     "name": "stderr",
     "output_type": "stream",
     "text": [
      "\r",
<<<<<<< HEAD
      "Epoch 0::   8%|▊         | 4/50 [00:00<00:06,  7.57it/s, model/all/train/loss=0.688, model/all/train/lr=0.0001]"
=======
      "Epoch 0::   8%|▊         | 4/50 [00:01<00:12,  3.81it/s, model/all/train/loss=0.688, model/all/train/lr=0.0001]"
>>>>>>> 0e7cf0ae
     ]
    },
    {
     "name": "stderr",
     "output_type": "stream",
     "text": [
      "\r",
<<<<<<< HEAD
      "Epoch 0::  10%|█         | 5/50 [00:00<00:05,  8.01it/s, model/all/train/loss=0.688, model/all/train/lr=0.0001]"
=======
      "Epoch 0::  10%|█         | 5/50 [00:01<00:11,  4.05it/s, model/all/train/loss=0.688, model/all/train/lr=0.0001]"
>>>>>>> 0e7cf0ae
     ]
    },
    {
     "name": "stderr",
     "output_type": "stream",
     "text": [
      "\r",
<<<<<<< HEAD
      "Epoch 0::  10%|█         | 5/50 [00:00<00:05,  8.01it/s, model/all/train/loss=0.684, model/all/train/lr=0.0001]"
=======
      "Epoch 0::  10%|█         | 5/50 [00:01<00:11,  4.05it/s, model/all/train/loss=0.684, model/all/train/lr=0.0001]"
>>>>>>> 0e7cf0ae
     ]
    },
    {
     "name": "stderr",
     "output_type": "stream",
     "text": [
      "\r",
<<<<<<< HEAD
      "Epoch 0::  12%|█▏        | 6/50 [00:00<00:05,  8.34it/s, model/all/train/loss=0.684, model/all/train/lr=0.0001]"
=======
      "Epoch 0::  12%|█▏        | 6/50 [00:01<00:10,  4.12it/s, model/all/train/loss=0.684, model/all/train/lr=0.0001]"
>>>>>>> 0e7cf0ae
     ]
    },
    {
     "name": "stderr",
     "output_type": "stream",
     "text": [
      "\r",
<<<<<<< HEAD
      "Epoch 0::  12%|█▏        | 6/50 [00:00<00:05,  8.34it/s, model/all/train/loss=0.684, model/all/train/lr=0.0001]"
=======
      "Epoch 0::  12%|█▏        | 6/50 [00:01<00:10,  4.12it/s, model/all/train/loss=0.684, model/all/train/lr=0.0001]"
>>>>>>> 0e7cf0ae
     ]
    },
    {
     "name": "stderr",
     "output_type": "stream",
     "text": [
      "\r",
<<<<<<< HEAD
      "Epoch 0::  14%|█▍        | 7/50 [00:00<00:05,  8.60it/s, model/all/train/loss=0.684, model/all/train/lr=0.0001]"
=======
      "Epoch 0::  14%|█▍        | 7/50 [00:01<00:10,  4.26it/s, model/all/train/loss=0.684, model/all/train/lr=0.0001]"
>>>>>>> 0e7cf0ae
     ]
    },
    {
     "name": "stderr",
     "output_type": "stream",
     "text": [
      "\r",
<<<<<<< HEAD
      "Epoch 0::  14%|█▍        | 7/50 [00:00<00:05,  8.60it/s, model/all/train/loss=0.683, model/all/train/lr=0.0001]"
=======
      "Epoch 0::  14%|█▍        | 7/50 [00:01<00:10,  4.26it/s, model/all/train/loss=0.683, model/all/train/lr=0.0001]"
>>>>>>> 0e7cf0ae
     ]
    },
    {
     "name": "stderr",
     "output_type": "stream",
     "text": [
      "\r",
<<<<<<< HEAD
      "Epoch 0::  16%|█▌        | 8/50 [00:00<00:04,  8.78it/s, model/all/train/loss=0.683, model/all/train/lr=0.0001]"
=======
      "Epoch 0::  16%|█▌        | 8/50 [00:01<00:09,  4.41it/s, model/all/train/loss=0.683, model/all/train/lr=0.0001]"
>>>>>>> 0e7cf0ae
     ]
    },
    {
     "name": "stderr",
     "output_type": "stream",
     "text": [
      "\r",
<<<<<<< HEAD
      "Epoch 0::  16%|█▌        | 8/50 [00:01<00:04,  8.78it/s, model/all/train/loss=0.681, model/all/train/lr=0.0001]"
=======
      "Epoch 0::  16%|█▌        | 8/50 [00:02<00:09,  4.41it/s, model/all/train/loss=0.681, model/all/train/lr=0.0001]"
>>>>>>> 0e7cf0ae
     ]
    },
    {
     "name": "stderr",
     "output_type": "stream",
     "text": [
      "\r",
<<<<<<< HEAD
      "Epoch 0::  18%|█▊        | 9/50 [00:01<00:04,  8.89it/s, model/all/train/loss=0.681, model/all/train/lr=0.0001]"
=======
      "Epoch 0::  18%|█▊        | 9/50 [00:02<00:09,  4.53it/s, model/all/train/loss=0.681, model/all/train/lr=0.0001]"
>>>>>>> 0e7cf0ae
     ]
    },
    {
     "name": "stderr",
     "output_type": "stream",
     "text": [
      "\r",
<<<<<<< HEAD
      "Epoch 0::  18%|█▊        | 9/50 [00:01<00:04,  8.89it/s, model/all/train/loss=0.679, model/all/train/lr=0.0001]"
=======
      "Epoch 0::  18%|█▊        | 9/50 [00:02<00:09,  4.53it/s, model/all/train/loss=0.679, model/all/train/lr=0.0001]"
>>>>>>> 0e7cf0ae
     ]
    },
    {
     "name": "stderr",
     "output_type": "stream",
     "text": [
      "\r",
<<<<<<< HEAD
      "Epoch 0::  20%|██        | 10/50 [00:01<00:04,  8.46it/s, model/all/train/loss=0.679, model/all/train/lr=0.0001]"
=======
      "Epoch 0::  20%|██        | 10/50 [00:02<00:08,  4.62it/s, model/all/train/loss=0.679, model/all/train/lr=0.0001]"
>>>>>>> 0e7cf0ae
     ]
    },
    {
     "name": "stderr",
     "output_type": "stream",
     "text": [
      "\r",
<<<<<<< HEAD
      "Epoch 0::  20%|██        | 10/50 [00:01<00:04,  8.46it/s, model/all/train/loss=0.676, model/all/train/lr=0.0001]"
=======
      "Epoch 0::  20%|██        | 10/50 [00:02<00:08,  4.62it/s, model/all/train/loss=0.676, model/all/train/lr=0.0001]"
>>>>>>> 0e7cf0ae
     ]
    },
    {
     "name": "stderr",
     "output_type": "stream",
     "text": [
      "\r",
<<<<<<< HEAD
      "Epoch 0::  22%|██▏       | 11/50 [00:01<00:04,  8.16it/s, model/all/train/loss=0.676, model/all/train/lr=0.0001]"
=======
      "Epoch 0::  22%|██▏       | 11/50 [00:02<00:08,  4.60it/s, model/all/train/loss=0.676, model/all/train/lr=0.0001]"
>>>>>>> 0e7cf0ae
     ]
    },
    {
     "name": "stderr",
     "output_type": "stream",
     "text": [
      "\r",
<<<<<<< HEAD
      "Epoch 0::  22%|██▏       | 11/50 [00:01<00:04,  8.16it/s, model/all/train/loss=0.673, model/all/train/lr=0.0001]"
=======
      "Epoch 0::  22%|██▏       | 11/50 [00:02<00:08,  4.60it/s, model/all/train/loss=0.673, model/all/train/lr=0.0001]"
>>>>>>> 0e7cf0ae
     ]
    },
    {
     "name": "stderr",
     "output_type": "stream",
     "text": [
      "\r",
<<<<<<< HEAD
      "Epoch 0::  24%|██▍       | 12/50 [00:01<00:04,  7.96it/s, model/all/train/loss=0.673, model/all/train/lr=0.0001]"
=======
      "Epoch 0::  24%|██▍       | 12/50 [00:02<00:08,  4.64it/s, model/all/train/loss=0.673, model/all/train/lr=0.0001]"
>>>>>>> 0e7cf0ae
     ]
    },
    {
     "name": "stderr",
     "output_type": "stream",
     "text": [
      "\r",
<<<<<<< HEAD
      "Epoch 0::  24%|██▍       | 12/50 [00:01<00:04,  7.96it/s, model/all/train/loss=0.671, model/all/train/lr=0.0001]"
=======
      "Epoch 0::  24%|██▍       | 12/50 [00:02<00:08,  4.64it/s, model/all/train/loss=0.671, model/all/train/lr=0.0001]"
>>>>>>> 0e7cf0ae
     ]
    },
    {
     "name": "stderr",
     "output_type": "stream",
     "text": [
      "\r",
<<<<<<< HEAD
      "Epoch 0::  26%|██▌       | 13/50 [00:01<00:04,  8.24it/s, model/all/train/loss=0.671, model/all/train/lr=0.0001]"
=======
      "Epoch 0::  26%|██▌       | 13/50 [00:02<00:07,  4.68it/s, model/all/train/loss=0.671, model/all/train/lr=0.0001]"
>>>>>>> 0e7cf0ae
     ]
    },
    {
     "name": "stderr",
     "output_type": "stream",
     "text": [
      "\r",
<<<<<<< HEAD
      "Epoch 0::  26%|██▌       | 13/50 [00:01<00:04,  8.24it/s, model/all/train/loss=0.667, model/all/train/lr=0.0001]"
=======
      "Epoch 0::  26%|██▌       | 13/50 [00:03<00:07,  4.68it/s, model/all/train/loss=0.667, model/all/train/lr=0.0001]"
>>>>>>> 0e7cf0ae
     ]
    },
    {
     "name": "stderr",
     "output_type": "stream",
     "text": [
      "\r",
<<<<<<< HEAD
      "Epoch 0::  28%|██▊       | 14/50 [00:01<00:04,  8.46it/s, model/all/train/loss=0.667, model/all/train/lr=0.0001]"
=======
      "Epoch 0::  28%|██▊       | 14/50 [00:03<00:07,  4.69it/s, model/all/train/loss=0.667, model/all/train/lr=0.0001]"
>>>>>>> 0e7cf0ae
     ]
    },
    {
     "name": "stderr",
     "output_type": "stream",
     "text": [
      "\r",
<<<<<<< HEAD
      "Epoch 0::  28%|██▊       | 14/50 [00:01<00:04,  8.46it/s, model/all/train/loss=0.665, model/all/train/lr=0.0001]"
=======
      "Epoch 0::  28%|██▊       | 14/50 [00:03<00:07,  4.69it/s, model/all/train/loss=0.665, model/all/train/lr=0.0001]"
>>>>>>> 0e7cf0ae
     ]
    },
    {
     "name": "stderr",
     "output_type": "stream",
     "text": [
      "\r",
<<<<<<< HEAD
      "Epoch 0::  30%|███       | 15/50 [00:01<00:04,  8.61it/s, model/all/train/loss=0.665, model/all/train/lr=0.0001]"
=======
      "Epoch 0::  30%|███       | 15/50 [00:03<00:07,  4.71it/s, model/all/train/loss=0.665, model/all/train/lr=0.0001]"
>>>>>>> 0e7cf0ae
     ]
    },
    {
     "name": "stderr",
     "output_type": "stream",
     "text": [
      "\r",
<<<<<<< HEAD
      "Epoch 0::  30%|███       | 15/50 [00:01<00:04,  8.61it/s, model/all/train/loss=0.663, model/all/train/lr=0.0001]"
=======
      "Epoch 0::  30%|███       | 15/50 [00:03<00:07,  4.71it/s, model/all/train/loss=0.663, model/all/train/lr=0.0001]"
>>>>>>> 0e7cf0ae
     ]
    },
    {
     "name": "stderr",
     "output_type": "stream",
     "text": [
      "\r",
<<<<<<< HEAD
      "Epoch 0::  32%|███▏      | 16/50 [00:01<00:03,  8.70it/s, model/all/train/loss=0.663, model/all/train/lr=0.0001]"
=======
      "Epoch 0::  32%|███▏      | 16/50 [00:03<00:07,  4.72it/s, model/all/train/loss=0.663, model/all/train/lr=0.0001]"
>>>>>>> 0e7cf0ae
     ]
    },
    {
     "name": "stderr",
     "output_type": "stream",
     "text": [
      "\r",
<<<<<<< HEAD
      "Epoch 0::  32%|███▏      | 16/50 [00:02<00:03,  8.70it/s, model/all/train/loss=0.66, model/all/train/lr=0.0001] "
=======
      "Epoch 0::  32%|███▏      | 16/50 [00:03<00:07,  4.72it/s, model/all/train/loss=0.66, model/all/train/lr=0.0001] "
>>>>>>> 0e7cf0ae
     ]
    },
    {
     "name": "stderr",
     "output_type": "stream",
     "text": [
      "\r",
<<<<<<< HEAD
      "Epoch 0::  34%|███▍      | 17/50 [00:02<00:03,  8.74it/s, model/all/train/loss=0.66, model/all/train/lr=0.0001]"
=======
      "Epoch 0::  34%|███▍      | 17/50 [00:03<00:06,  4.74it/s, model/all/train/loss=0.66, model/all/train/lr=0.0001]"
>>>>>>> 0e7cf0ae
     ]
    },
    {
     "name": "stderr",
     "output_type": "stream",
     "text": [
      "\r",
<<<<<<< HEAD
      "Epoch 0::  34%|███▍      | 17/50 [00:02<00:03,  8.74it/s, model/all/train/loss=0.657, model/all/train/lr=0.0001]"
=======
      "Epoch 0::  34%|███▍      | 17/50 [00:03<00:06,  4.74it/s, model/all/train/loss=0.657, model/all/train/lr=0.0001]"
>>>>>>> 0e7cf0ae
     ]
    },
    {
     "name": "stderr",
     "output_type": "stream",
     "text": [
      "\r",
<<<<<<< HEAD
      "Epoch 0::  36%|███▌      | 18/50 [00:02<00:03,  8.04it/s, model/all/train/loss=0.657, model/all/train/lr=0.0001]"
=======
      "Epoch 0::  36%|███▌      | 18/50 [00:03<00:06,  4.75it/s, model/all/train/loss=0.657, model/all/train/lr=0.0001]"
>>>>>>> 0e7cf0ae
     ]
    },
    {
     "name": "stderr",
     "output_type": "stream",
     "text": [
      "\r",
<<<<<<< HEAD
      "Epoch 0::  36%|███▌      | 18/50 [00:02<00:03,  8.04it/s, model/all/train/loss=0.657, model/all/train/lr=0.0001]"
=======
      "Epoch 0::  36%|███▌      | 18/50 [00:04<00:06,  4.75it/s, model/all/train/loss=0.657, model/all/train/lr=0.0001]"
>>>>>>> 0e7cf0ae
     ]
    },
    {
     "name": "stderr",
     "output_type": "stream",
     "text": [
      "\r",
<<<<<<< HEAD
      "Epoch 0::  38%|███▊      | 19/50 [00:02<00:03,  8.28it/s, model/all/train/loss=0.657, model/all/train/lr=0.0001]"
=======
      "Epoch 0::  38%|███▊      | 19/50 [00:04<00:06,  4.74it/s, model/all/train/loss=0.657, model/all/train/lr=0.0001]"
>>>>>>> 0e7cf0ae
     ]
    },
    {
     "name": "stderr",
     "output_type": "stream",
     "text": [
      "\r",
<<<<<<< HEAD
      "Epoch 0::  38%|███▊      | 19/50 [00:02<00:03,  8.28it/s, model/all/train/loss=0.656, model/all/train/lr=0.0001]"
=======
      "Epoch 0::  38%|███▊      | 19/50 [00:04<00:06,  4.74it/s, model/all/train/loss=0.656, model/all/train/lr=0.0001]"
>>>>>>> 0e7cf0ae
     ]
    },
    {
     "name": "stderr",
     "output_type": "stream",
     "text": [
      "\r",
<<<<<<< HEAD
      "Epoch 0::  40%|████      | 20/50 [00:02<00:03,  8.43it/s, model/all/train/loss=0.656, model/all/train/lr=0.0001]"
=======
      "Epoch 0::  40%|████      | 20/50 [00:04<00:06,  4.70it/s, model/all/train/loss=0.656, model/all/train/lr=0.0001]"
>>>>>>> 0e7cf0ae
     ]
    },
    {
     "name": "stderr",
     "output_type": "stream",
     "text": [
      "\r",
<<<<<<< HEAD
      "Epoch 0::  40%|████      | 20/50 [00:02<00:03,  8.43it/s, model/all/train/loss=0.654, model/all/train/lr=0.0001]"
=======
      "Epoch 0::  40%|████      | 20/50 [00:04<00:06,  4.70it/s, model/all/train/loss=0.654, model/all/train/lr=0.0001]"
>>>>>>> 0e7cf0ae
     ]
    },
    {
     "name": "stderr",
     "output_type": "stream",
     "text": [
      "\r",
<<<<<<< HEAD
      "Epoch 0::  42%|████▏     | 21/50 [00:02<00:03,  8.51it/s, model/all/train/loss=0.654, model/all/train/lr=0.0001]"
=======
      "Epoch 0::  42%|████▏     | 21/50 [00:04<00:06,  4.66it/s, model/all/train/loss=0.654, model/all/train/lr=0.0001]"
>>>>>>> 0e7cf0ae
     ]
    },
    {
     "name": "stderr",
     "output_type": "stream",
     "text": [
      "\r",
<<<<<<< HEAD
      "Epoch 0::  42%|████▏     | 21/50 [00:02<00:03,  8.51it/s, model/all/train/loss=0.651, model/all/train/lr=0.0001]"
=======
      "Epoch 0::  42%|████▏     | 21/50 [00:04<00:06,  4.66it/s, model/all/train/loss=0.651, model/all/train/lr=0.0001]"
>>>>>>> 0e7cf0ae
     ]
    },
    {
     "name": "stderr",
     "output_type": "stream",
     "text": [
      "\r",
<<<<<<< HEAD
      "Epoch 0::  44%|████▍     | 22/50 [00:02<00:03,  8.58it/s, model/all/train/loss=0.651, model/all/train/lr=0.0001]"
=======
      "Epoch 0::  44%|████▍     | 22/50 [00:04<00:05,  4.70it/s, model/all/train/loss=0.651, model/all/train/lr=0.0001]"
>>>>>>> 0e7cf0ae
     ]
    },
    {
     "name": "stderr",
     "output_type": "stream",
     "text": [
      "\r",
<<<<<<< HEAD
      "Epoch 0::  44%|████▍     | 22/50 [00:02<00:03,  8.58it/s, model/all/train/loss=0.648, model/all/train/lr=0.0001]"
=======
      "Epoch 0::  44%|████▍     | 22/50 [00:05<00:05,  4.70it/s, model/all/train/loss=0.648, model/all/train/lr=0.0001]"
>>>>>>> 0e7cf0ae
     ]
    },
    {
     "name": "stderr",
     "output_type": "stream",
     "text": [
      "\r",
<<<<<<< HEAD
      "Epoch 0::  46%|████▌     | 23/50 [00:02<00:03,  8.64it/s, model/all/train/loss=0.648, model/all/train/lr=0.0001]"
=======
      "Epoch 0::  46%|████▌     | 23/50 [00:05<00:05,  4.73it/s, model/all/train/loss=0.648, model/all/train/lr=0.0001]"
>>>>>>> 0e7cf0ae
     ]
    },
    {
     "name": "stderr",
     "output_type": "stream",
     "text": [
      "\r",
<<<<<<< HEAD
      "Epoch 0::  46%|████▌     | 23/50 [00:02<00:03,  8.64it/s, model/all/train/loss=0.646, model/all/train/lr=0.0001]"
=======
      "Epoch 0::  46%|████▌     | 23/50 [00:05<00:05,  4.73it/s, model/all/train/loss=0.646, model/all/train/lr=0.0001]"
>>>>>>> 0e7cf0ae
     ]
    },
    {
     "name": "stderr",
     "output_type": "stream",
     "text": [
      "\r",
<<<<<<< HEAD
      "Epoch 0::  48%|████▊     | 24/50 [00:02<00:03,  8.66it/s, model/all/train/loss=0.646, model/all/train/lr=0.0001]"
=======
      "Epoch 0::  48%|████▊     | 24/50 [00:05<00:05,  4.75it/s, model/all/train/loss=0.646, model/all/train/lr=0.0001]"
>>>>>>> 0e7cf0ae
     ]
    },
    {
     "name": "stderr",
     "output_type": "stream",
     "text": [
      "\r",
<<<<<<< HEAD
      "Epoch 0::  48%|████▊     | 24/50 [00:02<00:03,  8.66it/s, model/all/train/loss=0.643, model/all/train/lr=0.0001]"
=======
      "Epoch 0::  48%|████▊     | 24/50 [00:05<00:05,  4.75it/s, model/all/train/loss=0.643, model/all/train/lr=0.0001]"
>>>>>>> 0e7cf0ae
     ]
    },
    {
     "name": "stderr",
     "output_type": "stream",
     "text": [
      "\r",
<<<<<<< HEAD
      "Epoch 0::  50%|█████     | 25/50 [00:02<00:02,  8.66it/s, model/all/train/loss=0.643, model/all/train/lr=0.0001]"
=======
      "Epoch 0::  50%|█████     | 25/50 [00:05<00:05,  4.75it/s, model/all/train/loss=0.643, model/all/train/lr=0.0001]"
>>>>>>> 0e7cf0ae
     ]
    },
    {
     "name": "stderr",
     "output_type": "stream",
     "text": [
      "\r",
<<<<<<< HEAD
      "Epoch 0::  50%|█████     | 25/50 [00:03<00:02,  8.66it/s, model/all/train/loss=0.641, model/all/train/lr=0.0001]"
=======
      "Epoch 0::  50%|█████     | 25/50 [00:05<00:05,  4.75it/s, model/all/train/loss=0.641, model/all/train/lr=0.0001]"
>>>>>>> 0e7cf0ae
     ]
    },
    {
     "name": "stderr",
     "output_type": "stream",
     "text": [
      "\r",
<<<<<<< HEAD
      "Epoch 0::  52%|█████▏    | 26/50 [00:03<00:02,  8.69it/s, model/all/train/loss=0.641, model/all/train/lr=0.0001]"
=======
      "Epoch 0::  52%|█████▏    | 26/50 [00:05<00:05,  4.75it/s, model/all/train/loss=0.641, model/all/train/lr=0.0001]"
>>>>>>> 0e7cf0ae
     ]
    },
    {
     "name": "stderr",
     "output_type": "stream",
     "text": [
      "\r",
<<<<<<< HEAD
      "Epoch 0::  52%|█████▏    | 26/50 [00:03<00:02,  8.69it/s, model/all/train/loss=0.64, model/all/train/lr=0.0001] "
=======
      "Epoch 0::  52%|█████▏    | 26/50 [00:05<00:05,  4.75it/s, model/all/train/loss=0.64, model/all/train/lr=0.0001] "
>>>>>>> 0e7cf0ae
     ]
    },
    {
     "name": "stderr",
     "output_type": "stream",
     "text": [
      "\r",
<<<<<<< HEAD
      "Epoch 0::  54%|█████▍    | 27/50 [00:03<00:02,  8.70it/s, model/all/train/loss=0.64, model/all/train/lr=0.0001]"
=======
      "Epoch 0::  54%|█████▍    | 27/50 [00:05<00:04,  4.78it/s, model/all/train/loss=0.64, model/all/train/lr=0.0001]"
>>>>>>> 0e7cf0ae
     ]
    },
    {
     "name": "stderr",
     "output_type": "stream",
     "text": [
      "\r",
<<<<<<< HEAD
      "Epoch 0::  54%|█████▍    | 27/50 [00:03<00:02,  8.70it/s, model/all/train/loss=0.639, model/all/train/lr=0.0001]"
=======
      "Epoch 0::  54%|█████▍    | 27/50 [00:06<00:04,  4.78it/s, model/all/train/loss=0.639, model/all/train/lr=0.0001]"
>>>>>>> 0e7cf0ae
     ]
    },
    {
     "name": "stderr",
     "output_type": "stream",
     "text": [
      "\r",
<<<<<<< HEAD
      "Epoch 0::  56%|█████▌    | 28/50 [00:03<00:02,  8.71it/s, model/all/train/loss=0.639, model/all/train/lr=0.0001]"
=======
      "Epoch 0::  56%|█████▌    | 28/50 [00:06<00:04,  4.79it/s, model/all/train/loss=0.639, model/all/train/lr=0.0001]"
>>>>>>> 0e7cf0ae
     ]
    },
    {
     "name": "stderr",
     "output_type": "stream",
     "text": [
      "\r",
<<<<<<< HEAD
      "Epoch 0::  56%|█████▌    | 28/50 [00:03<00:02,  8.71it/s, model/all/train/loss=0.639, model/all/train/lr=0.0001]"
=======
      "Epoch 0::  56%|█████▌    | 28/50 [00:06<00:04,  4.79it/s, model/all/train/loss=0.639, model/all/train/lr=0.0001]"
>>>>>>> 0e7cf0ae
     ]
    },
    {
     "name": "stderr",
     "output_type": "stream",
     "text": [
      "\r",
<<<<<<< HEAD
      "Epoch 0::  58%|█████▊    | 29/50 [00:03<00:02,  8.71it/s, model/all/train/loss=0.639, model/all/train/lr=0.0001]"
=======
      "Epoch 0::  58%|█████▊    | 29/50 [00:06<00:04,  4.83it/s, model/all/train/loss=0.639, model/all/train/lr=0.0001]"
>>>>>>> 0e7cf0ae
     ]
    },
    {
     "name": "stderr",
     "output_type": "stream",
     "text": [
      "\r",
<<<<<<< HEAD
      "Epoch 0::  58%|█████▊    | 29/50 [00:03<00:02,  8.71it/s, model/all/train/loss=0.636, model/all/train/lr=0.0001]"
=======
      "Epoch 0::  58%|█████▊    | 29/50 [00:06<00:04,  4.83it/s, model/all/train/loss=0.636, model/all/train/lr=0.0001]"
>>>>>>> 0e7cf0ae
     ]
    },
    {
     "name": "stderr",
     "output_type": "stream",
     "text": [
      "\r",
<<<<<<< HEAD
      "Epoch 0::  60%|██████    | 30/50 [00:03<00:02,  8.70it/s, model/all/train/loss=0.636, model/all/train/lr=0.0001]"
=======
      "Epoch 0::  60%|██████    | 30/50 [00:06<00:04,  4.76it/s, model/all/train/loss=0.636, model/all/train/lr=0.0001]"
>>>>>>> 0e7cf0ae
     ]
    },
    {
     "name": "stderr",
     "output_type": "stream",
     "text": [
      "\r",
<<<<<<< HEAD
      "Epoch 0::  60%|██████    | 30/50 [00:03<00:02,  8.70it/s, model/all/train/loss=0.634, model/all/train/lr=0.0001]"
=======
      "Epoch 0::  60%|██████    | 30/50 [00:06<00:04,  4.76it/s, model/all/train/loss=0.634, model/all/train/lr=0.0001]"
>>>>>>> 0e7cf0ae
     ]
    },
    {
     "name": "stderr",
     "output_type": "stream",
     "text": [
      "\r",
<<<<<<< HEAD
      "Epoch 0::  62%|██████▏   | 31/50 [00:03<00:02,  8.70it/s, model/all/train/loss=0.634, model/all/train/lr=0.0001]"
=======
      "Epoch 0::  62%|██████▏   | 31/50 [00:06<00:04,  4.70it/s, model/all/train/loss=0.634, model/all/train/lr=0.0001]"
>>>>>>> 0e7cf0ae
     ]
    },
    {
     "name": "stderr",
     "output_type": "stream",
     "text": [
      "\r",
<<<<<<< HEAD
      "Epoch 0::  62%|██████▏   | 31/50 [00:03<00:02,  8.70it/s, model/all/train/loss=0.633, model/all/train/lr=0.0001]"
=======
      "Epoch 0::  62%|██████▏   | 31/50 [00:06<00:04,  4.70it/s, model/all/train/loss=0.633, model/all/train/lr=0.0001]"
>>>>>>> 0e7cf0ae
     ]
    },
    {
     "name": "stderr",
     "output_type": "stream",
     "text": [
      "\r",
<<<<<<< HEAD
      "Epoch 0::  64%|██████▍   | 32/50 [00:03<00:02,  8.70it/s, model/all/train/loss=0.633, model/all/train/lr=0.0001]"
=======
      "Epoch 0::  64%|██████▍   | 32/50 [00:06<00:03,  4.73it/s, model/all/train/loss=0.633, model/all/train/lr=0.0001]"
>>>>>>> 0e7cf0ae
     ]
    },
    {
     "name": "stderr",
     "output_type": "stream",
     "text": [
      "\r",
<<<<<<< HEAD
      "Epoch 0::  64%|██████▍   | 32/50 [00:03<00:02,  8.70it/s, model/all/train/loss=0.632, model/all/train/lr=0.0001]"
=======
      "Epoch 0::  64%|██████▍   | 32/50 [00:07<00:03,  4.73it/s, model/all/train/loss=0.632, model/all/train/lr=0.0001]"
>>>>>>> 0e7cf0ae
     ]
    },
    {
     "name": "stderr",
     "output_type": "stream",
     "text": [
      "\r",
<<<<<<< HEAD
      "Epoch 0::  66%|██████▌   | 33/50 [00:03<00:01,  8.68it/s, model/all/train/loss=0.632, model/all/train/lr=0.0001]"
=======
      "Epoch 0::  66%|██████▌   | 33/50 [00:07<00:03,  4.73it/s, model/all/train/loss=0.632, model/all/train/lr=0.0001]"
>>>>>>> 0e7cf0ae
     ]
    },
    {
     "name": "stderr",
     "output_type": "stream",
     "text": [
      "\r",
<<<<<<< HEAD
      "Epoch 0::  66%|██████▌   | 33/50 [00:03<00:01,  8.68it/s, model/all/train/loss=0.632, model/all/train/lr=0.0001]"
=======
      "Epoch 0::  66%|██████▌   | 33/50 [00:07<00:03,  4.73it/s, model/all/train/loss=0.632, model/all/train/lr=0.0001]"
>>>>>>> 0e7cf0ae
     ]
    },
    {
     "name": "stderr",
     "output_type": "stream",
     "text": [
      "\r",
<<<<<<< HEAD
      "Epoch 0::  68%|██████▊   | 34/50 [00:03<00:01,  8.69it/s, model/all/train/loss=0.632, model/all/train/lr=0.0001]"
=======
      "Epoch 0::  68%|██████▊   | 34/50 [00:07<00:03,  4.78it/s, model/all/train/loss=0.632, model/all/train/lr=0.0001]"
>>>>>>> 0e7cf0ae
     ]
    },
    {
     "name": "stderr",
     "output_type": "stream",
     "text": [
      "\r",
<<<<<<< HEAD
      "Epoch 0::  68%|██████▊   | 34/50 [00:04<00:01,  8.69it/s, model/all/train/loss=0.631, model/all/train/lr=0.0001]"
=======
      "Epoch 0::  68%|██████▊   | 34/50 [00:07<00:03,  4.78it/s, model/all/train/loss=0.631, model/all/train/lr=0.0001]"
>>>>>>> 0e7cf0ae
     ]
    },
    {
     "name": "stderr",
     "output_type": "stream",
     "text": [
      "\r",
<<<<<<< HEAD
      "Epoch 0::  70%|███████   | 35/50 [00:04<00:01,  8.68it/s, model/all/train/loss=0.631, model/all/train/lr=0.0001]"
=======
      "Epoch 0::  70%|███████   | 35/50 [00:07<00:03,  4.76it/s, model/all/train/loss=0.631, model/all/train/lr=0.0001]"
>>>>>>> 0e7cf0ae
     ]
    },
    {
     "name": "stderr",
     "output_type": "stream",
     "text": [
      "\r",
<<<<<<< HEAD
      "Epoch 0::  70%|███████   | 35/50 [00:04<00:01,  8.68it/s, model/all/train/loss=0.63, model/all/train/lr=0.0001] "
=======
      "Epoch 0::  70%|███████   | 35/50 [00:07<00:03,  4.76it/s, model/all/train/loss=0.63, model/all/train/lr=0.0001] "
>>>>>>> 0e7cf0ae
     ]
    },
    {
     "name": "stderr",
     "output_type": "stream",
     "text": [
      "\r",
<<<<<<< HEAD
      "Epoch 0::  72%|███████▏  | 36/50 [00:04<00:01,  8.67it/s, model/all/train/loss=0.63, model/all/train/lr=0.0001]"
=======
      "Epoch 0::  72%|███████▏  | 36/50 [00:07<00:02,  4.70it/s, model/all/train/loss=0.63, model/all/train/lr=0.0001]"
>>>>>>> 0e7cf0ae
     ]
    },
    {
     "name": "stderr",
     "output_type": "stream",
     "text": [
      "\r",
<<<<<<< HEAD
      "Epoch 0::  72%|███████▏  | 36/50 [00:04<00:01,  8.67it/s, model/all/train/loss=0.627, model/all/train/lr=0.0001]"
=======
      "Epoch 0::  72%|███████▏  | 36/50 [00:07<00:02,  4.70it/s, model/all/train/loss=0.627, model/all/train/lr=0.0001]"
>>>>>>> 0e7cf0ae
     ]
    },
    {
     "name": "stderr",
     "output_type": "stream",
     "text": [
      "\r",
<<<<<<< HEAD
      "Epoch 0::  74%|███████▍  | 37/50 [00:04<00:01,  8.70it/s, model/all/train/loss=0.627, model/all/train/lr=0.0001]"
=======
      "Epoch 0::  74%|███████▍  | 37/50 [00:07<00:02,  4.74it/s, model/all/train/loss=0.627, model/all/train/lr=0.0001]"
>>>>>>> 0e7cf0ae
     ]
    },
    {
     "name": "stderr",
     "output_type": "stream",
     "text": [
      "\r",
<<<<<<< HEAD
      "Epoch 0::  74%|███████▍  | 37/50 [00:04<00:01,  8.70it/s, model/all/train/loss=0.624, model/all/train/lr=0.0001]"
=======
      "Epoch 0::  74%|███████▍  | 37/50 [00:08<00:02,  4.74it/s, model/all/train/loss=0.624, model/all/train/lr=0.0001]"
>>>>>>> 0e7cf0ae
     ]
    },
    {
     "name": "stderr",
     "output_type": "stream",
     "text": [
      "\r",
<<<<<<< HEAD
      "Epoch 0::  76%|███████▌  | 38/50 [00:04<00:01,  8.71it/s, model/all/train/loss=0.624, model/all/train/lr=0.0001]"
=======
      "Epoch 0::  76%|███████▌  | 38/50 [00:08<00:02,  4.73it/s, model/all/train/loss=0.624, model/all/train/lr=0.0001]"
>>>>>>> 0e7cf0ae
     ]
    },
    {
     "name": "stderr",
     "output_type": "stream",
     "text": [
      "\r",
<<<<<<< HEAD
      "Epoch 0::  76%|███████▌  | 38/50 [00:04<00:01,  8.71it/s, model/all/train/loss=0.621, model/all/train/lr=0.0001]"
=======
      "Epoch 0::  76%|███████▌  | 38/50 [00:08<00:02,  4.73it/s, model/all/train/loss=0.621, model/all/train/lr=0.0001]"
>>>>>>> 0e7cf0ae
     ]
    },
    {
     "name": "stderr",
     "output_type": "stream",
     "text": [
      "\r",
<<<<<<< HEAD
      "Epoch 0::  78%|███████▊  | 39/50 [00:04<00:01,  8.69it/s, model/all/train/loss=0.621, model/all/train/lr=0.0001]"
=======
      "Epoch 0::  78%|███████▊  | 39/50 [00:08<00:02,  4.74it/s, model/all/train/loss=0.621, model/all/train/lr=0.0001]"
>>>>>>> 0e7cf0ae
     ]
    },
    {
     "name": "stderr",
     "output_type": "stream",
     "text": [
      "\r",
<<<<<<< HEAD
      "Epoch 0::  78%|███████▊  | 39/50 [00:04<00:01,  8.69it/s, model/all/train/loss=0.621, model/all/train/lr=0.0001]"
=======
      "Epoch 0::  78%|███████▊  | 39/50 [00:08<00:02,  4.74it/s, model/all/train/loss=0.621, model/all/train/lr=0.0001]"
>>>>>>> 0e7cf0ae
     ]
    },
    {
     "name": "stderr",
     "output_type": "stream",
     "text": [
      "\r",
<<<<<<< HEAD
      "Epoch 0::  80%|████████  | 40/50 [00:04<00:01,  8.71it/s, model/all/train/loss=0.621, model/all/train/lr=0.0001]"
=======
      "Epoch 0::  80%|████████  | 40/50 [00:08<00:02,  4.75it/s, model/all/train/loss=0.621, model/all/train/lr=0.0001]"
>>>>>>> 0e7cf0ae
     ]
    },
    {
     "name": "stderr",
     "output_type": "stream",
     "text": [
      "\r",
<<<<<<< HEAD
      "Epoch 0::  80%|████████  | 40/50 [00:04<00:01,  8.71it/s, model/all/train/loss=0.62, model/all/train/lr=0.0001] "
=======
      "Epoch 0::  80%|████████  | 40/50 [00:08<00:02,  4.75it/s, model/all/train/loss=0.62, model/all/train/lr=0.0001] "
>>>>>>> 0e7cf0ae
     ]
    },
    {
     "name": "stderr",
     "output_type": "stream",
     "text": [
      "\r",
<<<<<<< HEAD
      "Epoch 0::  82%|████████▏ | 41/50 [00:04<00:01,  8.75it/s, model/all/train/loss=0.62, model/all/train/lr=0.0001]"
=======
      "Epoch 0::  82%|████████▏ | 41/50 [00:08<00:01,  4.79it/s, model/all/train/loss=0.62, model/all/train/lr=0.0001]"
>>>>>>> 0e7cf0ae
     ]
    },
    {
     "name": "stderr",
     "output_type": "stream",
     "text": [
      "\r",
<<<<<<< HEAD
      "Epoch 0::  82%|████████▏ | 41/50 [00:04<00:01,  8.75it/s, model/all/train/loss=0.619, model/all/train/lr=0.0001]"
=======
      "Epoch 0::  82%|████████▏ | 41/50 [00:09<00:01,  4.79it/s, model/all/train/loss=0.619, model/all/train/lr=0.0001]"
>>>>>>> 0e7cf0ae
     ]
    },
    {
     "name": "stderr",
     "output_type": "stream",
     "text": [
      "\r",
<<<<<<< HEAD
      "Epoch 0::  84%|████████▍ | 42/50 [00:04<00:00,  8.76it/s, model/all/train/loss=0.619, model/all/train/lr=0.0001]"
=======
      "Epoch 0::  84%|████████▍ | 42/50 [00:09<00:01,  4.80it/s, model/all/train/loss=0.619, model/all/train/lr=0.0001]"
>>>>>>> 0e7cf0ae
     ]
    },
    {
     "name": "stderr",
     "output_type": "stream",
     "text": [
      "\r",
<<<<<<< HEAD
      "Epoch 0::  84%|████████▍ | 42/50 [00:05<00:00,  8.76it/s, model/all/train/loss=0.617, model/all/train/lr=0.0001]"
=======
      "Epoch 0::  84%|████████▍ | 42/50 [00:09<00:01,  4.80it/s, model/all/train/loss=0.617, model/all/train/lr=0.0001]"
>>>>>>> 0e7cf0ae
     ]
    },
    {
     "name": "stderr",
     "output_type": "stream",
     "text": [
      "\r",
<<<<<<< HEAD
      "Epoch 0::  86%|████████▌ | 43/50 [00:05<00:00,  8.79it/s, model/all/train/loss=0.617, model/all/train/lr=0.0001]"
=======
      "Epoch 0::  86%|████████▌ | 43/50 [00:09<00:01,  4.82it/s, model/all/train/loss=0.617, model/all/train/lr=0.0001]"
>>>>>>> 0e7cf0ae
     ]
    },
    {
     "name": "stderr",
     "output_type": "stream",
     "text": [
      "\r",
<<<<<<< HEAD
      "Epoch 0::  86%|████████▌ | 43/50 [00:05<00:00,  8.79it/s, model/all/train/loss=0.617, model/all/train/lr=0.0001]"
=======
      "Epoch 0::  86%|████████▌ | 43/50 [00:09<00:01,  4.82it/s, model/all/train/loss=0.617, model/all/train/lr=0.0001]"
>>>>>>> 0e7cf0ae
     ]
    },
    {
     "name": "stderr",
     "output_type": "stream",
     "text": [
      "\r",
<<<<<<< HEAD
      "Epoch 0::  88%|████████▊ | 44/50 [00:05<00:00,  8.82it/s, model/all/train/loss=0.617, model/all/train/lr=0.0001]"
=======
      "Epoch 0::  88%|████████▊ | 44/50 [00:09<00:01,  4.74it/s, model/all/train/loss=0.617, model/all/train/lr=0.0001]"
>>>>>>> 0e7cf0ae
     ]
    },
    {
     "name": "stderr",
     "output_type": "stream",
     "text": [
      "\r",
<<<<<<< HEAD
      "Epoch 0::  88%|████████▊ | 44/50 [00:05<00:00,  8.82it/s, model/all/train/loss=0.615, model/all/train/lr=0.0001]"
=======
      "Epoch 0::  88%|████████▊ | 44/50 [00:09<00:01,  4.74it/s, model/all/train/loss=0.615, model/all/train/lr=0.0001]"
>>>>>>> 0e7cf0ae
     ]
    },
    {
     "name": "stderr",
     "output_type": "stream",
     "text": [
      "\r",
<<<<<<< HEAD
      "Epoch 0::  90%|█████████ | 45/50 [00:05<00:00,  8.82it/s, model/all/train/loss=0.615, model/all/train/lr=0.0001]"
=======
      "Epoch 0::  90%|█████████ | 45/50 [00:09<00:01,  4.75it/s, model/all/train/loss=0.615, model/all/train/lr=0.0001]"
>>>>>>> 0e7cf0ae
     ]
    },
    {
     "name": "stderr",
     "output_type": "stream",
     "text": [
      "\r",
<<<<<<< HEAD
      "Epoch 0::  90%|█████████ | 45/50 [00:05<00:00,  8.82it/s, model/all/train/loss=0.614, model/all/train/lr=0.0001]"
=======
      "Epoch 0::  90%|█████████ | 45/50 [00:09<00:01,  4.75it/s, model/all/train/loss=0.614, model/all/train/lr=0.0001]"
>>>>>>> 0e7cf0ae
     ]
    },
    {
     "name": "stderr",
     "output_type": "stream",
     "text": [
      "\r",
<<<<<<< HEAD
      "Epoch 0::  92%|█████████▏| 46/50 [00:05<00:00,  8.87it/s, model/all/train/loss=0.614, model/all/train/lr=0.0001]"
=======
      "Epoch 0::  92%|█████████▏| 46/50 [00:09<00:00,  4.76it/s, model/all/train/loss=0.614, model/all/train/lr=0.0001]"
>>>>>>> 0e7cf0ae
     ]
    },
    {
     "name": "stderr",
     "output_type": "stream",
     "text": [
      "\r",
<<<<<<< HEAD
      "Epoch 0::  92%|█████████▏| 46/50 [00:05<00:00,  8.87it/s, model/all/train/loss=0.614, model/all/train/lr=0.0001]"
=======
      "Epoch 0::  92%|█████████▏| 46/50 [00:10<00:00,  4.76it/s, model/all/train/loss=0.614, model/all/train/lr=0.0001]"
>>>>>>> 0e7cf0ae
     ]
    },
    {
     "name": "stderr",
     "output_type": "stream",
     "text": [
      "\r",
<<<<<<< HEAD
      "Epoch 0::  94%|█████████▍| 47/50 [00:05<00:00,  8.91it/s, model/all/train/loss=0.614, model/all/train/lr=0.0001]"
=======
      "Epoch 0::  94%|█████████▍| 47/50 [00:10<00:00,  4.80it/s, model/all/train/loss=0.614, model/all/train/lr=0.0001]"
>>>>>>> 0e7cf0ae
     ]
    },
    {
     "name": "stderr",
     "output_type": "stream",
     "text": [
      "\r",
<<<<<<< HEAD
      "Epoch 0::  94%|█████████▍| 47/50 [00:05<00:00,  8.91it/s, model/all/train/loss=0.613, model/all/train/lr=0.0001]"
=======
      "Epoch 0::  94%|█████████▍| 47/50 [00:10<00:00,  4.80it/s, model/all/train/loss=0.613, model/all/train/lr=0.0001]"
>>>>>>> 0e7cf0ae
     ]
    },
    {
     "name": "stderr",
     "output_type": "stream",
     "text": [
      "\r",
<<<<<<< HEAD
      "Epoch 0::  96%|█████████▌| 48/50 [00:05<00:00,  8.94it/s, model/all/train/loss=0.613, model/all/train/lr=0.0001]"
=======
      "Epoch 0::  96%|█████████▌| 48/50 [00:10<00:00,  4.82it/s, model/all/train/loss=0.613, model/all/train/lr=0.0001]"
>>>>>>> 0e7cf0ae
     ]
    },
    {
     "name": "stderr",
     "output_type": "stream",
     "text": [
      "\r",
<<<<<<< HEAD
      "Epoch 0::  96%|█████████▌| 48/50 [00:05<00:00,  8.94it/s, model/all/train/loss=0.611, model/all/train/lr=0.0001]"
=======
      "Epoch 0::  96%|█████████▌| 48/50 [00:10<00:00,  4.82it/s, model/all/train/loss=0.611, model/all/train/lr=0.0001]"
>>>>>>> 0e7cf0ae
     ]
    },
    {
     "name": "stderr",
     "output_type": "stream",
     "text": [
      "\r",
<<<<<<< HEAD
      "Epoch 0::  98%|█████████▊| 49/50 [00:05<00:00,  8.94it/s, model/all/train/loss=0.611, model/all/train/lr=0.0001]"
=======
      "Epoch 0::  98%|█████████▊| 49/50 [00:10<00:00,  4.76it/s, model/all/train/loss=0.611, model/all/train/lr=0.0001]"
>>>>>>> 0e7cf0ae
     ]
    },
    {
     "name": "stderr",
     "output_type": "stream",
     "text": [
      "\r",
<<<<<<< HEAD
      "Epoch 0::  98%|█████████▊| 49/50 [00:05<00:00,  8.94it/s, model/all/train/loss=0.61, model/all/train/lr=0.0001, spam_task/spam_dataset/valid/accuracy=0.9, spam_task/spam_dataset/valid/f1=0.898]"
=======
      "Epoch 0::  98%|█████████▊| 49/50 [00:10<00:00,  4.76it/s, model/all/train/loss=0.61, model/all/train/lr=0.0001, spam_task/spam_dataset/valid/accuracy=0.9, spam_task/spam_dataset/valid/f1=0.898]"
>>>>>>> 0e7cf0ae
     ]
    },
    {
     "name": "stderr",
     "output_type": "stream",
     "text": [
      "\r",
<<<<<<< HEAD
      "Epoch 0:: 100%|██████████| 50/50 [00:05<00:00,  8.37it/s, model/all/train/loss=0.61, model/all/train/lr=0.0001, spam_task/spam_dataset/valid/accuracy=0.9, spam_task/spam_dataset/valid/f1=0.898]"
=======
      "Epoch 0:: 100%|██████████| 50/50 [00:10<00:00,  4.61it/s, model/all/train/loss=0.61, model/all/train/lr=0.0001, spam_task/spam_dataset/valid/accuracy=0.9, spam_task/spam_dataset/valid/f1=0.898]"
>>>>>>> 0e7cf0ae
     ]
    },
    {
     "name": "stderr",
     "output_type": "stream",
     "text": [
      "\n",
      "\r",
      "Epoch 1::   0%|          | 0/50 [00:00<?, ?it/s]"
     ]
    },
    {
     "name": "stderr",
     "output_type": "stream",
     "text": [
      "\r",
      "Epoch 1::   0%|          | 0/50 [00:00<?, ?it/s, model/all/train/loss=0.523, model/all/train/lr=0.0001, spam_task/spam_dataset/valid/accuracy=0.9, spam_task/spam_dataset/valid/f1=0.898]"
     ]
    },
    {
     "name": "stderr",
     "output_type": "stream",
     "text": [
      "\r",
<<<<<<< HEAD
      "Epoch 1::   2%|▏         | 1/50 [00:00<00:05,  9.07it/s, model/all/train/loss=0.523, model/all/train/lr=0.0001, spam_task/spam_dataset/valid/accuracy=0.9, spam_task/spam_dataset/valid/f1=0.898]"
=======
      "Epoch 1::   2%|▏         | 1/50 [00:00<00:11,  4.18it/s, model/all/train/loss=0.523, model/all/train/lr=0.0001, spam_task/spam_dataset/valid/accuracy=0.9, spam_task/spam_dataset/valid/f1=0.898]"
>>>>>>> 0e7cf0ae
     ]
    },
    {
     "name": "stderr",
     "output_type": "stream",
     "text": [
      "\r",
<<<<<<< HEAD
      "Epoch 1::   2%|▏         | 1/50 [00:00<00:05,  9.07it/s, model/all/train/loss=0.514, model/all/train/lr=0.0001, spam_task/spam_dataset/valid/accuracy=0.9, spam_task/spam_dataset/valid/f1=0.898]"
=======
      "Epoch 1::   2%|▏         | 1/50 [00:00<00:11,  4.18it/s, model/all/train/loss=0.514, model/all/train/lr=0.0001, spam_task/spam_dataset/valid/accuracy=0.9, spam_task/spam_dataset/valid/f1=0.898]"
>>>>>>> 0e7cf0ae
     ]
    },
    {
     "name": "stderr",
     "output_type": "stream",
     "text": [
      "\r",
<<<<<<< HEAD
      "Epoch 1::   4%|▍         | 2/50 [00:00<00:05,  8.59it/s, model/all/train/loss=0.514, model/all/train/lr=0.0001, spam_task/spam_dataset/valid/accuracy=0.9, spam_task/spam_dataset/valid/f1=0.898]"
=======
      "Epoch 1::   4%|▍         | 2/50 [00:00<00:11,  4.28it/s, model/all/train/loss=0.514, model/all/train/lr=0.0001, spam_task/spam_dataset/valid/accuracy=0.9, spam_task/spam_dataset/valid/f1=0.898]"
>>>>>>> 0e7cf0ae
     ]
    },
    {
     "name": "stderr",
     "output_type": "stream",
     "text": [
      "\r",
<<<<<<< HEAD
      "Epoch 1::   4%|▍         | 2/50 [00:00<00:05,  8.59it/s, model/all/train/loss=0.501, model/all/train/lr=0.0001, spam_task/spam_dataset/valid/accuracy=0.9, spam_task/spam_dataset/valid/f1=0.898]"
=======
      "Epoch 1::   4%|▍         | 2/50 [00:00<00:11,  4.28it/s, model/all/train/loss=0.501, model/all/train/lr=0.0001, spam_task/spam_dataset/valid/accuracy=0.9, spam_task/spam_dataset/valid/f1=0.898]"
>>>>>>> 0e7cf0ae
     ]
    },
    {
     "name": "stderr",
     "output_type": "stream",
     "text": [
      "\r",
<<<<<<< HEAD
      "Epoch 1::   6%|▌         | 3/50 [00:00<00:05,  8.01it/s, model/all/train/loss=0.501, model/all/train/lr=0.0001, spam_task/spam_dataset/valid/accuracy=0.9, spam_task/spam_dataset/valid/f1=0.898]"
=======
      "Epoch 1::   6%|▌         | 3/50 [00:00<00:10,  4.39it/s, model/all/train/loss=0.501, model/all/train/lr=0.0001, spam_task/spam_dataset/valid/accuracy=0.9, spam_task/spam_dataset/valid/f1=0.898]"
>>>>>>> 0e7cf0ae
     ]
    },
    {
     "name": "stderr",
     "output_type": "stream",
     "text": [
      "\r",
<<<<<<< HEAD
      "Epoch 1::   6%|▌         | 3/50 [00:00<00:05,  8.01it/s, model/all/train/loss=0.501, model/all/train/lr=0.0001, spam_task/spam_dataset/valid/accuracy=0.9, spam_task/spam_dataset/valid/f1=0.898]"
=======
      "Epoch 1::   6%|▌         | 3/50 [00:00<00:10,  4.39it/s, model/all/train/loss=0.501, model/all/train/lr=0.0001, spam_task/spam_dataset/valid/accuracy=0.9, spam_task/spam_dataset/valid/f1=0.898]"
>>>>>>> 0e7cf0ae
     ]
    },
    {
     "name": "stderr",
     "output_type": "stream",
     "text": [
      "\r",
<<<<<<< HEAD
      "Epoch 1::   8%|▊         | 4/50 [00:00<00:06,  7.51it/s, model/all/train/loss=0.501, model/all/train/lr=0.0001, spam_task/spam_dataset/valid/accuracy=0.9, spam_task/spam_dataset/valid/f1=0.898]"
=======
      "Epoch 1::   8%|▊         | 4/50 [00:00<00:10,  4.48it/s, model/all/train/loss=0.501, model/all/train/lr=0.0001, spam_task/spam_dataset/valid/accuracy=0.9, spam_task/spam_dataset/valid/f1=0.898]"
>>>>>>> 0e7cf0ae
     ]
    },
    {
     "name": "stderr",
     "output_type": "stream",
     "text": [
      "\r",
<<<<<<< HEAD
      "Epoch 1::   8%|▊         | 4/50 [00:00<00:06,  7.51it/s, model/all/train/loss=0.507, model/all/train/lr=0.0001, spam_task/spam_dataset/valid/accuracy=0.9, spam_task/spam_dataset/valid/f1=0.898]"
=======
      "Epoch 1::   8%|▊         | 4/50 [00:01<00:10,  4.48it/s, model/all/train/loss=0.507, model/all/train/lr=0.0001, spam_task/spam_dataset/valid/accuracy=0.9, spam_task/spam_dataset/valid/f1=0.898]"
>>>>>>> 0e7cf0ae
     ]
    },
    {
     "name": "stderr",
     "output_type": "stream",
     "text": [
      "\r",
<<<<<<< HEAD
      "Epoch 1::  10%|█         | 5/50 [00:00<00:06,  7.40it/s, model/all/train/loss=0.507, model/all/train/lr=0.0001, spam_task/spam_dataset/valid/accuracy=0.9, spam_task/spam_dataset/valid/f1=0.898]"
=======
      "Epoch 1::  10%|█         | 5/50 [00:01<00:09,  4.52it/s, model/all/train/loss=0.507, model/all/train/lr=0.0001, spam_task/spam_dataset/valid/accuracy=0.9, spam_task/spam_dataset/valid/f1=0.898]"
>>>>>>> 0e7cf0ae
     ]
    },
    {
     "name": "stderr",
     "output_type": "stream",
     "text": [
      "\r",
<<<<<<< HEAD
      "Epoch 1::  10%|█         | 5/50 [00:00<00:06,  7.40it/s, model/all/train/loss=0.509, model/all/train/lr=0.0001, spam_task/spam_dataset/valid/accuracy=0.9, spam_task/spam_dataset/valid/f1=0.898]"
=======
      "Epoch 1::  10%|█         | 5/50 [00:01<00:09,  4.52it/s, model/all/train/loss=0.509, model/all/train/lr=0.0001, spam_task/spam_dataset/valid/accuracy=0.9, spam_task/spam_dataset/valid/f1=0.898]"
>>>>>>> 0e7cf0ae
     ]
    },
    {
     "name": "stderr",
     "output_type": "stream",
     "text": [
      "\r",
<<<<<<< HEAD
      "Epoch 1::  12%|█▏        | 6/50 [00:00<00:06,  7.15it/s, model/all/train/loss=0.509, model/all/train/lr=0.0001, spam_task/spam_dataset/valid/accuracy=0.9, spam_task/spam_dataset/valid/f1=0.898]"
=======
      "Epoch 1::  12%|█▏        | 6/50 [00:01<00:09,  4.60it/s, model/all/train/loss=0.509, model/all/train/lr=0.0001, spam_task/spam_dataset/valid/accuracy=0.9, spam_task/spam_dataset/valid/f1=0.898]"
>>>>>>> 0e7cf0ae
     ]
    },
    {
     "name": "stderr",
     "output_type": "stream",
     "text": [
      "\r",
<<<<<<< HEAD
      "Epoch 1::  12%|█▏        | 6/50 [00:00<00:06,  7.15it/s, model/all/train/loss=0.506, model/all/train/lr=0.0001, spam_task/spam_dataset/valid/accuracy=0.9, spam_task/spam_dataset/valid/f1=0.898]"
=======
      "Epoch 1::  12%|█▏        | 6/50 [00:01<00:09,  4.60it/s, model/all/train/loss=0.506, model/all/train/lr=0.0001, spam_task/spam_dataset/valid/accuracy=0.9, spam_task/spam_dataset/valid/f1=0.898]"
>>>>>>> 0e7cf0ae
     ]
    },
    {
     "name": "stderr",
     "output_type": "stream",
     "text": [
      "\r",
<<<<<<< HEAD
      "Epoch 1::  14%|█▍        | 7/50 [00:00<00:05,  7.21it/s, model/all/train/loss=0.506, model/all/train/lr=0.0001, spam_task/spam_dataset/valid/accuracy=0.9, spam_task/spam_dataset/valid/f1=0.898]"
=======
      "Epoch 1::  14%|█▍        | 7/50 [00:01<00:09,  4.66it/s, model/all/train/loss=0.506, model/all/train/lr=0.0001, spam_task/spam_dataset/valid/accuracy=0.9, spam_task/spam_dataset/valid/f1=0.898]"
>>>>>>> 0e7cf0ae
     ]
    },
    {
     "name": "stderr",
     "output_type": "stream",
     "text": [
      "\r",
<<<<<<< HEAD
      "Epoch 1::  14%|█▍        | 7/50 [00:01<00:05,  7.21it/s, model/all/train/loss=0.491, model/all/train/lr=0.0001, spam_task/spam_dataset/valid/accuracy=0.9, spam_task/spam_dataset/valid/f1=0.898]"
=======
      "Epoch 1::  14%|█▍        | 7/50 [00:01<00:09,  4.66it/s, model/all/train/loss=0.491, model/all/train/lr=0.0001, spam_task/spam_dataset/valid/accuracy=0.9, spam_task/spam_dataset/valid/f1=0.898]"
>>>>>>> 0e7cf0ae
     ]
    },
    {
     "name": "stderr",
     "output_type": "stream",
     "text": [
      "\r",
<<<<<<< HEAD
      "Epoch 1::  16%|█▌        | 8/50 [00:01<00:05,  7.30it/s, model/all/train/loss=0.491, model/all/train/lr=0.0001, spam_task/spam_dataset/valid/accuracy=0.9, spam_task/spam_dataset/valid/f1=0.898]"
=======
      "Epoch 1::  16%|█▌        | 8/50 [00:01<00:08,  4.67it/s, model/all/train/loss=0.491, model/all/train/lr=0.0001, spam_task/spam_dataset/valid/accuracy=0.9, spam_task/spam_dataset/valid/f1=0.898]"
>>>>>>> 0e7cf0ae
     ]
    },
    {
     "name": "stderr",
     "output_type": "stream",
     "text": [
      "\r",
<<<<<<< HEAD
      "Epoch 1::  16%|█▌        | 8/50 [00:01<00:05,  7.30it/s, model/all/train/loss=0.489, model/all/train/lr=0.0001, spam_task/spam_dataset/valid/accuracy=0.9, spam_task/spam_dataset/valid/f1=0.898]"
=======
      "Epoch 1::  16%|█▌        | 8/50 [00:01<00:08,  4.67it/s, model/all/train/loss=0.489, model/all/train/lr=0.0001, spam_task/spam_dataset/valid/accuracy=0.9, spam_task/spam_dataset/valid/f1=0.898]"
>>>>>>> 0e7cf0ae
     ]
    },
    {
     "name": "stderr",
     "output_type": "stream",
     "text": [
      "\r",
<<<<<<< HEAD
      "Epoch 1::  18%|█▊        | 9/50 [00:01<00:05,  7.26it/s, model/all/train/loss=0.489, model/all/train/lr=0.0001, spam_task/spam_dataset/valid/accuracy=0.9, spam_task/spam_dataset/valid/f1=0.898]"
=======
      "Epoch 1::  18%|█▊        | 9/50 [00:01<00:08,  4.68it/s, model/all/train/loss=0.489, model/all/train/lr=0.0001, spam_task/spam_dataset/valid/accuracy=0.9, spam_task/spam_dataset/valid/f1=0.898]"
>>>>>>> 0e7cf0ae
     ]
    },
    {
     "name": "stderr",
     "output_type": "stream",
     "text": [
      "\r",
<<<<<<< HEAD
      "Epoch 1::  18%|█▊        | 9/50 [00:01<00:05,  7.26it/s, model/all/train/loss=0.485, model/all/train/lr=0.0001, spam_task/spam_dataset/valid/accuracy=0.9, spam_task/spam_dataset/valid/f1=0.898]"
=======
      "Epoch 1::  18%|█▊        | 9/50 [00:02<00:08,  4.68it/s, model/all/train/loss=0.485, model/all/train/lr=0.0001, spam_task/spam_dataset/valid/accuracy=0.9, spam_task/spam_dataset/valid/f1=0.898]"
>>>>>>> 0e7cf0ae
     ]
    },
    {
     "name": "stderr",
     "output_type": "stream",
     "text": [
      "\r",
<<<<<<< HEAD
      "Epoch 1::  20%|██        | 10/50 [00:01<00:05,  7.34it/s, model/all/train/loss=0.485, model/all/train/lr=0.0001, spam_task/spam_dataset/valid/accuracy=0.9, spam_task/spam_dataset/valid/f1=0.898]"
=======
      "Epoch 1::  20%|██        | 10/50 [00:02<00:08,  4.65it/s, model/all/train/loss=0.485, model/all/train/lr=0.0001, spam_task/spam_dataset/valid/accuracy=0.9, spam_task/spam_dataset/valid/f1=0.898]"
>>>>>>> 0e7cf0ae
     ]
    },
    {
     "name": "stderr",
     "output_type": "stream",
     "text": [
      "\r",
<<<<<<< HEAD
      "Epoch 1::  20%|██        | 10/50 [00:01<00:05,  7.34it/s, model/all/train/loss=0.482, model/all/train/lr=0.0001, spam_task/spam_dataset/valid/accuracy=0.9, spam_task/spam_dataset/valid/f1=0.898]"
=======
      "Epoch 1::  20%|██        | 10/50 [00:02<00:08,  4.65it/s, model/all/train/loss=0.482, model/all/train/lr=0.0001, spam_task/spam_dataset/valid/accuracy=0.9, spam_task/spam_dataset/valid/f1=0.898]"
>>>>>>> 0e7cf0ae
     ]
    },
    {
     "name": "stderr",
     "output_type": "stream",
     "text": [
      "\r",
<<<<<<< HEAD
      "Epoch 1::  22%|██▏       | 11/50 [00:01<00:05,  7.41it/s, model/all/train/loss=0.482, model/all/train/lr=0.0001, spam_task/spam_dataset/valid/accuracy=0.9, spam_task/spam_dataset/valid/f1=0.898]"
=======
      "Epoch 1::  22%|██▏       | 11/50 [00:02<00:08,  4.66it/s, model/all/train/loss=0.482, model/all/train/lr=0.0001, spam_task/spam_dataset/valid/accuracy=0.9, spam_task/spam_dataset/valid/f1=0.898]"
>>>>>>> 0e7cf0ae
     ]
    },
    {
     "name": "stderr",
     "output_type": "stream",
     "text": [
      "\r",
<<<<<<< HEAD
      "Epoch 1::  22%|██▏       | 11/50 [00:01<00:05,  7.41it/s, model/all/train/loss=0.48, model/all/train/lr=0.0001, spam_task/spam_dataset/valid/accuracy=0.9, spam_task/spam_dataset/valid/f1=0.898] "
=======
      "Epoch 1::  22%|██▏       | 11/50 [00:02<00:08,  4.66it/s, model/all/train/loss=0.48, model/all/train/lr=0.0001, spam_task/spam_dataset/valid/accuracy=0.9, spam_task/spam_dataset/valid/f1=0.898] "
>>>>>>> 0e7cf0ae
     ]
    },
    {
     "name": "stderr",
     "output_type": "stream",
     "text": [
      "\r",
<<<<<<< HEAD
      "Epoch 1::  24%|██▍       | 12/50 [00:01<00:05,  7.35it/s, model/all/train/loss=0.48, model/all/train/lr=0.0001, spam_task/spam_dataset/valid/accuracy=0.9, spam_task/spam_dataset/valid/f1=0.898]"
=======
      "Epoch 1::  24%|██▍       | 12/50 [00:02<00:08,  4.69it/s, model/all/train/loss=0.48, model/all/train/lr=0.0001, spam_task/spam_dataset/valid/accuracy=0.9, spam_task/spam_dataset/valid/f1=0.898]"
>>>>>>> 0e7cf0ae
     ]
    },
    {
     "name": "stderr",
     "output_type": "stream",
     "text": [
      "\r",
<<<<<<< HEAD
      "Epoch 1::  24%|██▍       | 12/50 [00:01<00:05,  7.35it/s, model/all/train/loss=0.477, model/all/train/lr=0.0001, spam_task/spam_dataset/valid/accuracy=0.9, spam_task/spam_dataset/valid/f1=0.898]"
=======
      "Epoch 1::  24%|██▍       | 12/50 [00:02<00:08,  4.69it/s, model/all/train/loss=0.477, model/all/train/lr=0.0001, spam_task/spam_dataset/valid/accuracy=0.9, spam_task/spam_dataset/valid/f1=0.898]"
>>>>>>> 0e7cf0ae
     ]
    },
    {
     "name": "stderr",
     "output_type": "stream",
     "text": [
      "\r",
<<<<<<< HEAD
      "Epoch 1::  26%|██▌       | 13/50 [00:01<00:04,  7.41it/s, model/all/train/loss=0.477, model/all/train/lr=0.0001, spam_task/spam_dataset/valid/accuracy=0.9, spam_task/spam_dataset/valid/f1=0.898]"
=======
      "Epoch 1::  26%|██▌       | 13/50 [00:02<00:07,  4.71it/s, model/all/train/loss=0.477, model/all/train/lr=0.0001, spam_task/spam_dataset/valid/accuracy=0.9, spam_task/spam_dataset/valid/f1=0.898]"
>>>>>>> 0e7cf0ae
     ]
    },
    {
     "name": "stderr",
     "output_type": "stream",
     "text": [
      "\r",
<<<<<<< HEAD
      "Epoch 1::  26%|██▌       | 13/50 [00:01<00:04,  7.41it/s, model/all/train/loss=0.478, model/all/train/lr=0.0001, spam_task/spam_dataset/valid/accuracy=0.9, spam_task/spam_dataset/valid/f1=0.898]"
=======
      "Epoch 1::  26%|██▌       | 13/50 [00:03<00:07,  4.71it/s, model/all/train/loss=0.478, model/all/train/lr=0.0001, spam_task/spam_dataset/valid/accuracy=0.9, spam_task/spam_dataset/valid/f1=0.898]"
>>>>>>> 0e7cf0ae
     ]
    },
    {
     "name": "stderr",
     "output_type": "stream",
     "text": [
      "\r",
<<<<<<< HEAD
      "Epoch 1::  28%|██▊       | 14/50 [00:01<00:04,  7.45it/s, model/all/train/loss=0.478, model/all/train/lr=0.0001, spam_task/spam_dataset/valid/accuracy=0.9, spam_task/spam_dataset/valid/f1=0.898]"
=======
      "Epoch 1::  28%|██▊       | 14/50 [00:03<00:07,  4.74it/s, model/all/train/loss=0.478, model/all/train/lr=0.0001, spam_task/spam_dataset/valid/accuracy=0.9, spam_task/spam_dataset/valid/f1=0.898]"
>>>>>>> 0e7cf0ae
     ]
    },
    {
     "name": "stderr",
     "output_type": "stream",
     "text": [
      "\r",
<<<<<<< HEAD
      "Epoch 1::  28%|██▊       | 14/50 [00:02<00:04,  7.45it/s, model/all/train/loss=0.473, model/all/train/lr=0.0001, spam_task/spam_dataset/valid/accuracy=0.9, spam_task/spam_dataset/valid/f1=0.898]"
=======
      "Epoch 1::  28%|██▊       | 14/50 [00:03<00:07,  4.74it/s, model/all/train/loss=0.473, model/all/train/lr=0.0001, spam_task/spam_dataset/valid/accuracy=0.9, spam_task/spam_dataset/valid/f1=0.898]"
>>>>>>> 0e7cf0ae
     ]
    },
    {
     "name": "stderr",
     "output_type": "stream",
     "text": [
      "\r",
<<<<<<< HEAD
      "Epoch 1::  30%|███       | 15/50 [00:02<00:04,  7.06it/s, model/all/train/loss=0.473, model/all/train/lr=0.0001, spam_task/spam_dataset/valid/accuracy=0.9, spam_task/spam_dataset/valid/f1=0.898]"
=======
      "Epoch 1::  30%|███       | 15/50 [00:03<00:07,  4.74it/s, model/all/train/loss=0.473, model/all/train/lr=0.0001, spam_task/spam_dataset/valid/accuracy=0.9, spam_task/spam_dataset/valid/f1=0.898]"
>>>>>>> 0e7cf0ae
     ]
    },
    {
     "name": "stderr",
     "output_type": "stream",
     "text": [
      "\r",
<<<<<<< HEAD
      "Epoch 1::  30%|███       | 15/50 [00:02<00:04,  7.06it/s, model/all/train/loss=0.475, model/all/train/lr=0.0001, spam_task/spam_dataset/valid/accuracy=0.9, spam_task/spam_dataset/valid/f1=0.898]"
=======
      "Epoch 1::  30%|███       | 15/50 [00:03<00:07,  4.74it/s, model/all/train/loss=0.475, model/all/train/lr=0.0001, spam_task/spam_dataset/valid/accuracy=0.9, spam_task/spam_dataset/valid/f1=0.898]"
>>>>>>> 0e7cf0ae
     ]
    },
    {
     "name": "stderr",
     "output_type": "stream",
     "text": [
      "\r",
<<<<<<< HEAD
      "Epoch 1::  32%|███▏      | 16/50 [00:02<00:04,  7.12it/s, model/all/train/loss=0.475, model/all/train/lr=0.0001, spam_task/spam_dataset/valid/accuracy=0.9, spam_task/spam_dataset/valid/f1=0.898]"
=======
      "Epoch 1::  32%|███▏      | 16/50 [00:03<00:07,  4.75it/s, model/all/train/loss=0.475, model/all/train/lr=0.0001, spam_task/spam_dataset/valid/accuracy=0.9, spam_task/spam_dataset/valid/f1=0.898]"
>>>>>>> 0e7cf0ae
     ]
    },
    {
     "name": "stderr",
     "output_type": "stream",
     "text": [
      "\r",
<<<<<<< HEAD
      "Epoch 1::  32%|███▏      | 16/50 [00:02<00:04,  7.12it/s, model/all/train/loss=0.473, model/all/train/lr=0.0001, spam_task/spam_dataset/valid/accuracy=0.9, spam_task/spam_dataset/valid/f1=0.898]"
=======
      "Epoch 1::  32%|███▏      | 16/50 [00:03<00:07,  4.75it/s, model/all/train/loss=0.473, model/all/train/lr=0.0001, spam_task/spam_dataset/valid/accuracy=0.9, spam_task/spam_dataset/valid/f1=0.898]"
>>>>>>> 0e7cf0ae
     ]
    },
    {
     "name": "stderr",
     "output_type": "stream",
     "text": [
      "\r",
<<<<<<< HEAD
      "Epoch 1::  34%|███▍      | 17/50 [00:02<00:04,  7.15it/s, model/all/train/loss=0.473, model/all/train/lr=0.0001, spam_task/spam_dataset/valid/accuracy=0.9, spam_task/spam_dataset/valid/f1=0.898]"
=======
      "Epoch 1::  34%|███▍      | 17/50 [00:03<00:06,  4.73it/s, model/all/train/loss=0.473, model/all/train/lr=0.0001, spam_task/spam_dataset/valid/accuracy=0.9, spam_task/spam_dataset/valid/f1=0.898]"
>>>>>>> 0e7cf0ae
     ]
    },
    {
     "name": "stderr",
     "output_type": "stream",
     "text": [
      "\r",
<<<<<<< HEAD
      "Epoch 1::  34%|███▍      | 17/50 [00:02<00:04,  7.15it/s, model/all/train/loss=0.47, model/all/train/lr=0.0001, spam_task/spam_dataset/valid/accuracy=0.9, spam_task/spam_dataset/valid/f1=0.898] "
=======
      "Epoch 1::  34%|███▍      | 17/50 [00:03<00:06,  4.73it/s, model/all/train/loss=0.47, model/all/train/lr=0.0001, spam_task/spam_dataset/valid/accuracy=0.9, spam_task/spam_dataset/valid/f1=0.898] "
>>>>>>> 0e7cf0ae
     ]
    },
    {
     "name": "stderr",
     "output_type": "stream",
     "text": [
      "\r",
<<<<<<< HEAD
      "Epoch 1::  36%|███▌      | 18/50 [00:02<00:04,  7.27it/s, model/all/train/loss=0.47, model/all/train/lr=0.0001, spam_task/spam_dataset/valid/accuracy=0.9, spam_task/spam_dataset/valid/f1=0.898]"
=======
      "Epoch 1::  36%|███▌      | 18/50 [00:03<00:06,  4.65it/s, model/all/train/loss=0.47, model/all/train/lr=0.0001, spam_task/spam_dataset/valid/accuracy=0.9, spam_task/spam_dataset/valid/f1=0.898]"
>>>>>>> 0e7cf0ae
     ]
    },
    {
     "name": "stderr",
     "output_type": "stream",
     "text": [
      "\r",
<<<<<<< HEAD
      "Epoch 1::  36%|███▌      | 18/50 [00:02<00:04,  7.27it/s, model/all/train/loss=0.466, model/all/train/lr=0.0001, spam_task/spam_dataset/valid/accuracy=0.9, spam_task/spam_dataset/valid/f1=0.898]"
=======
      "Epoch 1::  36%|███▌      | 18/50 [00:04<00:06,  4.65it/s, model/all/train/loss=0.466, model/all/train/lr=0.0001, spam_task/spam_dataset/valid/accuracy=0.9, spam_task/spam_dataset/valid/f1=0.898]"
>>>>>>> 0e7cf0ae
     ]
    },
    {
     "name": "stderr",
     "output_type": "stream",
     "text": [
      "\r",
<<<<<<< HEAD
      "Epoch 1::  38%|███▊      | 19/50 [00:02<00:04,  7.34it/s, model/all/train/loss=0.466, model/all/train/lr=0.0001, spam_task/spam_dataset/valid/accuracy=0.9, spam_task/spam_dataset/valid/f1=0.898]"
=======
      "Epoch 1::  38%|███▊      | 19/50 [00:04<00:06,  4.68it/s, model/all/train/loss=0.466, model/all/train/lr=0.0001, spam_task/spam_dataset/valid/accuracy=0.9, spam_task/spam_dataset/valid/f1=0.898]"
>>>>>>> 0e7cf0ae
     ]
    },
    {
     "name": "stderr",
     "output_type": "stream",
     "text": [
      "\r",
<<<<<<< HEAD
      "Epoch 1::  38%|███▊      | 19/50 [00:02<00:04,  7.34it/s, model/all/train/loss=0.464, model/all/train/lr=0.0001, spam_task/spam_dataset/valid/accuracy=0.9, spam_task/spam_dataset/valid/f1=0.898]"
=======
      "Epoch 1::  38%|███▊      | 19/50 [00:04<00:06,  4.68it/s, model/all/train/loss=0.464, model/all/train/lr=0.0001, spam_task/spam_dataset/valid/accuracy=0.9, spam_task/spam_dataset/valid/f1=0.898]"
>>>>>>> 0e7cf0ae
     ]
    },
    {
     "name": "stderr",
     "output_type": "stream",
     "text": [
      "\r",
<<<<<<< HEAD
      "Epoch 1::  40%|████      | 20/50 [00:02<00:04,  7.41it/s, model/all/train/loss=0.464, model/all/train/lr=0.0001, spam_task/spam_dataset/valid/accuracy=0.9, spam_task/spam_dataset/valid/f1=0.898]"
=======
      "Epoch 1::  40%|████      | 20/50 [00:04<00:06,  4.69it/s, model/all/train/loss=0.464, model/all/train/lr=0.0001, spam_task/spam_dataset/valid/accuracy=0.9, spam_task/spam_dataset/valid/f1=0.898]"
>>>>>>> 0e7cf0ae
     ]
    },
    {
     "name": "stderr",
     "output_type": "stream",
     "text": [
      "\r",
<<<<<<< HEAD
      "Epoch 1::  40%|████      | 20/50 [00:02<00:04,  7.41it/s, model/all/train/loss=0.462, model/all/train/lr=0.0001, spam_task/spam_dataset/valid/accuracy=0.9, spam_task/spam_dataset/valid/f1=0.898]"
=======
      "Epoch 1::  40%|████      | 20/50 [00:04<00:06,  4.69it/s, model/all/train/loss=0.462, model/all/train/lr=0.0001, spam_task/spam_dataset/valid/accuracy=0.9, spam_task/spam_dataset/valid/f1=0.898]"
>>>>>>> 0e7cf0ae
     ]
    },
    {
     "name": "stderr",
     "output_type": "stream",
     "text": [
      "\r",
<<<<<<< HEAD
      "Epoch 1::  42%|████▏     | 21/50 [00:02<00:03,  7.41it/s, model/all/train/loss=0.462, model/all/train/lr=0.0001, spam_task/spam_dataset/valid/accuracy=0.9, spam_task/spam_dataset/valid/f1=0.898]"
=======
      "Epoch 1::  42%|████▏     | 21/50 [00:04<00:06,  4.72it/s, model/all/train/loss=0.462, model/all/train/lr=0.0001, spam_task/spam_dataset/valid/accuracy=0.9, spam_task/spam_dataset/valid/f1=0.898]"
>>>>>>> 0e7cf0ae
     ]
    },
    {
     "name": "stderr",
     "output_type": "stream",
     "text": [
      "\r",
<<<<<<< HEAD
      "Epoch 1::  42%|████▏     | 21/50 [00:02<00:03,  7.41it/s, model/all/train/loss=0.461, model/all/train/lr=0.0001, spam_task/spam_dataset/valid/accuracy=0.9, spam_task/spam_dataset/valid/f1=0.898]"
=======
      "Epoch 1::  42%|████▏     | 21/50 [00:04<00:06,  4.72it/s, model/all/train/loss=0.461, model/all/train/lr=0.0001, spam_task/spam_dataset/valid/accuracy=0.9, spam_task/spam_dataset/valid/f1=0.898]"
>>>>>>> 0e7cf0ae
     ]
    },
    {
     "name": "stderr",
     "output_type": "stream",
     "text": [
      "\r",
<<<<<<< HEAD
      "Epoch 1::  44%|████▍     | 22/50 [00:02<00:03,  7.81it/s, model/all/train/loss=0.461, model/all/train/lr=0.0001, spam_task/spam_dataset/valid/accuracy=0.9, spam_task/spam_dataset/valid/f1=0.898]"
=======
      "Epoch 1::  44%|████▍     | 22/50 [00:04<00:05,  4.73it/s, model/all/train/loss=0.461, model/all/train/lr=0.0001, spam_task/spam_dataset/valid/accuracy=0.9, spam_task/spam_dataset/valid/f1=0.898]"
>>>>>>> 0e7cf0ae
     ]
    },
    {
     "name": "stderr",
     "output_type": "stream",
     "text": [
      "\r",
<<<<<<< HEAD
      "Epoch 1::  44%|████▍     | 22/50 [00:03<00:03,  7.81it/s, model/all/train/loss=0.459, model/all/train/lr=0.0001, spam_task/spam_dataset/valid/accuracy=0.9, spam_task/spam_dataset/valid/f1=0.898]"
=======
      "Epoch 1::  44%|████▍     | 22/50 [00:04<00:05,  4.73it/s, model/all/train/loss=0.459, model/all/train/lr=0.0001, spam_task/spam_dataset/valid/accuracy=0.9, spam_task/spam_dataset/valid/f1=0.898]"
>>>>>>> 0e7cf0ae
     ]
    },
    {
     "name": "stderr",
     "output_type": "stream",
     "text": [
      "\r",
<<<<<<< HEAD
      "Epoch 1::  46%|████▌     | 23/50 [00:03<00:03,  8.13it/s, model/all/train/loss=0.459, model/all/train/lr=0.0001, spam_task/spam_dataset/valid/accuracy=0.9, spam_task/spam_dataset/valid/f1=0.898]"
=======
      "Epoch 1::  46%|████▌     | 23/50 [00:04<00:05,  4.75it/s, model/all/train/loss=0.459, model/all/train/lr=0.0001, spam_task/spam_dataset/valid/accuracy=0.9, spam_task/spam_dataset/valid/f1=0.898]"
>>>>>>> 0e7cf0ae
     ]
    },
    {
     "name": "stderr",
     "output_type": "stream",
     "text": [
      "\r",
<<<<<<< HEAD
      "Epoch 1::  46%|████▌     | 23/50 [00:03<00:03,  8.13it/s, model/all/train/loss=0.456, model/all/train/lr=0.0001, spam_task/spam_dataset/valid/accuracy=0.9, spam_task/spam_dataset/valid/f1=0.898]"
=======
      "Epoch 1::  46%|████▌     | 23/50 [00:05<00:05,  4.75it/s, model/all/train/loss=0.456, model/all/train/lr=0.0001, spam_task/spam_dataset/valid/accuracy=0.9, spam_task/spam_dataset/valid/f1=0.898]"
>>>>>>> 0e7cf0ae
     ]
    },
    {
     "name": "stderr",
     "output_type": "stream",
     "text": [
      "\r",
<<<<<<< HEAD
      "Epoch 1::  48%|████▊     | 24/50 [00:03<00:03,  8.39it/s, model/all/train/loss=0.456, model/all/train/lr=0.0001, spam_task/spam_dataset/valid/accuracy=0.9, spam_task/spam_dataset/valid/f1=0.898]"
=======
      "Epoch 1::  48%|████▊     | 24/50 [00:05<00:05,  4.77it/s, model/all/train/loss=0.456, model/all/train/lr=0.0001, spam_task/spam_dataset/valid/accuracy=0.9, spam_task/spam_dataset/valid/f1=0.898]"
>>>>>>> 0e7cf0ae
     ]
    },
    {
     "name": "stderr",
     "output_type": "stream",
     "text": [
      "\r",
<<<<<<< HEAD
      "Epoch 1::  48%|████▊     | 24/50 [00:03<00:03,  8.39it/s, model/all/train/loss=0.456, model/all/train/lr=0.0001, spam_task/spam_dataset/valid/accuracy=0.9, spam_task/spam_dataset/valid/f1=0.898]"
=======
      "Epoch 1::  48%|████▊     | 24/50 [00:05<00:05,  4.77it/s, model/all/train/loss=0.456, model/all/train/lr=0.0001, spam_task/spam_dataset/valid/accuracy=0.9, spam_task/spam_dataset/valid/f1=0.898]"
>>>>>>> 0e7cf0ae
     ]
    },
    {
     "name": "stderr",
     "output_type": "stream",
     "text": [
      "\r",
<<<<<<< HEAD
      "Epoch 1::  50%|█████     | 25/50 [00:03<00:02,  8.55it/s, model/all/train/loss=0.456, model/all/train/lr=0.0001, spam_task/spam_dataset/valid/accuracy=0.9, spam_task/spam_dataset/valid/f1=0.898]"
=======
      "Epoch 1::  50%|█████     | 25/50 [00:05<00:05,  4.76it/s, model/all/train/loss=0.456, model/all/train/lr=0.0001, spam_task/spam_dataset/valid/accuracy=0.9, spam_task/spam_dataset/valid/f1=0.898]"
>>>>>>> 0e7cf0ae
     ]
    },
    {
     "name": "stderr",
     "output_type": "stream",
     "text": [
      "\r",
<<<<<<< HEAD
      "Epoch 1::  50%|█████     | 25/50 [00:03<00:02,  8.55it/s, model/all/train/loss=0.454, model/all/train/lr=0.0001, spam_task/spam_dataset/valid/accuracy=0.9, spam_task/spam_dataset/valid/f1=0.898]"
=======
      "Epoch 1::  50%|█████     | 25/50 [00:05<00:05,  4.76it/s, model/all/train/loss=0.454, model/all/train/lr=0.0001, spam_task/spam_dataset/valid/accuracy=0.9, spam_task/spam_dataset/valid/f1=0.898]"
>>>>>>> 0e7cf0ae
     ]
    },
    {
     "name": "stderr",
     "output_type": "stream",
     "text": [
      "\r",
<<<<<<< HEAD
      "Epoch 1::  52%|█████▏    | 26/50 [00:03<00:02,  8.68it/s, model/all/train/loss=0.454, model/all/train/lr=0.0001, spam_task/spam_dataset/valid/accuracy=0.9, spam_task/spam_dataset/valid/f1=0.898]"
=======
      "Epoch 1::  52%|█████▏    | 26/50 [00:05<00:05,  4.77it/s, model/all/train/loss=0.454, model/all/train/lr=0.0001, spam_task/spam_dataset/valid/accuracy=0.9, spam_task/spam_dataset/valid/f1=0.898]"
>>>>>>> 0e7cf0ae
     ]
    },
    {
     "name": "stderr",
     "output_type": "stream",
     "text": [
      "\r",
<<<<<<< HEAD
      "Epoch 1::  52%|█████▏    | 26/50 [00:03<00:02,  8.68it/s, model/all/train/loss=0.451, model/all/train/lr=0.0001, spam_task/spam_dataset/valid/accuracy=0.9, spam_task/spam_dataset/valid/f1=0.898]"
=======
      "Epoch 1::  52%|█████▏    | 26/50 [00:05<00:05,  4.77it/s, model/all/train/loss=0.451, model/all/train/lr=0.0001, spam_task/spam_dataset/valid/accuracy=0.9, spam_task/spam_dataset/valid/f1=0.898]"
>>>>>>> 0e7cf0ae
     ]
    },
    {
     "name": "stderr",
     "output_type": "stream",
     "text": [
      "\r",
<<<<<<< HEAD
      "Epoch 1::  54%|█████▍    | 27/50 [00:03<00:02,  8.76it/s, model/all/train/loss=0.451, model/all/train/lr=0.0001, spam_task/spam_dataset/valid/accuracy=0.9, spam_task/spam_dataset/valid/f1=0.898]"
=======
      "Epoch 1::  54%|█████▍    | 27/50 [00:05<00:04,  4.72it/s, model/all/train/loss=0.451, model/all/train/lr=0.0001, spam_task/spam_dataset/valid/accuracy=0.9, spam_task/spam_dataset/valid/f1=0.898]"
>>>>>>> 0e7cf0ae
     ]
    },
    {
     "name": "stderr",
     "output_type": "stream",
     "text": [
      "\r",
<<<<<<< HEAD
      "Epoch 1::  54%|█████▍    | 27/50 [00:03<00:02,  8.76it/s, model/all/train/loss=0.449, model/all/train/lr=0.0001, spam_task/spam_dataset/valid/accuracy=0.9, spam_task/spam_dataset/valid/f1=0.898]"
=======
      "Epoch 1::  54%|█████▍    | 27/50 [00:05<00:04,  4.72it/s, model/all/train/loss=0.449, model/all/train/lr=0.0001, spam_task/spam_dataset/valid/accuracy=0.9, spam_task/spam_dataset/valid/f1=0.898]"
>>>>>>> 0e7cf0ae
     ]
    },
    {
     "name": "stderr",
     "output_type": "stream",
     "text": [
      "\r",
<<<<<<< HEAD
      "Epoch 1::  56%|█████▌    | 28/50 [00:03<00:02,  8.85it/s, model/all/train/loss=0.449, model/all/train/lr=0.0001, spam_task/spam_dataset/valid/accuracy=0.9, spam_task/spam_dataset/valid/f1=0.898]"
=======
      "Epoch 1::  56%|█████▌    | 28/50 [00:05<00:04,  4.58it/s, model/all/train/loss=0.449, model/all/train/lr=0.0001, spam_task/spam_dataset/valid/accuracy=0.9, spam_task/spam_dataset/valid/f1=0.898]"
>>>>>>> 0e7cf0ae
     ]
    },
    {
     "name": "stderr",
     "output_type": "stream",
     "text": [
      "\r",
<<<<<<< HEAD
      "Epoch 1::  56%|█████▌    | 28/50 [00:03<00:02,  8.85it/s, model/all/train/loss=0.447, model/all/train/lr=0.0001, spam_task/spam_dataset/valid/accuracy=0.9, spam_task/spam_dataset/valid/f1=0.898]"
=======
      "Epoch 1::  56%|█████▌    | 28/50 [00:06<00:04,  4.58it/s, model/all/train/loss=0.447, model/all/train/lr=0.0001, spam_task/spam_dataset/valid/accuracy=0.9, spam_task/spam_dataset/valid/f1=0.898]"
>>>>>>> 0e7cf0ae
     ]
    },
    {
     "name": "stderr",
     "output_type": "stream",
     "text": [
      "\r",
<<<<<<< HEAD
      "Epoch 1::  58%|█████▊    | 29/50 [00:03<00:02,  8.92it/s, model/all/train/loss=0.447, model/all/train/lr=0.0001, spam_task/spam_dataset/valid/accuracy=0.9, spam_task/spam_dataset/valid/f1=0.898]"
=======
      "Epoch 1::  58%|█████▊    | 29/50 [00:06<00:04,  4.65it/s, model/all/train/loss=0.447, model/all/train/lr=0.0001, spam_task/spam_dataset/valid/accuracy=0.9, spam_task/spam_dataset/valid/f1=0.898]"
>>>>>>> 0e7cf0ae
     ]
    },
    {
     "name": "stderr",
     "output_type": "stream",
     "text": [
      "\r",
<<<<<<< HEAD
      "Epoch 1::  58%|█████▊    | 29/50 [00:03<00:02,  8.92it/s, model/all/train/loss=0.445, model/all/train/lr=0.0001, spam_task/spam_dataset/valid/accuracy=0.9, spam_task/spam_dataset/valid/f1=0.898]"
=======
      "Epoch 1::  58%|█████▊    | 29/50 [00:06<00:04,  4.65it/s, model/all/train/loss=0.445, model/all/train/lr=0.0001, spam_task/spam_dataset/valid/accuracy=0.9, spam_task/spam_dataset/valid/f1=0.898]"
>>>>>>> 0e7cf0ae
     ]
    },
    {
     "name": "stderr",
     "output_type": "stream",
     "text": [
      "\r",
<<<<<<< HEAD
      "Epoch 1::  60%|██████    | 30/50 [00:03<00:02,  8.95it/s, model/all/train/loss=0.445, model/all/train/lr=0.0001, spam_task/spam_dataset/valid/accuracy=0.9, spam_task/spam_dataset/valid/f1=0.898]"
=======
      "Epoch 1::  60%|██████    | 30/50 [00:06<00:04,  4.67it/s, model/all/train/loss=0.445, model/all/train/lr=0.0001, spam_task/spam_dataset/valid/accuracy=0.9, spam_task/spam_dataset/valid/f1=0.898]"
>>>>>>> 0e7cf0ae
     ]
    },
    {
     "name": "stderr",
     "output_type": "stream",
     "text": [
      "\r",
<<<<<<< HEAD
      "Epoch 1::  60%|██████    | 30/50 [00:03<00:02,  8.95it/s, model/all/train/loss=0.444, model/all/train/lr=0.0001, spam_task/spam_dataset/valid/accuracy=0.9, spam_task/spam_dataset/valid/f1=0.898]"
=======
      "Epoch 1::  60%|██████    | 30/50 [00:06<00:04,  4.67it/s, model/all/train/loss=0.444, model/all/train/lr=0.0001, spam_task/spam_dataset/valid/accuracy=0.9, spam_task/spam_dataset/valid/f1=0.898]"
>>>>>>> 0e7cf0ae
     ]
    },
    {
     "name": "stderr",
     "output_type": "stream",
     "text": [
      "\r",
<<<<<<< HEAD
      "Epoch 1::  62%|██████▏   | 31/50 [00:03<00:02,  8.98it/s, model/all/train/loss=0.444, model/all/train/lr=0.0001, spam_task/spam_dataset/valid/accuracy=0.9, spam_task/spam_dataset/valid/f1=0.898]"
=======
      "Epoch 1::  62%|██████▏   | 31/50 [00:06<00:04,  4.71it/s, model/all/train/loss=0.444, model/all/train/lr=0.0001, spam_task/spam_dataset/valid/accuracy=0.9, spam_task/spam_dataset/valid/f1=0.898]"
>>>>>>> 0e7cf0ae
     ]
    },
    {
     "name": "stderr",
     "output_type": "stream",
     "text": [
      "\r",
<<<<<<< HEAD
      "Epoch 1::  62%|██████▏   | 31/50 [00:04<00:02,  8.98it/s, model/all/train/loss=0.445, model/all/train/lr=0.0001, spam_task/spam_dataset/valid/accuracy=0.9, spam_task/spam_dataset/valid/f1=0.898]"
=======
      "Epoch 1::  62%|██████▏   | 31/50 [00:06<00:04,  4.71it/s, model/all/train/loss=0.445, model/all/train/lr=0.0001, spam_task/spam_dataset/valid/accuracy=0.9, spam_task/spam_dataset/valid/f1=0.898]"
>>>>>>> 0e7cf0ae
     ]
    },
    {
     "name": "stderr",
     "output_type": "stream",
     "text": [
      "\r",
<<<<<<< HEAD
      "Epoch 1::  64%|██████▍   | 32/50 [00:04<00:01,  9.00it/s, model/all/train/loss=0.445, model/all/train/lr=0.0001, spam_task/spam_dataset/valid/accuracy=0.9, spam_task/spam_dataset/valid/f1=0.898]"
=======
      "Epoch 1::  64%|██████▍   | 32/50 [00:06<00:03,  4.58it/s, model/all/train/loss=0.445, model/all/train/lr=0.0001, spam_task/spam_dataset/valid/accuracy=0.9, spam_task/spam_dataset/valid/f1=0.898]"
>>>>>>> 0e7cf0ae
     ]
    },
    {
     "name": "stderr",
     "output_type": "stream",
     "text": [
      "\r",
<<<<<<< HEAD
      "Epoch 1::  64%|██████▍   | 32/50 [00:04<00:01,  9.00it/s, model/all/train/loss=0.445, model/all/train/lr=0.0001, spam_task/spam_dataset/valid/accuracy=0.9, spam_task/spam_dataset/valid/f1=0.898]"
=======
      "Epoch 1::  64%|██████▍   | 32/50 [00:07<00:03,  4.58it/s, model/all/train/loss=0.445, model/all/train/lr=0.0001, spam_task/spam_dataset/valid/accuracy=0.9, spam_task/spam_dataset/valid/f1=0.898]"
>>>>>>> 0e7cf0ae
     ]
    },
    {
     "name": "stderr",
     "output_type": "stream",
     "text": [
      "\r",
<<<<<<< HEAD
      "Epoch 1::  66%|██████▌   | 33/50 [00:04<00:01,  9.00it/s, model/all/train/loss=0.445, model/all/train/lr=0.0001, spam_task/spam_dataset/valid/accuracy=0.9, spam_task/spam_dataset/valid/f1=0.898]"
=======
      "Epoch 1::  66%|██████▌   | 33/50 [00:07<00:03,  4.54it/s, model/all/train/loss=0.445, model/all/train/lr=0.0001, spam_task/spam_dataset/valid/accuracy=0.9, spam_task/spam_dataset/valid/f1=0.898]"
>>>>>>> 0e7cf0ae
     ]
    },
    {
     "name": "stderr",
     "output_type": "stream",
     "text": [
      "\r",
<<<<<<< HEAD
      "Epoch 1::  66%|██████▌   | 33/50 [00:04<00:01,  9.00it/s, model/all/train/loss=0.443, model/all/train/lr=0.0001, spam_task/spam_dataset/valid/accuracy=0.9, spam_task/spam_dataset/valid/f1=0.898]"
=======
      "Epoch 1::  66%|██████▌   | 33/50 [00:07<00:03,  4.54it/s, model/all/train/loss=0.443, model/all/train/lr=0.0001, spam_task/spam_dataset/valid/accuracy=0.9, spam_task/spam_dataset/valid/f1=0.898]"
>>>>>>> 0e7cf0ae
     ]
    },
    {
     "name": "stderr",
     "output_type": "stream",
     "text": [
      "\r",
<<<<<<< HEAD
      "Epoch 1::  68%|██████▊   | 34/50 [00:04<00:01,  9.02it/s, model/all/train/loss=0.443, model/all/train/lr=0.0001, spam_task/spam_dataset/valid/accuracy=0.9, spam_task/spam_dataset/valid/f1=0.898]"
=======
      "Epoch 1::  68%|██████▊   | 34/50 [00:07<00:03,  4.59it/s, model/all/train/loss=0.443, model/all/train/lr=0.0001, spam_task/spam_dataset/valid/accuracy=0.9, spam_task/spam_dataset/valid/f1=0.898]"
>>>>>>> 0e7cf0ae
     ]
    },
    {
     "name": "stderr",
     "output_type": "stream",
     "text": [
      "\r",
<<<<<<< HEAD
      "Epoch 1::  68%|██████▊   | 34/50 [00:04<00:01,  9.02it/s, model/all/train/loss=0.441, model/all/train/lr=0.0001, spam_task/spam_dataset/valid/accuracy=0.9, spam_task/spam_dataset/valid/f1=0.898]"
=======
      "Epoch 1::  68%|██████▊   | 34/50 [00:07<00:03,  4.59it/s, model/all/train/loss=0.441, model/all/train/lr=0.0001, spam_task/spam_dataset/valid/accuracy=0.9, spam_task/spam_dataset/valid/f1=0.898]"
>>>>>>> 0e7cf0ae
     ]
    },
    {
     "name": "stderr",
     "output_type": "stream",
     "text": [
      "\r",
<<<<<<< HEAD
      "Epoch 1::  70%|███████   | 35/50 [00:04<00:01,  9.01it/s, model/all/train/loss=0.441, model/all/train/lr=0.0001, spam_task/spam_dataset/valid/accuracy=0.9, spam_task/spam_dataset/valid/f1=0.898]"
=======
      "Epoch 1::  70%|███████   | 35/50 [00:07<00:03,  4.64it/s, model/all/train/loss=0.441, model/all/train/lr=0.0001, spam_task/spam_dataset/valid/accuracy=0.9, spam_task/spam_dataset/valid/f1=0.898]"
>>>>>>> 0e7cf0ae
     ]
    },
    {
     "name": "stderr",
     "output_type": "stream",
     "text": [
      "\r",
<<<<<<< HEAD
      "Epoch 1::  70%|███████   | 35/50 [00:04<00:01,  9.01it/s, model/all/train/loss=0.441, model/all/train/lr=0.0001, spam_task/spam_dataset/valid/accuracy=0.9, spam_task/spam_dataset/valid/f1=0.898]"
=======
      "Epoch 1::  70%|███████   | 35/50 [00:07<00:03,  4.64it/s, model/all/train/loss=0.441, model/all/train/lr=0.0001, spam_task/spam_dataset/valid/accuracy=0.9, spam_task/spam_dataset/valid/f1=0.898]"
>>>>>>> 0e7cf0ae
     ]
    },
    {
     "name": "stderr",
     "output_type": "stream",
     "text": [
      "\r",
<<<<<<< HEAD
      "Epoch 1::  72%|███████▏  | 36/50 [00:04<00:01,  9.00it/s, model/all/train/loss=0.441, model/all/train/lr=0.0001, spam_task/spam_dataset/valid/accuracy=0.9, spam_task/spam_dataset/valid/f1=0.898]"
=======
      "Epoch 1::  72%|███████▏  | 36/50 [00:07<00:03,  4.66it/s, model/all/train/loss=0.441, model/all/train/lr=0.0001, spam_task/spam_dataset/valid/accuracy=0.9, spam_task/spam_dataset/valid/f1=0.898]"
>>>>>>> 0e7cf0ae
     ]
    },
    {
     "name": "stderr",
     "output_type": "stream",
     "text": [
      "\r",
<<<<<<< HEAD
      "Epoch 1::  72%|███████▏  | 36/50 [00:04<00:01,  9.00it/s, model/all/train/loss=0.44, model/all/train/lr=0.0001, spam_task/spam_dataset/valid/accuracy=0.9, spam_task/spam_dataset/valid/f1=0.898] "
=======
      "Epoch 1::  72%|███████▏  | 36/50 [00:07<00:03,  4.66it/s, model/all/train/loss=0.44, model/all/train/lr=0.0001, spam_task/spam_dataset/valid/accuracy=0.9, spam_task/spam_dataset/valid/f1=0.898] "
>>>>>>> 0e7cf0ae
     ]
    },
    {
     "name": "stderr",
     "output_type": "stream",
     "text": [
      "\r",
<<<<<<< HEAD
      "Epoch 1::  74%|███████▍  | 37/50 [00:04<00:01,  9.01it/s, model/all/train/loss=0.44, model/all/train/lr=0.0001, spam_task/spam_dataset/valid/accuracy=0.9, spam_task/spam_dataset/valid/f1=0.898]"
=======
      "Epoch 1::  74%|███████▍  | 37/50 [00:07<00:02,  4.67it/s, model/all/train/loss=0.44, model/all/train/lr=0.0001, spam_task/spam_dataset/valid/accuracy=0.9, spam_task/spam_dataset/valid/f1=0.898]"
>>>>>>> 0e7cf0ae
     ]
    },
    {
     "name": "stderr",
     "output_type": "stream",
     "text": [
      "\r",
<<<<<<< HEAD
      "Epoch 1::  74%|███████▍  | 37/50 [00:04<00:01,  9.01it/s, model/all/train/loss=0.438, model/all/train/lr=0.0001, spam_task/spam_dataset/valid/accuracy=0.9, spam_task/spam_dataset/valid/f1=0.898]"
=======
      "Epoch 1::  74%|███████▍  | 37/50 [00:08<00:02,  4.67it/s, model/all/train/loss=0.438, model/all/train/lr=0.0001, spam_task/spam_dataset/valid/accuracy=0.9, spam_task/spam_dataset/valid/f1=0.898]"
>>>>>>> 0e7cf0ae
     ]
    },
    {
     "name": "stderr",
     "output_type": "stream",
     "text": [
      "\r",
<<<<<<< HEAD
      "Epoch 1::  76%|███████▌  | 38/50 [00:04<00:01,  9.04it/s, model/all/train/loss=0.438, model/all/train/lr=0.0001, spam_task/spam_dataset/valid/accuracy=0.9, spam_task/spam_dataset/valid/f1=0.898]"
=======
      "Epoch 1::  76%|███████▌  | 38/50 [00:08<00:02,  4.69it/s, model/all/train/loss=0.438, model/all/train/lr=0.0001, spam_task/spam_dataset/valid/accuracy=0.9, spam_task/spam_dataset/valid/f1=0.898]"
>>>>>>> 0e7cf0ae
     ]
    },
    {
     "name": "stderr",
     "output_type": "stream",
     "text": [
      "\r",
<<<<<<< HEAD
      "Epoch 1::  76%|███████▌  | 38/50 [00:04<00:01,  9.04it/s, model/all/train/loss=0.436, model/all/train/lr=0.0001, spam_task/spam_dataset/valid/accuracy=0.9, spam_task/spam_dataset/valid/f1=0.898]"
=======
      "Epoch 1::  76%|███████▌  | 38/50 [00:08<00:02,  4.69it/s, model/all/train/loss=0.436, model/all/train/lr=0.0001, spam_task/spam_dataset/valid/accuracy=0.9, spam_task/spam_dataset/valid/f1=0.898]"
>>>>>>> 0e7cf0ae
     ]
    },
    {
     "name": "stderr",
     "output_type": "stream",
     "text": [
      "\r",
<<<<<<< HEAD
      "Epoch 1::  78%|███████▊  | 39/50 [00:04<00:01,  9.07it/s, model/all/train/loss=0.436, model/all/train/lr=0.0001, spam_task/spam_dataset/valid/accuracy=0.9, spam_task/spam_dataset/valid/f1=0.898]"
=======
      "Epoch 1::  78%|███████▊  | 39/50 [00:08<00:02,  4.72it/s, model/all/train/loss=0.436, model/all/train/lr=0.0001, spam_task/spam_dataset/valid/accuracy=0.9, spam_task/spam_dataset/valid/f1=0.898]"
>>>>>>> 0e7cf0ae
     ]
    },
    {
     "name": "stderr",
     "output_type": "stream",
     "text": [
      "\r",
<<<<<<< HEAD
      "Epoch 1::  78%|███████▊  | 39/50 [00:04<00:01,  9.07it/s, model/all/train/loss=0.435, model/all/train/lr=0.0001, spam_task/spam_dataset/valid/accuracy=0.9, spam_task/spam_dataset/valid/f1=0.898]"
=======
      "Epoch 1::  78%|███████▊  | 39/50 [00:08<00:02,  4.72it/s, model/all/train/loss=0.435, model/all/train/lr=0.0001, spam_task/spam_dataset/valid/accuracy=0.9, spam_task/spam_dataset/valid/f1=0.898]"
>>>>>>> 0e7cf0ae
     ]
    },
    {
     "name": "stderr",
     "output_type": "stream",
     "text": [
      "\r",
<<<<<<< HEAD
      "Epoch 1::  80%|████████  | 40/50 [00:04<00:01,  9.07it/s, model/all/train/loss=0.435, model/all/train/lr=0.0001, spam_task/spam_dataset/valid/accuracy=0.9, spam_task/spam_dataset/valid/f1=0.898]"
=======
      "Epoch 1::  80%|████████  | 40/50 [00:08<00:02,  4.72it/s, model/all/train/loss=0.435, model/all/train/lr=0.0001, spam_task/spam_dataset/valid/accuracy=0.9, spam_task/spam_dataset/valid/f1=0.898]"
>>>>>>> 0e7cf0ae
     ]
    },
    {
     "name": "stderr",
     "output_type": "stream",
     "text": [
      "\r",
<<<<<<< HEAD
      "Epoch 1::  80%|████████  | 40/50 [00:05<00:01,  9.07it/s, model/all/train/loss=0.433, model/all/train/lr=0.0001, spam_task/spam_dataset/valid/accuracy=0.9, spam_task/spam_dataset/valid/f1=0.898]"
=======
      "Epoch 1::  80%|████████  | 40/50 [00:08<00:02,  4.72it/s, model/all/train/loss=0.433, model/all/train/lr=0.0001, spam_task/spam_dataset/valid/accuracy=0.9, spam_task/spam_dataset/valid/f1=0.898]"
>>>>>>> 0e7cf0ae
     ]
    },
    {
     "name": "stderr",
     "output_type": "stream",
     "text": [
      "\r",
<<<<<<< HEAD
      "Epoch 1::  82%|████████▏ | 41/50 [00:05<00:00,  9.05it/s, model/all/train/loss=0.433, model/all/train/lr=0.0001, spam_task/spam_dataset/valid/accuracy=0.9, spam_task/spam_dataset/valid/f1=0.898]"
=======
      "Epoch 1::  82%|████████▏ | 41/50 [00:08<00:01,  4.62it/s, model/all/train/loss=0.433, model/all/train/lr=0.0001, spam_task/spam_dataset/valid/accuracy=0.9, spam_task/spam_dataset/valid/f1=0.898]"
>>>>>>> 0e7cf0ae
     ]
    },
    {
     "name": "stderr",
     "output_type": "stream",
     "text": [
      "\r",
<<<<<<< HEAD
      "Epoch 1::  82%|████████▏ | 41/50 [00:05<00:00,  9.05it/s, model/all/train/loss=0.431, model/all/train/lr=0.0001, spam_task/spam_dataset/valid/accuracy=0.9, spam_task/spam_dataset/valid/f1=0.898]"
=======
      "Epoch 1::  82%|████████▏ | 41/50 [00:08<00:01,  4.62it/s, model/all/train/loss=0.431, model/all/train/lr=0.0001, spam_task/spam_dataset/valid/accuracy=0.9, spam_task/spam_dataset/valid/f1=0.898]"
>>>>>>> 0e7cf0ae
     ]
    },
    {
     "name": "stderr",
     "output_type": "stream",
     "text": [
      "\r",
<<<<<<< HEAD
      "Epoch 1::  84%|████████▍ | 42/50 [00:05<00:00,  9.05it/s, model/all/train/loss=0.431, model/all/train/lr=0.0001, spam_task/spam_dataset/valid/accuracy=0.9, spam_task/spam_dataset/valid/f1=0.898]"
=======
      "Epoch 1::  84%|████████▍ | 42/50 [00:08<00:01,  4.65it/s, model/all/train/loss=0.431, model/all/train/lr=0.0001, spam_task/spam_dataset/valid/accuracy=0.9, spam_task/spam_dataset/valid/f1=0.898]"
>>>>>>> 0e7cf0ae
     ]
    },
    {
     "name": "stderr",
     "output_type": "stream",
     "text": [
      "\r",
<<<<<<< HEAD
      "Epoch 1::  84%|████████▍ | 42/50 [00:05<00:00,  9.05it/s, model/all/train/loss=0.431, model/all/train/lr=0.0001, spam_task/spam_dataset/valid/accuracy=0.9, spam_task/spam_dataset/valid/f1=0.898]"
=======
      "Epoch 1::  84%|████████▍ | 42/50 [00:09<00:01,  4.65it/s, model/all/train/loss=0.431, model/all/train/lr=0.0001, spam_task/spam_dataset/valid/accuracy=0.9, spam_task/spam_dataset/valid/f1=0.898]"
>>>>>>> 0e7cf0ae
     ]
    },
    {
     "name": "stderr",
     "output_type": "stream",
     "text": [
      "\r",
<<<<<<< HEAD
      "Epoch 1::  86%|████████▌ | 43/50 [00:05<00:00,  9.08it/s, model/all/train/loss=0.431, model/all/train/lr=0.0001, spam_task/spam_dataset/valid/accuracy=0.9, spam_task/spam_dataset/valid/f1=0.898]"
=======
      "Epoch 1::  86%|████████▌ | 43/50 [00:09<00:01,  4.69it/s, model/all/train/loss=0.431, model/all/train/lr=0.0001, spam_task/spam_dataset/valid/accuracy=0.9, spam_task/spam_dataset/valid/f1=0.898]"
>>>>>>> 0e7cf0ae
     ]
    },
    {
     "name": "stderr",
     "output_type": "stream",
     "text": [
      "\r",
<<<<<<< HEAD
      "Epoch 1::  86%|████████▌ | 43/50 [00:05<00:00,  9.08it/s, model/all/train/loss=0.429, model/all/train/lr=0.0001, spam_task/spam_dataset/valid/accuracy=0.9, spam_task/spam_dataset/valid/f1=0.898]"
=======
      "Epoch 1::  86%|████████▌ | 43/50 [00:09<00:01,  4.69it/s, model/all/train/loss=0.429, model/all/train/lr=0.0001, spam_task/spam_dataset/valid/accuracy=0.9, spam_task/spam_dataset/valid/f1=0.898]"
>>>>>>> 0e7cf0ae
     ]
    },
    {
     "name": "stderr",
     "output_type": "stream",
     "text": [
      "\r",
<<<<<<< HEAD
      "Epoch 1::  88%|████████▊ | 44/50 [00:05<00:00,  9.11it/s, model/all/train/loss=0.429, model/all/train/lr=0.0001, spam_task/spam_dataset/valid/accuracy=0.9, spam_task/spam_dataset/valid/f1=0.898]"
=======
      "Epoch 1::  88%|████████▊ | 44/50 [00:09<00:01,  4.73it/s, model/all/train/loss=0.429, model/all/train/lr=0.0001, spam_task/spam_dataset/valid/accuracy=0.9, spam_task/spam_dataset/valid/f1=0.898]"
>>>>>>> 0e7cf0ae
     ]
    },
    {
     "name": "stderr",
     "output_type": "stream",
     "text": [
      "\r",
<<<<<<< HEAD
      "Epoch 1::  88%|████████▊ | 44/50 [00:05<00:00,  9.11it/s, model/all/train/loss=0.427, model/all/train/lr=0.0001, spam_task/spam_dataset/valid/accuracy=0.9, spam_task/spam_dataset/valid/f1=0.898]"
=======
      "Epoch 1::  88%|████████▊ | 44/50 [00:09<00:01,  4.73it/s, model/all/train/loss=0.427, model/all/train/lr=0.0001, spam_task/spam_dataset/valid/accuracy=0.9, spam_task/spam_dataset/valid/f1=0.898]"
>>>>>>> 0e7cf0ae
     ]
    },
    {
     "name": "stderr",
     "output_type": "stream",
     "text": [
      "\r",
<<<<<<< HEAD
      "Epoch 1::  90%|█████████ | 45/50 [00:05<00:00,  9.10it/s, model/all/train/loss=0.427, model/all/train/lr=0.0001, spam_task/spam_dataset/valid/accuracy=0.9, spam_task/spam_dataset/valid/f1=0.898]"
=======
      "Epoch 1::  90%|█████████ | 45/50 [00:09<00:01,  4.74it/s, model/all/train/loss=0.427, model/all/train/lr=0.0001, spam_task/spam_dataset/valid/accuracy=0.9, spam_task/spam_dataset/valid/f1=0.898]"
>>>>>>> 0e7cf0ae
     ]
    },
    {
     "name": "stderr",
     "output_type": "stream",
     "text": [
      "\r",
<<<<<<< HEAD
      "Epoch 1::  90%|█████████ | 45/50 [00:05<00:00,  9.10it/s, model/all/train/loss=0.425, model/all/train/lr=0.0001, spam_task/spam_dataset/valid/accuracy=0.9, spam_task/spam_dataset/valid/f1=0.898]"
=======
      "Epoch 1::  90%|█████████ | 45/50 [00:09<00:01,  4.74it/s, model/all/train/loss=0.425, model/all/train/lr=0.0001, spam_task/spam_dataset/valid/accuracy=0.9, spam_task/spam_dataset/valid/f1=0.898]"
>>>>>>> 0e7cf0ae
     ]
    },
    {
     "name": "stderr",
     "output_type": "stream",
     "text": [
      "\r",
<<<<<<< HEAD
      "Epoch 1::  92%|█████████▏| 46/50 [00:05<00:00,  9.09it/s, model/all/train/loss=0.425, model/all/train/lr=0.0001, spam_task/spam_dataset/valid/accuracy=0.9, spam_task/spam_dataset/valid/f1=0.898]"
=======
      "Epoch 1::  92%|█████████▏| 46/50 [00:09<00:00,  4.73it/s, model/all/train/loss=0.425, model/all/train/lr=0.0001, spam_task/spam_dataset/valid/accuracy=0.9, spam_task/spam_dataset/valid/f1=0.898]"
>>>>>>> 0e7cf0ae
     ]
    },
    {
     "name": "stderr",
     "output_type": "stream",
     "text": [
      "\r",
<<<<<<< HEAD
      "Epoch 1::  92%|█████████▏| 46/50 [00:05<00:00,  9.09it/s, model/all/train/loss=0.423, model/all/train/lr=0.0001, spam_task/spam_dataset/valid/accuracy=0.9, spam_task/spam_dataset/valid/f1=0.898]"
=======
      "Epoch 1::  92%|█████████▏| 46/50 [00:10<00:00,  4.73it/s, model/all/train/loss=0.423, model/all/train/lr=0.0001, spam_task/spam_dataset/valid/accuracy=0.9, spam_task/spam_dataset/valid/f1=0.898]"
>>>>>>> 0e7cf0ae
     ]
    },
    {
     "name": "stderr",
     "output_type": "stream",
     "text": [
      "\r",
<<<<<<< HEAD
      "Epoch 1::  94%|█████████▍| 47/50 [00:05<00:00,  9.06it/s, model/all/train/loss=0.423, model/all/train/lr=0.0001, spam_task/spam_dataset/valid/accuracy=0.9, spam_task/spam_dataset/valid/f1=0.898]"
=======
      "Epoch 1::  94%|█████████▍| 47/50 [00:10<00:00,  4.71it/s, model/all/train/loss=0.423, model/all/train/lr=0.0001, spam_task/spam_dataset/valid/accuracy=0.9, spam_task/spam_dataset/valid/f1=0.898]"
>>>>>>> 0e7cf0ae
     ]
    },
    {
     "name": "stderr",
     "output_type": "stream",
     "text": [
      "\r",
<<<<<<< HEAD
      "Epoch 1::  94%|█████████▍| 47/50 [00:05<00:00,  9.06it/s, model/all/train/loss=0.42, model/all/train/lr=0.0001, spam_task/spam_dataset/valid/accuracy=0.9, spam_task/spam_dataset/valid/f1=0.898] "
=======
      "Epoch 1::  94%|█████████▍| 47/50 [00:10<00:00,  4.71it/s, model/all/train/loss=0.42, model/all/train/lr=0.0001, spam_task/spam_dataset/valid/accuracy=0.9, spam_task/spam_dataset/valid/f1=0.898] "
>>>>>>> 0e7cf0ae
     ]
    },
    {
     "name": "stderr",
     "output_type": "stream",
     "text": [
      "\r",
<<<<<<< HEAD
      "Epoch 1::  96%|█████████▌| 48/50 [00:05<00:00,  9.08it/s, model/all/train/loss=0.42, model/all/train/lr=0.0001, spam_task/spam_dataset/valid/accuracy=0.9, spam_task/spam_dataset/valid/f1=0.898]"
=======
      "Epoch 1::  96%|█████████▌| 48/50 [00:10<00:00,  4.71it/s, model/all/train/loss=0.42, model/all/train/lr=0.0001, spam_task/spam_dataset/valid/accuracy=0.9, spam_task/spam_dataset/valid/f1=0.898]"
>>>>>>> 0e7cf0ae
     ]
    },
    {
     "name": "stderr",
     "output_type": "stream",
     "text": [
      "\r",
<<<<<<< HEAD
      "Epoch 1::  96%|█████████▌| 48/50 [00:05<00:00,  9.08it/s, model/all/train/loss=0.417, model/all/train/lr=0.0001, spam_task/spam_dataset/valid/accuracy=0.9, spam_task/spam_dataset/valid/f1=0.898]"
=======
      "Epoch 1::  96%|█████████▌| 48/50 [00:10<00:00,  4.71it/s, model/all/train/loss=0.417, model/all/train/lr=0.0001, spam_task/spam_dataset/valid/accuracy=0.9, spam_task/spam_dataset/valid/f1=0.898]"
>>>>>>> 0e7cf0ae
     ]
    },
    {
     "name": "stderr",
     "output_type": "stream",
     "text": [
      "\r",
<<<<<<< HEAD
      "Epoch 1::  98%|█████████▊| 49/50 [00:05<00:00,  9.08it/s, model/all/train/loss=0.417, model/all/train/lr=0.0001, spam_task/spam_dataset/valid/accuracy=0.9, spam_task/spam_dataset/valid/f1=0.898]"
=======
      "Epoch 1::  98%|█████████▊| 49/50 [00:10<00:00,  4.69it/s, model/all/train/loss=0.417, model/all/train/lr=0.0001, spam_task/spam_dataset/valid/accuracy=0.9, spam_task/spam_dataset/valid/f1=0.898]"
>>>>>>> 0e7cf0ae
     ]
    },
    {
     "name": "stderr",
     "output_type": "stream",
     "text": [
      "\r",
<<<<<<< HEAD
      "Epoch 1::  98%|█████████▊| 49/50 [00:06<00:00,  9.08it/s, model/all/train/loss=0.416, model/all/train/lr=0.0001, spam_task/spam_dataset/valid/accuracy=0.942, spam_task/spam_dataset/valid/f1=0.933]"
=======
      "Epoch 1::  98%|█████████▊| 49/50 [00:10<00:00,  4.69it/s, model/all/train/loss=0.416, model/all/train/lr=0.0001, spam_task/spam_dataset/valid/accuracy=0.942, spam_task/spam_dataset/valid/f1=0.933]"
>>>>>>> 0e7cf0ae
     ]
    },
    {
     "name": "stderr",
     "output_type": "stream",
     "text": [
      "\r",
<<<<<<< HEAD
      "Epoch 1:: 100%|██████████| 50/50 [00:06<00:00,  8.54it/s, model/all/train/loss=0.416, model/all/train/lr=0.0001, spam_task/spam_dataset/valid/accuracy=0.942, spam_task/spam_dataset/valid/f1=0.933]"
=======
      "Epoch 1:: 100%|██████████| 50/50 [00:10<00:00,  4.57it/s, model/all/train/loss=0.416, model/all/train/lr=0.0001, spam_task/spam_dataset/valid/accuracy=0.942, spam_task/spam_dataset/valid/f1=0.933]"
>>>>>>> 0e7cf0ae
     ]
    },
    {
     "name": "stderr",
     "output_type": "stream",
     "text": [
      "\n",
      "\r",
      "Epoch 2::   0%|          | 0/50 [00:00<?, ?it/s]"
     ]
    },
    {
     "name": "stderr",
     "output_type": "stream",
     "text": [
      "\r",
      "Epoch 2::   0%|          | 0/50 [00:00<?, ?it/s, model/all/train/loss=0.33, model/all/train/lr=0.0001, spam_task/spam_dataset/valid/accuracy=0.942, spam_task/spam_dataset/valid/f1=0.933]"
     ]
    },
    {
     "name": "stderr",
     "output_type": "stream",
     "text": [
      "\r",
<<<<<<< HEAD
      "Epoch 2::   2%|▏         | 1/50 [00:00<00:05,  9.09it/s, model/all/train/loss=0.33, model/all/train/lr=0.0001, spam_task/spam_dataset/valid/accuracy=0.942, spam_task/spam_dataset/valid/f1=0.933]"
=======
      "Epoch 2::   2%|▏         | 1/50 [00:00<00:12,  3.97it/s, model/all/train/loss=0.33, model/all/train/lr=0.0001, spam_task/spam_dataset/valid/accuracy=0.942, spam_task/spam_dataset/valid/f1=0.933]"
>>>>>>> 0e7cf0ae
     ]
    },
    {
     "name": "stderr",
     "output_type": "stream",
     "text": [
      "\r",
<<<<<<< HEAD
      "Epoch 2::   2%|▏         | 1/50 [00:00<00:05,  9.09it/s, model/all/train/loss=0.327, model/all/train/lr=0.0001, spam_task/spam_dataset/valid/accuracy=0.942, spam_task/spam_dataset/valid/f1=0.933]"
=======
      "Epoch 2::   2%|▏         | 1/50 [00:00<00:12,  3.97it/s, model/all/train/loss=0.327, model/all/train/lr=0.0001, spam_task/spam_dataset/valid/accuracy=0.942, spam_task/spam_dataset/valid/f1=0.933]"
>>>>>>> 0e7cf0ae
     ]
    },
    {
     "name": "stderr",
     "output_type": "stream",
     "text": [
      "\r",
<<<<<<< HEAD
      "Epoch 2::   4%|▍         | 2/50 [00:00<00:05,  9.12it/s, model/all/train/loss=0.327, model/all/train/lr=0.0001, spam_task/spam_dataset/valid/accuracy=0.942, spam_task/spam_dataset/valid/f1=0.933]"
=======
      "Epoch 2::   4%|▍         | 2/50 [00:00<00:11,  4.19it/s, model/all/train/loss=0.327, model/all/train/lr=0.0001, spam_task/spam_dataset/valid/accuracy=0.942, spam_task/spam_dataset/valid/f1=0.933]"
>>>>>>> 0e7cf0ae
     ]
    },
    {
     "name": "stderr",
     "output_type": "stream",
     "text": [
      "\r",
<<<<<<< HEAD
      "Epoch 2::   4%|▍         | 2/50 [00:00<00:05,  9.12it/s, model/all/train/loss=0.298, model/all/train/lr=0.0001, spam_task/spam_dataset/valid/accuracy=0.942, spam_task/spam_dataset/valid/f1=0.933]"
=======
      "Epoch 2::   4%|▍         | 2/50 [00:00<00:11,  4.19it/s, model/all/train/loss=0.298, model/all/train/lr=0.0001, spam_task/spam_dataset/valid/accuracy=0.942, spam_task/spam_dataset/valid/f1=0.933]"
>>>>>>> 0e7cf0ae
     ]
    },
    {
     "name": "stderr",
     "output_type": "stream",
     "text": [
      "\r",
<<<<<<< HEAD
      "Epoch 2::   6%|▌         | 3/50 [00:00<00:05,  9.14it/s, model/all/train/loss=0.298, model/all/train/lr=0.0001, spam_task/spam_dataset/valid/accuracy=0.942, spam_task/spam_dataset/valid/f1=0.933]"
=======
      "Epoch 2::   6%|▌         | 3/50 [00:00<00:10,  4.35it/s, model/all/train/loss=0.298, model/all/train/lr=0.0001, spam_task/spam_dataset/valid/accuracy=0.942, spam_task/spam_dataset/valid/f1=0.933]"
>>>>>>> 0e7cf0ae
     ]
    },
    {
     "name": "stderr",
     "output_type": "stream",
     "text": [
      "\r",
<<<<<<< HEAD
      "Epoch 2::   6%|▌         | 3/50 [00:00<00:05,  9.14it/s, model/all/train/loss=0.298, model/all/train/lr=0.0001, spam_task/spam_dataset/valid/accuracy=0.942, spam_task/spam_dataset/valid/f1=0.933]"
=======
      "Epoch 2::   6%|▌         | 3/50 [00:00<00:10,  4.35it/s, model/all/train/loss=0.298, model/all/train/lr=0.0001, spam_task/spam_dataset/valid/accuracy=0.942, spam_task/spam_dataset/valid/f1=0.933]"
>>>>>>> 0e7cf0ae
     ]
    },
    {
     "name": "stderr",
     "output_type": "stream",
     "text": [
      "\r",
<<<<<<< HEAD
      "Epoch 2::   8%|▊         | 4/50 [00:00<00:05,  9.13it/s, model/all/train/loss=0.298, model/all/train/lr=0.0001, spam_task/spam_dataset/valid/accuracy=0.942, spam_task/spam_dataset/valid/f1=0.933]"
=======
      "Epoch 2::   8%|▊         | 4/50 [00:00<00:10,  4.45it/s, model/all/train/loss=0.298, model/all/train/lr=0.0001, spam_task/spam_dataset/valid/accuracy=0.942, spam_task/spam_dataset/valid/f1=0.933]"
>>>>>>> 0e7cf0ae
     ]
    },
    {
     "name": "stderr",
     "output_type": "stream",
     "text": [
      "\r",
<<<<<<< HEAD
      "Epoch 2::   8%|▊         | 4/50 [00:00<00:05,  9.13it/s, model/all/train/loss=0.312, model/all/train/lr=0.0001, spam_task/spam_dataset/valid/accuracy=0.942, spam_task/spam_dataset/valid/f1=0.933]"
=======
      "Epoch 2::   8%|▊         | 4/50 [00:01<00:10,  4.45it/s, model/all/train/loss=0.312, model/all/train/lr=0.0001, spam_task/spam_dataset/valid/accuracy=0.942, spam_task/spam_dataset/valid/f1=0.933]"
>>>>>>> 0e7cf0ae
     ]
    },
    {
     "name": "stderr",
     "output_type": "stream",
     "text": [
      "\r",
<<<<<<< HEAD
      "Epoch 2::  10%|█         | 5/50 [00:00<00:04,  9.14it/s, model/all/train/loss=0.312, model/all/train/lr=0.0001, spam_task/spam_dataset/valid/accuracy=0.942, spam_task/spam_dataset/valid/f1=0.933]"
=======
      "Epoch 2::  10%|█         | 5/50 [00:01<00:10,  4.41it/s, model/all/train/loss=0.312, model/all/train/lr=0.0001, spam_task/spam_dataset/valid/accuracy=0.942, spam_task/spam_dataset/valid/f1=0.933]"
>>>>>>> 0e7cf0ae
     ]
    },
    {
     "name": "stderr",
     "output_type": "stream",
     "text": [
      "\r",
<<<<<<< HEAD
      "Epoch 2::  10%|█         | 5/50 [00:00<00:04,  9.14it/s, model/all/train/loss=0.313, model/all/train/lr=0.0001, spam_task/spam_dataset/valid/accuracy=0.942, spam_task/spam_dataset/valid/f1=0.933]"
=======
      "Epoch 2::  10%|█         | 5/50 [00:01<00:10,  4.41it/s, model/all/train/loss=0.313, model/all/train/lr=0.0001, spam_task/spam_dataset/valid/accuracy=0.942, spam_task/spam_dataset/valid/f1=0.933]"
>>>>>>> 0e7cf0ae
     ]
    },
    {
     "name": "stderr",
     "output_type": "stream",
     "text": [
      "\r",
<<<<<<< HEAD
      "Epoch 2::  12%|█▏        | 6/50 [00:00<00:04,  9.14it/s, model/all/train/loss=0.313, model/all/train/lr=0.0001, spam_task/spam_dataset/valid/accuracy=0.942, spam_task/spam_dataset/valid/f1=0.933]"
=======
      "Epoch 2::  12%|█▏        | 6/50 [00:01<00:10,  4.35it/s, model/all/train/loss=0.313, model/all/train/lr=0.0001, spam_task/spam_dataset/valid/accuracy=0.942, spam_task/spam_dataset/valid/f1=0.933]"
>>>>>>> 0e7cf0ae
     ]
    },
    {
     "name": "stderr",
     "output_type": "stream",
     "text": [
      "\r",
<<<<<<< HEAD
      "Epoch 2::  12%|█▏        | 6/50 [00:00<00:04,  9.14it/s, model/all/train/loss=0.309, model/all/train/lr=0.0001, spam_task/spam_dataset/valid/accuracy=0.942, spam_task/spam_dataset/valid/f1=0.933]"
=======
      "Epoch 2::  12%|█▏        | 6/50 [00:01<00:10,  4.35it/s, model/all/train/loss=0.309, model/all/train/lr=0.0001, spam_task/spam_dataset/valid/accuracy=0.942, spam_task/spam_dataset/valid/f1=0.933]"
>>>>>>> 0e7cf0ae
     ]
    },
    {
     "name": "stderr",
     "output_type": "stream",
     "text": [
      "\r",
<<<<<<< HEAD
      "Epoch 2::  14%|█▍        | 7/50 [00:00<00:04,  9.16it/s, model/all/train/loss=0.309, model/all/train/lr=0.0001, spam_task/spam_dataset/valid/accuracy=0.942, spam_task/spam_dataset/valid/f1=0.933]"
=======
      "Epoch 2::  14%|█▍        | 7/50 [00:01<00:09,  4.34it/s, model/all/train/loss=0.309, model/all/train/lr=0.0001, spam_task/spam_dataset/valid/accuracy=0.942, spam_task/spam_dataset/valid/f1=0.933]"
>>>>>>> 0e7cf0ae
     ]
    },
    {
     "name": "stderr",
     "output_type": "stream",
     "text": [
      "\r",
<<<<<<< HEAD
      "Epoch 2::  14%|█▍        | 7/50 [00:00<00:04,  9.16it/s, model/all/train/loss=0.304, model/all/train/lr=0.0001, spam_task/spam_dataset/valid/accuracy=0.942, spam_task/spam_dataset/valid/f1=0.933]"
=======
      "Epoch 2::  14%|█▍        | 7/50 [00:01<00:09,  4.34it/s, model/all/train/loss=0.304, model/all/train/lr=0.0001, spam_task/spam_dataset/valid/accuracy=0.942, spam_task/spam_dataset/valid/f1=0.933]"
>>>>>>> 0e7cf0ae
     ]
    },
    {
     "name": "stderr",
     "output_type": "stream",
     "text": [
      "\r",
<<<<<<< HEAD
      "Epoch 2::  16%|█▌        | 8/50 [00:00<00:04,  9.16it/s, model/all/train/loss=0.304, model/all/train/lr=0.0001, spam_task/spam_dataset/valid/accuracy=0.942, spam_task/spam_dataset/valid/f1=0.933]"
=======
      "Epoch 2::  16%|█▌        | 8/50 [00:01<00:09,  4.34it/s, model/all/train/loss=0.304, model/all/train/lr=0.0001, spam_task/spam_dataset/valid/accuracy=0.942, spam_task/spam_dataset/valid/f1=0.933]"
>>>>>>> 0e7cf0ae
     ]
    },
    {
     "name": "stderr",
     "output_type": "stream",
     "text": [
      "\r",
<<<<<<< HEAD
      "Epoch 2::  16%|█▌        | 8/50 [00:00<00:04,  9.16it/s, model/all/train/loss=0.308, model/all/train/lr=0.0001, spam_task/spam_dataset/valid/accuracy=0.942, spam_task/spam_dataset/valid/f1=0.933]"
=======
      "Epoch 2::  16%|█▌        | 8/50 [00:02<00:09,  4.34it/s, model/all/train/loss=0.308, model/all/train/lr=0.0001, spam_task/spam_dataset/valid/accuracy=0.942, spam_task/spam_dataset/valid/f1=0.933]"
>>>>>>> 0e7cf0ae
     ]
    },
    {
     "name": "stderr",
     "output_type": "stream",
     "text": [
      "\r",
<<<<<<< HEAD
      "Epoch 2::  18%|█▊        | 9/50 [00:00<00:04,  9.18it/s, model/all/train/loss=0.308, model/all/train/lr=0.0001, spam_task/spam_dataset/valid/accuracy=0.942, spam_task/spam_dataset/valid/f1=0.933]"
=======
      "Epoch 2::  18%|█▊        | 9/50 [00:02<00:09,  4.37it/s, model/all/train/loss=0.308, model/all/train/lr=0.0001, spam_task/spam_dataset/valid/accuracy=0.942, spam_task/spam_dataset/valid/f1=0.933]"
>>>>>>> 0e7cf0ae
     ]
    },
    {
     "name": "stderr",
     "output_type": "stream",
     "text": [
      "\r",
<<<<<<< HEAD
      "Epoch 2::  18%|█▊        | 9/50 [00:01<00:04,  9.18it/s, model/all/train/loss=0.306, model/all/train/lr=0.0001, spam_task/spam_dataset/valid/accuracy=0.942, spam_task/spam_dataset/valid/f1=0.933]"
=======
      "Epoch 2::  18%|█▊        | 9/50 [00:02<00:09,  4.37it/s, model/all/train/loss=0.306, model/all/train/lr=0.0001, spam_task/spam_dataset/valid/accuracy=0.942, spam_task/spam_dataset/valid/f1=0.933]"
>>>>>>> 0e7cf0ae
     ]
    },
    {
     "name": "stderr",
     "output_type": "stream",
     "text": [
      "\r",
<<<<<<< HEAD
      "Epoch 2::  20%|██        | 10/50 [00:01<00:04,  9.20it/s, model/all/train/loss=0.306, model/all/train/lr=0.0001, spam_task/spam_dataset/valid/accuracy=0.942, spam_task/spam_dataset/valid/f1=0.933]"
=======
      "Epoch 2::  20%|██        | 10/50 [00:02<00:09,  4.36it/s, model/all/train/loss=0.306, model/all/train/lr=0.0001, spam_task/spam_dataset/valid/accuracy=0.942, spam_task/spam_dataset/valid/f1=0.933]"
>>>>>>> 0e7cf0ae
     ]
    },
    {
     "name": "stderr",
     "output_type": "stream",
     "text": [
      "\r",
<<<<<<< HEAD
      "Epoch 2::  20%|██        | 10/50 [00:01<00:04,  9.20it/s, model/all/train/loss=0.301, model/all/train/lr=0.0001, spam_task/spam_dataset/valid/accuracy=0.942, spam_task/spam_dataset/valid/f1=0.933]"
=======
      "Epoch 2::  20%|██        | 10/50 [00:02<00:09,  4.36it/s, model/all/train/loss=0.301, model/all/train/lr=0.0001, spam_task/spam_dataset/valid/accuracy=0.942, spam_task/spam_dataset/valid/f1=0.933]"
>>>>>>> 0e7cf0ae
     ]
    },
    {
     "name": "stderr",
     "output_type": "stream",
     "text": [
      "\r",
<<<<<<< HEAD
      "Epoch 2::  22%|██▏       | 11/50 [00:01<00:04,  9.18it/s, model/all/train/loss=0.301, model/all/train/lr=0.0001, spam_task/spam_dataset/valid/accuracy=0.942, spam_task/spam_dataset/valid/f1=0.933]"
=======
      "Epoch 2::  22%|██▏       | 11/50 [00:02<00:08,  4.45it/s, model/all/train/loss=0.301, model/all/train/lr=0.0001, spam_task/spam_dataset/valid/accuracy=0.942, spam_task/spam_dataset/valid/f1=0.933]"
>>>>>>> 0e7cf0ae
     ]
    },
    {
     "name": "stderr",
     "output_type": "stream",
     "text": [
      "\r",
<<<<<<< HEAD
      "Epoch 2::  22%|██▏       | 11/50 [00:01<00:04,  9.18it/s, model/all/train/loss=0.305, model/all/train/lr=0.0001, spam_task/spam_dataset/valid/accuracy=0.942, spam_task/spam_dataset/valid/f1=0.933]"
=======
      "Epoch 2::  22%|██▏       | 11/50 [00:02<00:08,  4.45it/s, model/all/train/loss=0.305, model/all/train/lr=0.0001, spam_task/spam_dataset/valid/accuracy=0.942, spam_task/spam_dataset/valid/f1=0.933]"
>>>>>>> 0e7cf0ae
     ]
    },
    {
     "name": "stderr",
     "output_type": "stream",
     "text": [
      "\r",
<<<<<<< HEAD
      "Epoch 2::  24%|██▍       | 12/50 [00:01<00:04,  9.19it/s, model/all/train/loss=0.305, model/all/train/lr=0.0001, spam_task/spam_dataset/valid/accuracy=0.942, spam_task/spam_dataset/valid/f1=0.933]"
=======
      "Epoch 2::  24%|██▍       | 12/50 [00:02<00:08,  4.53it/s, model/all/train/loss=0.305, model/all/train/lr=0.0001, spam_task/spam_dataset/valid/accuracy=0.942, spam_task/spam_dataset/valid/f1=0.933]"
>>>>>>> 0e7cf0ae
     ]
    },
    {
     "name": "stderr",
     "output_type": "stream",
     "text": [
      "\r",
<<<<<<< HEAD
      "Epoch 2::  24%|██▍       | 12/50 [00:01<00:04,  9.19it/s, model/all/train/loss=0.304, model/all/train/lr=0.0001, spam_task/spam_dataset/valid/accuracy=0.942, spam_task/spam_dataset/valid/f1=0.933]"
=======
      "Epoch 2::  24%|██▍       | 12/50 [00:02<00:08,  4.53it/s, model/all/train/loss=0.304, model/all/train/lr=0.0001, spam_task/spam_dataset/valid/accuracy=0.942, spam_task/spam_dataset/valid/f1=0.933]"
>>>>>>> 0e7cf0ae
     ]
    },
    {
     "name": "stderr",
     "output_type": "stream",
     "text": [
      "\r",
<<<<<<< HEAD
      "Epoch 2::  26%|██▌       | 13/50 [00:01<00:04,  9.20it/s, model/all/train/loss=0.304, model/all/train/lr=0.0001, spam_task/spam_dataset/valid/accuracy=0.942, spam_task/spam_dataset/valid/f1=0.933]"
=======
      "Epoch 2::  26%|██▌       | 13/50 [00:02<00:08,  4.52it/s, model/all/train/loss=0.304, model/all/train/lr=0.0001, spam_task/spam_dataset/valid/accuracy=0.942, spam_task/spam_dataset/valid/f1=0.933]"
>>>>>>> 0e7cf0ae
     ]
    },
    {
     "name": "stderr",
     "output_type": "stream",
     "text": [
      "\r",
<<<<<<< HEAD
      "Epoch 2::  26%|██▌       | 13/50 [00:01<00:04,  9.20it/s, model/all/train/loss=0.296, model/all/train/lr=0.0001, spam_task/spam_dataset/valid/accuracy=0.942, spam_task/spam_dataset/valid/f1=0.933]"
=======
      "Epoch 2::  26%|██▌       | 13/50 [00:03<00:08,  4.52it/s, model/all/train/loss=0.296, model/all/train/lr=0.0001, spam_task/spam_dataset/valid/accuracy=0.942, spam_task/spam_dataset/valid/f1=0.933]"
>>>>>>> 0e7cf0ae
     ]
    },
    {
     "name": "stderr",
     "output_type": "stream",
     "text": [
      "\r",
<<<<<<< HEAD
      "Epoch 2::  28%|██▊       | 14/50 [00:01<00:03,  9.20it/s, model/all/train/loss=0.296, model/all/train/lr=0.0001, spam_task/spam_dataset/valid/accuracy=0.942, spam_task/spam_dataset/valid/f1=0.933]"
=======
      "Epoch 2::  28%|██▊       | 14/50 [00:03<00:07,  4.51it/s, model/all/train/loss=0.296, model/all/train/lr=0.0001, spam_task/spam_dataset/valid/accuracy=0.942, spam_task/spam_dataset/valid/f1=0.933]"
>>>>>>> 0e7cf0ae
     ]
    },
    {
     "name": "stderr",
     "output_type": "stream",
     "text": [
      "\r",
<<<<<<< HEAD
      "Epoch 2::  28%|██▊       | 14/50 [00:01<00:03,  9.20it/s, model/all/train/loss=0.295, model/all/train/lr=0.0001, spam_task/spam_dataset/valid/accuracy=0.942, spam_task/spam_dataset/valid/f1=0.933]"
=======
      "Epoch 2::  28%|██▊       | 14/50 [00:03<00:07,  4.51it/s, model/all/train/loss=0.295, model/all/train/lr=0.0001, spam_task/spam_dataset/valid/accuracy=0.942, spam_task/spam_dataset/valid/f1=0.933]"
>>>>>>> 0e7cf0ae
     ]
    },
    {
     "name": "stderr",
     "output_type": "stream",
     "text": [
      "\r",
<<<<<<< HEAD
      "Epoch 2::  30%|███       | 15/50 [00:01<00:03,  9.20it/s, model/all/train/loss=0.295, model/all/train/lr=0.0001, spam_task/spam_dataset/valid/accuracy=0.942, spam_task/spam_dataset/valid/f1=0.933]"
=======
      "Epoch 2::  30%|███       | 15/50 [00:03<00:07,  4.50it/s, model/all/train/loss=0.295, model/all/train/lr=0.0001, spam_task/spam_dataset/valid/accuracy=0.942, spam_task/spam_dataset/valid/f1=0.933]"
>>>>>>> 0e7cf0ae
     ]
    },
    {
     "name": "stderr",
     "output_type": "stream",
     "text": [
      "\r",
<<<<<<< HEAD
      "Epoch 2::  30%|███       | 15/50 [00:01<00:03,  9.20it/s, model/all/train/loss=0.29, model/all/train/lr=0.0001, spam_task/spam_dataset/valid/accuracy=0.942, spam_task/spam_dataset/valid/f1=0.933] "
=======
      "Epoch 2::  30%|███       | 15/50 [00:03<00:07,  4.50it/s, model/all/train/loss=0.29, model/all/train/lr=0.0001, spam_task/spam_dataset/valid/accuracy=0.942, spam_task/spam_dataset/valid/f1=0.933] "
>>>>>>> 0e7cf0ae
     ]
    },
    {
     "name": "stderr",
     "output_type": "stream",
     "text": [
      "\r",
<<<<<<< HEAD
      "Epoch 2::  32%|███▏      | 16/50 [00:01<00:03,  9.17it/s, model/all/train/loss=0.29, model/all/train/lr=0.0001, spam_task/spam_dataset/valid/accuracy=0.942, spam_task/spam_dataset/valid/f1=0.933]"
=======
      "Epoch 2::  32%|███▏      | 16/50 [00:03<00:07,  4.42it/s, model/all/train/loss=0.29, model/all/train/lr=0.0001, spam_task/spam_dataset/valid/accuracy=0.942, spam_task/spam_dataset/valid/f1=0.933]"
>>>>>>> 0e7cf0ae
     ]
    },
    {
     "name": "stderr",
     "output_type": "stream",
     "text": [
      "\r",
<<<<<<< HEAD
      "Epoch 2::  32%|███▏      | 16/50 [00:01<00:03,  9.17it/s, model/all/train/loss=0.295, model/all/train/lr=0.0001, spam_task/spam_dataset/valid/accuracy=0.942, spam_task/spam_dataset/valid/f1=0.933]"
=======
      "Epoch 2::  32%|███▏      | 16/50 [00:03<00:07,  4.42it/s, model/all/train/loss=0.295, model/all/train/lr=0.0001, spam_task/spam_dataset/valid/accuracy=0.942, spam_task/spam_dataset/valid/f1=0.933]"
>>>>>>> 0e7cf0ae
     ]
    },
    {
     "name": "stderr",
     "output_type": "stream",
     "text": [
      "\r",
<<<<<<< HEAD
      "Epoch 2::  34%|███▍      | 17/50 [00:01<00:03,  9.15it/s, model/all/train/loss=0.295, model/all/train/lr=0.0001, spam_task/spam_dataset/valid/accuracy=0.942, spam_task/spam_dataset/valid/f1=0.933]"
=======
      "Epoch 2::  34%|███▍      | 17/50 [00:03<00:07,  4.36it/s, model/all/train/loss=0.295, model/all/train/lr=0.0001, spam_task/spam_dataset/valid/accuracy=0.942, spam_task/spam_dataset/valid/f1=0.933]"
>>>>>>> 0e7cf0ae
     ]
    },
    {
     "name": "stderr",
     "output_type": "stream",
     "text": [
      "\r",
<<<<<<< HEAD
      "Epoch 2::  34%|███▍      | 17/50 [00:01<00:03,  9.15it/s, model/all/train/loss=0.294, model/all/train/lr=0.0001, spam_task/spam_dataset/valid/accuracy=0.942, spam_task/spam_dataset/valid/f1=0.933]"
=======
      "Epoch 2::  34%|███▍      | 17/50 [00:04<00:07,  4.36it/s, model/all/train/loss=0.294, model/all/train/lr=0.0001, spam_task/spam_dataset/valid/accuracy=0.942, spam_task/spam_dataset/valid/f1=0.933]"
>>>>>>> 0e7cf0ae
     ]
    },
    {
     "name": "stderr",
     "output_type": "stream",
     "text": [
      "\r",
<<<<<<< HEAD
      "Epoch 2::  36%|███▌      | 18/50 [00:01<00:03,  9.16it/s, model/all/train/loss=0.294, model/all/train/lr=0.0001, spam_task/spam_dataset/valid/accuracy=0.942, spam_task/spam_dataset/valid/f1=0.933]"
=======
      "Epoch 2::  36%|███▌      | 18/50 [00:04<00:07,  4.39it/s, model/all/train/loss=0.294, model/all/train/lr=0.0001, spam_task/spam_dataset/valid/accuracy=0.942, spam_task/spam_dataset/valid/f1=0.933]"
>>>>>>> 0e7cf0ae
     ]
    },
    {
     "name": "stderr",
     "output_type": "stream",
     "text": [
      "\r",
<<<<<<< HEAD
      "Epoch 2::  36%|███▌      | 18/50 [00:02<00:03,  9.16it/s, model/all/train/loss=0.289, model/all/train/lr=0.0001, spam_task/spam_dataset/valid/accuracy=0.942, spam_task/spam_dataset/valid/f1=0.933]"
=======
      "Epoch 2::  36%|███▌      | 18/50 [00:04<00:07,  4.39it/s, model/all/train/loss=0.289, model/all/train/lr=0.0001, spam_task/spam_dataset/valid/accuracy=0.942, spam_task/spam_dataset/valid/f1=0.933]"
>>>>>>> 0e7cf0ae
     ]
    },
    {
     "name": "stderr",
     "output_type": "stream",
     "text": [
      "\r",
<<<<<<< HEAD
      "Epoch 2::  38%|███▊      | 19/50 [00:02<00:03,  9.16it/s, model/all/train/loss=0.289, model/all/train/lr=0.0001, spam_task/spam_dataset/valid/accuracy=0.942, spam_task/spam_dataset/valid/f1=0.933]"
=======
      "Epoch 2::  38%|███▊      | 19/50 [00:04<00:07,  4.42it/s, model/all/train/loss=0.289, model/all/train/lr=0.0001, spam_task/spam_dataset/valid/accuracy=0.942, spam_task/spam_dataset/valid/f1=0.933]"
>>>>>>> 0e7cf0ae
     ]
    },
    {
     "name": "stderr",
     "output_type": "stream",
     "text": [
      "\r",
<<<<<<< HEAD
      "Epoch 2::  38%|███▊      | 19/50 [00:02<00:03,  9.16it/s, model/all/train/loss=0.286, model/all/train/lr=0.0001, spam_task/spam_dataset/valid/accuracy=0.942, spam_task/spam_dataset/valid/f1=0.933]"
=======
      "Epoch 2::  38%|███▊      | 19/50 [00:04<00:07,  4.42it/s, model/all/train/loss=0.286, model/all/train/lr=0.0001, spam_task/spam_dataset/valid/accuracy=0.942, spam_task/spam_dataset/valid/f1=0.933]"
>>>>>>> 0e7cf0ae
     ]
    },
    {
     "name": "stderr",
     "output_type": "stream",
     "text": [
      "\r",
<<<<<<< HEAD
      "Epoch 2::  40%|████      | 20/50 [00:02<00:03,  9.18it/s, model/all/train/loss=0.286, model/all/train/lr=0.0001, spam_task/spam_dataset/valid/accuracy=0.942, spam_task/spam_dataset/valid/f1=0.933]"
=======
      "Epoch 2::  40%|████      | 20/50 [00:04<00:06,  4.45it/s, model/all/train/loss=0.286, model/all/train/lr=0.0001, spam_task/spam_dataset/valid/accuracy=0.942, spam_task/spam_dataset/valid/f1=0.933]"
>>>>>>> 0e7cf0ae
     ]
    },
    {
     "name": "stderr",
     "output_type": "stream",
     "text": [
      "\r",
<<<<<<< HEAD
      "Epoch 2::  40%|████      | 20/50 [00:02<00:03,  9.18it/s, model/all/train/loss=0.284, model/all/train/lr=0.0001, spam_task/spam_dataset/valid/accuracy=0.942, spam_task/spam_dataset/valid/f1=0.933]"
=======
      "Epoch 2::  40%|████      | 20/50 [00:04<00:06,  4.45it/s, model/all/train/loss=0.284, model/all/train/lr=0.0001, spam_task/spam_dataset/valid/accuracy=0.942, spam_task/spam_dataset/valid/f1=0.933]"
>>>>>>> 0e7cf0ae
     ]
    },
    {
     "name": "stderr",
     "output_type": "stream",
     "text": [
      "\r",
<<<<<<< HEAD
      "Epoch 2::  42%|████▏     | 21/50 [00:02<00:03,  9.18it/s, model/all/train/loss=0.284, model/all/train/lr=0.0001, spam_task/spam_dataset/valid/accuracy=0.942, spam_task/spam_dataset/valid/f1=0.933]"
=======
      "Epoch 2::  42%|████▏     | 21/50 [00:04<00:06,  4.45it/s, model/all/train/loss=0.284, model/all/train/lr=0.0001, spam_task/spam_dataset/valid/accuracy=0.942, spam_task/spam_dataset/valid/f1=0.933]"
>>>>>>> 0e7cf0ae
     ]
    },
    {
     "name": "stderr",
     "output_type": "stream",
     "text": [
      "\r",
<<<<<<< HEAD
      "Epoch 2::  42%|████▏     | 21/50 [00:02<00:03,  9.18it/s, model/all/train/loss=0.286, model/all/train/lr=0.0001, spam_task/spam_dataset/valid/accuracy=0.942, spam_task/spam_dataset/valid/f1=0.933]"
=======
      "Epoch 2::  42%|████▏     | 21/50 [00:04<00:06,  4.45it/s, model/all/train/loss=0.286, model/all/train/lr=0.0001, spam_task/spam_dataset/valid/accuracy=0.942, spam_task/spam_dataset/valid/f1=0.933]"
>>>>>>> 0e7cf0ae
     ]
    },
    {
     "name": "stderr",
     "output_type": "stream",
     "text": [
      "\r",
<<<<<<< HEAD
      "Epoch 2::  44%|████▍     | 22/50 [00:02<00:03,  9.19it/s, model/all/train/loss=0.286, model/all/train/lr=0.0001, spam_task/spam_dataset/valid/accuracy=0.942, spam_task/spam_dataset/valid/f1=0.933]"
=======
      "Epoch 2::  44%|████▍     | 22/50 [00:04<00:06,  4.49it/s, model/all/train/loss=0.286, model/all/train/lr=0.0001, spam_task/spam_dataset/valid/accuracy=0.942, spam_task/spam_dataset/valid/f1=0.933]"
>>>>>>> 0e7cf0ae
     ]
    },
    {
     "name": "stderr",
     "output_type": "stream",
     "text": [
      "\r",
<<<<<<< HEAD
      "Epoch 2::  44%|████▍     | 22/50 [00:02<00:03,  9.19it/s, model/all/train/loss=0.283, model/all/train/lr=0.0001, spam_task/spam_dataset/valid/accuracy=0.942, spam_task/spam_dataset/valid/f1=0.933]"
=======
      "Epoch 2::  44%|████▍     | 22/50 [00:05<00:06,  4.49it/s, model/all/train/loss=0.283, model/all/train/lr=0.0001, spam_task/spam_dataset/valid/accuracy=0.942, spam_task/spam_dataset/valid/f1=0.933]"
>>>>>>> 0e7cf0ae
     ]
    },
    {
     "name": "stderr",
     "output_type": "stream",
     "text": [
      "\r",
<<<<<<< HEAD
      "Epoch 2::  46%|████▌     | 23/50 [00:02<00:02,  9.17it/s, model/all/train/loss=0.283, model/all/train/lr=0.0001, spam_task/spam_dataset/valid/accuracy=0.942, spam_task/spam_dataset/valid/f1=0.933]"
=======
      "Epoch 2::  46%|████▌     | 23/50 [00:05<00:06,  4.47it/s, model/all/train/loss=0.283, model/all/train/lr=0.0001, spam_task/spam_dataset/valid/accuracy=0.942, spam_task/spam_dataset/valid/f1=0.933]"
>>>>>>> 0e7cf0ae
     ]
    },
    {
     "name": "stderr",
     "output_type": "stream",
     "text": [
      "\r",
<<<<<<< HEAD
      "Epoch 2::  46%|████▌     | 23/50 [00:02<00:02,  9.17it/s, model/all/train/loss=0.279, model/all/train/lr=0.0001, spam_task/spam_dataset/valid/accuracy=0.942, spam_task/spam_dataset/valid/f1=0.933]"
=======
      "Epoch 2::  46%|████▌     | 23/50 [00:05<00:06,  4.47it/s, model/all/train/loss=0.279, model/all/train/lr=0.0001, spam_task/spam_dataset/valid/accuracy=0.942, spam_task/spam_dataset/valid/f1=0.933]"
>>>>>>> 0e7cf0ae
     ]
    },
    {
     "name": "stderr",
     "output_type": "stream",
     "text": [
      "\r",
<<<<<<< HEAD
      "Epoch 2::  48%|████▊     | 24/50 [00:02<00:02,  9.18it/s, model/all/train/loss=0.279, model/all/train/lr=0.0001, spam_task/spam_dataset/valid/accuracy=0.942, spam_task/spam_dataset/valid/f1=0.933]"
=======
      "Epoch 2::  48%|████▊     | 24/50 [00:05<00:05,  4.48it/s, model/all/train/loss=0.279, model/all/train/lr=0.0001, spam_task/spam_dataset/valid/accuracy=0.942, spam_task/spam_dataset/valid/f1=0.933]"
>>>>>>> 0e7cf0ae
     ]
    },
    {
     "name": "stderr",
     "output_type": "stream",
     "text": [
      "\r",
<<<<<<< HEAD
      "Epoch 2::  48%|████▊     | 24/50 [00:02<00:02,  9.18it/s, model/all/train/loss=0.277, model/all/train/lr=0.0001, spam_task/spam_dataset/valid/accuracy=0.942, spam_task/spam_dataset/valid/f1=0.933]"
=======
      "Epoch 2::  48%|████▊     | 24/50 [00:05<00:05,  4.48it/s, model/all/train/loss=0.277, model/all/train/lr=0.0001, spam_task/spam_dataset/valid/accuracy=0.942, spam_task/spam_dataset/valid/f1=0.933]"
>>>>>>> 0e7cf0ae
     ]
    },
    {
     "name": "stderr",
     "output_type": "stream",
     "text": [
      "\r",
<<<<<<< HEAD
      "Epoch 2::  50%|█████     | 25/50 [00:02<00:02,  9.21it/s, model/all/train/loss=0.277, model/all/train/lr=0.0001, spam_task/spam_dataset/valid/accuracy=0.942, spam_task/spam_dataset/valid/f1=0.933]"
=======
      "Epoch 2::  50%|█████     | 25/50 [00:05<00:05,  4.46it/s, model/all/train/loss=0.277, model/all/train/lr=0.0001, spam_task/spam_dataset/valid/accuracy=0.942, spam_task/spam_dataset/valid/f1=0.933]"
>>>>>>> 0e7cf0ae
     ]
    },
    {
     "name": "stderr",
     "output_type": "stream",
     "text": [
      "\r",
<<<<<<< HEAD
      "Epoch 2::  50%|█████     | 25/50 [00:02<00:02,  9.21it/s, model/all/train/loss=0.276, model/all/train/lr=0.0001, spam_task/spam_dataset/valid/accuracy=0.942, spam_task/spam_dataset/valid/f1=0.933]"
=======
      "Epoch 2::  50%|█████     | 25/50 [00:05<00:05,  4.46it/s, model/all/train/loss=0.276, model/all/train/lr=0.0001, spam_task/spam_dataset/valid/accuracy=0.942, spam_task/spam_dataset/valid/f1=0.933]"
>>>>>>> 0e7cf0ae
     ]
    },
    {
     "name": "stderr",
     "output_type": "stream",
     "text": [
      "\r",
<<<<<<< HEAD
      "Epoch 2::  52%|█████▏    | 26/50 [00:02<00:02,  9.20it/s, model/all/train/loss=0.276, model/all/train/lr=0.0001, spam_task/spam_dataset/valid/accuracy=0.942, spam_task/spam_dataset/valid/f1=0.933]"
=======
      "Epoch 2::  52%|█████▏    | 26/50 [00:05<00:05,  4.40it/s, model/all/train/loss=0.276, model/all/train/lr=0.0001, spam_task/spam_dataset/valid/accuracy=0.942, spam_task/spam_dataset/valid/f1=0.933]"
>>>>>>> 0e7cf0ae
     ]
    },
    {
     "name": "stderr",
     "output_type": "stream",
     "text": [
      "\r",
<<<<<<< HEAD
      "Epoch 2::  52%|█████▏    | 26/50 [00:02<00:02,  9.20it/s, model/all/train/loss=0.276, model/all/train/lr=0.0001, spam_task/spam_dataset/valid/accuracy=0.942, spam_task/spam_dataset/valid/f1=0.933]"
=======
      "Epoch 2::  52%|█████▏    | 26/50 [00:06<00:05,  4.40it/s, model/all/train/loss=0.276, model/all/train/lr=0.0001, spam_task/spam_dataset/valid/accuracy=0.942, spam_task/spam_dataset/valid/f1=0.933]"
>>>>>>> 0e7cf0ae
     ]
    },
    {
     "name": "stderr",
     "output_type": "stream",
     "text": [
      "\r",
<<<<<<< HEAD
      "Epoch 2::  54%|█████▍    | 27/50 [00:02<00:02,  9.23it/s, model/all/train/loss=0.276, model/all/train/lr=0.0001, spam_task/spam_dataset/valid/accuracy=0.942, spam_task/spam_dataset/valid/f1=0.933]"
=======
      "Epoch 2::  54%|█████▍    | 27/50 [00:06<00:05,  4.40it/s, model/all/train/loss=0.276, model/all/train/lr=0.0001, spam_task/spam_dataset/valid/accuracy=0.942, spam_task/spam_dataset/valid/f1=0.933]"
>>>>>>> 0e7cf0ae
     ]
    },
    {
     "name": "stderr",
     "output_type": "stream",
     "text": [
      "\r",
<<<<<<< HEAD
      "Epoch 2::  54%|█████▍    | 27/50 [00:03<00:02,  9.23it/s, model/all/train/loss=0.273, model/all/train/lr=0.0001, spam_task/spam_dataset/valid/accuracy=0.942, spam_task/spam_dataset/valid/f1=0.933]"
=======
      "Epoch 2::  54%|█████▍    | 27/50 [00:06<00:05,  4.40it/s, model/all/train/loss=0.273, model/all/train/lr=0.0001, spam_task/spam_dataset/valid/accuracy=0.942, spam_task/spam_dataset/valid/f1=0.933]"
>>>>>>> 0e7cf0ae
     ]
    },
    {
     "name": "stderr",
     "output_type": "stream",
     "text": [
      "\r",
<<<<<<< HEAD
      "Epoch 2::  56%|█████▌    | 28/50 [00:03<00:02,  9.24it/s, model/all/train/loss=0.273, model/all/train/lr=0.0001, spam_task/spam_dataset/valid/accuracy=0.942, spam_task/spam_dataset/valid/f1=0.933]"
=======
      "Epoch 2::  56%|█████▌    | 28/50 [00:06<00:05,  4.35it/s, model/all/train/loss=0.273, model/all/train/lr=0.0001, spam_task/spam_dataset/valid/accuracy=0.942, spam_task/spam_dataset/valid/f1=0.933]"
>>>>>>> 0e7cf0ae
     ]
    },
    {
     "name": "stderr",
     "output_type": "stream",
     "text": [
      "\r",
<<<<<<< HEAD
      "Epoch 2::  56%|█████▌    | 28/50 [00:03<00:02,  9.24it/s, model/all/train/loss=0.27, model/all/train/lr=0.0001, spam_task/spam_dataset/valid/accuracy=0.942, spam_task/spam_dataset/valid/f1=0.933] "
=======
      "Epoch 2::  56%|█████▌    | 28/50 [00:06<00:05,  4.35it/s, model/all/train/loss=0.27, model/all/train/lr=0.0001, spam_task/spam_dataset/valid/accuracy=0.942, spam_task/spam_dataset/valid/f1=0.933] "
>>>>>>> 0e7cf0ae
     ]
    },
    {
     "name": "stderr",
     "output_type": "stream",
     "text": [
      "\r",
<<<<<<< HEAD
      "Epoch 2::  58%|█████▊    | 29/50 [00:03<00:02,  9.08it/s, model/all/train/loss=0.27, model/all/train/lr=0.0001, spam_task/spam_dataset/valid/accuracy=0.942, spam_task/spam_dataset/valid/f1=0.933]"
=======
      "Epoch 2::  58%|█████▊    | 29/50 [00:06<00:04,  4.29it/s, model/all/train/loss=0.27, model/all/train/lr=0.0001, spam_task/spam_dataset/valid/accuracy=0.942, spam_task/spam_dataset/valid/f1=0.933]"
>>>>>>> 0e7cf0ae
     ]
    },
    {
     "name": "stderr",
     "output_type": "stream",
     "text": [
      "\r",
<<<<<<< HEAD
      "Epoch 2::  58%|█████▊    | 29/50 [00:03<00:02,  9.08it/s, model/all/train/loss=0.269, model/all/train/lr=0.0001, spam_task/spam_dataset/valid/accuracy=0.942, spam_task/spam_dataset/valid/f1=0.933]"
=======
      "Epoch 2::  58%|█████▊    | 29/50 [00:06<00:04,  4.29it/s, model/all/train/loss=0.269, model/all/train/lr=0.0001, spam_task/spam_dataset/valid/accuracy=0.942, spam_task/spam_dataset/valid/f1=0.933]"
>>>>>>> 0e7cf0ae
     ]
    },
    {
     "name": "stderr",
     "output_type": "stream",
     "text": [
      "\r",
<<<<<<< HEAD
      "Epoch 2::  60%|██████    | 30/50 [00:03<00:02,  9.12it/s, model/all/train/loss=0.269, model/all/train/lr=0.0001, spam_task/spam_dataset/valid/accuracy=0.942, spam_task/spam_dataset/valid/f1=0.933]"
=======
      "Epoch 2::  60%|██████    | 30/50 [00:06<00:04,  4.40it/s, model/all/train/loss=0.269, model/all/train/lr=0.0001, spam_task/spam_dataset/valid/accuracy=0.942, spam_task/spam_dataset/valid/f1=0.933]"
>>>>>>> 0e7cf0ae
     ]
    },
    {
     "name": "stderr",
     "output_type": "stream",
     "text": [
      "\r",
<<<<<<< HEAD
      "Epoch 2::  60%|██████    | 30/50 [00:03<00:02,  9.12it/s, model/all/train/loss=0.266, model/all/train/lr=0.0001, spam_task/spam_dataset/valid/accuracy=0.942, spam_task/spam_dataset/valid/f1=0.933]"
=======
      "Epoch 2::  60%|██████    | 30/50 [00:06<00:04,  4.40it/s, model/all/train/loss=0.266, model/all/train/lr=0.0001, spam_task/spam_dataset/valid/accuracy=0.942, spam_task/spam_dataset/valid/f1=0.933]"
>>>>>>> 0e7cf0ae
     ]
    },
    {
     "name": "stderr",
     "output_type": "stream",
     "text": [
      "\r",
<<<<<<< HEAD
      "Epoch 2::  62%|██████▏   | 31/50 [00:03<00:02,  9.14it/s, model/all/train/loss=0.266, model/all/train/lr=0.0001, spam_task/spam_dataset/valid/accuracy=0.942, spam_task/spam_dataset/valid/f1=0.933]"
=======
      "Epoch 2::  62%|██████▏   | 31/50 [00:06<00:04,  4.48it/s, model/all/train/loss=0.266, model/all/train/lr=0.0001, spam_task/spam_dataset/valid/accuracy=0.942, spam_task/spam_dataset/valid/f1=0.933]"
>>>>>>> 0e7cf0ae
     ]
    },
    {
     "name": "stderr",
     "output_type": "stream",
     "text": [
      "\r",
<<<<<<< HEAD
      "Epoch 2::  62%|██████▏   | 31/50 [00:03<00:02,  9.14it/s, model/all/train/loss=0.264, model/all/train/lr=0.0001, spam_task/spam_dataset/valid/accuracy=0.942, spam_task/spam_dataset/valid/f1=0.933]"
=======
      "Epoch 2::  62%|██████▏   | 31/50 [00:07<00:04,  4.48it/s, model/all/train/loss=0.264, model/all/train/lr=0.0001, spam_task/spam_dataset/valid/accuracy=0.942, spam_task/spam_dataset/valid/f1=0.933]"
>>>>>>> 0e7cf0ae
     ]
    },
    {
     "name": "stderr",
     "output_type": "stream",
     "text": [
      "\r",
<<<<<<< HEAD
      "Epoch 2::  64%|██████▍   | 32/50 [00:03<00:01,  9.17it/s, model/all/train/loss=0.264, model/all/train/lr=0.0001, spam_task/spam_dataset/valid/accuracy=0.942, spam_task/spam_dataset/valid/f1=0.933]"
=======
      "Epoch 2::  64%|██████▍   | 32/50 [00:07<00:03,  4.53it/s, model/all/train/loss=0.264, model/all/train/lr=0.0001, spam_task/spam_dataset/valid/accuracy=0.942, spam_task/spam_dataset/valid/f1=0.933]"
>>>>>>> 0e7cf0ae
     ]
    },
    {
     "name": "stderr",
     "output_type": "stream",
     "text": [
      "\r",
<<<<<<< HEAD
      "Epoch 2::  64%|██████▍   | 32/50 [00:03<00:01,  9.17it/s, model/all/train/loss=0.263, model/all/train/lr=0.0001, spam_task/spam_dataset/valid/accuracy=0.942, spam_task/spam_dataset/valid/f1=0.933]"
=======
      "Epoch 2::  64%|██████▍   | 32/50 [00:07<00:03,  4.53it/s, model/all/train/loss=0.263, model/all/train/lr=0.0001, spam_task/spam_dataset/valid/accuracy=0.942, spam_task/spam_dataset/valid/f1=0.933]"
>>>>>>> 0e7cf0ae
     ]
    },
    {
     "name": "stderr",
     "output_type": "stream",
     "text": [
      "\r",
<<<<<<< HEAD
      "Epoch 2::  66%|██████▌   | 33/50 [00:03<00:01,  9.19it/s, model/all/train/loss=0.263, model/all/train/lr=0.0001, spam_task/spam_dataset/valid/accuracy=0.942, spam_task/spam_dataset/valid/f1=0.933]"
=======
      "Epoch 2::  66%|██████▌   | 33/50 [00:07<00:03,  4.49it/s, model/all/train/loss=0.263, model/all/train/lr=0.0001, spam_task/spam_dataset/valid/accuracy=0.942, spam_task/spam_dataset/valid/f1=0.933]"
>>>>>>> 0e7cf0ae
     ]
    },
    {
     "name": "stderr",
     "output_type": "stream",
     "text": [
      "\r",
<<<<<<< HEAD
      "Epoch 2::  66%|██████▌   | 33/50 [00:03<00:01,  9.19it/s, model/all/train/loss=0.261, model/all/train/lr=0.0001, spam_task/spam_dataset/valid/accuracy=0.942, spam_task/spam_dataset/valid/f1=0.933]"
=======
      "Epoch 2::  66%|██████▌   | 33/50 [00:07<00:03,  4.49it/s, model/all/train/loss=0.261, model/all/train/lr=0.0001, spam_task/spam_dataset/valid/accuracy=0.942, spam_task/spam_dataset/valid/f1=0.933]"
>>>>>>> 0e7cf0ae
     ]
    },
    {
     "name": "stderr",
     "output_type": "stream",
     "text": [
      "\r",
<<<<<<< HEAD
      "Epoch 2::  68%|██████▊   | 34/50 [00:03<00:01,  9.21it/s, model/all/train/loss=0.261, model/all/train/lr=0.0001, spam_task/spam_dataset/valid/accuracy=0.942, spam_task/spam_dataset/valid/f1=0.933]"
=======
      "Epoch 2::  68%|██████▊   | 34/50 [00:07<00:03,  4.40it/s, model/all/train/loss=0.261, model/all/train/lr=0.0001, spam_task/spam_dataset/valid/accuracy=0.942, spam_task/spam_dataset/valid/f1=0.933]"
>>>>>>> 0e7cf0ae
     ]
    },
    {
     "name": "stderr",
     "output_type": "stream",
     "text": [
      "\r",
<<<<<<< HEAD
      "Epoch 2::  68%|██████▊   | 34/50 [00:03<00:01,  9.21it/s, model/all/train/loss=0.26, model/all/train/lr=0.0001, spam_task/spam_dataset/valid/accuracy=0.942, spam_task/spam_dataset/valid/f1=0.933] "
=======
      "Epoch 2::  68%|██████▊   | 34/50 [00:07<00:03,  4.40it/s, model/all/train/loss=0.26, model/all/train/lr=0.0001, spam_task/spam_dataset/valid/accuracy=0.942, spam_task/spam_dataset/valid/f1=0.933] "
>>>>>>> 0e7cf0ae
     ]
    },
    {
     "name": "stderr",
     "output_type": "stream",
     "text": [
      "\r",
<<<<<<< HEAD
      "Epoch 2::  70%|███████   | 35/50 [00:03<00:01,  9.24it/s, model/all/train/loss=0.26, model/all/train/lr=0.0001, spam_task/spam_dataset/valid/accuracy=0.942, spam_task/spam_dataset/valid/f1=0.933]"
=======
      "Epoch 2::  70%|███████   | 35/50 [00:07<00:03,  4.41it/s, model/all/train/loss=0.26, model/all/train/lr=0.0001, spam_task/spam_dataset/valid/accuracy=0.942, spam_task/spam_dataset/valid/f1=0.933]"
>>>>>>> 0e7cf0ae
     ]
    },
    {
     "name": "stderr",
     "output_type": "stream",
     "text": [
      "\r",
<<<<<<< HEAD
      "Epoch 2::  70%|███████   | 35/50 [00:03<00:01,  9.24it/s, model/all/train/loss=0.257, model/all/train/lr=0.0001, spam_task/spam_dataset/valid/accuracy=0.942, spam_task/spam_dataset/valid/f1=0.933]"
=======
      "Epoch 2::  70%|███████   | 35/50 [00:08<00:03,  4.41it/s, model/all/train/loss=0.257, model/all/train/lr=0.0001, spam_task/spam_dataset/valid/accuracy=0.942, spam_task/spam_dataset/valid/f1=0.933]"
>>>>>>> 0e7cf0ae
     ]
    },
    {
     "name": "stderr",
     "output_type": "stream",
     "text": [
      "\r",
<<<<<<< HEAD
      "Epoch 2::  72%|███████▏  | 36/50 [00:03<00:01,  9.23it/s, model/all/train/loss=0.257, model/all/train/lr=0.0001, spam_task/spam_dataset/valid/accuracy=0.942, spam_task/spam_dataset/valid/f1=0.933]"
=======
      "Epoch 2::  72%|███████▏  | 36/50 [00:08<00:03,  4.26it/s, model/all/train/loss=0.257, model/all/train/lr=0.0001, spam_task/spam_dataset/valid/accuracy=0.942, spam_task/spam_dataset/valid/f1=0.933]"
>>>>>>> 0e7cf0ae
     ]
    },
    {
     "name": "stderr",
     "output_type": "stream",
     "text": [
      "\r",
<<<<<<< HEAD
      "Epoch 2::  72%|███████▏  | 36/50 [00:04<00:01,  9.23it/s, model/all/train/loss=0.257, model/all/train/lr=0.0001, spam_task/spam_dataset/valid/accuracy=0.942, spam_task/spam_dataset/valid/f1=0.933]"
=======
      "Epoch 2::  72%|███████▏  | 36/50 [00:08<00:03,  4.26it/s, model/all/train/loss=0.257, model/all/train/lr=0.0001, spam_task/spam_dataset/valid/accuracy=0.942, spam_task/spam_dataset/valid/f1=0.933]"
>>>>>>> 0e7cf0ae
     ]
    },
    {
     "name": "stderr",
     "output_type": "stream",
     "text": [
      "\r",
<<<<<<< HEAD
      "Epoch 2::  74%|███████▍  | 37/50 [00:04<00:01,  9.24it/s, model/all/train/loss=0.257, model/all/train/lr=0.0001, spam_task/spam_dataset/valid/accuracy=0.942, spam_task/spam_dataset/valid/f1=0.933]"
=======
      "Epoch 2::  74%|███████▍  | 37/50 [00:08<00:02,  4.35it/s, model/all/train/loss=0.257, model/all/train/lr=0.0001, spam_task/spam_dataset/valid/accuracy=0.942, spam_task/spam_dataset/valid/f1=0.933]"
>>>>>>> 0e7cf0ae
     ]
    },
    {
     "name": "stderr",
     "output_type": "stream",
     "text": [
      "\r",
<<<<<<< HEAD
      "Epoch 2::  74%|███████▍  | 37/50 [00:04<00:01,  9.24it/s, model/all/train/loss=0.254, model/all/train/lr=0.0001, spam_task/spam_dataset/valid/accuracy=0.942, spam_task/spam_dataset/valid/f1=0.933]"
=======
      "Epoch 2::  74%|███████▍  | 37/50 [00:08<00:02,  4.35it/s, model/all/train/loss=0.254, model/all/train/lr=0.0001, spam_task/spam_dataset/valid/accuracy=0.942, spam_task/spam_dataset/valid/f1=0.933]"
>>>>>>> 0e7cf0ae
     ]
    },
    {
     "name": "stderr",
     "output_type": "stream",
     "text": [
      "\r",
<<<<<<< HEAD
      "Epoch 2::  76%|███████▌  | 38/50 [00:04<00:01,  9.25it/s, model/all/train/loss=0.254, model/all/train/lr=0.0001, spam_task/spam_dataset/valid/accuracy=0.942, spam_task/spam_dataset/valid/f1=0.933]"
=======
      "Epoch 2::  76%|███████▌  | 38/50 [00:08<00:02,  4.41it/s, model/all/train/loss=0.254, model/all/train/lr=0.0001, spam_task/spam_dataset/valid/accuracy=0.942, spam_task/spam_dataset/valid/f1=0.933]"
>>>>>>> 0e7cf0ae
     ]
    },
    {
     "name": "stderr",
     "output_type": "stream",
     "text": [
      "\r",
<<<<<<< HEAD
      "Epoch 2::  76%|███████▌  | 38/50 [00:04<00:01,  9.25it/s, model/all/train/loss=0.253, model/all/train/lr=0.0001, spam_task/spam_dataset/valid/accuracy=0.942, spam_task/spam_dataset/valid/f1=0.933]"
=======
      "Epoch 2::  76%|███████▌  | 38/50 [00:08<00:02,  4.41it/s, model/all/train/loss=0.253, model/all/train/lr=0.0001, spam_task/spam_dataset/valid/accuracy=0.942, spam_task/spam_dataset/valid/f1=0.933]"
>>>>>>> 0e7cf0ae
     ]
    },
    {
     "name": "stderr",
     "output_type": "stream",
     "text": [
      "\r",
<<<<<<< HEAD
      "Epoch 2::  78%|███████▊  | 39/50 [00:04<00:01,  9.26it/s, model/all/train/loss=0.253, model/all/train/lr=0.0001, spam_task/spam_dataset/valid/accuracy=0.942, spam_task/spam_dataset/valid/f1=0.933]"
=======
      "Epoch 2::  78%|███████▊  | 39/50 [00:08<00:02,  4.46it/s, model/all/train/loss=0.253, model/all/train/lr=0.0001, spam_task/spam_dataset/valid/accuracy=0.942, spam_task/spam_dataset/valid/f1=0.933]"
>>>>>>> 0e7cf0ae
     ]
    },
    {
     "name": "stderr",
     "output_type": "stream",
     "text": [
      "\r",
<<<<<<< HEAD
      "Epoch 2::  78%|███████▊  | 39/50 [00:04<00:01,  9.26it/s, model/all/train/loss=0.253, model/all/train/lr=0.0001, spam_task/spam_dataset/valid/accuracy=0.942, spam_task/spam_dataset/valid/f1=0.933]"
=======
      "Epoch 2::  78%|███████▊  | 39/50 [00:09<00:02,  4.46it/s, model/all/train/loss=0.253, model/all/train/lr=0.0001, spam_task/spam_dataset/valid/accuracy=0.942, spam_task/spam_dataset/valid/f1=0.933]"
>>>>>>> 0e7cf0ae
     ]
    },
    {
     "name": "stderr",
     "output_type": "stream",
     "text": [
      "\r",
<<<<<<< HEAD
      "Epoch 2::  80%|████████  | 40/50 [00:04<00:01,  9.29it/s, model/all/train/loss=0.253, model/all/train/lr=0.0001, spam_task/spam_dataset/valid/accuracy=0.942, spam_task/spam_dataset/valid/f1=0.933]"
=======
      "Epoch 2::  80%|████████  | 40/50 [00:09<00:02,  4.40it/s, model/all/train/loss=0.253, model/all/train/lr=0.0001, spam_task/spam_dataset/valid/accuracy=0.942, spam_task/spam_dataset/valid/f1=0.933]"
>>>>>>> 0e7cf0ae
     ]
    },
    {
     "name": "stderr",
     "output_type": "stream",
     "text": [
      "\r",
<<<<<<< HEAD
      "Epoch 2::  80%|████████  | 40/50 [00:04<00:01,  9.29it/s, model/all/train/loss=0.254, model/all/train/lr=0.0001, spam_task/spam_dataset/valid/accuracy=0.942, spam_task/spam_dataset/valid/f1=0.933]"
=======
      "Epoch 2::  80%|████████  | 40/50 [00:09<00:02,  4.40it/s, model/all/train/loss=0.254, model/all/train/lr=0.0001, spam_task/spam_dataset/valid/accuracy=0.942, spam_task/spam_dataset/valid/f1=0.933]"
>>>>>>> 0e7cf0ae
     ]
    },
    {
     "name": "stderr",
     "output_type": "stream",
     "text": [
      "\r",
<<<<<<< HEAD
      "Epoch 2::  82%|████████▏ | 41/50 [00:04<00:00,  9.30it/s, model/all/train/loss=0.254, model/all/train/lr=0.0001, spam_task/spam_dataset/valid/accuracy=0.942, spam_task/spam_dataset/valid/f1=0.933]"
=======
      "Epoch 2::  82%|████████▏ | 41/50 [00:09<00:02,  4.37it/s, model/all/train/loss=0.254, model/all/train/lr=0.0001, spam_task/spam_dataset/valid/accuracy=0.942, spam_task/spam_dataset/valid/f1=0.933]"
>>>>>>> 0e7cf0ae
     ]
    },
    {
     "name": "stderr",
     "output_type": "stream",
     "text": [
      "\r",
<<<<<<< HEAD
      "Epoch 2::  82%|████████▏ | 41/50 [00:04<00:00,  9.30it/s, model/all/train/loss=0.252, model/all/train/lr=0.0001, spam_task/spam_dataset/valid/accuracy=0.942, spam_task/spam_dataset/valid/f1=0.933]"
=======
      "Epoch 2::  82%|████████▏ | 41/50 [00:09<00:02,  4.37it/s, model/all/train/loss=0.252, model/all/train/lr=0.0001, spam_task/spam_dataset/valid/accuracy=0.942, spam_task/spam_dataset/valid/f1=0.933]"
>>>>>>> 0e7cf0ae
     ]
    },
    {
     "name": "stderr",
     "output_type": "stream",
     "text": [
      "\r",
<<<<<<< HEAD
      "Epoch 2::  84%|████████▍ | 42/50 [00:04<00:00,  9.32it/s, model/all/train/loss=0.252, model/all/train/lr=0.0001, spam_task/spam_dataset/valid/accuracy=0.942, spam_task/spam_dataset/valid/f1=0.933]"
=======
      "Epoch 2::  84%|████████▍ | 42/50 [00:09<00:01,  4.36it/s, model/all/train/loss=0.252, model/all/train/lr=0.0001, spam_task/spam_dataset/valid/accuracy=0.942, spam_task/spam_dataset/valid/f1=0.933]"
>>>>>>> 0e7cf0ae
     ]
    },
    {
     "name": "stderr",
     "output_type": "stream",
     "text": [
      "\r",
<<<<<<< HEAD
      "Epoch 2::  84%|████████▍ | 42/50 [00:04<00:00,  9.32it/s, model/all/train/loss=0.252, model/all/train/lr=0.0001, spam_task/spam_dataset/valid/accuracy=0.942, spam_task/spam_dataset/valid/f1=0.933]"
=======
      "Epoch 2::  84%|████████▍ | 42/50 [00:09<00:01,  4.36it/s, model/all/train/loss=0.252, model/all/train/lr=0.0001, spam_task/spam_dataset/valid/accuracy=0.942, spam_task/spam_dataset/valid/f1=0.933]"
>>>>>>> 0e7cf0ae
     ]
    },
    {
     "name": "stderr",
     "output_type": "stream",
     "text": [
      "\r",
<<<<<<< HEAD
      "Epoch 2::  86%|████████▌ | 43/50 [00:04<00:00,  9.35it/s, model/all/train/loss=0.252, model/all/train/lr=0.0001, spam_task/spam_dataset/valid/accuracy=0.942, spam_task/spam_dataset/valid/f1=0.933]"
=======
      "Epoch 2::  86%|████████▌ | 43/50 [00:09<00:01,  4.40it/s, model/all/train/loss=0.252, model/all/train/lr=0.0001, spam_task/spam_dataset/valid/accuracy=0.942, spam_task/spam_dataset/valid/f1=0.933]"
>>>>>>> 0e7cf0ae
     ]
    },
    {
     "name": "stderr",
     "output_type": "stream",
     "text": [
      "\r",
<<<<<<< HEAD
      "Epoch 2::  86%|████████▌ | 43/50 [00:04<00:00,  9.35it/s, model/all/train/loss=0.25, model/all/train/lr=0.0001, spam_task/spam_dataset/valid/accuracy=0.942, spam_task/spam_dataset/valid/f1=0.933] "
=======
      "Epoch 2::  86%|████████▌ | 43/50 [00:09<00:01,  4.40it/s, model/all/train/loss=0.25, model/all/train/lr=0.0001, spam_task/spam_dataset/valid/accuracy=0.942, spam_task/spam_dataset/valid/f1=0.933] "
>>>>>>> 0e7cf0ae
     ]
    },
    {
     "name": "stderr",
     "output_type": "stream",
     "text": [
      "\r",
<<<<<<< HEAD
      "Epoch 2::  88%|████████▊ | 44/50 [00:04<00:00,  9.33it/s, model/all/train/loss=0.25, model/all/train/lr=0.0001, spam_task/spam_dataset/valid/accuracy=0.942, spam_task/spam_dataset/valid/f1=0.933]"
=======
      "Epoch 2::  88%|████████▊ | 44/50 [00:09<00:01,  4.25it/s, model/all/train/loss=0.25, model/all/train/lr=0.0001, spam_task/spam_dataset/valid/accuracy=0.942, spam_task/spam_dataset/valid/f1=0.933]"
>>>>>>> 0e7cf0ae
     ]
    },
    {
     "name": "stderr",
     "output_type": "stream",
     "text": [
      "\r",
<<<<<<< HEAD
      "Epoch 2::  88%|████████▊ | 44/50 [00:04<00:00,  9.33it/s, model/all/train/loss=0.248, model/all/train/lr=0.0001, spam_task/spam_dataset/valid/accuracy=0.942, spam_task/spam_dataset/valid/f1=0.933]"
=======
      "Epoch 2::  88%|████████▊ | 44/50 [00:10<00:01,  4.25it/s, model/all/train/loss=0.248, model/all/train/lr=0.0001, spam_task/spam_dataset/valid/accuracy=0.942, spam_task/spam_dataset/valid/f1=0.933]"
>>>>>>> 0e7cf0ae
     ]
    },
    {
     "name": "stderr",
     "output_type": "stream",
     "text": [
      "\r",
<<<<<<< HEAD
      "Epoch 2::  90%|█████████ | 45/50 [00:04<00:00,  9.31it/s, model/all/train/loss=0.248, model/all/train/lr=0.0001, spam_task/spam_dataset/valid/accuracy=0.942, spam_task/spam_dataset/valid/f1=0.933]"
=======
      "Epoch 2::  90%|█████████ | 45/50 [00:10<00:01,  4.26it/s, model/all/train/loss=0.248, model/all/train/lr=0.0001, spam_task/spam_dataset/valid/accuracy=0.942, spam_task/spam_dataset/valid/f1=0.933]"
>>>>>>> 0e7cf0ae
     ]
    },
    {
     "name": "stderr",
     "output_type": "stream",
     "text": [
      "\r",
<<<<<<< HEAD
      "Epoch 2::  90%|█████████ | 45/50 [00:04<00:00,  9.31it/s, model/all/train/loss=0.247, model/all/train/lr=0.0001, spam_task/spam_dataset/valid/accuracy=0.942, spam_task/spam_dataset/valid/f1=0.933]"
=======
      "Epoch 2::  90%|█████████ | 45/50 [00:10<00:01,  4.26it/s, model/all/train/loss=0.247, model/all/train/lr=0.0001, spam_task/spam_dataset/valid/accuracy=0.942, spam_task/spam_dataset/valid/f1=0.933]"
>>>>>>> 0e7cf0ae
     ]
    },
    {
     "name": "stderr",
     "output_type": "stream",
     "text": [
      "\r",
<<<<<<< HEAD
      "Epoch 2::  92%|█████████▏| 46/50 [00:04<00:00,  9.31it/s, model/all/train/loss=0.247, model/all/train/lr=0.0001, spam_task/spam_dataset/valid/accuracy=0.942, spam_task/spam_dataset/valid/f1=0.933]"
=======
      "Epoch 2::  92%|█████████▏| 46/50 [00:10<00:00,  4.38it/s, model/all/train/loss=0.247, model/all/train/lr=0.0001, spam_task/spam_dataset/valid/accuracy=0.942, spam_task/spam_dataset/valid/f1=0.933]"
>>>>>>> 0e7cf0ae
     ]
    },
    {
     "name": "stderr",
     "output_type": "stream",
     "text": [
      "\r",
<<<<<<< HEAD
      "Epoch 2::  92%|█████████▏| 46/50 [00:05<00:00,  9.31it/s, model/all/train/loss=0.247, model/all/train/lr=0.0001, spam_task/spam_dataset/valid/accuracy=0.942, spam_task/spam_dataset/valid/f1=0.933]"
=======
      "Epoch 2::  92%|█████████▏| 46/50 [00:10<00:00,  4.38it/s, model/all/train/loss=0.247, model/all/train/lr=0.0001, spam_task/spam_dataset/valid/accuracy=0.942, spam_task/spam_dataset/valid/f1=0.933]"
>>>>>>> 0e7cf0ae
     ]
    },
    {
     "name": "stderr",
     "output_type": "stream",
     "text": [
      "\r",
<<<<<<< HEAD
      "Epoch 2::  94%|█████████▍| 47/50 [00:05<00:00,  9.33it/s, model/all/train/loss=0.247, model/all/train/lr=0.0001, spam_task/spam_dataset/valid/accuracy=0.942, spam_task/spam_dataset/valid/f1=0.933]"
=======
      "Epoch 2::  94%|█████████▍| 47/50 [00:10<00:00,  4.49it/s, model/all/train/loss=0.247, model/all/train/lr=0.0001, spam_task/spam_dataset/valid/accuracy=0.942, spam_task/spam_dataset/valid/f1=0.933]"
>>>>>>> 0e7cf0ae
     ]
    },
    {
     "name": "stderr",
     "output_type": "stream",
     "text": [
      "\r",
<<<<<<< HEAD
      "Epoch 2::  94%|█████████▍| 47/50 [00:05<00:00,  9.33it/s, model/all/train/loss=0.246, model/all/train/lr=0.0001, spam_task/spam_dataset/valid/accuracy=0.942, spam_task/spam_dataset/valid/f1=0.933]"
=======
      "Epoch 2::  94%|█████████▍| 47/50 [00:10<00:00,  4.49it/s, model/all/train/loss=0.246, model/all/train/lr=0.0001, spam_task/spam_dataset/valid/accuracy=0.942, spam_task/spam_dataset/valid/f1=0.933]"
>>>>>>> 0e7cf0ae
     ]
    },
    {
     "name": "stderr",
     "output_type": "stream",
     "text": [
      "\r",
<<<<<<< HEAD
      "Epoch 2::  96%|█████████▌| 48/50 [00:05<00:00,  9.35it/s, model/all/train/loss=0.246, model/all/train/lr=0.0001, spam_task/spam_dataset/valid/accuracy=0.942, spam_task/spam_dataset/valid/f1=0.933]"
=======
      "Epoch 2::  96%|█████████▌| 48/50 [00:10<00:00,  4.57it/s, model/all/train/loss=0.246, model/all/train/lr=0.0001, spam_task/spam_dataset/valid/accuracy=0.942, spam_task/spam_dataset/valid/f1=0.933]"
>>>>>>> 0e7cf0ae
     ]
    },
    {
     "name": "stderr",
     "output_type": "stream",
     "text": [
      "\r",
<<<<<<< HEAD
      "Epoch 2::  96%|█████████▌| 48/50 [00:05<00:00,  9.35it/s, model/all/train/loss=0.244, model/all/train/lr=0.0001, spam_task/spam_dataset/valid/accuracy=0.942, spam_task/spam_dataset/valid/f1=0.933]"
=======
      "Epoch 2::  96%|█████████▌| 48/50 [00:11<00:00,  4.57it/s, model/all/train/loss=0.244, model/all/train/lr=0.0001, spam_task/spam_dataset/valid/accuracy=0.942, spam_task/spam_dataset/valid/f1=0.933]"
>>>>>>> 0e7cf0ae
     ]
    },
    {
     "name": "stderr",
     "output_type": "stream",
     "text": [
      "\r",
<<<<<<< HEAD
      "Epoch 2::  98%|█████████▊| 49/50 [00:05<00:00,  9.33it/s, model/all/train/loss=0.244, model/all/train/lr=0.0001, spam_task/spam_dataset/valid/accuracy=0.942, spam_task/spam_dataset/valid/f1=0.933]"
=======
      "Epoch 2::  98%|█████████▊| 49/50 [00:11<00:00,  4.50it/s, model/all/train/loss=0.244, model/all/train/lr=0.0001, spam_task/spam_dataset/valid/accuracy=0.942, spam_task/spam_dataset/valid/f1=0.933]"
>>>>>>> 0e7cf0ae
     ]
    },
    {
     "name": "stderr",
     "output_type": "stream",
     "text": [
      "\r",
<<<<<<< HEAD
      "Epoch 2::  98%|█████████▊| 49/50 [00:05<00:00,  9.33it/s, model/all/train/loss=0.242, model/all/train/lr=0.0001, spam_task/spam_dataset/valid/accuracy=0.933, spam_task/spam_dataset/valid/f1=0.923]"
=======
      "Epoch 2::  98%|█████████▊| 49/50 [00:11<00:00,  4.50it/s, model/all/train/loss=0.242, model/all/train/lr=0.0001, spam_task/spam_dataset/valid/accuracy=0.933, spam_task/spam_dataset/valid/f1=0.923]"
>>>>>>> 0e7cf0ae
     ]
    },
    {
     "name": "stderr",
     "output_type": "stream",
     "text": [
      "\r",
<<<<<<< HEAD
      "Epoch 2:: 100%|██████████| 50/50 [00:05<00:00,  8.77it/s, model/all/train/loss=0.242, model/all/train/lr=0.0001, spam_task/spam_dataset/valid/accuracy=0.933, spam_task/spam_dataset/valid/f1=0.923]"
=======
      "Epoch 2:: 100%|██████████| 50/50 [00:11<00:00,  4.22it/s, model/all/train/loss=0.242, model/all/train/lr=0.0001, spam_task/spam_dataset/valid/accuracy=0.933, spam_task/spam_dataset/valid/f1=0.923]"
>>>>>>> 0e7cf0ae
     ]
    },
    {
     "name": "stderr",
     "output_type": "stream",
     "text": [
      "\n",
      "\r",
      "Epoch 3::   0%|          | 0/50 [00:00<?, ?it/s]"
     ]
    },
    {
     "name": "stderr",
     "output_type": "stream",
     "text": [
      "\r",
      "Epoch 3::   0%|          | 0/50 [00:00<?, ?it/s, model/all/train/loss=0.115, model/all/train/lr=0.0001, spam_task/spam_dataset/valid/accuracy=0.933, spam_task/spam_dataset/valid/f1=0.923]"
     ]
    },
    {
     "name": "stderr",
     "output_type": "stream",
     "text": [
      "\r",
<<<<<<< HEAD
      "Epoch 3::   2%|▏         | 1/50 [00:00<00:05,  9.41it/s, model/all/train/loss=0.115, model/all/train/lr=0.0001, spam_task/spam_dataset/valid/accuracy=0.933, spam_task/spam_dataset/valid/f1=0.923]"
=======
      "Epoch 3::   2%|▏         | 1/50 [00:00<00:11,  4.23it/s, model/all/train/loss=0.115, model/all/train/lr=0.0001, spam_task/spam_dataset/valid/accuracy=0.933, spam_task/spam_dataset/valid/f1=0.923]"
>>>>>>> 0e7cf0ae
     ]
    },
    {
     "name": "stderr",
     "output_type": "stream",
     "text": [
      "\r",
<<<<<<< HEAD
      "Epoch 3::   2%|▏         | 1/50 [00:00<00:05,  9.41it/s, model/all/train/loss=0.11, model/all/train/lr=0.0001, spam_task/spam_dataset/valid/accuracy=0.933, spam_task/spam_dataset/valid/f1=0.923] "
=======
      "Epoch 3::   2%|▏         | 1/50 [00:00<00:11,  4.23it/s, model/all/train/loss=0.11, model/all/train/lr=0.0001, spam_task/spam_dataset/valid/accuracy=0.933, spam_task/spam_dataset/valid/f1=0.923] "
>>>>>>> 0e7cf0ae
     ]
    },
    {
     "name": "stderr",
     "output_type": "stream",
     "text": [
      "\r",
<<<<<<< HEAD
      "Epoch 3::   4%|▍         | 2/50 [00:00<00:05,  9.41it/s, model/all/train/loss=0.11, model/all/train/lr=0.0001, spam_task/spam_dataset/valid/accuracy=0.933, spam_task/spam_dataset/valid/f1=0.923]"
=======
      "Epoch 3::   4%|▍         | 2/50 [00:00<00:11,  4.31it/s, model/all/train/loss=0.11, model/all/train/lr=0.0001, spam_task/spam_dataset/valid/accuracy=0.933, spam_task/spam_dataset/valid/f1=0.923]"
>>>>>>> 0e7cf0ae
     ]
    },
    {
     "name": "stderr",
     "output_type": "stream",
     "text": [
      "\r",
<<<<<<< HEAD
      "Epoch 3::   4%|▍         | 2/50 [00:00<00:05,  9.41it/s, model/all/train/loss=0.143, model/all/train/lr=0.0001, spam_task/spam_dataset/valid/accuracy=0.933, spam_task/spam_dataset/valid/f1=0.923]"
=======
      "Epoch 3::   4%|▍         | 2/50 [00:00<00:11,  4.31it/s, model/all/train/loss=0.143, model/all/train/lr=0.0001, spam_task/spam_dataset/valid/accuracy=0.933, spam_task/spam_dataset/valid/f1=0.923]"
>>>>>>> 0e7cf0ae
     ]
    },
    {
     "name": "stderr",
     "output_type": "stream",
     "text": [
      "\r",
<<<<<<< HEAD
      "Epoch 3::   6%|▌         | 3/50 [00:00<00:05,  9.10it/s, model/all/train/loss=0.143, model/all/train/lr=0.0001, spam_task/spam_dataset/valid/accuracy=0.933, spam_task/spam_dataset/valid/f1=0.923]"
=======
      "Epoch 3::   6%|▌         | 3/50 [00:00<00:10,  4.31it/s, model/all/train/loss=0.143, model/all/train/lr=0.0001, spam_task/spam_dataset/valid/accuracy=0.933, spam_task/spam_dataset/valid/f1=0.923]"
>>>>>>> 0e7cf0ae
     ]
    },
    {
     "name": "stderr",
     "output_type": "stream",
     "text": [
      "\r",
<<<<<<< HEAD
      "Epoch 3::   6%|▌         | 3/50 [00:00<00:05,  9.10it/s, model/all/train/loss=0.149, model/all/train/lr=0.0001, spam_task/spam_dataset/valid/accuracy=0.933, spam_task/spam_dataset/valid/f1=0.923]"
=======
      "Epoch 3::   6%|▌         | 3/50 [00:00<00:10,  4.31it/s, model/all/train/loss=0.149, model/all/train/lr=0.0001, spam_task/spam_dataset/valid/accuracy=0.933, spam_task/spam_dataset/valid/f1=0.923]"
>>>>>>> 0e7cf0ae
     ]
    },
    {
     "name": "stderr",
     "output_type": "stream",
     "text": [
      "\r",
<<<<<<< HEAD
      "Epoch 3::   8%|▊         | 4/50 [00:00<00:05,  9.19it/s, model/all/train/loss=0.149, model/all/train/lr=0.0001, spam_task/spam_dataset/valid/accuracy=0.933, spam_task/spam_dataset/valid/f1=0.923]"
=======
      "Epoch 3::   8%|▊         | 4/50 [00:00<00:10,  4.30it/s, model/all/train/loss=0.149, model/all/train/lr=0.0001, spam_task/spam_dataset/valid/accuracy=0.933, spam_task/spam_dataset/valid/f1=0.923]"
>>>>>>> 0e7cf0ae
     ]
    },
    {
     "name": "stderr",
     "output_type": "stream",
     "text": [
      "\r",
<<<<<<< HEAD
      "Epoch 3::   8%|▊         | 4/50 [00:00<00:05,  9.19it/s, model/all/train/loss=0.153, model/all/train/lr=0.0001, spam_task/spam_dataset/valid/accuracy=0.933, spam_task/spam_dataset/valid/f1=0.923]"
=======
      "Epoch 3::   8%|▊         | 4/50 [00:01<00:10,  4.30it/s, model/all/train/loss=0.153, model/all/train/lr=0.0001, spam_task/spam_dataset/valid/accuracy=0.933, spam_task/spam_dataset/valid/f1=0.923]"
>>>>>>> 0e7cf0ae
     ]
    },
    {
     "name": "stderr",
     "output_type": "stream",
     "text": [
      "\r",
<<<<<<< HEAD
      "Epoch 3::  10%|█         | 5/50 [00:00<00:04,  9.24it/s, model/all/train/loss=0.153, model/all/train/lr=0.0001, spam_task/spam_dataset/valid/accuracy=0.933, spam_task/spam_dataset/valid/f1=0.923]"
=======
      "Epoch 3::  10%|█         | 5/50 [00:01<00:10,  4.33it/s, model/all/train/loss=0.153, model/all/train/lr=0.0001, spam_task/spam_dataset/valid/accuracy=0.933, spam_task/spam_dataset/valid/f1=0.923]"
>>>>>>> 0e7cf0ae
     ]
    },
    {
     "name": "stderr",
     "output_type": "stream",
     "text": [
      "\r",
<<<<<<< HEAD
      "Epoch 3::  10%|█         | 5/50 [00:00<00:04,  9.24it/s, model/all/train/loss=0.162, model/all/train/lr=0.0001, spam_task/spam_dataset/valid/accuracy=0.933, spam_task/spam_dataset/valid/f1=0.923]"
=======
      "Epoch 3::  10%|█         | 5/50 [00:01<00:10,  4.33it/s, model/all/train/loss=0.162, model/all/train/lr=0.0001, spam_task/spam_dataset/valid/accuracy=0.933, spam_task/spam_dataset/valid/f1=0.923]"
>>>>>>> 0e7cf0ae
     ]
    },
    {
     "name": "stderr",
     "output_type": "stream",
     "text": [
      "\r",
<<<<<<< HEAD
      "Epoch 3::  12%|█▏        | 6/50 [00:00<00:04,  9.31it/s, model/all/train/loss=0.162, model/all/train/lr=0.0001, spam_task/spam_dataset/valid/accuracy=0.933, spam_task/spam_dataset/valid/f1=0.923]"
=======
      "Epoch 3::  12%|█▏        | 6/50 [00:01<00:09,  4.44it/s, model/all/train/loss=0.162, model/all/train/lr=0.0001, spam_task/spam_dataset/valid/accuracy=0.933, spam_task/spam_dataset/valid/f1=0.923]"
>>>>>>> 0e7cf0ae
     ]
    },
    {
     "name": "stderr",
     "output_type": "stream",
     "text": [
      "\r",
<<<<<<< HEAD
      "Epoch 3::  12%|█▏        | 6/50 [00:00<00:04,  9.31it/s, model/all/train/loss=0.156, model/all/train/lr=0.0001, spam_task/spam_dataset/valid/accuracy=0.933, spam_task/spam_dataset/valid/f1=0.923]"
=======
      "Epoch 3::  12%|█▏        | 6/50 [00:01<00:09,  4.44it/s, model/all/train/loss=0.156, model/all/train/lr=0.0001, spam_task/spam_dataset/valid/accuracy=0.933, spam_task/spam_dataset/valid/f1=0.923]"
>>>>>>> 0e7cf0ae
     ]
    },
    {
     "name": "stderr",
     "output_type": "stream",
     "text": [
      "\r",
<<<<<<< HEAD
      "Epoch 3::  14%|█▍        | 7/50 [00:00<00:04,  9.32it/s, model/all/train/loss=0.156, model/all/train/lr=0.0001, spam_task/spam_dataset/valid/accuracy=0.933, spam_task/spam_dataset/valid/f1=0.923]"
=======
      "Epoch 3::  14%|█▍        | 7/50 [00:01<00:09,  4.50it/s, model/all/train/loss=0.156, model/all/train/lr=0.0001, spam_task/spam_dataset/valid/accuracy=0.933, spam_task/spam_dataset/valid/f1=0.923]"
>>>>>>> 0e7cf0ae
     ]
    },
    {
     "name": "stderr",
     "output_type": "stream",
     "text": [
      "\r",
<<<<<<< HEAD
      "Epoch 3::  14%|█▍        | 7/50 [00:00<00:04,  9.32it/s, model/all/train/loss=0.151, model/all/train/lr=0.0001, spam_task/spam_dataset/valid/accuracy=0.933, spam_task/spam_dataset/valid/f1=0.923]"
=======
      "Epoch 3::  14%|█▍        | 7/50 [00:01<00:09,  4.50it/s, model/all/train/loss=0.151, model/all/train/lr=0.0001, spam_task/spam_dataset/valid/accuracy=0.933, spam_task/spam_dataset/valid/f1=0.923]"
>>>>>>> 0e7cf0ae
     ]
    },
    {
     "name": "stderr",
     "output_type": "stream",
     "text": [
      "\r",
<<<<<<< HEAD
      "Epoch 3::  16%|█▌        | 8/50 [00:00<00:04,  9.34it/s, model/all/train/loss=0.151, model/all/train/lr=0.0001, spam_task/spam_dataset/valid/accuracy=0.933, spam_task/spam_dataset/valid/f1=0.923]"
=======
      "Epoch 3::  16%|█▌        | 8/50 [00:01<00:09,  4.43it/s, model/all/train/loss=0.151, model/all/train/lr=0.0001, spam_task/spam_dataset/valid/accuracy=0.933, spam_task/spam_dataset/valid/f1=0.923]"
>>>>>>> 0e7cf0ae
     ]
    },
    {
     "name": "stderr",
     "output_type": "stream",
     "text": [
      "\r",
<<<<<<< HEAD
      "Epoch 3::  16%|█▌        | 8/50 [00:00<00:04,  9.34it/s, model/all/train/loss=0.152, model/all/train/lr=0.0001, spam_task/spam_dataset/valid/accuracy=0.933, spam_task/spam_dataset/valid/f1=0.923]"
=======
      "Epoch 3::  16%|█▌        | 8/50 [00:02<00:09,  4.43it/s, model/all/train/loss=0.152, model/all/train/lr=0.0001, spam_task/spam_dataset/valid/accuracy=0.933, spam_task/spam_dataset/valid/f1=0.923]"
>>>>>>> 0e7cf0ae
     ]
    },
    {
     "name": "stderr",
     "output_type": "stream",
     "text": [
      "\r",
<<<<<<< HEAD
      "Epoch 3::  18%|█▊        | 9/50 [00:00<00:04,  9.35it/s, model/all/train/loss=0.152, model/all/train/lr=0.0001, spam_task/spam_dataset/valid/accuracy=0.933, spam_task/spam_dataset/valid/f1=0.923]"
=======
      "Epoch 3::  18%|█▊        | 9/50 [00:02<00:09,  4.47it/s, model/all/train/loss=0.152, model/all/train/lr=0.0001, spam_task/spam_dataset/valid/accuracy=0.933, spam_task/spam_dataset/valid/f1=0.923]"
>>>>>>> 0e7cf0ae
     ]
    },
    {
     "name": "stderr",
     "output_type": "stream",
     "text": [
      "\r",
<<<<<<< HEAD
      "Epoch 3::  18%|█▊        | 9/50 [00:01<00:04,  9.35it/s, model/all/train/loss=0.153, model/all/train/lr=0.0001, spam_task/spam_dataset/valid/accuracy=0.933, spam_task/spam_dataset/valid/f1=0.923]"
=======
      "Epoch 3::  18%|█▊        | 9/50 [00:02<00:09,  4.47it/s, model/all/train/loss=0.153, model/all/train/lr=0.0001, spam_task/spam_dataset/valid/accuracy=0.933, spam_task/spam_dataset/valid/f1=0.923]"
>>>>>>> 0e7cf0ae
     ]
    },
    {
     "name": "stderr",
     "output_type": "stream",
     "text": [
      "\r",
<<<<<<< HEAD
      "Epoch 3::  20%|██        | 10/50 [00:01<00:04,  9.35it/s, model/all/train/loss=0.153, model/all/train/lr=0.0001, spam_task/spam_dataset/valid/accuracy=0.933, spam_task/spam_dataset/valid/f1=0.923]"
=======
      "Epoch 3::  20%|██        | 10/50 [00:02<00:08,  4.47it/s, model/all/train/loss=0.153, model/all/train/lr=0.0001, spam_task/spam_dataset/valid/accuracy=0.933, spam_task/spam_dataset/valid/f1=0.923]"
>>>>>>> 0e7cf0ae
     ]
    },
    {
     "name": "stderr",
     "output_type": "stream",
     "text": [
      "\r",
<<<<<<< HEAD
      "Epoch 3::  20%|██        | 10/50 [00:01<00:04,  9.35it/s, model/all/train/loss=0.158, model/all/train/lr=0.0001, spam_task/spam_dataset/valid/accuracy=0.933, spam_task/spam_dataset/valid/f1=0.923]"
=======
      "Epoch 3::  20%|██        | 10/50 [00:02<00:08,  4.47it/s, model/all/train/loss=0.158, model/all/train/lr=0.0001, spam_task/spam_dataset/valid/accuracy=0.933, spam_task/spam_dataset/valid/f1=0.923]"
>>>>>>> 0e7cf0ae
     ]
    },
    {
     "name": "stderr",
     "output_type": "stream",
     "text": [
      "\r",
<<<<<<< HEAD
      "Epoch 3::  22%|██▏       | 11/50 [00:01<00:04,  9.37it/s, model/all/train/loss=0.158, model/all/train/lr=0.0001, spam_task/spam_dataset/valid/accuracy=0.933, spam_task/spam_dataset/valid/f1=0.923]"
=======
      "Epoch 3::  22%|██▏       | 11/50 [00:02<00:08,  4.44it/s, model/all/train/loss=0.158, model/all/train/lr=0.0001, spam_task/spam_dataset/valid/accuracy=0.933, spam_task/spam_dataset/valid/f1=0.923]"
>>>>>>> 0e7cf0ae
     ]
    },
    {
     "name": "stderr",
     "output_type": "stream",
     "text": [
      "\r",
<<<<<<< HEAD
      "Epoch 3::  22%|██▏       | 11/50 [00:01<00:04,  9.37it/s, model/all/train/loss=0.162, model/all/train/lr=0.0001, spam_task/spam_dataset/valid/accuracy=0.933, spam_task/spam_dataset/valid/f1=0.923]"
=======
      "Epoch 3::  22%|██▏       | 11/50 [00:02<00:08,  4.44it/s, model/all/train/loss=0.162, model/all/train/lr=0.0001, spam_task/spam_dataset/valid/accuracy=0.933, spam_task/spam_dataset/valid/f1=0.923]"
>>>>>>> 0e7cf0ae
     ]
    },
    {
     "name": "stderr",
     "output_type": "stream",
     "text": [
      "\r",
<<<<<<< HEAD
      "Epoch 3::  24%|██▍       | 12/50 [00:01<00:04,  9.40it/s, model/all/train/loss=0.162, model/all/train/lr=0.0001, spam_task/spam_dataset/valid/accuracy=0.933, spam_task/spam_dataset/valid/f1=0.923]"
=======
      "Epoch 3::  24%|██▍       | 12/50 [00:02<00:08,  4.44it/s, model/all/train/loss=0.162, model/all/train/lr=0.0001, spam_task/spam_dataset/valid/accuracy=0.933, spam_task/spam_dataset/valid/f1=0.923]"
>>>>>>> 0e7cf0ae
     ]
    },
    {
     "name": "stderr",
     "output_type": "stream",
     "text": [
      "\r",
<<<<<<< HEAD
      "Epoch 3::  24%|██▍       | 12/50 [00:01<00:04,  9.40it/s, model/all/train/loss=0.163, model/all/train/lr=0.0001, spam_task/spam_dataset/valid/accuracy=0.933, spam_task/spam_dataset/valid/f1=0.923]"
=======
      "Epoch 3::  24%|██▍       | 12/50 [00:02<00:08,  4.44it/s, model/all/train/loss=0.163, model/all/train/lr=0.0001, spam_task/spam_dataset/valid/accuracy=0.933, spam_task/spam_dataset/valid/f1=0.923]"
>>>>>>> 0e7cf0ae
     ]
    },
    {
     "name": "stderr",
     "output_type": "stream",
     "text": [
      "\r",
<<<<<<< HEAD
      "Epoch 3::  26%|██▌       | 13/50 [00:01<00:03,  9.42it/s, model/all/train/loss=0.163, model/all/train/lr=0.0001, spam_task/spam_dataset/valid/accuracy=0.933, spam_task/spam_dataset/valid/f1=0.923]"
=======
      "Epoch 3::  26%|██▌       | 13/50 [00:02<00:08,  4.52it/s, model/all/train/loss=0.163, model/all/train/lr=0.0001, spam_task/spam_dataset/valid/accuracy=0.933, spam_task/spam_dataset/valid/f1=0.923]"
>>>>>>> 0e7cf0ae
     ]
    },
    {
     "name": "stderr",
     "output_type": "stream",
     "text": [
      "\r",
<<<<<<< HEAD
      "Epoch 3::  26%|██▌       | 13/50 [00:01<00:03,  9.42it/s, model/all/train/loss=0.164, model/all/train/lr=0.0001, spam_task/spam_dataset/valid/accuracy=0.933, spam_task/spam_dataset/valid/f1=0.923]"
=======
      "Epoch 3::  26%|██▌       | 13/50 [00:03<00:08,  4.52it/s, model/all/train/loss=0.164, model/all/train/lr=0.0001, spam_task/spam_dataset/valid/accuracy=0.933, spam_task/spam_dataset/valid/f1=0.923]"
>>>>>>> 0e7cf0ae
     ]
    },
    {
     "name": "stderr",
     "output_type": "stream",
     "text": [
      "\r",
<<<<<<< HEAD
      "Epoch 3::  28%|██▊       | 14/50 [00:01<00:03,  9.40it/s, model/all/train/loss=0.164, model/all/train/lr=0.0001, spam_task/spam_dataset/valid/accuracy=0.933, spam_task/spam_dataset/valid/f1=0.923]"
=======
      "Epoch 3::  28%|██▊       | 14/50 [00:03<00:07,  4.57it/s, model/all/train/loss=0.164, model/all/train/lr=0.0001, spam_task/spam_dataset/valid/accuracy=0.933, spam_task/spam_dataset/valid/f1=0.923]"
>>>>>>> 0e7cf0ae
     ]
    },
    {
     "name": "stderr",
     "output_type": "stream",
     "text": [
      "\r",
<<<<<<< HEAD
      "Epoch 3::  28%|██▊       | 14/50 [00:01<00:03,  9.40it/s, model/all/train/loss=0.166, model/all/train/lr=0.0001, spam_task/spam_dataset/valid/accuracy=0.933, spam_task/spam_dataset/valid/f1=0.923]"
=======
      "Epoch 3::  28%|██▊       | 14/50 [00:03<00:07,  4.57it/s, model/all/train/loss=0.166, model/all/train/lr=0.0001, spam_task/spam_dataset/valid/accuracy=0.933, spam_task/spam_dataset/valid/f1=0.923]"
>>>>>>> 0e7cf0ae
     ]
    },
    {
     "name": "stderr",
     "output_type": "stream",
     "text": [
      "\r",
<<<<<<< HEAD
      "Epoch 3::  30%|███       | 15/50 [00:01<00:03,  9.39it/s, model/all/train/loss=0.166, model/all/train/lr=0.0001, spam_task/spam_dataset/valid/accuracy=0.933, spam_task/spam_dataset/valid/f1=0.923]"
=======
      "Epoch 3::  30%|███       | 15/50 [00:03<00:07,  4.60it/s, model/all/train/loss=0.166, model/all/train/lr=0.0001, spam_task/spam_dataset/valid/accuracy=0.933, spam_task/spam_dataset/valid/f1=0.923]"
>>>>>>> 0e7cf0ae
     ]
    },
    {
     "name": "stderr",
     "output_type": "stream",
     "text": [
      "\r",
<<<<<<< HEAD
      "Epoch 3::  30%|███       | 15/50 [00:01<00:03,  9.39it/s, model/all/train/loss=0.168, model/all/train/lr=0.0001, spam_task/spam_dataset/valid/accuracy=0.933, spam_task/spam_dataset/valid/f1=0.923]"
=======
      "Epoch 3::  30%|███       | 15/50 [00:03<00:07,  4.60it/s, model/all/train/loss=0.168, model/all/train/lr=0.0001, spam_task/spam_dataset/valid/accuracy=0.933, spam_task/spam_dataset/valid/f1=0.923]"
>>>>>>> 0e7cf0ae
     ]
    },
    {
     "name": "stderr",
     "output_type": "stream",
     "text": [
      "\r",
<<<<<<< HEAD
      "Epoch 3::  32%|███▏      | 16/50 [00:01<00:03,  9.40it/s, model/all/train/loss=0.168, model/all/train/lr=0.0001, spam_task/spam_dataset/valid/accuracy=0.933, spam_task/spam_dataset/valid/f1=0.923]"
=======
      "Epoch 3::  32%|███▏      | 16/50 [00:03<00:07,  4.66it/s, model/all/train/loss=0.168, model/all/train/lr=0.0001, spam_task/spam_dataset/valid/accuracy=0.933, spam_task/spam_dataset/valid/f1=0.923]"
>>>>>>> 0e7cf0ae
     ]
    },
    {
     "name": "stderr",
     "output_type": "stream",
     "text": [
      "\r",
<<<<<<< HEAD
      "Epoch 3::  32%|███▏      | 16/50 [00:01<00:03,  9.40it/s, model/all/train/loss=0.168, model/all/train/lr=0.0001, spam_task/spam_dataset/valid/accuracy=0.933, spam_task/spam_dataset/valid/f1=0.923]"
=======
      "Epoch 3::  32%|███▏      | 16/50 [00:03<00:07,  4.66it/s, model/all/train/loss=0.168, model/all/train/lr=0.0001, spam_task/spam_dataset/valid/accuracy=0.933, spam_task/spam_dataset/valid/f1=0.923]"
>>>>>>> 0e7cf0ae
     ]
    },
    {
     "name": "stderr",
     "output_type": "stream",
     "text": [
      "\r",
<<<<<<< HEAD
      "Epoch 3::  34%|███▍      | 17/50 [00:01<00:03,  9.41it/s, model/all/train/loss=0.168, model/all/train/lr=0.0001, spam_task/spam_dataset/valid/accuracy=0.933, spam_task/spam_dataset/valid/f1=0.923]"
=======
      "Epoch 3::  34%|███▍      | 17/50 [00:03<00:07,  4.65it/s, model/all/train/loss=0.168, model/all/train/lr=0.0001, spam_task/spam_dataset/valid/accuracy=0.933, spam_task/spam_dataset/valid/f1=0.923]"
>>>>>>> 0e7cf0ae
     ]
    },
    {
     "name": "stderr",
     "output_type": "stream",
     "text": [
      "\r",
<<<<<<< HEAD
      "Epoch 3::  34%|███▍      | 17/50 [00:01<00:03,  9.41it/s, model/all/train/loss=0.165, model/all/train/lr=0.0001, spam_task/spam_dataset/valid/accuracy=0.933, spam_task/spam_dataset/valid/f1=0.923]"
=======
      "Epoch 3::  34%|███▍      | 17/50 [00:04<00:07,  4.65it/s, model/all/train/loss=0.165, model/all/train/lr=0.0001, spam_task/spam_dataset/valid/accuracy=0.933, spam_task/spam_dataset/valid/f1=0.923]"
>>>>>>> 0e7cf0ae
     ]
    },
    {
     "name": "stderr",
     "output_type": "stream",
     "text": [
      "\r",
<<<<<<< HEAD
      "Epoch 3::  36%|███▌      | 18/50 [00:01<00:03,  9.42it/s, model/all/train/loss=0.165, model/all/train/lr=0.0001, spam_task/spam_dataset/valid/accuracy=0.933, spam_task/spam_dataset/valid/f1=0.923]"
=======
      "Epoch 3::  36%|███▌      | 18/50 [00:04<00:07,  4.50it/s, model/all/train/loss=0.165, model/all/train/lr=0.0001, spam_task/spam_dataset/valid/accuracy=0.933, spam_task/spam_dataset/valid/f1=0.923]"
>>>>>>> 0e7cf0ae
     ]
    },
    {
     "name": "stderr",
     "output_type": "stream",
     "text": [
      "\r",
<<<<<<< HEAD
      "Epoch 3::  36%|███▌      | 18/50 [00:02<00:03,  9.42it/s, model/all/train/loss=0.163, model/all/train/lr=0.0001, spam_task/spam_dataset/valid/accuracy=0.933, spam_task/spam_dataset/valid/f1=0.923]"
=======
      "Epoch 3::  36%|███▌      | 18/50 [00:04<00:07,  4.50it/s, model/all/train/loss=0.163, model/all/train/lr=0.0001, spam_task/spam_dataset/valid/accuracy=0.933, spam_task/spam_dataset/valid/f1=0.923]"
>>>>>>> 0e7cf0ae
     ]
    },
    {
     "name": "stderr",
     "output_type": "stream",
     "text": [
      "\r",
<<<<<<< HEAD
      "Epoch 3::  38%|███▊      | 19/50 [00:02<00:03,  9.42it/s, model/all/train/loss=0.163, model/all/train/lr=0.0001, spam_task/spam_dataset/valid/accuracy=0.933, spam_task/spam_dataset/valid/f1=0.923]"
=======
      "Epoch 3::  38%|███▊      | 19/50 [00:04<00:07,  4.42it/s, model/all/train/loss=0.163, model/all/train/lr=0.0001, spam_task/spam_dataset/valid/accuracy=0.933, spam_task/spam_dataset/valid/f1=0.923]"
>>>>>>> 0e7cf0ae
     ]
    },
    {
     "name": "stderr",
     "output_type": "stream",
     "text": [
      "\r",
<<<<<<< HEAD
      "Epoch 3::  38%|███▊      | 19/50 [00:02<00:03,  9.42it/s, model/all/train/loss=0.16, model/all/train/lr=0.0001, spam_task/spam_dataset/valid/accuracy=0.933, spam_task/spam_dataset/valid/f1=0.923] "
=======
      "Epoch 3::  38%|███▊      | 19/50 [00:04<00:07,  4.42it/s, model/all/train/loss=0.16, model/all/train/lr=0.0001, spam_task/spam_dataset/valid/accuracy=0.933, spam_task/spam_dataset/valid/f1=0.923] "
>>>>>>> 0e7cf0ae
     ]
    },
    {
     "name": "stderr",
     "output_type": "stream",
     "text": [
      "\r",
<<<<<<< HEAD
      "Epoch 3::  40%|████      | 20/50 [00:02<00:03,  9.41it/s, model/all/train/loss=0.16, model/all/train/lr=0.0001, spam_task/spam_dataset/valid/accuracy=0.933, spam_task/spam_dataset/valid/f1=0.923]"
=======
      "Epoch 3::  40%|████      | 20/50 [00:04<00:06,  4.38it/s, model/all/train/loss=0.16, model/all/train/lr=0.0001, spam_task/spam_dataset/valid/accuracy=0.933, spam_task/spam_dataset/valid/f1=0.923]"
>>>>>>> 0e7cf0ae
     ]
    },
    {
     "name": "stderr",
     "output_type": "stream",
     "text": [
      "\r",
<<<<<<< HEAD
      "Epoch 3::  40%|████      | 20/50 [00:02<00:03,  9.41it/s, model/all/train/loss=0.159, model/all/train/lr=0.0001, spam_task/spam_dataset/valid/accuracy=0.933, spam_task/spam_dataset/valid/f1=0.923]"
=======
      "Epoch 3::  40%|████      | 20/50 [00:04<00:06,  4.38it/s, model/all/train/loss=0.159, model/all/train/lr=0.0001, spam_task/spam_dataset/valid/accuracy=0.933, spam_task/spam_dataset/valid/f1=0.923]"
>>>>>>> 0e7cf0ae
     ]
    },
    {
     "name": "stderr",
     "output_type": "stream",
     "text": [
      "\r",
<<<<<<< HEAD
      "Epoch 3::  42%|████▏     | 21/50 [00:02<00:03,  9.41it/s, model/all/train/loss=0.159, model/all/train/lr=0.0001, spam_task/spam_dataset/valid/accuracy=0.933, spam_task/spam_dataset/valid/f1=0.923]"
=======
      "Epoch 3::  42%|████▏     | 21/50 [00:04<00:06,  4.38it/s, model/all/train/loss=0.159, model/all/train/lr=0.0001, spam_task/spam_dataset/valid/accuracy=0.933, spam_task/spam_dataset/valid/f1=0.923]"
>>>>>>> 0e7cf0ae
     ]
    },
    {
     "name": "stderr",
     "output_type": "stream",
     "text": [
      "\r",
<<<<<<< HEAD
      "Epoch 3::  42%|████▏     | 21/50 [00:02<00:03,  9.41it/s, model/all/train/loss=0.158, model/all/train/lr=0.0001, spam_task/spam_dataset/valid/accuracy=0.933, spam_task/spam_dataset/valid/f1=0.923]"
=======
      "Epoch 3::  42%|████▏     | 21/50 [00:04<00:06,  4.38it/s, model/all/train/loss=0.158, model/all/train/lr=0.0001, spam_task/spam_dataset/valid/accuracy=0.933, spam_task/spam_dataset/valid/f1=0.923]"
>>>>>>> 0e7cf0ae
     ]
    },
    {
     "name": "stderr",
     "output_type": "stream",
     "text": [
      "\r",
<<<<<<< HEAD
      "Epoch 3::  44%|████▍     | 22/50 [00:02<00:02,  9.43it/s, model/all/train/loss=0.158, model/all/train/lr=0.0001, spam_task/spam_dataset/valid/accuracy=0.933, spam_task/spam_dataset/valid/f1=0.923]"
=======
      "Epoch 3::  44%|████▍     | 22/50 [00:04<00:06,  4.44it/s, model/all/train/loss=0.158, model/all/train/lr=0.0001, spam_task/spam_dataset/valid/accuracy=0.933, spam_task/spam_dataset/valid/f1=0.923]"
>>>>>>> 0e7cf0ae
     ]
    },
    {
     "name": "stderr",
     "output_type": "stream",
     "text": [
      "\r",
<<<<<<< HEAD
      "Epoch 3::  44%|████▍     | 22/50 [00:02<00:02,  9.43it/s, model/all/train/loss=0.157, model/all/train/lr=0.0001, spam_task/spam_dataset/valid/accuracy=0.933, spam_task/spam_dataset/valid/f1=0.923]"
=======
      "Epoch 3::  44%|████▍     | 22/50 [00:05<00:06,  4.44it/s, model/all/train/loss=0.157, model/all/train/lr=0.0001, spam_task/spam_dataset/valid/accuracy=0.933, spam_task/spam_dataset/valid/f1=0.923]"
>>>>>>> 0e7cf0ae
     ]
    },
    {
     "name": "stderr",
     "output_type": "stream",
     "text": [
      "\r",
<<<<<<< HEAD
      "Epoch 3::  46%|████▌     | 23/50 [00:02<00:02,  9.44it/s, model/all/train/loss=0.157, model/all/train/lr=0.0001, spam_task/spam_dataset/valid/accuracy=0.933, spam_task/spam_dataset/valid/f1=0.923]"
=======
      "Epoch 3::  46%|████▌     | 23/50 [00:05<00:06,  4.41it/s, model/all/train/loss=0.157, model/all/train/lr=0.0001, spam_task/spam_dataset/valid/accuracy=0.933, spam_task/spam_dataset/valid/f1=0.923]"
>>>>>>> 0e7cf0ae
     ]
    },
    {
     "name": "stderr",
     "output_type": "stream",
     "text": [
      "\r",
<<<<<<< HEAD
      "Epoch 3::  46%|████▌     | 23/50 [00:02<00:02,  9.44it/s, model/all/train/loss=0.157, model/all/train/lr=0.0001, spam_task/spam_dataset/valid/accuracy=0.933, spam_task/spam_dataset/valid/f1=0.923]"
=======
      "Epoch 3::  46%|████▌     | 23/50 [00:05<00:06,  4.41it/s, model/all/train/loss=0.157, model/all/train/lr=0.0001, spam_task/spam_dataset/valid/accuracy=0.933, spam_task/spam_dataset/valid/f1=0.923]"
>>>>>>> 0e7cf0ae
     ]
    },
    {
     "name": "stderr",
     "output_type": "stream",
     "text": [
      "\r",
<<<<<<< HEAD
      "Epoch 3::  48%|████▊     | 24/50 [00:02<00:02,  9.40it/s, model/all/train/loss=0.157, model/all/train/lr=0.0001, spam_task/spam_dataset/valid/accuracy=0.933, spam_task/spam_dataset/valid/f1=0.923]"
=======
      "Epoch 3::  48%|████▊     | 24/50 [00:05<00:05,  4.37it/s, model/all/train/loss=0.157, model/all/train/lr=0.0001, spam_task/spam_dataset/valid/accuracy=0.933, spam_task/spam_dataset/valid/f1=0.923]"
>>>>>>> 0e7cf0ae
     ]
    },
    {
     "name": "stderr",
     "output_type": "stream",
     "text": [
      "\r",
<<<<<<< HEAD
      "Epoch 3::  48%|████▊     | 24/50 [00:02<00:02,  9.40it/s, model/all/train/loss=0.153, model/all/train/lr=0.0001, spam_task/spam_dataset/valid/accuracy=0.933, spam_task/spam_dataset/valid/f1=0.923]"
=======
      "Epoch 3::  48%|████▊     | 24/50 [00:05<00:05,  4.37it/s, model/all/train/loss=0.153, model/all/train/lr=0.0001, spam_task/spam_dataset/valid/accuracy=0.933, spam_task/spam_dataset/valid/f1=0.923]"
>>>>>>> 0e7cf0ae
     ]
    },
    {
     "name": "stderr",
     "output_type": "stream",
     "text": [
      "\r",
<<<<<<< HEAD
      "Epoch 3::  50%|█████     | 25/50 [00:02<00:02,  9.40it/s, model/all/train/loss=0.153, model/all/train/lr=0.0001, spam_task/spam_dataset/valid/accuracy=0.933, spam_task/spam_dataset/valid/f1=0.923]"
=======
      "Epoch 3::  50%|█████     | 25/50 [00:05<00:05,  4.41it/s, model/all/train/loss=0.153, model/all/train/lr=0.0001, spam_task/spam_dataset/valid/accuracy=0.933, spam_task/spam_dataset/valid/f1=0.923]"
>>>>>>> 0e7cf0ae
     ]
    },
    {
     "name": "stderr",
     "output_type": "stream",
     "text": [
      "\r",
<<<<<<< HEAD
      "Epoch 3::  50%|█████     | 25/50 [00:02<00:02,  9.40it/s, model/all/train/loss=0.153, model/all/train/lr=0.0001, spam_task/spam_dataset/valid/accuracy=0.933, spam_task/spam_dataset/valid/f1=0.923]"
=======
      "Epoch 3::  50%|█████     | 25/50 [00:05<00:05,  4.41it/s, model/all/train/loss=0.153, model/all/train/lr=0.0001, spam_task/spam_dataset/valid/accuracy=0.933, spam_task/spam_dataset/valid/f1=0.923]"
>>>>>>> 0e7cf0ae
     ]
    },
    {
     "name": "stderr",
     "output_type": "stream",
     "text": [
      "\r",
<<<<<<< HEAD
      "Epoch 3::  52%|█████▏    | 26/50 [00:02<00:02,  9.40it/s, model/all/train/loss=0.153, model/all/train/lr=0.0001, spam_task/spam_dataset/valid/accuracy=0.933, spam_task/spam_dataset/valid/f1=0.923]"
=======
      "Epoch 3::  52%|█████▏    | 26/50 [00:05<00:05,  4.39it/s, model/all/train/loss=0.153, model/all/train/lr=0.0001, spam_task/spam_dataset/valid/accuracy=0.933, spam_task/spam_dataset/valid/f1=0.923]"
>>>>>>> 0e7cf0ae
     ]
    },
    {
     "name": "stderr",
     "output_type": "stream",
     "text": [
      "\r",
<<<<<<< HEAD
      "Epoch 3::  52%|█████▏    | 26/50 [00:02<00:02,  9.40it/s, model/all/train/loss=0.153, model/all/train/lr=0.0001, spam_task/spam_dataset/valid/accuracy=0.933, spam_task/spam_dataset/valid/f1=0.923]"
=======
      "Epoch 3::  52%|█████▏    | 26/50 [00:06<00:05,  4.39it/s, model/all/train/loss=0.153, model/all/train/lr=0.0001, spam_task/spam_dataset/valid/accuracy=0.933, spam_task/spam_dataset/valid/f1=0.923]"
>>>>>>> 0e7cf0ae
     ]
    },
    {
     "name": "stderr",
     "output_type": "stream",
     "text": [
      "\r",
<<<<<<< HEAD
      "Epoch 3::  54%|█████▍    | 27/50 [00:02<00:02,  9.40it/s, model/all/train/loss=0.153, model/all/train/lr=0.0001, spam_task/spam_dataset/valid/accuracy=0.933, spam_task/spam_dataset/valid/f1=0.923]"
=======
      "Epoch 3::  54%|█████▍    | 27/50 [00:06<00:05,  4.46it/s, model/all/train/loss=0.153, model/all/train/lr=0.0001, spam_task/spam_dataset/valid/accuracy=0.933, spam_task/spam_dataset/valid/f1=0.923]"
>>>>>>> 0e7cf0ae
     ]
    },
    {
     "name": "stderr",
     "output_type": "stream",
     "text": [
      "\r",
<<<<<<< HEAD
      "Epoch 3::  54%|█████▍    | 27/50 [00:02<00:02,  9.40it/s, model/all/train/loss=0.15, model/all/train/lr=0.0001, spam_task/spam_dataset/valid/accuracy=0.933, spam_task/spam_dataset/valid/f1=0.923] "
=======
      "Epoch 3::  54%|█████▍    | 27/50 [00:06<00:05,  4.46it/s, model/all/train/loss=0.15, model/all/train/lr=0.0001, spam_task/spam_dataset/valid/accuracy=0.933, spam_task/spam_dataset/valid/f1=0.923] "
>>>>>>> 0e7cf0ae
     ]
    },
    {
     "name": "stderr",
     "output_type": "stream",
     "text": [
      "\r",
<<<<<<< HEAD
      "Epoch 3::  56%|█████▌    | 28/50 [00:02<00:02,  9.23it/s, model/all/train/loss=0.15, model/all/train/lr=0.0001, spam_task/spam_dataset/valid/accuracy=0.933, spam_task/spam_dataset/valid/f1=0.923]"
=======
      "Epoch 3::  56%|█████▌    | 28/50 [00:06<00:05,  4.39it/s, model/all/train/loss=0.15, model/all/train/lr=0.0001, spam_task/spam_dataset/valid/accuracy=0.933, spam_task/spam_dataset/valid/f1=0.923]"
>>>>>>> 0e7cf0ae
     ]
    },
    {
     "name": "stderr",
     "output_type": "stream",
     "text": [
      "\r",
<<<<<<< HEAD
      "Epoch 3::  56%|█████▌    | 28/50 [00:03<00:02,  9.23it/s, model/all/train/loss=0.148, model/all/train/lr=0.0001, spam_task/spam_dataset/valid/accuracy=0.933, spam_task/spam_dataset/valid/f1=0.923]"
=======
      "Epoch 3::  56%|█████▌    | 28/50 [00:06<00:05,  4.39it/s, model/all/train/loss=0.148, model/all/train/lr=0.0001, spam_task/spam_dataset/valid/accuracy=0.933, spam_task/spam_dataset/valid/f1=0.923]"
>>>>>>> 0e7cf0ae
     ]
    },
    {
     "name": "stderr",
     "output_type": "stream",
     "text": [
      "\r",
<<<<<<< HEAD
      "Epoch 3::  58%|█████▊    | 29/50 [00:03<00:02,  9.26it/s, model/all/train/loss=0.148, model/all/train/lr=0.0001, spam_task/spam_dataset/valid/accuracy=0.933, spam_task/spam_dataset/valid/f1=0.923]"
=======
      "Epoch 3::  58%|█████▊    | 29/50 [00:06<00:04,  4.38it/s, model/all/train/loss=0.148, model/all/train/lr=0.0001, spam_task/spam_dataset/valid/accuracy=0.933, spam_task/spam_dataset/valid/f1=0.923]"
>>>>>>> 0e7cf0ae
     ]
    },
    {
     "name": "stderr",
     "output_type": "stream",
     "text": [
      "\r",
<<<<<<< HEAD
      "Epoch 3::  58%|█████▊    | 29/50 [00:03<00:02,  9.26it/s, model/all/train/loss=0.147, model/all/train/lr=0.0001, spam_task/spam_dataset/valid/accuracy=0.933, spam_task/spam_dataset/valid/f1=0.923]"
=======
      "Epoch 3::  58%|█████▊    | 29/50 [00:06<00:04,  4.38it/s, model/all/train/loss=0.147, model/all/train/lr=0.0001, spam_task/spam_dataset/valid/accuracy=0.933, spam_task/spam_dataset/valid/f1=0.923]"
>>>>>>> 0e7cf0ae
     ]
    },
    {
     "name": "stderr",
     "output_type": "stream",
     "text": [
      "\r",
<<<<<<< HEAD
      "Epoch 3::  60%|██████    | 30/50 [00:03<00:02,  9.31it/s, model/all/train/loss=0.147, model/all/train/lr=0.0001, spam_task/spam_dataset/valid/accuracy=0.933, spam_task/spam_dataset/valid/f1=0.923]"
=======
      "Epoch 3::  60%|██████    | 30/50 [00:06<00:04,  4.27it/s, model/all/train/loss=0.147, model/all/train/lr=0.0001, spam_task/spam_dataset/valid/accuracy=0.933, spam_task/spam_dataset/valid/f1=0.923]"
>>>>>>> 0e7cf0ae
     ]
    },
    {
     "name": "stderr",
     "output_type": "stream",
     "text": [
      "\r",
<<<<<<< HEAD
      "Epoch 3::  60%|██████    | 30/50 [00:03<00:02,  9.31it/s, model/all/train/loss=0.148, model/all/train/lr=0.0001, spam_task/spam_dataset/valid/accuracy=0.933, spam_task/spam_dataset/valid/f1=0.923]"
=======
      "Epoch 3::  60%|██████    | 30/50 [00:06<00:04,  4.27it/s, model/all/train/loss=0.148, model/all/train/lr=0.0001, spam_task/spam_dataset/valid/accuracy=0.933, spam_task/spam_dataset/valid/f1=0.923]"
>>>>>>> 0e7cf0ae
     ]
    },
    {
     "name": "stderr",
     "output_type": "stream",
     "text": [
      "\r",
<<<<<<< HEAD
      "Epoch 3::  62%|██████▏   | 31/50 [00:03<00:02,  9.34it/s, model/all/train/loss=0.148, model/all/train/lr=0.0001, spam_task/spam_dataset/valid/accuracy=0.933, spam_task/spam_dataset/valid/f1=0.923]"
=======
      "Epoch 3::  62%|██████▏   | 31/50 [00:06<00:04,  4.36it/s, model/all/train/loss=0.148, model/all/train/lr=0.0001, spam_task/spam_dataset/valid/accuracy=0.933, spam_task/spam_dataset/valid/f1=0.923]"
>>>>>>> 0e7cf0ae
     ]
    },
    {
     "name": "stderr",
     "output_type": "stream",
     "text": [
      "\r",
<<<<<<< HEAD
      "Epoch 3::  62%|██████▏   | 31/50 [00:03<00:02,  9.34it/s, model/all/train/loss=0.148, model/all/train/lr=0.0001, spam_task/spam_dataset/valid/accuracy=0.933, spam_task/spam_dataset/valid/f1=0.923]"
=======
      "Epoch 3::  62%|██████▏   | 31/50 [00:07<00:04,  4.36it/s, model/all/train/loss=0.148, model/all/train/lr=0.0001, spam_task/spam_dataset/valid/accuracy=0.933, spam_task/spam_dataset/valid/f1=0.923]"
>>>>>>> 0e7cf0ae
     ]
    },
    {
     "name": "stderr",
     "output_type": "stream",
     "text": [
      "\r",
<<<<<<< HEAD
      "Epoch 3::  64%|██████▍   | 32/50 [00:03<00:01,  9.38it/s, model/all/train/loss=0.148, model/all/train/lr=0.0001, spam_task/spam_dataset/valid/accuracy=0.933, spam_task/spam_dataset/valid/f1=0.923]"
=======
      "Epoch 3::  64%|██████▍   | 32/50 [00:07<00:04,  4.37it/s, model/all/train/loss=0.148, model/all/train/lr=0.0001, spam_task/spam_dataset/valid/accuracy=0.933, spam_task/spam_dataset/valid/f1=0.923]"
>>>>>>> 0e7cf0ae
     ]
    },
    {
     "name": "stderr",
     "output_type": "stream",
     "text": [
      "\r",
<<<<<<< HEAD
      "Epoch 3::  64%|██████▍   | 32/50 [00:03<00:01,  9.38it/s, model/all/train/loss=0.145, model/all/train/lr=0.0001, spam_task/spam_dataset/valid/accuracy=0.933, spam_task/spam_dataset/valid/f1=0.923]"
=======
      "Epoch 3::  64%|██████▍   | 32/50 [00:07<00:04,  4.37it/s, model/all/train/loss=0.145, model/all/train/lr=0.0001, spam_task/spam_dataset/valid/accuracy=0.933, spam_task/spam_dataset/valid/f1=0.923]"
>>>>>>> 0e7cf0ae
     ]
    },
    {
     "name": "stderr",
     "output_type": "stream",
     "text": [
      "\r",
<<<<<<< HEAD
      "Epoch 3::  66%|██████▌   | 33/50 [00:03<00:01,  9.39it/s, model/all/train/loss=0.145, model/all/train/lr=0.0001, spam_task/spam_dataset/valid/accuracy=0.933, spam_task/spam_dataset/valid/f1=0.923]"
=======
      "Epoch 3::  66%|██████▌   | 33/50 [00:07<00:03,  4.33it/s, model/all/train/loss=0.145, model/all/train/lr=0.0001, spam_task/spam_dataset/valid/accuracy=0.933, spam_task/spam_dataset/valid/f1=0.923]"
>>>>>>> 0e7cf0ae
     ]
    },
    {
     "name": "stderr",
     "output_type": "stream",
     "text": [
      "\r",
<<<<<<< HEAD
      "Epoch 3::  66%|██████▌   | 33/50 [00:03<00:01,  9.39it/s, model/all/train/loss=0.147, model/all/train/lr=0.0001, spam_task/spam_dataset/valid/accuracy=0.933, spam_task/spam_dataset/valid/f1=0.923]"
=======
      "Epoch 3::  66%|██████▌   | 33/50 [00:07<00:03,  4.33it/s, model/all/train/loss=0.147, model/all/train/lr=0.0001, spam_task/spam_dataset/valid/accuracy=0.933, spam_task/spam_dataset/valid/f1=0.923]"
>>>>>>> 0e7cf0ae
     ]
    },
    {
     "name": "stderr",
     "output_type": "stream",
     "text": [
      "\r",
<<<<<<< HEAD
      "Epoch 3::  68%|██████▊   | 34/50 [00:03<00:01,  9.41it/s, model/all/train/loss=0.147, model/all/train/lr=0.0001, spam_task/spam_dataset/valid/accuracy=0.933, spam_task/spam_dataset/valid/f1=0.923]"
=======
      "Epoch 3::  68%|██████▊   | 34/50 [00:07<00:03,  4.42it/s, model/all/train/loss=0.147, model/all/train/lr=0.0001, spam_task/spam_dataset/valid/accuracy=0.933, spam_task/spam_dataset/valid/f1=0.923]"
>>>>>>> 0e7cf0ae
     ]
    },
    {
     "name": "stderr",
     "output_type": "stream",
     "text": [
      "\r",
<<<<<<< HEAD
      "Epoch 3::  68%|██████▊   | 34/50 [00:03<00:01,  9.41it/s, model/all/train/loss=0.146, model/all/train/lr=0.0001, spam_task/spam_dataset/valid/accuracy=0.933, spam_task/spam_dataset/valid/f1=0.923]"
=======
      "Epoch 3::  68%|██████▊   | 34/50 [00:07<00:03,  4.42it/s, model/all/train/loss=0.146, model/all/train/lr=0.0001, spam_task/spam_dataset/valid/accuracy=0.933, spam_task/spam_dataset/valid/f1=0.923]"
>>>>>>> 0e7cf0ae
     ]
    },
    {
     "name": "stderr",
     "output_type": "stream",
     "text": [
      "\r",
<<<<<<< HEAD
      "Epoch 3::  70%|███████   | 35/50 [00:03<00:01,  9.38it/s, model/all/train/loss=0.146, model/all/train/lr=0.0001, spam_task/spam_dataset/valid/accuracy=0.933, spam_task/spam_dataset/valid/f1=0.923]"
=======
      "Epoch 3::  70%|███████   | 35/50 [00:07<00:03,  4.47it/s, model/all/train/loss=0.146, model/all/train/lr=0.0001, spam_task/spam_dataset/valid/accuracy=0.933, spam_task/spam_dataset/valid/f1=0.923]"
>>>>>>> 0e7cf0ae
     ]
    },
    {
     "name": "stderr",
     "output_type": "stream",
     "text": [
      "\r",
<<<<<<< HEAD
      "Epoch 3::  70%|███████   | 35/50 [00:03<00:01,  9.38it/s, model/all/train/loss=0.144, model/all/train/lr=0.0001, spam_task/spam_dataset/valid/accuracy=0.933, spam_task/spam_dataset/valid/f1=0.923]"
=======
      "Epoch 3::  70%|███████   | 35/50 [00:08<00:03,  4.47it/s, model/all/train/loss=0.144, model/all/train/lr=0.0001, spam_task/spam_dataset/valid/accuracy=0.933, spam_task/spam_dataset/valid/f1=0.923]"
>>>>>>> 0e7cf0ae
     ]
    },
    {
     "name": "stderr",
     "output_type": "stream",
     "text": [
      "\r",
<<<<<<< HEAD
      "Epoch 3::  72%|███████▏  | 36/50 [00:03<00:01,  9.38it/s, model/all/train/loss=0.144, model/all/train/lr=0.0001, spam_task/spam_dataset/valid/accuracy=0.933, spam_task/spam_dataset/valid/f1=0.923]"
=======
      "Epoch 3::  72%|███████▏  | 36/50 [00:08<00:03,  4.51it/s, model/all/train/loss=0.144, model/all/train/lr=0.0001, spam_task/spam_dataset/valid/accuracy=0.933, spam_task/spam_dataset/valid/f1=0.923]"
>>>>>>> 0e7cf0ae
     ]
    },
    {
     "name": "stderr",
     "output_type": "stream",
     "text": [
      "\r",
<<<<<<< HEAD
      "Epoch 3::  72%|███████▏  | 36/50 [00:03<00:01,  9.38it/s, model/all/train/loss=0.144, model/all/train/lr=0.0001, spam_task/spam_dataset/valid/accuracy=0.933, spam_task/spam_dataset/valid/f1=0.923]"
=======
      "Epoch 3::  72%|███████▏  | 36/50 [00:08<00:03,  4.51it/s, model/all/train/loss=0.144, model/all/train/lr=0.0001, spam_task/spam_dataset/valid/accuracy=0.933, spam_task/spam_dataset/valid/f1=0.923]"
>>>>>>> 0e7cf0ae
     ]
    },
    {
     "name": "stderr",
     "output_type": "stream",
     "text": [
      "\r",
<<<<<<< HEAD
      "Epoch 3::  74%|███████▍  | 37/50 [00:03<00:01,  9.36it/s, model/all/train/loss=0.144, model/all/train/lr=0.0001, spam_task/spam_dataset/valid/accuracy=0.933, spam_task/spam_dataset/valid/f1=0.923]"
=======
      "Epoch 3::  74%|███████▍  | 37/50 [00:08<00:02,  4.52it/s, model/all/train/loss=0.144, model/all/train/lr=0.0001, spam_task/spam_dataset/valid/accuracy=0.933, spam_task/spam_dataset/valid/f1=0.923]"
>>>>>>> 0e7cf0ae
     ]
    },
    {
     "name": "stderr",
     "output_type": "stream",
     "text": [
      "\r",
<<<<<<< HEAD
      "Epoch 3::  74%|███████▍  | 37/50 [00:04<00:01,  9.36it/s, model/all/train/loss=0.143, model/all/train/lr=0.0001, spam_task/spam_dataset/valid/accuracy=0.933, spam_task/spam_dataset/valid/f1=0.923]"
=======
      "Epoch 3::  74%|███████▍  | 37/50 [00:08<00:02,  4.52it/s, model/all/train/loss=0.143, model/all/train/lr=0.0001, spam_task/spam_dataset/valid/accuracy=0.933, spam_task/spam_dataset/valid/f1=0.923]"
>>>>>>> 0e7cf0ae
     ]
    },
    {
     "name": "stderr",
     "output_type": "stream",
     "text": [
      "\r",
<<<<<<< HEAD
      "Epoch 3::  76%|███████▌  | 38/50 [00:04<00:01,  9.37it/s, model/all/train/loss=0.143, model/all/train/lr=0.0001, spam_task/spam_dataset/valid/accuracy=0.933, spam_task/spam_dataset/valid/f1=0.923]"
=======
      "Epoch 3::  76%|███████▌  | 38/50 [00:08<00:02,  4.54it/s, model/all/train/loss=0.143, model/all/train/lr=0.0001, spam_task/spam_dataset/valid/accuracy=0.933, spam_task/spam_dataset/valid/f1=0.923]"
>>>>>>> 0e7cf0ae
     ]
    },
    {
     "name": "stderr",
     "output_type": "stream",
     "text": [
      "\r",
<<<<<<< HEAD
      "Epoch 3::  76%|███████▌  | 38/50 [00:04<00:01,  9.37it/s, model/all/train/loss=0.143, model/all/train/lr=0.0001, spam_task/spam_dataset/valid/accuracy=0.933, spam_task/spam_dataset/valid/f1=0.923]"
=======
      "Epoch 3::  76%|███████▌  | 38/50 [00:08<00:02,  4.54it/s, model/all/train/loss=0.143, model/all/train/lr=0.0001, spam_task/spam_dataset/valid/accuracy=0.933, spam_task/spam_dataset/valid/f1=0.923]"
>>>>>>> 0e7cf0ae
     ]
    },
    {
     "name": "stderr",
     "output_type": "stream",
     "text": [
      "\r",
<<<<<<< HEAD
      "Epoch 3::  78%|███████▊  | 39/50 [00:04<00:01,  9.39it/s, model/all/train/loss=0.143, model/all/train/lr=0.0001, spam_task/spam_dataset/valid/accuracy=0.933, spam_task/spam_dataset/valid/f1=0.923]"
=======
      "Epoch 3::  78%|███████▊  | 39/50 [00:08<00:02,  4.49it/s, model/all/train/loss=0.143, model/all/train/lr=0.0001, spam_task/spam_dataset/valid/accuracy=0.933, spam_task/spam_dataset/valid/f1=0.923]"
>>>>>>> 0e7cf0ae
     ]
    },
    {
     "name": "stderr",
     "output_type": "stream",
     "text": [
      "\r",
<<<<<<< HEAD
      "Epoch 3::  78%|███████▊  | 39/50 [00:04<00:01,  9.39it/s, model/all/train/loss=0.142, model/all/train/lr=0.0001, spam_task/spam_dataset/valid/accuracy=0.933, spam_task/spam_dataset/valid/f1=0.923]"
=======
      "Epoch 3::  78%|███████▊  | 39/50 [00:08<00:02,  4.49it/s, model/all/train/loss=0.142, model/all/train/lr=0.0001, spam_task/spam_dataset/valid/accuracy=0.933, spam_task/spam_dataset/valid/f1=0.923]"
>>>>>>> 0e7cf0ae
     ]
    },
    {
     "name": "stderr",
     "output_type": "stream",
     "text": [
      "\r",
<<<<<<< HEAD
      "Epoch 3::  80%|████████  | 40/50 [00:04<00:01,  9.40it/s, model/all/train/loss=0.142, model/all/train/lr=0.0001, spam_task/spam_dataset/valid/accuracy=0.933, spam_task/spam_dataset/valid/f1=0.923]"
=======
      "Epoch 3::  80%|████████  | 40/50 [00:08<00:02,  4.46it/s, model/all/train/loss=0.142, model/all/train/lr=0.0001, spam_task/spam_dataset/valid/accuracy=0.933, spam_task/spam_dataset/valid/f1=0.923]"
>>>>>>> 0e7cf0ae
     ]
    },
    {
     "name": "stderr",
     "output_type": "stream",
     "text": [
      "\r",
<<<<<<< HEAD
      "Epoch 3::  80%|████████  | 40/50 [00:04<00:01,  9.40it/s, model/all/train/loss=0.143, model/all/train/lr=0.0001, spam_task/spam_dataset/valid/accuracy=0.933, spam_task/spam_dataset/valid/f1=0.923]"
=======
      "Epoch 3::  80%|████████  | 40/50 [00:09<00:02,  4.46it/s, model/all/train/loss=0.143, model/all/train/lr=0.0001, spam_task/spam_dataset/valid/accuracy=0.933, spam_task/spam_dataset/valid/f1=0.923]"
>>>>>>> 0e7cf0ae
     ]
    },
    {
     "name": "stderr",
     "output_type": "stream",
     "text": [
      "\r",
<<<<<<< HEAD
      "Epoch 3::  82%|████████▏ | 41/50 [00:04<00:00,  9.41it/s, model/all/train/loss=0.143, model/all/train/lr=0.0001, spam_task/spam_dataset/valid/accuracy=0.933, spam_task/spam_dataset/valid/f1=0.923]"
=======
      "Epoch 3::  82%|████████▏ | 41/50 [00:09<00:01,  4.51it/s, model/all/train/loss=0.143, model/all/train/lr=0.0001, spam_task/spam_dataset/valid/accuracy=0.933, spam_task/spam_dataset/valid/f1=0.923]"
>>>>>>> 0e7cf0ae
     ]
    },
    {
     "name": "stderr",
     "output_type": "stream",
     "text": [
      "\r",
<<<<<<< HEAD
      "Epoch 3::  82%|████████▏ | 41/50 [00:04<00:00,  9.41it/s, model/all/train/loss=0.142, model/all/train/lr=0.0001, spam_task/spam_dataset/valid/accuracy=0.933, spam_task/spam_dataset/valid/f1=0.923]"
=======
      "Epoch 3::  82%|████████▏ | 41/50 [00:09<00:01,  4.51it/s, model/all/train/loss=0.142, model/all/train/lr=0.0001, spam_task/spam_dataset/valid/accuracy=0.933, spam_task/spam_dataset/valid/f1=0.923]"
>>>>>>> 0e7cf0ae
     ]
    },
    {
     "name": "stderr",
     "output_type": "stream",
     "text": [
      "\r",
<<<<<<< HEAD
      "Epoch 3::  84%|████████▍ | 42/50 [00:04<00:00,  9.43it/s, model/all/train/loss=0.142, model/all/train/lr=0.0001, spam_task/spam_dataset/valid/accuracy=0.933, spam_task/spam_dataset/valid/f1=0.923]"
=======
      "Epoch 3::  84%|████████▍ | 42/50 [00:09<00:01,  4.56it/s, model/all/train/loss=0.142, model/all/train/lr=0.0001, spam_task/spam_dataset/valid/accuracy=0.933, spam_task/spam_dataset/valid/f1=0.923]"
>>>>>>> 0e7cf0ae
     ]
    },
    {
     "name": "stderr",
     "output_type": "stream",
     "text": [
      "\r",
<<<<<<< HEAD
      "Epoch 3::  84%|████████▍ | 42/50 [00:04<00:00,  9.43it/s, model/all/train/loss=0.147, model/all/train/lr=0.0001, spam_task/spam_dataset/valid/accuracy=0.933, spam_task/spam_dataset/valid/f1=0.923]"
=======
      "Epoch 3::  84%|████████▍ | 42/50 [00:09<00:01,  4.56it/s, model/all/train/loss=0.147, model/all/train/lr=0.0001, spam_task/spam_dataset/valid/accuracy=0.933, spam_task/spam_dataset/valid/f1=0.923]"
>>>>>>> 0e7cf0ae
     ]
    },
    {
     "name": "stderr",
     "output_type": "stream",
     "text": [
      "\r",
<<<<<<< HEAD
      "Epoch 3::  86%|████████▌ | 43/50 [00:04<00:00,  9.44it/s, model/all/train/loss=0.147, model/all/train/lr=0.0001, spam_task/spam_dataset/valid/accuracy=0.933, spam_task/spam_dataset/valid/f1=0.923]"
=======
      "Epoch 3::  86%|████████▌ | 43/50 [00:09<00:01,  4.59it/s, model/all/train/loss=0.147, model/all/train/lr=0.0001, spam_task/spam_dataset/valid/accuracy=0.933, spam_task/spam_dataset/valid/f1=0.923]"
>>>>>>> 0e7cf0ae
     ]
    },
    {
     "name": "stderr",
     "output_type": "stream",
     "text": [
      "\r",
<<<<<<< HEAD
      "Epoch 3::  86%|████████▌ | 43/50 [00:04<00:00,  9.44it/s, model/all/train/loss=0.146, model/all/train/lr=0.0001, spam_task/spam_dataset/valid/accuracy=0.933, spam_task/spam_dataset/valid/f1=0.923]"
=======
      "Epoch 3::  86%|████████▌ | 43/50 [00:09<00:01,  4.59it/s, model/all/train/loss=0.146, model/all/train/lr=0.0001, spam_task/spam_dataset/valid/accuracy=0.933, spam_task/spam_dataset/valid/f1=0.923]"
>>>>>>> 0e7cf0ae
     ]
    },
    {
     "name": "stderr",
     "output_type": "stream",
     "text": [
      "\r",
<<<<<<< HEAD
      "Epoch 3::  88%|████████▊ | 44/50 [00:04<00:00,  9.43it/s, model/all/train/loss=0.146, model/all/train/lr=0.0001, spam_task/spam_dataset/valid/accuracy=0.933, spam_task/spam_dataset/valid/f1=0.923]"
=======
      "Epoch 3::  88%|████████▊ | 44/50 [00:09<00:01,  4.60it/s, model/all/train/loss=0.146, model/all/train/lr=0.0001, spam_task/spam_dataset/valid/accuracy=0.933, spam_task/spam_dataset/valid/f1=0.923]"
>>>>>>> 0e7cf0ae
     ]
    },
    {
     "name": "stderr",
     "output_type": "stream",
     "text": [
      "\r",
<<<<<<< HEAD
      "Epoch 3::  88%|████████▊ | 44/50 [00:04<00:00,  9.43it/s, model/all/train/loss=0.145, model/all/train/lr=0.0001, spam_task/spam_dataset/valid/accuracy=0.933, spam_task/spam_dataset/valid/f1=0.923]"
=======
      "Epoch 3::  88%|████████▊ | 44/50 [00:10<00:01,  4.60it/s, model/all/train/loss=0.145, model/all/train/lr=0.0001, spam_task/spam_dataset/valid/accuracy=0.933, spam_task/spam_dataset/valid/f1=0.923]"
>>>>>>> 0e7cf0ae
     ]
    },
    {
     "name": "stderr",
     "output_type": "stream",
     "text": [
      "\r",
<<<<<<< HEAD
      "Epoch 3::  90%|█████████ | 45/50 [00:04<00:00,  9.46it/s, model/all/train/loss=0.145, model/all/train/lr=0.0001, spam_task/spam_dataset/valid/accuracy=0.933, spam_task/spam_dataset/valid/f1=0.923]"
=======
      "Epoch 3::  90%|█████████ | 45/50 [00:10<00:01,  4.59it/s, model/all/train/loss=0.145, model/all/train/lr=0.0001, spam_task/spam_dataset/valid/accuracy=0.933, spam_task/spam_dataset/valid/f1=0.923]"
>>>>>>> 0e7cf0ae
     ]
    },
    {
     "name": "stderr",
     "output_type": "stream",
     "text": [
      "\r",
<<<<<<< HEAD
      "Epoch 3::  90%|█████████ | 45/50 [00:04<00:00,  9.46it/s, model/all/train/loss=0.145, model/all/train/lr=0.0001, spam_task/spam_dataset/valid/accuracy=0.933, spam_task/spam_dataset/valid/f1=0.923]"
=======
      "Epoch 3::  90%|█████████ | 45/50 [00:10<00:01,  4.59it/s, model/all/train/loss=0.145, model/all/train/lr=0.0001, spam_task/spam_dataset/valid/accuracy=0.933, spam_task/spam_dataset/valid/f1=0.923]"
>>>>>>> 0e7cf0ae
     ]
    },
    {
     "name": "stderr",
     "output_type": "stream",
     "text": [
      "\r",
<<<<<<< HEAD
      "Epoch 3::  92%|█████████▏| 46/50 [00:04<00:00,  9.45it/s, model/all/train/loss=0.145, model/all/train/lr=0.0001, spam_task/spam_dataset/valid/accuracy=0.933, spam_task/spam_dataset/valid/f1=0.923]"
=======
      "Epoch 3::  92%|█████████▏| 46/50 [00:10<00:00,  4.59it/s, model/all/train/loss=0.145, model/all/train/lr=0.0001, spam_task/spam_dataset/valid/accuracy=0.933, spam_task/spam_dataset/valid/f1=0.923]"
>>>>>>> 0e7cf0ae
     ]
    },
    {
     "name": "stderr",
     "output_type": "stream",
     "text": [
      "\r",
<<<<<<< HEAD
      "Epoch 3::  92%|█████████▏| 46/50 [00:05<00:00,  9.45it/s, model/all/train/loss=0.145, model/all/train/lr=0.0001, spam_task/spam_dataset/valid/accuracy=0.933, spam_task/spam_dataset/valid/f1=0.923]"
=======
      "Epoch 3::  92%|█████████▏| 46/50 [00:10<00:00,  4.59it/s, model/all/train/loss=0.145, model/all/train/lr=0.0001, spam_task/spam_dataset/valid/accuracy=0.933, spam_task/spam_dataset/valid/f1=0.923]"
>>>>>>> 0e7cf0ae
     ]
    },
    {
     "name": "stderr",
     "output_type": "stream",
     "text": [
      "\r",
<<<<<<< HEAD
      "Epoch 3::  94%|█████████▍| 47/50 [00:05<00:00,  9.44it/s, model/all/train/loss=0.145, model/all/train/lr=0.0001, spam_task/spam_dataset/valid/accuracy=0.933, spam_task/spam_dataset/valid/f1=0.923]"
=======
      "Epoch 3::  94%|█████████▍| 47/50 [00:10<00:00,  4.64it/s, model/all/train/loss=0.145, model/all/train/lr=0.0001, spam_task/spam_dataset/valid/accuracy=0.933, spam_task/spam_dataset/valid/f1=0.923]"
>>>>>>> 0e7cf0ae
     ]
    },
    {
     "name": "stderr",
     "output_type": "stream",
     "text": [
      "\r",
<<<<<<< HEAD
      "Epoch 3::  94%|█████████▍| 47/50 [00:05<00:00,  9.44it/s, model/all/train/loss=0.144, model/all/train/lr=0.0001, spam_task/spam_dataset/valid/accuracy=0.933, spam_task/spam_dataset/valid/f1=0.923]"
=======
      "Epoch 3::  94%|█████████▍| 47/50 [00:10<00:00,  4.64it/s, model/all/train/loss=0.144, model/all/train/lr=0.0001, spam_task/spam_dataset/valid/accuracy=0.933, spam_task/spam_dataset/valid/f1=0.923]"
>>>>>>> 0e7cf0ae
     ]
    },
    {
     "name": "stderr",
     "output_type": "stream",
     "text": [
      "\r",
<<<<<<< HEAD
      "Epoch 3::  96%|█████████▌| 48/50 [00:05<00:00,  9.45it/s, model/all/train/loss=0.144, model/all/train/lr=0.0001, spam_task/spam_dataset/valid/accuracy=0.933, spam_task/spam_dataset/valid/f1=0.923]"
=======
      "Epoch 3::  96%|█████████▌| 48/50 [00:10<00:00,  4.67it/s, model/all/train/loss=0.144, model/all/train/lr=0.0001, spam_task/spam_dataset/valid/accuracy=0.933, spam_task/spam_dataset/valid/f1=0.923]"
>>>>>>> 0e7cf0ae
     ]
    },
    {
     "name": "stderr",
     "output_type": "stream",
     "text": [
      "\r",
<<<<<<< HEAD
      "Epoch 3::  96%|█████████▌| 48/50 [00:05<00:00,  9.45it/s, model/all/train/loss=0.144, model/all/train/lr=0.0001, spam_task/spam_dataset/valid/accuracy=0.933, spam_task/spam_dataset/valid/f1=0.923]"
=======
      "Epoch 3::  96%|█████████▌| 48/50 [00:10<00:00,  4.67it/s, model/all/train/loss=0.144, model/all/train/lr=0.0001, spam_task/spam_dataset/valid/accuracy=0.933, spam_task/spam_dataset/valid/f1=0.923]"
>>>>>>> 0e7cf0ae
     ]
    },
    {
     "name": "stderr",
     "output_type": "stream",
     "text": [
      "\r",
<<<<<<< HEAD
      "Epoch 3::  98%|█████████▊| 49/50 [00:05<00:00,  9.42it/s, model/all/train/loss=0.144, model/all/train/lr=0.0001, spam_task/spam_dataset/valid/accuracy=0.933, spam_task/spam_dataset/valid/f1=0.923]"
=======
      "Epoch 3::  98%|█████████▊| 49/50 [00:10<00:00,  4.64it/s, model/all/train/loss=0.144, model/all/train/lr=0.0001, spam_task/spam_dataset/valid/accuracy=0.933, spam_task/spam_dataset/valid/f1=0.923]"
>>>>>>> 0e7cf0ae
     ]
    },
    {
     "name": "stderr",
     "output_type": "stream",
     "text": [
      "\r",
<<<<<<< HEAD
      "Epoch 3::  98%|█████████▊| 49/50 [00:05<00:00,  9.42it/s, model/all/train/loss=0.144, model/all/train/lr=0.0001, spam_task/spam_dataset/valid/accuracy=0.925, spam_task/spam_dataset/valid/f1=0.913]"
=======
      "Epoch 3::  98%|█████████▊| 49/50 [00:11<00:00,  4.64it/s, model/all/train/loss=0.144, model/all/train/lr=0.0001, spam_task/spam_dataset/valid/accuracy=0.925, spam_task/spam_dataset/valid/f1=0.913]"
>>>>>>> 0e7cf0ae
     ]
    },
    {
     "name": "stderr",
     "output_type": "stream",
     "text": [
      "\r",
<<<<<<< HEAD
      "Epoch 3:: 100%|██████████| 50/50 [00:05<00:00,  8.82it/s, model/all/train/loss=0.144, model/all/train/lr=0.0001, spam_task/spam_dataset/valid/accuracy=0.925, spam_task/spam_dataset/valid/f1=0.913]"
=======
      "Epoch 3:: 100%|██████████| 50/50 [00:11<00:00,  4.53it/s, model/all/train/loss=0.144, model/all/train/lr=0.0001, spam_task/spam_dataset/valid/accuracy=0.925, spam_task/spam_dataset/valid/f1=0.913]"
>>>>>>> 0e7cf0ae
     ]
    },
    {
     "name": "stderr",
     "output_type": "stream",
     "text": [
      "\n",
      "\r",
      "Epoch 4::   0%|          | 0/50 [00:00<?, ?it/s]"
     ]
    },
    {
     "name": "stderr",
     "output_type": "stream",
     "text": [
      "\r",
      "Epoch 4::   0%|          | 0/50 [00:00<?, ?it/s, model/all/train/loss=0.112, model/all/train/lr=0.0001, spam_task/spam_dataset/valid/accuracy=0.925, spam_task/spam_dataset/valid/f1=0.913]"
     ]
    },
    {
     "name": "stderr",
     "output_type": "stream",
     "text": [
      "\r",
<<<<<<< HEAD
      "Epoch 4::   2%|▏         | 1/50 [00:00<00:05,  9.48it/s, model/all/train/loss=0.112, model/all/train/lr=0.0001, spam_task/spam_dataset/valid/accuracy=0.925, spam_task/spam_dataset/valid/f1=0.913]"
=======
      "Epoch 4::   2%|▏         | 1/50 [00:00<00:11,  4.16it/s, model/all/train/loss=0.112, model/all/train/lr=0.0001, spam_task/spam_dataset/valid/accuracy=0.925, spam_task/spam_dataset/valid/f1=0.913]"
>>>>>>> 0e7cf0ae
     ]
    },
    {
     "name": "stderr",
     "output_type": "stream",
     "text": [
      "\r",
<<<<<<< HEAD
      "Epoch 4::   2%|▏         | 1/50 [00:00<00:05,  9.48it/s, model/all/train/loss=0.106, model/all/train/lr=0.0001, spam_task/spam_dataset/valid/accuracy=0.925, spam_task/spam_dataset/valid/f1=0.913]"
=======
      "Epoch 4::   2%|▏         | 1/50 [00:00<00:11,  4.16it/s, model/all/train/loss=0.106, model/all/train/lr=0.0001, spam_task/spam_dataset/valid/accuracy=0.925, spam_task/spam_dataset/valid/f1=0.913]"
>>>>>>> 0e7cf0ae
     ]
    },
    {
     "name": "stderr",
     "output_type": "stream",
     "text": [
      "\r",
<<<<<<< HEAD
      "Epoch 4::   4%|▍         | 2/50 [00:00<00:05,  9.44it/s, model/all/train/loss=0.106, model/all/train/lr=0.0001, spam_task/spam_dataset/valid/accuracy=0.925, spam_task/spam_dataset/valid/f1=0.913]"
=======
      "Epoch 4::   4%|▍         | 2/50 [00:00<00:11,  4.25it/s, model/all/train/loss=0.106, model/all/train/lr=0.0001, spam_task/spam_dataset/valid/accuracy=0.925, spam_task/spam_dataset/valid/f1=0.913]"
>>>>>>> 0e7cf0ae
     ]
    },
    {
     "name": "stderr",
     "output_type": "stream",
     "text": [
      "\r",
<<<<<<< HEAD
      "Epoch 4::   4%|▍         | 2/50 [00:00<00:05,  9.44it/s, model/all/train/loss=0.103, model/all/train/lr=0.0001, spam_task/spam_dataset/valid/accuracy=0.925, spam_task/spam_dataset/valid/f1=0.913]"
=======
      "Epoch 4::   4%|▍         | 2/50 [00:00<00:11,  4.25it/s, model/all/train/loss=0.103, model/all/train/lr=0.0001, spam_task/spam_dataset/valid/accuracy=0.925, spam_task/spam_dataset/valid/f1=0.913]"
>>>>>>> 0e7cf0ae
     ]
    },
    {
     "name": "stderr",
     "output_type": "stream",
     "text": [
      "\r",
<<<<<<< HEAD
      "Epoch 4::   6%|▌         | 3/50 [00:00<00:04,  9.45it/s, model/all/train/loss=0.103, model/all/train/lr=0.0001, spam_task/spam_dataset/valid/accuracy=0.925, spam_task/spam_dataset/valid/f1=0.913]"
=======
      "Epoch 4::   6%|▌         | 3/50 [00:00<00:10,  4.32it/s, model/all/train/loss=0.103, model/all/train/lr=0.0001, spam_task/spam_dataset/valid/accuracy=0.925, spam_task/spam_dataset/valid/f1=0.913]"
>>>>>>> 0e7cf0ae
     ]
    },
    {
     "name": "stderr",
     "output_type": "stream",
     "text": [
      "\r",
<<<<<<< HEAD
      "Epoch 4::   6%|▌         | 3/50 [00:00<00:04,  9.45it/s, model/all/train/loss=0.114, model/all/train/lr=0.0001, spam_task/spam_dataset/valid/accuracy=0.925, spam_task/spam_dataset/valid/f1=0.913]"
=======
      "Epoch 4::   6%|▌         | 3/50 [00:00<00:10,  4.32it/s, model/all/train/loss=0.114, model/all/train/lr=0.0001, spam_task/spam_dataset/valid/accuracy=0.925, spam_task/spam_dataset/valid/f1=0.913]"
>>>>>>> 0e7cf0ae
     ]
    },
    {
     "name": "stderr",
     "output_type": "stream",
     "text": [
      "\r",
<<<<<<< HEAD
      "Epoch 4::   8%|▊         | 4/50 [00:00<00:04,  9.43it/s, model/all/train/loss=0.114, model/all/train/lr=0.0001, spam_task/spam_dataset/valid/accuracy=0.925, spam_task/spam_dataset/valid/f1=0.913]"
=======
      "Epoch 4::   8%|▊         | 4/50 [00:00<00:10,  4.42it/s, model/all/train/loss=0.114, model/all/train/lr=0.0001, spam_task/spam_dataset/valid/accuracy=0.925, spam_task/spam_dataset/valid/f1=0.913]"
>>>>>>> 0e7cf0ae
     ]
    },
    {
     "name": "stderr",
     "output_type": "stream",
     "text": [
      "\r",
<<<<<<< HEAD
      "Epoch 4::   8%|▊         | 4/50 [00:00<00:04,  9.43it/s, model/all/train/loss=0.109, model/all/train/lr=0.0001, spam_task/spam_dataset/valid/accuracy=0.925, spam_task/spam_dataset/valid/f1=0.913]"
=======
      "Epoch 4::   8%|▊         | 4/50 [00:01<00:10,  4.42it/s, model/all/train/loss=0.109, model/all/train/lr=0.0001, spam_task/spam_dataset/valid/accuracy=0.925, spam_task/spam_dataset/valid/f1=0.913]"
>>>>>>> 0e7cf0ae
     ]
    },
    {
     "name": "stderr",
     "output_type": "stream",
     "text": [
      "\r",
<<<<<<< HEAD
      "Epoch 4::  10%|█         | 5/50 [00:00<00:04,  9.43it/s, model/all/train/loss=0.109, model/all/train/lr=0.0001, spam_task/spam_dataset/valid/accuracy=0.925, spam_task/spam_dataset/valid/f1=0.913]"
=======
      "Epoch 4::  10%|█         | 5/50 [00:01<00:10,  4.46it/s, model/all/train/loss=0.109, model/all/train/lr=0.0001, spam_task/spam_dataset/valid/accuracy=0.925, spam_task/spam_dataset/valid/f1=0.913]"
>>>>>>> 0e7cf0ae
     ]
    },
    {
     "name": "stderr",
     "output_type": "stream",
     "text": [
      "\r",
<<<<<<< HEAD
      "Epoch 4::  10%|█         | 5/50 [00:00<00:04,  9.43it/s, model/all/train/loss=0.101, model/all/train/lr=0.0001, spam_task/spam_dataset/valid/accuracy=0.925, spam_task/spam_dataset/valid/f1=0.913]"
=======
      "Epoch 4::  10%|█         | 5/50 [00:01<00:10,  4.46it/s, model/all/train/loss=0.101, model/all/train/lr=0.0001, spam_task/spam_dataset/valid/accuracy=0.925, spam_task/spam_dataset/valid/f1=0.913]"
>>>>>>> 0e7cf0ae
     ]
    },
    {
     "name": "stderr",
     "output_type": "stream",
     "text": [
      "\r",
<<<<<<< HEAD
      "Epoch 4::  12%|█▏        | 6/50 [00:00<00:04,  9.42it/s, model/all/train/loss=0.101, model/all/train/lr=0.0001, spam_task/spam_dataset/valid/accuracy=0.925, spam_task/spam_dataset/valid/f1=0.913]"
=======
      "Epoch 4::  12%|█▏        | 6/50 [00:01<00:09,  4.52it/s, model/all/train/loss=0.101, model/all/train/lr=0.0001, spam_task/spam_dataset/valid/accuracy=0.925, spam_task/spam_dataset/valid/f1=0.913]"
>>>>>>> 0e7cf0ae
     ]
    },
    {
     "name": "stderr",
     "output_type": "stream",
     "text": [
      "\r",
<<<<<<< HEAD
      "Epoch 4::  12%|█▏        | 6/50 [00:00<00:04,  9.42it/s, model/all/train/loss=0.101, model/all/train/lr=0.0001, spam_task/spam_dataset/valid/accuracy=0.925, spam_task/spam_dataset/valid/f1=0.913]"
=======
      "Epoch 4::  12%|█▏        | 6/50 [00:01<00:09,  4.52it/s, model/all/train/loss=0.101, model/all/train/lr=0.0001, spam_task/spam_dataset/valid/accuracy=0.925, spam_task/spam_dataset/valid/f1=0.913]"
>>>>>>> 0e7cf0ae
     ]
    },
    {
     "name": "stderr",
     "output_type": "stream",
     "text": [
      "\r",
<<<<<<< HEAD
      "Epoch 4::  14%|█▍        | 7/50 [00:00<00:04,  9.44it/s, model/all/train/loss=0.101, model/all/train/lr=0.0001, spam_task/spam_dataset/valid/accuracy=0.925, spam_task/spam_dataset/valid/f1=0.913]"
=======
      "Epoch 4::  14%|█▍        | 7/50 [00:01<00:09,  4.57it/s, model/all/train/loss=0.101, model/all/train/lr=0.0001, spam_task/spam_dataset/valid/accuracy=0.925, spam_task/spam_dataset/valid/f1=0.913]"
>>>>>>> 0e7cf0ae
     ]
    },
    {
     "name": "stderr",
     "output_type": "stream",
     "text": [
      "\r",
<<<<<<< HEAD
      "Epoch 4::  14%|█▍        | 7/50 [00:00<00:04,  9.44it/s, model/all/train/loss=0.102, model/all/train/lr=0.0001, spam_task/spam_dataset/valid/accuracy=0.925, spam_task/spam_dataset/valid/f1=0.913]"
=======
      "Epoch 4::  14%|█▍        | 7/50 [00:01<00:09,  4.57it/s, model/all/train/loss=0.102, model/all/train/lr=0.0001, spam_task/spam_dataset/valid/accuracy=0.925, spam_task/spam_dataset/valid/f1=0.913]"
>>>>>>> 0e7cf0ae
     ]
    },
    {
     "name": "stderr",
     "output_type": "stream",
     "text": [
      "\r",
<<<<<<< HEAD
      "Epoch 4::  16%|█▌        | 8/50 [00:00<00:04,  9.44it/s, model/all/train/loss=0.102, model/all/train/lr=0.0001, spam_task/spam_dataset/valid/accuracy=0.925, spam_task/spam_dataset/valid/f1=0.913]"
=======
      "Epoch 4::  16%|█▌        | 8/50 [00:01<00:09,  4.62it/s, model/all/train/loss=0.102, model/all/train/lr=0.0001, spam_task/spam_dataset/valid/accuracy=0.925, spam_task/spam_dataset/valid/f1=0.913]"
>>>>>>> 0e7cf0ae
     ]
    },
    {
     "name": "stderr",
     "output_type": "stream",
     "text": [
      "\r",
<<<<<<< HEAD
      "Epoch 4::  16%|█▌        | 8/50 [00:00<00:04,  9.44it/s, model/all/train/loss=0.0999, model/all/train/lr=0.0001, spam_task/spam_dataset/valid/accuracy=0.925, spam_task/spam_dataset/valid/f1=0.913]"
=======
      "Epoch 4::  16%|█▌        | 8/50 [00:01<00:09,  4.62it/s, model/all/train/loss=0.0999, model/all/train/lr=0.0001, spam_task/spam_dataset/valid/accuracy=0.925, spam_task/spam_dataset/valid/f1=0.913]"
>>>>>>> 0e7cf0ae
     ]
    },
    {
     "name": "stderr",
     "output_type": "stream",
     "text": [
      "\r",
<<<<<<< HEAD
      "Epoch 4::  18%|█▊        | 9/50 [00:00<00:04,  9.44it/s, model/all/train/loss=0.0999, model/all/train/lr=0.0001, spam_task/spam_dataset/valid/accuracy=0.925, spam_task/spam_dataset/valid/f1=0.913]"
=======
      "Epoch 4::  18%|█▊        | 9/50 [00:01<00:08,  4.63it/s, model/all/train/loss=0.0999, model/all/train/lr=0.0001, spam_task/spam_dataset/valid/accuracy=0.925, spam_task/spam_dataset/valid/f1=0.913]"
>>>>>>> 0e7cf0ae
     ]
    },
    {
     "name": "stderr",
     "output_type": "stream",
     "text": [
      "\r",
<<<<<<< HEAD
      "Epoch 4::  18%|█▊        | 9/50 [00:01<00:04,  9.44it/s, model/all/train/loss=0.105, model/all/train/lr=0.0001, spam_task/spam_dataset/valid/accuracy=0.925, spam_task/spam_dataset/valid/f1=0.913] "
=======
      "Epoch 4::  18%|█▊        | 9/50 [00:02<00:08,  4.63it/s, model/all/train/loss=0.105, model/all/train/lr=0.0001, spam_task/spam_dataset/valid/accuracy=0.925, spam_task/spam_dataset/valid/f1=0.913] "
>>>>>>> 0e7cf0ae
     ]
    },
    {
     "name": "stderr",
     "output_type": "stream",
     "text": [
      "\r",
<<<<<<< HEAD
      "Epoch 4::  20%|██        | 10/50 [00:01<00:04,  9.45it/s, model/all/train/loss=0.105, model/all/train/lr=0.0001, spam_task/spam_dataset/valid/accuracy=0.925, spam_task/spam_dataset/valid/f1=0.913]"
=======
      "Epoch 4::  20%|██        | 10/50 [00:02<00:08,  4.68it/s, model/all/train/loss=0.105, model/all/train/lr=0.0001, spam_task/spam_dataset/valid/accuracy=0.925, spam_task/spam_dataset/valid/f1=0.913]"
>>>>>>> 0e7cf0ae
     ]
    },
    {
     "name": "stderr",
     "output_type": "stream",
     "text": [
      "\r",
<<<<<<< HEAD
      "Epoch 4::  20%|██        | 10/50 [00:01<00:04,  9.45it/s, model/all/train/loss=0.103, model/all/train/lr=0.0001, spam_task/spam_dataset/valid/accuracy=0.925, spam_task/spam_dataset/valid/f1=0.913]"
=======
      "Epoch 4::  20%|██        | 10/50 [00:02<00:08,  4.68it/s, model/all/train/loss=0.103, model/all/train/lr=0.0001, spam_task/spam_dataset/valid/accuracy=0.925, spam_task/spam_dataset/valid/f1=0.913]"
>>>>>>> 0e7cf0ae
     ]
    },
    {
     "name": "stderr",
     "output_type": "stream",
     "text": [
      "\r",
<<<<<<< HEAD
      "Epoch 4::  22%|██▏       | 11/50 [00:01<00:04,  9.49it/s, model/all/train/loss=0.103, model/all/train/lr=0.0001, spam_task/spam_dataset/valid/accuracy=0.925, spam_task/spam_dataset/valid/f1=0.913]"
=======
      "Epoch 4::  22%|██▏       | 11/50 [00:02<00:08,  4.70it/s, model/all/train/loss=0.103, model/all/train/lr=0.0001, spam_task/spam_dataset/valid/accuracy=0.925, spam_task/spam_dataset/valid/f1=0.913]"
>>>>>>> 0e7cf0ae
     ]
    },
    {
     "name": "stderr",
     "output_type": "stream",
     "text": [
      "\r",
<<<<<<< HEAD
      "Epoch 4::  22%|██▏       | 11/50 [00:01<00:04,  9.49it/s, model/all/train/loss=0.106, model/all/train/lr=0.0001, spam_task/spam_dataset/valid/accuracy=0.925, spam_task/spam_dataset/valid/f1=0.913]"
=======
      "Epoch 4::  22%|██▏       | 11/50 [00:02<00:08,  4.70it/s, model/all/train/loss=0.106, model/all/train/lr=0.0001, spam_task/spam_dataset/valid/accuracy=0.925, spam_task/spam_dataset/valid/f1=0.913]"
>>>>>>> 0e7cf0ae
     ]
    },
    {
     "name": "stderr",
     "output_type": "stream",
     "text": [
      "\r",
<<<<<<< HEAD
      "Epoch 4::  24%|██▍       | 12/50 [00:01<00:04,  9.46it/s, model/all/train/loss=0.106, model/all/train/lr=0.0001, spam_task/spam_dataset/valid/accuracy=0.925, spam_task/spam_dataset/valid/f1=0.913]"
=======
      "Epoch 4::  24%|██▍       | 12/50 [00:02<00:08,  4.69it/s, model/all/train/loss=0.106, model/all/train/lr=0.0001, spam_task/spam_dataset/valid/accuracy=0.925, spam_task/spam_dataset/valid/f1=0.913]"
>>>>>>> 0e7cf0ae
     ]
    },
    {
     "name": "stderr",
     "output_type": "stream",
     "text": [
      "\r",
<<<<<<< HEAD
      "Epoch 4::  24%|██▍       | 12/50 [00:01<00:04,  9.46it/s, model/all/train/loss=0.105, model/all/train/lr=0.0001, spam_task/spam_dataset/valid/accuracy=0.925, spam_task/spam_dataset/valid/f1=0.913]"
=======
      "Epoch 4::  24%|██▍       | 12/50 [00:02<00:08,  4.69it/s, model/all/train/loss=0.105, model/all/train/lr=0.0001, spam_task/spam_dataset/valid/accuracy=0.925, spam_task/spam_dataset/valid/f1=0.913]"
>>>>>>> 0e7cf0ae
     ]
    },
    {
     "name": "stderr",
     "output_type": "stream",
     "text": [
      "\r",
<<<<<<< HEAD
      "Epoch 4::  26%|██▌       | 13/50 [00:01<00:03,  9.44it/s, model/all/train/loss=0.105, model/all/train/lr=0.0001, spam_task/spam_dataset/valid/accuracy=0.925, spam_task/spam_dataset/valid/f1=0.913]"
=======
      "Epoch 4::  26%|██▌       | 13/50 [00:02<00:08,  4.58it/s, model/all/train/loss=0.105, model/all/train/lr=0.0001, spam_task/spam_dataset/valid/accuracy=0.925, spam_task/spam_dataset/valid/f1=0.913]"
>>>>>>> 0e7cf0ae
     ]
    },
    {
     "name": "stderr",
     "output_type": "stream",
     "text": [
      "\r",
<<<<<<< HEAD
      "Epoch 4::  26%|██▌       | 13/50 [00:01<00:03,  9.44it/s, model/all/train/loss=0.109, model/all/train/lr=0.0001, spam_task/spam_dataset/valid/accuracy=0.925, spam_task/spam_dataset/valid/f1=0.913]"
=======
      "Epoch 4::  26%|██▌       | 13/50 [00:03<00:08,  4.58it/s, model/all/train/loss=0.109, model/all/train/lr=0.0001, spam_task/spam_dataset/valid/accuracy=0.925, spam_task/spam_dataset/valid/f1=0.913]"
>>>>>>> 0e7cf0ae
     ]
    },
    {
     "name": "stderr",
     "output_type": "stream",
     "text": [
      "\r",
<<<<<<< HEAD
      "Epoch 4::  28%|██▊       | 14/50 [00:01<00:03,  9.46it/s, model/all/train/loss=0.109, model/all/train/lr=0.0001, spam_task/spam_dataset/valid/accuracy=0.925, spam_task/spam_dataset/valid/f1=0.913]"
=======
      "Epoch 4::  28%|██▊       | 14/50 [00:03<00:07,  4.62it/s, model/all/train/loss=0.109, model/all/train/lr=0.0001, spam_task/spam_dataset/valid/accuracy=0.925, spam_task/spam_dataset/valid/f1=0.913]"
>>>>>>> 0e7cf0ae
     ]
    },
    {
     "name": "stderr",
     "output_type": "stream",
     "text": [
      "\r",
<<<<<<< HEAD
      "Epoch 4::  28%|██▊       | 14/50 [00:01<00:03,  9.46it/s, model/all/train/loss=0.109, model/all/train/lr=0.0001, spam_task/spam_dataset/valid/accuracy=0.925, spam_task/spam_dataset/valid/f1=0.913]"
=======
      "Epoch 4::  28%|██▊       | 14/50 [00:03<00:07,  4.62it/s, model/all/train/loss=0.109, model/all/train/lr=0.0001, spam_task/spam_dataset/valid/accuracy=0.925, spam_task/spam_dataset/valid/f1=0.913]"
>>>>>>> 0e7cf0ae
     ]
    },
    {
     "name": "stderr",
     "output_type": "stream",
     "text": [
      "\r",
<<<<<<< HEAD
      "Epoch 4::  30%|███       | 15/50 [00:01<00:03,  9.47it/s, model/all/train/loss=0.109, model/all/train/lr=0.0001, spam_task/spam_dataset/valid/accuracy=0.925, spam_task/spam_dataset/valid/f1=0.913]"
=======
      "Epoch 4::  30%|███       | 15/50 [00:03<00:07,  4.64it/s, model/all/train/loss=0.109, model/all/train/lr=0.0001, spam_task/spam_dataset/valid/accuracy=0.925, spam_task/spam_dataset/valid/f1=0.913]"
>>>>>>> 0e7cf0ae
     ]
    },
    {
     "name": "stderr",
     "output_type": "stream",
     "text": [
      "\r",
<<<<<<< HEAD
      "Epoch 4::  30%|███       | 15/50 [00:01<00:03,  9.47it/s, model/all/train/loss=0.107, model/all/train/lr=0.0001, spam_task/spam_dataset/valid/accuracy=0.925, spam_task/spam_dataset/valid/f1=0.913]"
=======
      "Epoch 4::  30%|███       | 15/50 [00:03<00:07,  4.64it/s, model/all/train/loss=0.107, model/all/train/lr=0.0001, spam_task/spam_dataset/valid/accuracy=0.925, spam_task/spam_dataset/valid/f1=0.913]"
>>>>>>> 0e7cf0ae
     ]
    },
    {
     "name": "stderr",
     "output_type": "stream",
     "text": [
      "\r",
<<<<<<< HEAD
      "Epoch 4::  32%|███▏      | 16/50 [00:01<00:03,  9.50it/s, model/all/train/loss=0.107, model/all/train/lr=0.0001, spam_task/spam_dataset/valid/accuracy=0.925, spam_task/spam_dataset/valid/f1=0.913]"
=======
      "Epoch 4::  32%|███▏      | 16/50 [00:03<00:07,  4.67it/s, model/all/train/loss=0.107, model/all/train/lr=0.0001, spam_task/spam_dataset/valid/accuracy=0.925, spam_task/spam_dataset/valid/f1=0.913]"
>>>>>>> 0e7cf0ae
     ]
    },
    {
     "name": "stderr",
     "output_type": "stream",
     "text": [
      "\r",
<<<<<<< HEAD
      "Epoch 4::  32%|███▏      | 16/50 [00:01<00:03,  9.50it/s, model/all/train/loss=0.109, model/all/train/lr=0.0001, spam_task/spam_dataset/valid/accuracy=0.925, spam_task/spam_dataset/valid/f1=0.913]"
=======
      "Epoch 4::  32%|███▏      | 16/50 [00:03<00:07,  4.67it/s, model/all/train/loss=0.109, model/all/train/lr=0.0001, spam_task/spam_dataset/valid/accuracy=0.925, spam_task/spam_dataset/valid/f1=0.913]"
>>>>>>> 0e7cf0ae
     ]
    },
    {
     "name": "stderr",
     "output_type": "stream",
     "text": [
      "\r",
<<<<<<< HEAD
      "Epoch 4::  34%|███▍      | 17/50 [00:01<00:03,  9.50it/s, model/all/train/loss=0.109, model/all/train/lr=0.0001, spam_task/spam_dataset/valid/accuracy=0.925, spam_task/spam_dataset/valid/f1=0.913]"
=======
      "Epoch 4::  34%|███▍      | 17/50 [00:03<00:07,  4.68it/s, model/all/train/loss=0.109, model/all/train/lr=0.0001, spam_task/spam_dataset/valid/accuracy=0.925, spam_task/spam_dataset/valid/f1=0.913]"
>>>>>>> 0e7cf0ae
     ]
    },
    {
     "name": "stderr",
     "output_type": "stream",
     "text": [
      "\r",
<<<<<<< HEAD
      "Epoch 4::  34%|███▍      | 17/50 [00:01<00:03,  9.50it/s, model/all/train/loss=0.107, model/all/train/lr=0.0001, spam_task/spam_dataset/valid/accuracy=0.925, spam_task/spam_dataset/valid/f1=0.913]"
=======
      "Epoch 4::  34%|███▍      | 17/50 [00:03<00:07,  4.68it/s, model/all/train/loss=0.107, model/all/train/lr=0.0001, spam_task/spam_dataset/valid/accuracy=0.925, spam_task/spam_dataset/valid/f1=0.913]"
>>>>>>> 0e7cf0ae
     ]
    },
    {
     "name": "stderr",
     "output_type": "stream",
     "text": [
      "\r",
<<<<<<< HEAD
      "Epoch 4::  36%|███▌      | 18/50 [00:01<00:03,  9.52it/s, model/all/train/loss=0.107, model/all/train/lr=0.0001, spam_task/spam_dataset/valid/accuracy=0.925, spam_task/spam_dataset/valid/f1=0.913]"
=======
      "Epoch 4::  36%|███▌      | 18/50 [00:03<00:06,  4.62it/s, model/all/train/loss=0.107, model/all/train/lr=0.0001, spam_task/spam_dataset/valid/accuracy=0.925, spam_task/spam_dataset/valid/f1=0.913]"
>>>>>>> 0e7cf0ae
     ]
    },
    {
     "name": "stderr",
     "output_type": "stream",
     "text": [
      "\r",
<<<<<<< HEAD
      "Epoch 4::  36%|███▌      | 18/50 [00:02<00:03,  9.52it/s, model/all/train/loss=0.105, model/all/train/lr=0.0001, spam_task/spam_dataset/valid/accuracy=0.925, spam_task/spam_dataset/valid/f1=0.913]"
=======
      "Epoch 4::  36%|███▌      | 18/50 [00:04<00:06,  4.62it/s, model/all/train/loss=0.105, model/all/train/lr=0.0001, spam_task/spam_dataset/valid/accuracy=0.925, spam_task/spam_dataset/valid/f1=0.913]"
>>>>>>> 0e7cf0ae
     ]
    },
    {
     "name": "stderr",
     "output_type": "stream",
     "text": [
      "\r",
<<<<<<< HEAD
      "Epoch 4::  38%|███▊      | 19/50 [00:02<00:03,  9.51it/s, model/all/train/loss=0.105, model/all/train/lr=0.0001, spam_task/spam_dataset/valid/accuracy=0.925, spam_task/spam_dataset/valid/f1=0.913]"
=======
      "Epoch 4::  38%|███▊      | 19/50 [00:04<00:06,  4.66it/s, model/all/train/loss=0.105, model/all/train/lr=0.0001, spam_task/spam_dataset/valid/accuracy=0.925, spam_task/spam_dataset/valid/f1=0.913]"
>>>>>>> 0e7cf0ae
     ]
    },
    {
     "name": "stderr",
     "output_type": "stream",
     "text": [
      "\r",
<<<<<<< HEAD
      "Epoch 4::  38%|███▊      | 19/50 [00:02<00:03,  9.51it/s, model/all/train/loss=0.107, model/all/train/lr=0.0001, spam_task/spam_dataset/valid/accuracy=0.925, spam_task/spam_dataset/valid/f1=0.913]"
=======
      "Epoch 4::  38%|███▊      | 19/50 [00:04<00:06,  4.66it/s, model/all/train/loss=0.107, model/all/train/lr=0.0001, spam_task/spam_dataset/valid/accuracy=0.925, spam_task/spam_dataset/valid/f1=0.913]"
>>>>>>> 0e7cf0ae
     ]
    },
    {
     "name": "stderr",
     "output_type": "stream",
     "text": [
      "\r",
<<<<<<< HEAD
      "Epoch 4::  40%|████      | 20/50 [00:02<00:03,  9.51it/s, model/all/train/loss=0.107, model/all/train/lr=0.0001, spam_task/spam_dataset/valid/accuracy=0.925, spam_task/spam_dataset/valid/f1=0.913]"
=======
      "Epoch 4::  40%|████      | 20/50 [00:04<00:06,  4.70it/s, model/all/train/loss=0.107, model/all/train/lr=0.0001, spam_task/spam_dataset/valid/accuracy=0.925, spam_task/spam_dataset/valid/f1=0.913]"
>>>>>>> 0e7cf0ae
     ]
    },
    {
     "name": "stderr",
     "output_type": "stream",
     "text": [
      "\r",
<<<<<<< HEAD
      "Epoch 4::  40%|████      | 20/50 [00:02<00:03,  9.51it/s, model/all/train/loss=0.106, model/all/train/lr=0.0001, spam_task/spam_dataset/valid/accuracy=0.925, spam_task/spam_dataset/valid/f1=0.913]"
=======
      "Epoch 4::  40%|████      | 20/50 [00:04<00:06,  4.70it/s, model/all/train/loss=0.106, model/all/train/lr=0.0001, spam_task/spam_dataset/valid/accuracy=0.925, spam_task/spam_dataset/valid/f1=0.913]"
>>>>>>> 0e7cf0ae
     ]
    },
    {
     "name": "stderr",
     "output_type": "stream",
     "text": [
      "\r",
<<<<<<< HEAD
      "Epoch 4::  42%|████▏     | 21/50 [00:02<00:03,  9.48it/s, model/all/train/loss=0.106, model/all/train/lr=0.0001, spam_task/spam_dataset/valid/accuracy=0.925, spam_task/spam_dataset/valid/f1=0.913]"
=======
      "Epoch 4::  42%|████▏     | 21/50 [00:04<00:06,  4.68it/s, model/all/train/loss=0.106, model/all/train/lr=0.0001, spam_task/spam_dataset/valid/accuracy=0.925, spam_task/spam_dataset/valid/f1=0.913]"
>>>>>>> 0e7cf0ae
     ]
    },
    {
     "name": "stderr",
     "output_type": "stream",
     "text": [
      "\r",
<<<<<<< HEAD
      "Epoch 4::  42%|████▏     | 21/50 [00:02<00:03,  9.48it/s, model/all/train/loss=0.106, model/all/train/lr=0.0001, spam_task/spam_dataset/valid/accuracy=0.925, spam_task/spam_dataset/valid/f1=0.913]"
=======
      "Epoch 4::  42%|████▏     | 21/50 [00:04<00:06,  4.68it/s, model/all/train/loss=0.106, model/all/train/lr=0.0001, spam_task/spam_dataset/valid/accuracy=0.925, spam_task/spam_dataset/valid/f1=0.913]"
>>>>>>> 0e7cf0ae
     ]
    },
    {
     "name": "stderr",
     "output_type": "stream",
     "text": [
      "\r",
<<<<<<< HEAD
      "Epoch 4::  44%|████▍     | 22/50 [00:02<00:02,  9.51it/s, model/all/train/loss=0.106, model/all/train/lr=0.0001, spam_task/spam_dataset/valid/accuracy=0.925, spam_task/spam_dataset/valid/f1=0.913]"
=======
      "Epoch 4::  44%|████▍     | 22/50 [00:04<00:06,  4.65it/s, model/all/train/loss=0.106, model/all/train/lr=0.0001, spam_task/spam_dataset/valid/accuracy=0.925, spam_task/spam_dataset/valid/f1=0.913]"
>>>>>>> 0e7cf0ae
     ]
    },
    {
     "name": "stderr",
     "output_type": "stream",
     "text": [
      "\r",
<<<<<<< HEAD
      "Epoch 4::  44%|████▍     | 22/50 [00:02<00:02,  9.51it/s, model/all/train/loss=0.106, model/all/train/lr=0.0001, spam_task/spam_dataset/valid/accuracy=0.925, spam_task/spam_dataset/valid/f1=0.913]"
=======
      "Epoch 4::  44%|████▍     | 22/50 [00:04<00:06,  4.65it/s, model/all/train/loss=0.106, model/all/train/lr=0.0001, spam_task/spam_dataset/valid/accuracy=0.925, spam_task/spam_dataset/valid/f1=0.913]"
>>>>>>> 0e7cf0ae
     ]
    },
    {
     "name": "stderr",
     "output_type": "stream",
     "text": [
      "\r",
<<<<<<< HEAD
      "Epoch 4::  46%|████▌     | 23/50 [00:02<00:02,  9.51it/s, model/all/train/loss=0.106, model/all/train/lr=0.0001, spam_task/spam_dataset/valid/accuracy=0.925, spam_task/spam_dataset/valid/f1=0.913]"
=======
      "Epoch 4::  46%|████▌     | 23/50 [00:04<00:05,  4.55it/s, model/all/train/loss=0.106, model/all/train/lr=0.0001, spam_task/spam_dataset/valid/accuracy=0.925, spam_task/spam_dataset/valid/f1=0.913]"
>>>>>>> 0e7cf0ae
     ]
    },
    {
     "name": "stderr",
     "output_type": "stream",
     "text": [
      "\r",
<<<<<<< HEAD
      "Epoch 4::  46%|████▌     | 23/50 [00:02<00:02,  9.51it/s, model/all/train/loss=0.104, model/all/train/lr=0.0001, spam_task/spam_dataset/valid/accuracy=0.925, spam_task/spam_dataset/valid/f1=0.913]"
=======
      "Epoch 4::  46%|████▌     | 23/50 [00:05<00:05,  4.55it/s, model/all/train/loss=0.104, model/all/train/lr=0.0001, spam_task/spam_dataset/valid/accuracy=0.925, spam_task/spam_dataset/valid/f1=0.913]"
>>>>>>> 0e7cf0ae
     ]
    },
    {
     "name": "stderr",
     "output_type": "stream",
     "text": [
      "\r",
<<<<<<< HEAD
      "Epoch 4::  48%|████▊     | 24/50 [00:02<00:02,  9.49it/s, model/all/train/loss=0.104, model/all/train/lr=0.0001, spam_task/spam_dataset/valid/accuracy=0.925, spam_task/spam_dataset/valid/f1=0.913]"
=======
      "Epoch 4::  48%|████▊     | 24/50 [00:05<00:05,  4.58it/s, model/all/train/loss=0.104, model/all/train/lr=0.0001, spam_task/spam_dataset/valid/accuracy=0.925, spam_task/spam_dataset/valid/f1=0.913]"
>>>>>>> 0e7cf0ae
     ]
    },
    {
     "name": "stderr",
     "output_type": "stream",
     "text": [
      "\r",
<<<<<<< HEAD
      "Epoch 4::  48%|████▊     | 24/50 [00:02<00:02,  9.49it/s, model/all/train/loss=0.102, model/all/train/lr=0.0001, spam_task/spam_dataset/valid/accuracy=0.925, spam_task/spam_dataset/valid/f1=0.913]"
=======
      "Epoch 4::  48%|████▊     | 24/50 [00:05<00:05,  4.58it/s, model/all/train/loss=0.102, model/all/train/lr=0.0001, spam_task/spam_dataset/valid/accuracy=0.925, spam_task/spam_dataset/valid/f1=0.913]"
>>>>>>> 0e7cf0ae
     ]
    },
    {
     "name": "stderr",
     "output_type": "stream",
     "text": [
      "\r",
<<<<<<< HEAD
      "Epoch 4::  50%|█████     | 25/50 [00:02<00:02,  9.51it/s, model/all/train/loss=0.102, model/all/train/lr=0.0001, spam_task/spam_dataset/valid/accuracy=0.925, spam_task/spam_dataset/valid/f1=0.913]"
=======
      "Epoch 4::  50%|█████     | 25/50 [00:05<00:05,  4.55it/s, model/all/train/loss=0.102, model/all/train/lr=0.0001, spam_task/spam_dataset/valid/accuracy=0.925, spam_task/spam_dataset/valid/f1=0.913]"
>>>>>>> 0e7cf0ae
     ]
    },
    {
     "name": "stderr",
     "output_type": "stream",
     "text": [
      "\r",
<<<<<<< HEAD
      "Epoch 4::  50%|█████     | 25/50 [00:02<00:02,  9.51it/s, model/all/train/loss=0.1, model/all/train/lr=0.0001, spam_task/spam_dataset/valid/accuracy=0.925, spam_task/spam_dataset/valid/f1=0.913]  "
=======
      "Epoch 4::  50%|█████     | 25/50 [00:05<00:05,  4.55it/s, model/all/train/loss=0.1, model/all/train/lr=0.0001, spam_task/spam_dataset/valid/accuracy=0.925, spam_task/spam_dataset/valid/f1=0.913]  "
>>>>>>> 0e7cf0ae
     ]
    },
    {
     "name": "stderr",
     "output_type": "stream",
     "text": [
      "\r",
<<<<<<< HEAD
      "Epoch 4::  52%|█████▏    | 26/50 [00:02<00:02,  9.48it/s, model/all/train/loss=0.1, model/all/train/lr=0.0001, spam_task/spam_dataset/valid/accuracy=0.925, spam_task/spam_dataset/valid/f1=0.913]"
=======
      "Epoch 4::  52%|█████▏    | 26/50 [00:05<00:05,  4.38it/s, model/all/train/loss=0.1, model/all/train/lr=0.0001, spam_task/spam_dataset/valid/accuracy=0.925, spam_task/spam_dataset/valid/f1=0.913]"
>>>>>>> 0e7cf0ae
     ]
    },
    {
     "name": "stderr",
     "output_type": "stream",
     "text": [
      "\r",
<<<<<<< HEAD
      "Epoch 4::  52%|█████▏    | 26/50 [00:02<00:02,  9.48it/s, model/all/train/loss=0.103, model/all/train/lr=0.0001, spam_task/spam_dataset/valid/accuracy=0.925, spam_task/spam_dataset/valid/f1=0.913]"
=======
      "Epoch 4::  52%|█████▏    | 26/50 [00:05<00:05,  4.38it/s, model/all/train/loss=0.103, model/all/train/lr=0.0001, spam_task/spam_dataset/valid/accuracy=0.925, spam_task/spam_dataset/valid/f1=0.913]"
>>>>>>> 0e7cf0ae
     ]
    },
    {
     "name": "stderr",
     "output_type": "stream",
     "text": [
      "\r",
<<<<<<< HEAD
      "Epoch 4::  54%|█████▍    | 27/50 [00:02<00:02,  9.50it/s, model/all/train/loss=0.103, model/all/train/lr=0.0001, spam_task/spam_dataset/valid/accuracy=0.925, spam_task/spam_dataset/valid/f1=0.913]"
=======
      "Epoch 4::  54%|█████▍    | 27/50 [00:05<00:05,  4.48it/s, model/all/train/loss=0.103, model/all/train/lr=0.0001, spam_task/spam_dataset/valid/accuracy=0.925, spam_task/spam_dataset/valid/f1=0.913]"
>>>>>>> 0e7cf0ae
     ]
    },
    {
     "name": "stderr",
     "output_type": "stream",
     "text": [
      "\r",
<<<<<<< HEAD
      "Epoch 4::  54%|█████▍    | 27/50 [00:02<00:02,  9.50it/s, model/all/train/loss=0.102, model/all/train/lr=0.0001, spam_task/spam_dataset/valid/accuracy=0.925, spam_task/spam_dataset/valid/f1=0.913]"
=======
      "Epoch 4::  54%|█████▍    | 27/50 [00:06<00:05,  4.48it/s, model/all/train/loss=0.102, model/all/train/lr=0.0001, spam_task/spam_dataset/valid/accuracy=0.925, spam_task/spam_dataset/valid/f1=0.913]"
>>>>>>> 0e7cf0ae
     ]
    },
    {
     "name": "stderr",
     "output_type": "stream",
     "text": [
      "\r",
<<<<<<< HEAD
      "Epoch 4::  56%|█████▌    | 28/50 [00:02<00:02,  9.48it/s, model/all/train/loss=0.102, model/all/train/lr=0.0001, spam_task/spam_dataset/valid/accuracy=0.925, spam_task/spam_dataset/valid/f1=0.913]"
=======
      "Epoch 4::  56%|█████▌    | 28/50 [00:06<00:04,  4.51it/s, model/all/train/loss=0.102, model/all/train/lr=0.0001, spam_task/spam_dataset/valid/accuracy=0.925, spam_task/spam_dataset/valid/f1=0.913]"
>>>>>>> 0e7cf0ae
     ]
    },
    {
     "name": "stderr",
     "output_type": "stream",
     "text": [
      "\r",
<<<<<<< HEAD
      "Epoch 4::  56%|█████▌    | 28/50 [00:03<00:02,  9.48it/s, model/all/train/loss=0.101, model/all/train/lr=0.0001, spam_task/spam_dataset/valid/accuracy=0.925, spam_task/spam_dataset/valid/f1=0.913]"
=======
      "Epoch 4::  56%|█████▌    | 28/50 [00:06<00:04,  4.51it/s, model/all/train/loss=0.101, model/all/train/lr=0.0001, spam_task/spam_dataset/valid/accuracy=0.925, spam_task/spam_dataset/valid/f1=0.913]"
>>>>>>> 0e7cf0ae
     ]
    },
    {
     "name": "stderr",
     "output_type": "stream",
     "text": [
      "\r",
<<<<<<< HEAD
      "Epoch 4::  58%|█████▊    | 29/50 [00:03<00:02,  9.48it/s, model/all/train/loss=0.101, model/all/train/lr=0.0001, spam_task/spam_dataset/valid/accuracy=0.925, spam_task/spam_dataset/valid/f1=0.913]"
=======
      "Epoch 4::  58%|█████▊    | 29/50 [00:06<00:04,  4.56it/s, model/all/train/loss=0.101, model/all/train/lr=0.0001, spam_task/spam_dataset/valid/accuracy=0.925, spam_task/spam_dataset/valid/f1=0.913]"
>>>>>>> 0e7cf0ae
     ]
    },
    {
     "name": "stderr",
     "output_type": "stream",
     "text": [
      "\r",
<<<<<<< HEAD
      "Epoch 4::  58%|█████▊    | 29/50 [00:03<00:02,  9.48it/s, model/all/train/loss=0.1, model/all/train/lr=0.0001, spam_task/spam_dataset/valid/accuracy=0.925, spam_task/spam_dataset/valid/f1=0.913]  "
=======
      "Epoch 4::  58%|█████▊    | 29/50 [00:06<00:04,  4.56it/s, model/all/train/loss=0.1, model/all/train/lr=0.0001, spam_task/spam_dataset/valid/accuracy=0.925, spam_task/spam_dataset/valid/f1=0.913]  "
>>>>>>> 0e7cf0ae
     ]
    },
    {
     "name": "stderr",
     "output_type": "stream",
     "text": [
      "\r",
<<<<<<< HEAD
      "Epoch 4::  60%|██████    | 30/50 [00:03<00:02,  9.49it/s, model/all/train/loss=0.1, model/all/train/lr=0.0001, spam_task/spam_dataset/valid/accuracy=0.925, spam_task/spam_dataset/valid/f1=0.913]"
=======
      "Epoch 4::  60%|██████    | 30/50 [00:06<00:04,  4.59it/s, model/all/train/loss=0.1, model/all/train/lr=0.0001, spam_task/spam_dataset/valid/accuracy=0.925, spam_task/spam_dataset/valid/f1=0.913]"
>>>>>>> 0e7cf0ae
     ]
    },
    {
     "name": "stderr",
     "output_type": "stream",
     "text": [
      "\r",
<<<<<<< HEAD
      "Epoch 4::  60%|██████    | 30/50 [00:03<00:02,  9.49it/s, model/all/train/loss=0.1, model/all/train/lr=0.0001, spam_task/spam_dataset/valid/accuracy=0.925, spam_task/spam_dataset/valid/f1=0.913]"
=======
      "Epoch 4::  60%|██████    | 30/50 [00:06<00:04,  4.59it/s, model/all/train/loss=0.1, model/all/train/lr=0.0001, spam_task/spam_dataset/valid/accuracy=0.925, spam_task/spam_dataset/valid/f1=0.913]"
>>>>>>> 0e7cf0ae
     ]
    },
    {
     "name": "stderr",
     "output_type": "stream",
     "text": [
      "\r",
<<<<<<< HEAD
      "Epoch 4::  62%|██████▏   | 31/50 [00:03<00:02,  9.49it/s, model/all/train/loss=0.1, model/all/train/lr=0.0001, spam_task/spam_dataset/valid/accuracy=0.925, spam_task/spam_dataset/valid/f1=0.913]"
=======
      "Epoch 4::  62%|██████▏   | 31/50 [00:06<00:04,  4.63it/s, model/all/train/loss=0.1, model/all/train/lr=0.0001, spam_task/spam_dataset/valid/accuracy=0.925, spam_task/spam_dataset/valid/f1=0.913]"
>>>>>>> 0e7cf0ae
     ]
    },
    {
     "name": "stderr",
     "output_type": "stream",
     "text": [
      "\r",
<<<<<<< HEAD
      "Epoch 4::  62%|██████▏   | 31/50 [00:03<00:02,  9.49it/s, model/all/train/loss=0.0998, model/all/train/lr=0.0001, spam_task/spam_dataset/valid/accuracy=0.925, spam_task/spam_dataset/valid/f1=0.913]"
=======
      "Epoch 4::  62%|██████▏   | 31/50 [00:06<00:04,  4.63it/s, model/all/train/loss=0.0998, model/all/train/lr=0.0001, spam_task/spam_dataset/valid/accuracy=0.925, spam_task/spam_dataset/valid/f1=0.913]"
>>>>>>> 0e7cf0ae
     ]
    },
    {
     "name": "stderr",
     "output_type": "stream",
     "text": [
      "\r",
<<<<<<< HEAD
      "Epoch 4::  64%|██████▍   | 32/50 [00:03<00:01,  9.50it/s, model/all/train/loss=0.0998, model/all/train/lr=0.0001, spam_task/spam_dataset/valid/accuracy=0.925, spam_task/spam_dataset/valid/f1=0.913]"
=======
      "Epoch 4::  64%|██████▍   | 32/50 [00:06<00:03,  4.65it/s, model/all/train/loss=0.0998, model/all/train/lr=0.0001, spam_task/spam_dataset/valid/accuracy=0.925, spam_task/spam_dataset/valid/f1=0.913]"
>>>>>>> 0e7cf0ae
     ]
    },
    {
     "name": "stderr",
     "output_type": "stream",
     "text": [
      "\r",
<<<<<<< HEAD
      "Epoch 4::  64%|██████▍   | 32/50 [00:03<00:01,  9.50it/s, model/all/train/loss=0.0988, model/all/train/lr=0.0001, spam_task/spam_dataset/valid/accuracy=0.925, spam_task/spam_dataset/valid/f1=0.913]"
=======
      "Epoch 4::  64%|██████▍   | 32/50 [00:07<00:03,  4.65it/s, model/all/train/loss=0.0988, model/all/train/lr=0.0001, spam_task/spam_dataset/valid/accuracy=0.925, spam_task/spam_dataset/valid/f1=0.913]"
>>>>>>> 0e7cf0ae
     ]
    },
    {
     "name": "stderr",
     "output_type": "stream",
     "text": [
      "\r",
<<<<<<< HEAD
      "Epoch 4::  66%|██████▌   | 33/50 [00:03<00:01,  9.53it/s, model/all/train/loss=0.0988, model/all/train/lr=0.0001, spam_task/spam_dataset/valid/accuracy=0.925, spam_task/spam_dataset/valid/f1=0.913]"
=======
      "Epoch 4::  66%|██████▌   | 33/50 [00:07<00:03,  4.65it/s, model/all/train/loss=0.0988, model/all/train/lr=0.0001, spam_task/spam_dataset/valid/accuracy=0.925, spam_task/spam_dataset/valid/f1=0.913]"
>>>>>>> 0e7cf0ae
     ]
    },
    {
     "name": "stderr",
     "output_type": "stream",
     "text": [
      "\r",
<<<<<<< HEAD
      "Epoch 4::  66%|██████▌   | 33/50 [00:03<00:01,  9.53it/s, model/all/train/loss=0.0982, model/all/train/lr=0.0001, spam_task/spam_dataset/valid/accuracy=0.925, spam_task/spam_dataset/valid/f1=0.913]"
=======
      "Epoch 4::  66%|██████▌   | 33/50 [00:07<00:03,  4.65it/s, model/all/train/loss=0.0982, model/all/train/lr=0.0001, spam_task/spam_dataset/valid/accuracy=0.925, spam_task/spam_dataset/valid/f1=0.913]"
>>>>>>> 0e7cf0ae
     ]
    },
    {
     "name": "stderr",
     "output_type": "stream",
     "text": [
      "\r",
<<<<<<< HEAD
      "Epoch 4::  68%|██████▊   | 34/50 [00:03<00:01,  9.51it/s, model/all/train/loss=0.0982, model/all/train/lr=0.0001, spam_task/spam_dataset/valid/accuracy=0.925, spam_task/spam_dataset/valid/f1=0.913]"
=======
      "Epoch 4::  68%|██████▊   | 34/50 [00:07<00:03,  4.62it/s, model/all/train/loss=0.0982, model/all/train/lr=0.0001, spam_task/spam_dataset/valid/accuracy=0.925, spam_task/spam_dataset/valid/f1=0.913]"
>>>>>>> 0e7cf0ae
     ]
    },
    {
     "name": "stderr",
     "output_type": "stream",
     "text": [
      "\r",
<<<<<<< HEAD
      "Epoch 4::  68%|██████▊   | 34/50 [00:03<00:01,  9.51it/s, model/all/train/loss=0.0973, model/all/train/lr=0.0001, spam_task/spam_dataset/valid/accuracy=0.925, spam_task/spam_dataset/valid/f1=0.913]"
=======
      "Epoch 4::  68%|██████▊   | 34/50 [00:07<00:03,  4.62it/s, model/all/train/loss=0.0973, model/all/train/lr=0.0001, spam_task/spam_dataset/valid/accuracy=0.925, spam_task/spam_dataset/valid/f1=0.913]"
>>>>>>> 0e7cf0ae
     ]
    },
    {
     "name": "stderr",
     "output_type": "stream",
     "text": [
      "\r",
<<<<<<< HEAD
      "Epoch 4::  70%|███████   | 35/50 [00:03<00:01,  9.51it/s, model/all/train/loss=0.0973, model/all/train/lr=0.0001, spam_task/spam_dataset/valid/accuracy=0.925, spam_task/spam_dataset/valid/f1=0.913]"
=======
      "Epoch 4::  70%|███████   | 35/50 [00:07<00:03,  4.59it/s, model/all/train/loss=0.0973, model/all/train/lr=0.0001, spam_task/spam_dataset/valid/accuracy=0.925, spam_task/spam_dataset/valid/f1=0.913]"
>>>>>>> 0e7cf0ae
     ]
    },
    {
     "name": "stderr",
     "output_type": "stream",
     "text": [
      "\r",
<<<<<<< HEAD
      "Epoch 4::  70%|███████   | 35/50 [00:03<00:01,  9.51it/s, model/all/train/loss=0.0974, model/all/train/lr=0.0001, spam_task/spam_dataset/valid/accuracy=0.925, spam_task/spam_dataset/valid/f1=0.913]"
=======
      "Epoch 4::  70%|███████   | 35/50 [00:07<00:03,  4.59it/s, model/all/train/loss=0.0974, model/all/train/lr=0.0001, spam_task/spam_dataset/valid/accuracy=0.925, spam_task/spam_dataset/valid/f1=0.913]"
>>>>>>> 0e7cf0ae
     ]
    },
    {
     "name": "stderr",
     "output_type": "stream",
     "text": [
      "\r",
<<<<<<< HEAD
      "Epoch 4::  72%|███████▏  | 36/50 [00:03<00:01,  9.52it/s, model/all/train/loss=0.0974, model/all/train/lr=0.0001, spam_task/spam_dataset/valid/accuracy=0.925, spam_task/spam_dataset/valid/f1=0.913]"
=======
      "Epoch 4::  72%|███████▏  | 36/50 [00:07<00:03,  4.51it/s, model/all/train/loss=0.0974, model/all/train/lr=0.0001, spam_task/spam_dataset/valid/accuracy=0.925, spam_task/spam_dataset/valid/f1=0.913]"
>>>>>>> 0e7cf0ae
     ]
    },
    {
     "name": "stderr",
     "output_type": "stream",
     "text": [
      "\r",
<<<<<<< HEAD
      "Epoch 4::  72%|███████▏  | 36/50 [00:03<00:01,  9.52it/s, model/all/train/loss=0.0965, model/all/train/lr=0.0001, spam_task/spam_dataset/valid/accuracy=0.925, spam_task/spam_dataset/valid/f1=0.913]"
=======
      "Epoch 4::  72%|███████▏  | 36/50 [00:08<00:03,  4.51it/s, model/all/train/loss=0.0965, model/all/train/lr=0.0001, spam_task/spam_dataset/valid/accuracy=0.925, spam_task/spam_dataset/valid/f1=0.913]"
>>>>>>> 0e7cf0ae
     ]
    },
    {
     "name": "stderr",
     "output_type": "stream",
     "text": [
      "\r",
<<<<<<< HEAD
      "Epoch 4::  74%|███████▍  | 37/50 [00:03<00:01,  9.50it/s, model/all/train/loss=0.0965, model/all/train/lr=0.0001, spam_task/spam_dataset/valid/accuracy=0.925, spam_task/spam_dataset/valid/f1=0.913]"
=======
      "Epoch 4::  74%|███████▍  | 37/50 [00:08<00:02,  4.57it/s, model/all/train/loss=0.0965, model/all/train/lr=0.0001, spam_task/spam_dataset/valid/accuracy=0.925, spam_task/spam_dataset/valid/f1=0.913]"
>>>>>>> 0e7cf0ae
     ]
    },
    {
     "name": "stderr",
     "output_type": "stream",
     "text": [
      "\r",
<<<<<<< HEAD
      "Epoch 4::  74%|███████▍  | 37/50 [00:04<00:01,  9.50it/s, model/all/train/loss=0.0953, model/all/train/lr=0.0001, spam_task/spam_dataset/valid/accuracy=0.925, spam_task/spam_dataset/valid/f1=0.913]"
=======
      "Epoch 4::  74%|███████▍  | 37/50 [00:08<00:02,  4.57it/s, model/all/train/loss=0.0953, model/all/train/lr=0.0001, spam_task/spam_dataset/valid/accuracy=0.925, spam_task/spam_dataset/valid/f1=0.913]"
>>>>>>> 0e7cf0ae
     ]
    },
    {
     "name": "stderr",
     "output_type": "stream",
     "text": [
      "\r",
<<<<<<< HEAD
      "Epoch 4::  76%|███████▌  | 38/50 [00:04<00:01,  9.51it/s, model/all/train/loss=0.0953, model/all/train/lr=0.0001, spam_task/spam_dataset/valid/accuracy=0.925, spam_task/spam_dataset/valid/f1=0.913]"
=======
      "Epoch 4::  76%|███████▌  | 38/50 [00:08<00:02,  4.58it/s, model/all/train/loss=0.0953, model/all/train/lr=0.0001, spam_task/spam_dataset/valid/accuracy=0.925, spam_task/spam_dataset/valid/f1=0.913]"
>>>>>>> 0e7cf0ae
     ]
    },
    {
     "name": "stderr",
     "output_type": "stream",
     "text": [
      "\r",
<<<<<<< HEAD
      "Epoch 4::  76%|███████▌  | 38/50 [00:04<00:01,  9.51it/s, model/all/train/loss=0.0947, model/all/train/lr=0.0001, spam_task/spam_dataset/valid/accuracy=0.925, spam_task/spam_dataset/valid/f1=0.913]"
=======
      "Epoch 4::  76%|███████▌  | 38/50 [00:08<00:02,  4.58it/s, model/all/train/loss=0.0947, model/all/train/lr=0.0001, spam_task/spam_dataset/valid/accuracy=0.925, spam_task/spam_dataset/valid/f1=0.913]"
>>>>>>> 0e7cf0ae
     ]
    },
    {
     "name": "stderr",
     "output_type": "stream",
     "text": [
      "\r",
<<<<<<< HEAD
      "Epoch 4::  78%|███████▊  | 39/50 [00:04<00:01,  9.54it/s, model/all/train/loss=0.0947, model/all/train/lr=0.0001, spam_task/spam_dataset/valid/accuracy=0.925, spam_task/spam_dataset/valid/f1=0.913]"
=======
      "Epoch 4::  78%|███████▊  | 39/50 [00:08<00:02,  4.62it/s, model/all/train/loss=0.0947, model/all/train/lr=0.0001, spam_task/spam_dataset/valid/accuracy=0.925, spam_task/spam_dataset/valid/f1=0.913]"
>>>>>>> 0e7cf0ae
     ]
    },
    {
     "name": "stderr",
     "output_type": "stream",
     "text": [
      "\r",
<<<<<<< HEAD
      "Epoch 4::  78%|███████▊  | 39/50 [00:04<00:01,  9.54it/s, model/all/train/loss=0.0942, model/all/train/lr=0.0001, spam_task/spam_dataset/valid/accuracy=0.925, spam_task/spam_dataset/valid/f1=0.913]"
=======
      "Epoch 4::  78%|███████▊  | 39/50 [00:08<00:02,  4.62it/s, model/all/train/loss=0.0942, model/all/train/lr=0.0001, spam_task/spam_dataset/valid/accuracy=0.925, spam_task/spam_dataset/valid/f1=0.913]"
>>>>>>> 0e7cf0ae
     ]
    },
    {
     "name": "stderr",
     "output_type": "stream",
     "text": [
      "\r",
<<<<<<< HEAD
      "Epoch 4::  80%|████████  | 40/50 [00:04<00:01,  9.52it/s, model/all/train/loss=0.0942, model/all/train/lr=0.0001, spam_task/spam_dataset/valid/accuracy=0.925, spam_task/spam_dataset/valid/f1=0.913]"
=======
      "Epoch 4::  80%|████████  | 40/50 [00:08<00:02,  4.55it/s, model/all/train/loss=0.0942, model/all/train/lr=0.0001, spam_task/spam_dataset/valid/accuracy=0.925, spam_task/spam_dataset/valid/f1=0.913]"
>>>>>>> 0e7cf0ae
     ]
    },
    {
     "name": "stderr",
     "output_type": "stream",
     "text": [
      "\r",
<<<<<<< HEAD
      "Epoch 4::  80%|████████  | 40/50 [00:04<00:01,  9.52it/s, model/all/train/loss=0.0946, model/all/train/lr=0.0001, spam_task/spam_dataset/valid/accuracy=0.925, spam_task/spam_dataset/valid/f1=0.913]"
=======
      "Epoch 4::  80%|████████  | 40/50 [00:08<00:02,  4.55it/s, model/all/train/loss=0.0946, model/all/train/lr=0.0001, spam_task/spam_dataset/valid/accuracy=0.925, spam_task/spam_dataset/valid/f1=0.913]"
>>>>>>> 0e7cf0ae
     ]
    },
    {
     "name": "stderr",
     "output_type": "stream",
     "text": [
      "\r",
<<<<<<< HEAD
      "Epoch 4::  82%|████████▏ | 41/50 [00:04<00:00,  9.53it/s, model/all/train/loss=0.0946, model/all/train/lr=0.0001, spam_task/spam_dataset/valid/accuracy=0.925, spam_task/spam_dataset/valid/f1=0.913]"
=======
      "Epoch 4::  82%|████████▏ | 41/50 [00:08<00:02,  4.42it/s, model/all/train/loss=0.0946, model/all/train/lr=0.0001, spam_task/spam_dataset/valid/accuracy=0.925, spam_task/spam_dataset/valid/f1=0.913]"
>>>>>>> 0e7cf0ae
     ]
    },
    {
     "name": "stderr",
     "output_type": "stream",
     "text": [
      "\r",
<<<<<<< HEAD
      "Epoch 4::  82%|████████▏ | 41/50 [00:04<00:00,  9.53it/s, model/all/train/loss=0.0948, model/all/train/lr=0.0001, spam_task/spam_dataset/valid/accuracy=0.925, spam_task/spam_dataset/valid/f1=0.913]"
=======
      "Epoch 4::  82%|████████▏ | 41/50 [00:09<00:02,  4.42it/s, model/all/train/loss=0.0948, model/all/train/lr=0.0001, spam_task/spam_dataset/valid/accuracy=0.925, spam_task/spam_dataset/valid/f1=0.913]"
>>>>>>> 0e7cf0ae
     ]
    },
    {
     "name": "stderr",
     "output_type": "stream",
     "text": [
      "\r",
<<<<<<< HEAD
      "Epoch 4::  84%|████████▍ | 42/50 [00:04<00:00,  9.54it/s, model/all/train/loss=0.0948, model/all/train/lr=0.0001, spam_task/spam_dataset/valid/accuracy=0.925, spam_task/spam_dataset/valid/f1=0.913]"
=======
      "Epoch 4::  84%|████████▍ | 42/50 [00:09<00:01,  4.36it/s, model/all/train/loss=0.0948, model/all/train/lr=0.0001, spam_task/spam_dataset/valid/accuracy=0.925, spam_task/spam_dataset/valid/f1=0.913]"
>>>>>>> 0e7cf0ae
     ]
    },
    {
     "name": "stderr",
     "output_type": "stream",
     "text": [
      "\r",
<<<<<<< HEAD
      "Epoch 4::  84%|████████▍ | 42/50 [00:04<00:00,  9.54it/s, model/all/train/loss=0.0953, model/all/train/lr=0.0001, spam_task/spam_dataset/valid/accuracy=0.925, spam_task/spam_dataset/valid/f1=0.913]"
=======
      "Epoch 4::  84%|████████▍ | 42/50 [00:09<00:01,  4.36it/s, model/all/train/loss=0.0953, model/all/train/lr=0.0001, spam_task/spam_dataset/valid/accuracy=0.925, spam_task/spam_dataset/valid/f1=0.913]"
>>>>>>> 0e7cf0ae
     ]
    },
    {
     "name": "stderr",
     "output_type": "stream",
     "text": [
      "\r",
<<<<<<< HEAD
      "Epoch 4::  86%|████████▌ | 43/50 [00:04<00:00,  9.54it/s, model/all/train/loss=0.0953, model/all/train/lr=0.0001, spam_task/spam_dataset/valid/accuracy=0.925, spam_task/spam_dataset/valid/f1=0.913]"
=======
      "Epoch 4::  86%|████████▌ | 43/50 [00:09<00:01,  4.40it/s, model/all/train/loss=0.0953, model/all/train/lr=0.0001, spam_task/spam_dataset/valid/accuracy=0.925, spam_task/spam_dataset/valid/f1=0.913]"
>>>>>>> 0e7cf0ae
     ]
    },
    {
     "name": "stderr",
     "output_type": "stream",
     "text": [
      "\r",
<<<<<<< HEAD
      "Epoch 4::  86%|████████▌ | 43/50 [00:04<00:00,  9.54it/s, model/all/train/loss=0.0954, model/all/train/lr=0.0001, spam_task/spam_dataset/valid/accuracy=0.925, spam_task/spam_dataset/valid/f1=0.913]"
=======
      "Epoch 4::  86%|████████▌ | 43/50 [00:09<00:01,  4.40it/s, model/all/train/loss=0.0954, model/all/train/lr=0.0001, spam_task/spam_dataset/valid/accuracy=0.925, spam_task/spam_dataset/valid/f1=0.913]"
>>>>>>> 0e7cf0ae
     ]
    },
    {
     "name": "stderr",
     "output_type": "stream",
     "text": [
      "\r",
<<<<<<< HEAD
      "Epoch 4::  88%|████████▊ | 44/50 [00:04<00:00,  9.55it/s, model/all/train/loss=0.0954, model/all/train/lr=0.0001, spam_task/spam_dataset/valid/accuracy=0.925, spam_task/spam_dataset/valid/f1=0.913]"
=======
      "Epoch 4::  88%|████████▊ | 44/50 [00:09<00:01,  4.38it/s, model/all/train/loss=0.0954, model/all/train/lr=0.0001, spam_task/spam_dataset/valid/accuracy=0.925, spam_task/spam_dataset/valid/f1=0.913]"
>>>>>>> 0e7cf0ae
     ]
    },
    {
     "name": "stderr",
     "output_type": "stream",
     "text": [
      "\r",
<<<<<<< HEAD
      "Epoch 4::  88%|████████▊ | 44/50 [00:04<00:00,  9.55it/s, model/all/train/loss=0.0947, model/all/train/lr=0.0001, spam_task/spam_dataset/valid/accuracy=0.925, spam_task/spam_dataset/valid/f1=0.913]"
=======
      "Epoch 4::  88%|████████▊ | 44/50 [00:09<00:01,  4.38it/s, model/all/train/loss=0.0947, model/all/train/lr=0.0001, spam_task/spam_dataset/valid/accuracy=0.925, spam_task/spam_dataset/valid/f1=0.913]"
>>>>>>> 0e7cf0ae
     ]
    },
    {
     "name": "stderr",
     "output_type": "stream",
     "text": [
      "\r",
<<<<<<< HEAD
      "Epoch 4::  90%|█████████ | 45/50 [00:04<00:00,  9.17it/s, model/all/train/loss=0.0947, model/all/train/lr=0.0001, spam_task/spam_dataset/valid/accuracy=0.925, spam_task/spam_dataset/valid/f1=0.913]"
=======
      "Epoch 4::  90%|█████████ | 45/50 [00:09<00:01,  4.43it/s, model/all/train/loss=0.0947, model/all/train/lr=0.0001, spam_task/spam_dataset/valid/accuracy=0.925, spam_task/spam_dataset/valid/f1=0.913]"
>>>>>>> 0e7cf0ae
     ]
    },
    {
     "name": "stderr",
     "output_type": "stream",
     "text": [
      "\r",
<<<<<<< HEAD
      "Epoch 4::  90%|█████████ | 45/50 [00:04<00:00,  9.17it/s, model/all/train/loss=0.0942, model/all/train/lr=0.0001, spam_task/spam_dataset/valid/accuracy=0.925, spam_task/spam_dataset/valid/f1=0.913]"
=======
      "Epoch 4::  90%|█████████ | 45/50 [00:10<00:01,  4.43it/s, model/all/train/loss=0.0942, model/all/train/lr=0.0001, spam_task/spam_dataset/valid/accuracy=0.925, spam_task/spam_dataset/valid/f1=0.913]"
>>>>>>> 0e7cf0ae
     ]
    },
    {
     "name": "stderr",
     "output_type": "stream",
     "text": [
      "\r",
<<<<<<< HEAD
      "Epoch 4::  92%|█████████▏| 46/50 [00:04<00:00,  8.74it/s, model/all/train/loss=0.0942, model/all/train/lr=0.0001, spam_task/spam_dataset/valid/accuracy=0.925, spam_task/spam_dataset/valid/f1=0.913]"
=======
      "Epoch 4::  92%|█████████▏| 46/50 [00:10<00:00,  4.39it/s, model/all/train/loss=0.0942, model/all/train/lr=0.0001, spam_task/spam_dataset/valid/accuracy=0.925, spam_task/spam_dataset/valid/f1=0.913]"
>>>>>>> 0e7cf0ae
     ]
    },
    {
     "name": "stderr",
     "output_type": "stream",
     "text": [
      "\r",
<<<<<<< HEAD
      "Epoch 4::  92%|█████████▏| 46/50 [00:05<00:00,  8.74it/s, model/all/train/loss=0.0933, model/all/train/lr=0.0001, spam_task/spam_dataset/valid/accuracy=0.925, spam_task/spam_dataset/valid/f1=0.913]"
=======
      "Epoch 4::  92%|█████████▏| 46/50 [00:10<00:00,  4.39it/s, model/all/train/loss=0.0933, model/all/train/lr=0.0001, spam_task/spam_dataset/valid/accuracy=0.925, spam_task/spam_dataset/valid/f1=0.913]"
>>>>>>> 0e7cf0ae
     ]
    },
    {
     "name": "stderr",
     "output_type": "stream",
     "text": [
      "\r",
<<<<<<< HEAD
      "Epoch 4::  94%|█████████▍| 47/50 [00:05<00:00,  8.48it/s, model/all/train/loss=0.0933, model/all/train/lr=0.0001, spam_task/spam_dataset/valid/accuracy=0.925, spam_task/spam_dataset/valid/f1=0.913]"
=======
      "Epoch 4::  94%|█████████▍| 47/50 [00:10<00:00,  4.36it/s, model/all/train/loss=0.0933, model/all/train/lr=0.0001, spam_task/spam_dataset/valid/accuracy=0.925, spam_task/spam_dataset/valid/f1=0.913]"
>>>>>>> 0e7cf0ae
     ]
    },
    {
     "name": "stderr",
     "output_type": "stream",
     "text": [
      "\r",
<<<<<<< HEAD
      "Epoch 4::  94%|█████████▍| 47/50 [00:05<00:00,  8.48it/s, model/all/train/loss=0.0932, model/all/train/lr=0.0001, spam_task/spam_dataset/valid/accuracy=0.925, spam_task/spam_dataset/valid/f1=0.913]"
=======
      "Epoch 4::  94%|█████████▍| 47/50 [00:10<00:00,  4.36it/s, model/all/train/loss=0.0932, model/all/train/lr=0.0001, spam_task/spam_dataset/valid/accuracy=0.925, spam_task/spam_dataset/valid/f1=0.913]"
>>>>>>> 0e7cf0ae
     ]
    },
    {
     "name": "stderr",
     "output_type": "stream",
     "text": [
      "\r",
<<<<<<< HEAD
      "Epoch 4::  96%|█████████▌| 48/50 [00:05<00:00,  8.77it/s, model/all/train/loss=0.0932, model/all/train/lr=0.0001, spam_task/spam_dataset/valid/accuracy=0.925, spam_task/spam_dataset/valid/f1=0.913]"
=======
      "Epoch 4::  96%|█████████▌| 48/50 [00:10<00:00,  4.17it/s, model/all/train/loss=0.0932, model/all/train/lr=0.0001, spam_task/spam_dataset/valid/accuracy=0.925, spam_task/spam_dataset/valid/f1=0.913]"
>>>>>>> 0e7cf0ae
     ]
    },
    {
     "name": "stderr",
     "output_type": "stream",
     "text": [
      "\r",
<<<<<<< HEAD
      "Epoch 4::  96%|█████████▌| 48/50 [00:05<00:00,  8.77it/s, model/all/train/loss=0.0922, model/all/train/lr=0.0001, spam_task/spam_dataset/valid/accuracy=0.925, spam_task/spam_dataset/valid/f1=0.913]"
=======
      "Epoch 4::  96%|█████████▌| 48/50 [00:10<00:00,  4.17it/s, model/all/train/loss=0.0922, model/all/train/lr=0.0001, spam_task/spam_dataset/valid/accuracy=0.925, spam_task/spam_dataset/valid/f1=0.913]"
>>>>>>> 0e7cf0ae
     ]
    },
    {
     "name": "stderr",
     "output_type": "stream",
     "text": [
      "\r",
<<<<<<< HEAD
      "Epoch 4::  98%|█████████▊| 49/50 [00:05<00:00,  8.97it/s, model/all/train/loss=0.0922, model/all/train/lr=0.0001, spam_task/spam_dataset/valid/accuracy=0.925, spam_task/spam_dataset/valid/f1=0.913]"
=======
      "Epoch 4::  98%|█████████▊| 49/50 [00:10<00:00,  4.28it/s, model/all/train/loss=0.0922, model/all/train/lr=0.0001, spam_task/spam_dataset/valid/accuracy=0.925, spam_task/spam_dataset/valid/f1=0.913]"
>>>>>>> 0e7cf0ae
     ]
    },
    {
     "name": "stderr",
     "output_type": "stream",
     "text": [
      "\r",
<<<<<<< HEAD
      "Epoch 4::  98%|█████████▊| 49/50 [00:05<00:00,  8.97it/s, model/all/train/loss=0.0923, model/all/train/lr=0.0001, spam_task/spam_dataset/valid/accuracy=0.917, spam_task/spam_dataset/valid/f1=0.902]"
=======
      "Epoch 4::  98%|█████████▊| 49/50 [00:11<00:00,  4.28it/s, model/all/train/loss=0.0923, model/all/train/lr=0.0001, spam_task/spam_dataset/valid/accuracy=0.917, spam_task/spam_dataset/valid/f1=0.902]"
>>>>>>> 0e7cf0ae
     ]
    },
    {
     "name": "stderr",
     "output_type": "stream",
     "text": [
      "\r",
<<<<<<< HEAD
      "Epoch 4:: 100%|██████████| 50/50 [00:05<00:00,  8.60it/s, model/all/train/loss=0.0923, model/all/train/lr=0.0001, spam_task/spam_dataset/valid/accuracy=0.917, spam_task/spam_dataset/valid/f1=0.902]"
=======
      "Epoch 4:: 100%|██████████| 50/50 [00:11<00:00,  4.25it/s, model/all/train/loss=0.0923, model/all/train/lr=0.0001, spam_task/spam_dataset/valid/accuracy=0.917, spam_task/spam_dataset/valid/f1=0.902]"
>>>>>>> 0e7cf0ae
     ]
    },
    {
     "name": "stderr",
     "output_type": "stream",
     "text": [
      "\n"
     ]
    }
   ],
   "source": [
    "from snorkel.classification import MultitaskClassifier, Trainer\n",
    "\n",
    "model = MultitaskClassifier([spam_task])\n",
    "trainer = Trainer(n_epochs=5, lr=1e-4, progress_bar=True)\n",
    "trainer.fit(model, [dl_train, dl_valid])"
   ]
  },
  {
   "cell_type": "markdown",
   "metadata": {},
   "source": [
    "How well does our model do?"
   ]
  },
  {
   "cell_type": "code",
   "execution_count": 10,
   "metadata": {},
   "outputs": [
    {
     "data": {
      "text/html": [
       "<div>\n",
       "<style scoped>\n",
       "    .dataframe tbody tr th:only-of-type {\n",
       "        vertical-align: middle;\n",
       "    }\n",
       "\n",
       "    .dataframe tbody tr th {\n",
       "        vertical-align: top;\n",
       "    }\n",
       "\n",
       "    .dataframe thead th {\n",
       "        text-align: right;\n",
       "    }\n",
       "</style>\n",
       "<table border=\"1\" class=\"dataframe\">\n",
       "  <thead>\n",
       "    <tr style=\"text-align: right;\">\n",
       "      <th></th>\n",
       "      <th>label</th>\n",
       "      <th>dataset</th>\n",
       "      <th>split</th>\n",
       "      <th>metric</th>\n",
       "      <th>score</th>\n",
       "    </tr>\n",
       "  </thead>\n",
       "  <tbody>\n",
       "    <tr>\n",
       "      <th>0</th>\n",
       "      <td>spam_task</td>\n",
       "      <td>spam_dataset</td>\n",
       "      <td>train</td>\n",
       "      <td>accuracy</td>\n",
       "      <td>0.990542</td>\n",
       "    </tr>\n",
       "    <tr>\n",
       "      <th>1</th>\n",
       "      <td>spam_task</td>\n",
       "      <td>spam_dataset</td>\n",
       "      <td>train</td>\n",
       "      <td>f1</td>\n",
       "      <td>0.990937</td>\n",
       "    </tr>\n",
       "    <tr>\n",
       "      <th>2</th>\n",
       "      <td>spam_task</td>\n",
       "      <td>spam_dataset</td>\n",
       "      <td>valid</td>\n",
       "      <td>accuracy</td>\n",
       "      <td>0.916667</td>\n",
       "    </tr>\n",
       "    <tr>\n",
       "      <th>3</th>\n",
       "      <td>spam_task</td>\n",
       "      <td>spam_dataset</td>\n",
       "      <td>valid</td>\n",
       "      <td>f1</td>\n",
       "      <td>0.901961</td>\n",
       "    </tr>\n",
       "  </tbody>\n",
       "</table>\n",
       "</div>"
      ],
      "text/plain": [
       "       label       dataset  split    metric     score\n",
       "0  spam_task  spam_dataset  train  accuracy  0.990542\n",
       "1  spam_task  spam_dataset  train  f1        0.990937\n",
       "2  spam_task  spam_dataset  valid  accuracy  0.916667\n",
       "3  spam_task  spam_dataset  valid  f1        0.901961"
      ]
     },
     "execution_count": 10,
     "metadata": {},
     "output_type": "execute_result"
    }
   ],
   "source": [
    "model.score([dl_train, dl_valid], as_dataframe=True)"
   ]
  },
  {
   "cell_type": "markdown",
   "metadata": {},
   "source": [
    "## 3. Perform error analysis\n",
    "\n",
    "In overall metrics (e.g. `f1`, `accuracy`) our model appears to perform well!\n",
    "However, we emphasize we might actually be **more interested in performance for application-critical subsets,** or _slices_.\n",
    "\n",
    "Let's perform an error analysis, using [`get_label_buckets`](https://snorkel.readthedocs.io/en/redux/packages/_autosummary/analysis/snorkel.analysis.get_label_buckets.html), to see where our model makes mistakes.\n",
    "We collect the predictions from the model and visualize examples in specific error buckets."
   ]
  },
  {
   "cell_type": "code",
   "execution_count": 11,
   "metadata": {},
   "outputs": [],
   "source": [
    "from snorkel.analysis import get_label_buckets\n",
    "\n",
    "outputs = model.predict(dl_valid, return_preds=True)\n",
    "error_buckets = get_label_buckets(\n",
    "    outputs[\"golds\"][\"spam_task\"], outputs[\"preds\"][\"spam_task\"]\n",
    ")"
   ]
  },
  {
   "cell_type": "markdown",
   "metadata": {},
   "source": [
    "For application purposes, we might care especially about false negatives (i.e. true label was $1$, but model predicted $0$) — for the spam task, this error mode might expose users to external redirects to malware!"
   ]
  },
  {
   "cell_type": "code",
   "execution_count": 12,
   "metadata": {},
   "outputs": [
    {
     "data": {
      "text/html": [
       "<div>\n",
       "<style scoped>\n",
       "    .dataframe tbody tr th:only-of-type {\n",
       "        vertical-align: middle;\n",
       "    }\n",
       "\n",
       "    .dataframe tbody tr th {\n",
       "        vertical-align: top;\n",
       "    }\n",
       "\n",
       "    .dataframe thead th {\n",
       "        text-align: right;\n",
       "    }\n",
       "</style>\n",
       "<table border=\"1\" class=\"dataframe\">\n",
       "  <thead>\n",
       "    <tr style=\"text-align: right;\">\n",
       "      <th></th>\n",
       "      <th>text</th>\n",
       "      <th>label</th>\n",
       "    </tr>\n",
       "  </thead>\n",
       "  <tbody>\n",
       "    <tr>\n",
       "      <th>218</th>\n",
       "      <td>WOW muslims are really egoistic..... 23% of the World population and not in this video or donating 1 dollar to the poor ones in Africa :( shame on those terrorist muslims</td>\n",
       "      <td>1</td>\n",
       "    </tr>\n",
       "    <tr>\n",
       "      <th>157</th>\n",
       "      <td>Fuck it was the best ever 0687119038 nummber of patrik kluivert his son share !﻿</td>\n",
       "      <td>1</td>\n",
       "    </tr>\n",
       "    <tr>\n",
       "      <th>154</th>\n",
       "      <td>1 753 682 421 GANGNAM STYLE ^^</td>\n",
       "      <td>1</td>\n",
       "    </tr>\n",
       "    <tr>\n",
       "      <th>31</th>\n",
       "      <td>Part 5. Comforter of the afflicted, pray for us Help of Christians, pray for us Queen of Angels, pray for us Queen of Patriarchs, pray for us Queen of Prophets, pray for us Queen of Apostles, pray for us Queen of Martyrs, pray for us Queen of Confessors, pray for us Queen of Virgins, pray for us Queen of all Saints, pray for us Queen conceived without original sin, pray for us Queen of the most holy Rosary, pray for us Queen of the family, pray for us Queen of peace, pray for us</td>\n",
       "      <td>1</td>\n",
       "    </tr>\n",
       "    <tr>\n",
       "      <th>142</th>\n",
       "      <td>I WILL NEVER FORGET THIS SONG IN MY LIFE LIKE THIS COMMENT OF YOUR HEARING THIS SONG FOR LIKE A YEAR!!!!!</td>\n",
       "      <td>1</td>\n",
       "    </tr>\n",
       "  </tbody>\n",
       "</table>\n",
       "</div>"
      ],
      "text/plain": [
       "                                                                                                                                                                                                                                                                                                                                                                                                                                                                                                     text  \\\n",
       "218  WOW muslims are really egoistic..... 23% of the World population and not in this video or donating 1 dollar to the poor ones in Africa :( shame on those terrorist muslims                                                                                                                                                                                                                                                                                                                             \n",
       "157  Fuck it was the best ever 0687119038 nummber of patrik kluivert his son share !﻿                                                                                                                                                                                                                                                                                                                                                                                                                       \n",
       "154  1 753 682 421 GANGNAM STYLE ^^                                                                                                                                                                                                                                                                                                                                                                                                                                                                         \n",
       "31   Part 5. Comforter of the afflicted, pray for us Help of Christians, pray for us Queen of Angels, pray for us Queen of Patriarchs, pray for us Queen of Prophets, pray for us Queen of Apostles, pray for us Queen of Martyrs, pray for us Queen of Confessors, pray for us Queen of Virgins, pray for us Queen of all Saints, pray for us Queen conceived without original sin, pray for us Queen of the most holy Rosary, pray for us Queen of the family, pray for us Queen of peace, pray for us    \n",
       "142  I WILL NEVER FORGET THIS SONG IN MY LIFE LIKE THIS COMMENT OF YOUR HEARING THIS SONG FOR LIKE A YEAR!!!!!                                                                                                                                                                                                                                                                                                                                                                                              \n",
       "\n",
       "     label  \n",
       "218  1      \n",
       "157  1      \n",
       "154  1      \n",
       "31   1      \n",
       "142  1      "
      ]
     },
     "execution_count": 12,
     "metadata": {},
     "output_type": "execute_result"
    }
   ],
   "source": [
    "df_valid[[\"text\", \"label\"]].iloc[error_buckets[(1, 0)]].head()"
   ]
  },
  {
   "cell_type": "markdown",
   "metadata": {},
   "source": [
    "In the next sections, we'll explore how we can programmatically monitor these error modes with built-in helpers from Snorkel."
   ]
  },
  {
   "cell_type": "markdown",
   "metadata": {},
   "source": [
    "## 4. Monitor slice performance"
   ]
  },
  {
   "cell_type": "markdown",
   "metadata": {},
   "source": [
    "In order to monitor performance on our `short_link` slice, we add labels to an existing dataloader.\n",
    "First, for our $n$ examples and $k$ slices in each split, we apply the SF to our data to create an $n \\times k$ matrix. (So far, $k=1$)."
   ]
  },
  {
   "cell_type": "code",
   "execution_count": 13,
   "metadata": {},
   "outputs": [
    {
     "name": "stderr",
     "output_type": "stream",
     "text": [
      "\r",
      "  0%|          | 0/1586 [00:00<?, ?it/s]"
     ]
    },
    {
     "name": "stderr",
     "output_type": "stream",
     "text": [
      "\r",
<<<<<<< HEAD
      "100%|██████████| 1586/1586 [00:00<00:00, 42788.28it/s]"
=======
      "100%|██████████| 1586/1586 [00:00<00:00, 27651.80it/s]"
>>>>>>> 0e7cf0ae
     ]
    },
    {
     "name": "stderr",
     "output_type": "stream",
     "text": [
      "\n",
      "\r",
      "  0%|          | 0/120 [00:00<?, ?it/s]"
     ]
    },
    {
     "name": "stderr",
     "output_type": "stream",
     "text": [
      "\r",
<<<<<<< HEAD
      "100%|██████████| 120/120 [00:00<00:00, 28760.94it/s]"
=======
      "100%|██████████| 120/120 [00:00<00:00, 26390.34it/s]"
>>>>>>> 0e7cf0ae
     ]
    },
    {
     "name": "stderr",
     "output_type": "stream",
     "text": [
      "\n",
      "\r",
      "  0%|          | 0/250 [00:00<?, ?it/s]"
     ]
    },
    {
     "name": "stderr",
     "output_type": "stream",
     "text": [
      "\r",
<<<<<<< HEAD
      "100%|██████████| 250/250 [00:00<00:00, 35684.06it/s]"
=======
      "100%|██████████| 250/250 [00:00<00:00, 31047.76it/s]"
>>>>>>> 0e7cf0ae
     ]
    },
    {
     "name": "stderr",
     "output_type": "stream",
     "text": [
      "\n"
     ]
    }
   ],
   "source": [
    "from snorkel.slicing import PandasSFApplier\n",
    "\n",
    "applier = PandasSFApplier(sfs)\n",
    "S_train = applier.apply(df_train)\n",
    "S_valid = applier.apply(df_valid)\n",
    "S_test = applier.apply(df_test)"
   ]
  },
  {
   "cell_type": "markdown",
   "metadata": {},
   "source": [
    "Specifically, [`add_slice_labels`](https://snorkel.readthedocs.io/en/redux/packages/_autosummary/slicing/snorkel.slicing.add_slice_labels.html#snorkel.slicing.add_slice_labels) will add two sets of labels for each slice:\n",
    "* `spam_task_slice:{slice_name}_ind`: an indicator label, which corresponds to the outputs of the slicing functions.\n",
    "These indicate whether each example is in the slice (`label=1`)or not (`label=0`).\n",
    "* `spam_task_slice:{slice_name}_pred`: a _masked_ set of the original task labels (in this case, labeled `spam_task`) for each slice. Examples that are masked (with `label=-1`) will not contribute to loss or scoring."
   ]
  },
  {
   "cell_type": "code",
   "execution_count": 14,
   "metadata": {},
   "outputs": [],
   "source": [
    "from snorkel.slicing import add_slice_labels\n",
    "\n",
    "slice_names = [sf.name for sf in sfs]\n",
    "add_slice_labels(dl_train, spam_task, S_train, slice_names)\n",
    "add_slice_labels(dl_valid, spam_task, S_valid, slice_names)\n",
    "add_slice_labels(dl_test, spam_task, S_test, slice_names)"
   ]
  },
  {
   "cell_type": "code",
   "execution_count": 15,
   "metadata": {},
   "outputs": [
    {
     "data": {
      "text/plain": [
       "DictDataset(name=spam_dataset, X_keys=['bow_features'], Y_keys=['spam_task', 'spam_task_slice:short_link_ind', 'spam_task_slice:short_link_pred', 'spam_task_slice:base_ind', 'spam_task_slice:base_pred'])"
      ]
     },
     "execution_count": 15,
     "metadata": {},
     "output_type": "execute_result"
    }
   ],
   "source": [
    "dl_valid.dataset"
   ]
  },
  {
   "cell_type": "markdown",
   "metadata": {},
   "source": [
    "With our updated dataloader, we want to evaluate our model on the defined slice.\n",
    "In the  [`MultitaskClassifier`](https://snorkel.readthedocs.io/en/redux/packages/_autosummary/classification/snorkel.classification.MultitaskClassifier.html), we can call [`score`](https://snorkel.readthedocs.io/en/redux/packages/_autosummary/classification/snorkel.classification.MultitaskClassifier.html#snorkel.classification.MultitaskClassifier.score) with an additional argument, `remap_labels`, to specify that the slice's prediction labels, `spam_task_slice:short_link_pred`, should be mapped to the `spam_task` for evaluation."
   ]
  },
  {
   "cell_type": "code",
   "execution_count": 16,
   "metadata": {},
   "outputs": [
    {
     "name": "stderr",
     "output_type": "stream",
     "text": [
      "WARNING:root:Ignoring extra labels in dataloader (valid): {'spam_task_slice:short_link_ind', 'spam_task_slice:base_ind', 'spam_task_slice:base_pred'}\n"
     ]
    },
    {
     "name": "stderr",
     "output_type": "stream",
     "text": [
      "WARNING:root:Ignoring extra labels in dataloader (test): {'spam_task_slice:short_link_ind', 'spam_task_slice:base_ind', 'spam_task_slice:base_pred'}\n"
     ]
    },
    {
     "data": {
      "text/html": [
       "<div>\n",
       "<style scoped>\n",
       "    .dataframe tbody tr th:only-of-type {\n",
       "        vertical-align: middle;\n",
       "    }\n",
       "\n",
       "    .dataframe tbody tr th {\n",
       "        vertical-align: top;\n",
       "    }\n",
       "\n",
       "    .dataframe thead th {\n",
       "        text-align: right;\n",
       "    }\n",
       "</style>\n",
       "<table border=\"1\" class=\"dataframe\">\n",
       "  <thead>\n",
       "    <tr style=\"text-align: right;\">\n",
       "      <th></th>\n",
       "      <th>label</th>\n",
       "      <th>dataset</th>\n",
       "      <th>split</th>\n",
       "      <th>metric</th>\n",
       "      <th>score</th>\n",
       "    </tr>\n",
       "  </thead>\n",
       "  <tbody>\n",
       "    <tr>\n",
       "      <th>0</th>\n",
       "      <td>spam_task</td>\n",
       "      <td>spam_dataset</td>\n",
       "      <td>valid</td>\n",
       "      <td>accuracy</td>\n",
       "      <td>0.916667</td>\n",
       "    </tr>\n",
       "    <tr>\n",
       "      <th>1</th>\n",
       "      <td>spam_task</td>\n",
       "      <td>spam_dataset</td>\n",
       "      <td>valid</td>\n",
       "      <td>f1</td>\n",
       "      <td>0.901961</td>\n",
       "    </tr>\n",
       "    <tr>\n",
       "      <th>2</th>\n",
       "      <td>spam_task_slice:short_link_pred</td>\n",
       "      <td>spam_dataset</td>\n",
       "      <td>valid</td>\n",
       "      <td>accuracy</td>\n",
       "      <td>0.400000</td>\n",
       "    </tr>\n",
       "    <tr>\n",
       "      <th>3</th>\n",
       "      <td>spam_task_slice:short_link_pred</td>\n",
       "      <td>spam_dataset</td>\n",
       "      <td>valid</td>\n",
       "      <td>f1</td>\n",
       "      <td>0.571429</td>\n",
       "    </tr>\n",
       "    <tr>\n",
       "      <th>4</th>\n",
       "      <td>spam_task</td>\n",
       "      <td>spam_dataset</td>\n",
       "      <td>test</td>\n",
       "      <td>accuracy</td>\n",
       "      <td>0.928000</td>\n",
       "    </tr>\n",
       "    <tr>\n",
       "      <th>5</th>\n",
       "      <td>spam_task</td>\n",
       "      <td>spam_dataset</td>\n",
       "      <td>test</td>\n",
       "      <td>f1</td>\n",
       "      <td>0.918182</td>\n",
       "    </tr>\n",
       "    <tr>\n",
       "      <th>6</th>\n",
       "      <td>spam_task_slice:short_link_pred</td>\n",
       "      <td>spam_dataset</td>\n",
       "      <td>test</td>\n",
       "      <td>accuracy</td>\n",
       "      <td>0.333333</td>\n",
       "    </tr>\n",
       "    <tr>\n",
       "      <th>7</th>\n",
       "      <td>spam_task_slice:short_link_pred</td>\n",
       "      <td>spam_dataset</td>\n",
       "      <td>test</td>\n",
       "      <td>f1</td>\n",
       "      <td>0.500000</td>\n",
       "    </tr>\n",
       "  </tbody>\n",
       "</table>\n",
       "</div>"
      ],
      "text/plain": [
       "                             label       dataset  split    metric     score\n",
       "0  spam_task                        spam_dataset  valid  accuracy  0.916667\n",
       "1  spam_task                        spam_dataset  valid  f1        0.901961\n",
       "2  spam_task_slice:short_link_pred  spam_dataset  valid  accuracy  0.400000\n",
       "3  spam_task_slice:short_link_pred  spam_dataset  valid  f1        0.571429\n",
       "4  spam_task                        spam_dataset  test   accuracy  0.928000\n",
       "5  spam_task                        spam_dataset  test   f1        0.918182\n",
       "6  spam_task_slice:short_link_pred  spam_dataset  test   accuracy  0.333333\n",
       "7  spam_task_slice:short_link_pred  spam_dataset  test   f1        0.500000"
      ]
     },
     "execution_count": 16,
     "metadata": {},
     "output_type": "execute_result"
    }
   ],
   "source": [
    "model.score(\n",
    "    dataloaders=[dl_valid, dl_test],\n",
    "    remap_labels={\"spam_task_slice:short_link_pred\": \"spam_task\"},\n",
    "    as_dataframe=True,\n",
    ")"
   ]
  },
  {
   "cell_type": "markdown",
   "metadata": {},
   "source": [
    "### Performance monitoring with [`SliceScorer`](https://snorkel.readthedocs.io/en/redux/packages/_autosummary/slicing/snorkel.slicing.SliceScorer.html#snorkel.slicing.SliceScorer)"
   ]
  },
  {
   "cell_type": "markdown",
   "metadata": {},
   "source": [
    "If you're using a model other than [`MultitaskClassifier`](https://snorkel.readthedocs.io/en/redux/packages/_autosummary/classification/snorkel.classification.MultitaskClassifier.html#snorkel-classification-multitaskclassifier), you can still evaluate on slices using the more general `SliceScorer` class.\n",
    "\n",
    "We define a `LogisticRegression` model from sklearn and show how we might visualize these slice-specific scores."
   ]
  },
  {
   "cell_type": "code",
   "execution_count": 17,
   "metadata": {},
   "outputs": [
    {
     "data": {
      "text/plain": [
       "0.928"
      ]
     },
     "execution_count": 17,
     "metadata": {},
     "output_type": "execute_result"
    }
   ],
   "source": [
    "from sklearn.linear_model import LogisticRegression\n",
    "\n",
    "sklearn_model = LogisticRegression(C=0.001, solver=\"liblinear\")\n",
    "sklearn_model.fit(X=X_train, y=Y_train)\n",
    "sklearn_model.score(X_test, Y_test)"
   ]
  },
  {
   "cell_type": "markdown",
   "metadata": {},
   "source": [
    "Now, we initialize the [`SliceScorer`](https://snorkel.readthedocs.io/en/redux/packages/_autosummary/slicing/snorkel.slicing.SliceScorer.html#snorkel.slicing.SliceScorer) using 1) an existing [`Scorer`](https://snorkel.readthedocs.io/en/redux/packages/_autosummary/slicing/snorkel.slicing.SliceScorer.html) and 2) desired `slice_names` to see slice-specific performance."
   ]
  },
  {
   "cell_type": "code",
   "execution_count": 18,
   "metadata": {},
   "outputs": [],
   "source": [
    "from snorkel.utils import preds_to_probs\n",
    "\n",
    "preds_test = sklearn_model.predict(X_test)\n",
    "probs_test = preds_to_probs(preds_test, 2)"
   ]
  },
  {
   "cell_type": "code",
   "execution_count": 19,
   "metadata": {},
   "outputs": [
    {
     "data": {
      "text/html": [
       "<div>\n",
       "<style scoped>\n",
       "    .dataframe tbody tr th:only-of-type {\n",
       "        vertical-align: middle;\n",
       "    }\n",
       "\n",
       "    .dataframe tbody tr th {\n",
       "        vertical-align: top;\n",
       "    }\n",
       "\n",
       "    .dataframe thead th {\n",
       "        text-align: right;\n",
       "    }\n",
       "</style>\n",
       "<table border=\"1\" class=\"dataframe\">\n",
       "  <thead>\n",
       "    <tr style=\"text-align: right;\">\n",
       "      <th></th>\n",
       "      <th>accuracy</th>\n",
       "      <th>f1</th>\n",
       "    </tr>\n",
       "  </thead>\n",
       "  <tbody>\n",
       "    <tr>\n",
       "      <th>overall</th>\n",
       "      <td>0.928000</td>\n",
       "      <td>0.925</td>\n",
       "    </tr>\n",
       "    <tr>\n",
       "      <th>short_link</th>\n",
       "      <td>0.333333</td>\n",
       "      <td>0.500</td>\n",
       "    </tr>\n",
       "  </tbody>\n",
       "</table>\n",
       "</div>"
      ],
      "text/plain": [
       "            accuracy     f1\n",
       "overall     0.928000  0.925\n",
       "short_link  0.333333  0.500"
      ]
     },
     "execution_count": 19,
     "metadata": {},
     "output_type": "execute_result"
    }
   ],
   "source": [
    "from snorkel.analysis import Scorer\n",
    "from snorkel.slicing import SliceScorer\n",
    "\n",
    "scorer = Scorer(metrics=[\"accuracy\", \"f1\"])\n",
    "slice_scorer = SliceScorer(scorer, slice_names)\n",
    "slice_scorer.score(\n",
    "    S=S_test, golds=Y_test, preds=preds_test, probs=probs_test, as_dataframe=True\n",
    ")"
   ]
  },
  {
   "cell_type": "markdown",
   "metadata": {},
   "source": [
    "### Write additional slicing functions (SFs)\n",
    "\n",
    "We'll take inspiration from the labeling tutorial to write additional slicing functions."
   ]
  },
  {
   "cell_type": "code",
   "execution_count": 20,
   "metadata": {},
   "outputs": [],
   "source": [
    "from snorkel.slicing import SlicingFunction, slicing_function\n",
    "from snorkel.preprocess import preprocessor\n",
    "\n",
    "\n",
    "# Keyword-based SFs\n",
    "def keyword_lookup(x, keywords):\n",
    "    return any(word in x.text.lower() for word in keywords)\n",
    "\n",
    "\n",
    "def make_keyword_sf(keywords):\n",
    "    return SlicingFunction(\n",
    "        name=f\"keyword_{keywords[0]}\",\n",
    "        f=keyword_lookup,\n",
    "        resources=dict(keywords=keywords),\n",
    "    )\n",
    "\n",
    "\n",
    "keyword_subscribe = make_keyword_sf(keywords=[\"subscribe\"])\n",
    "keyword_please = make_keyword_sf(keywords=[\"please\", \"plz\"])\n",
    "\n",
    "\n",
    "# Regex-based SF\n",
    "@slicing_function()\n",
    "def regex_check_out(x):\n",
    "    return bool(re.search(r\"check.*out\", x.text, flags=re.I))\n",
    "\n",
    "\n",
    "# Heuristic-based SF\n",
    "@slicing_function()\n",
    "def short_comment(x):\n",
    "    \"\"\"Ham comments are often short, such as 'cool video!'\"\"\"\n",
    "    return len(x.text.split()) < 5\n",
    "\n",
    "\n",
    "# Leverage preprocessor in SF\n",
    "from textblob import TextBlob\n",
    "\n",
    "\n",
    "@preprocessor(memoize=True)\n",
    "def textblob_sentiment(x):\n",
    "    scores = TextBlob(x.text)\n",
    "    x.polarity = scores.sentiment.polarity\n",
    "    return x\n",
    "\n",
    "\n",
    "@slicing_function(pre=[textblob_sentiment])\n",
    "def textblob_polarity(x):\n",
    "    return x.polarity > 0.9"
   ]
  },
  {
   "cell_type": "markdown",
   "metadata": {},
   "source": [
    "Like we saw above, we'd like to visualize examples in the slice.\n",
    "In this case, most examples with high-polarity sentiments are strong opinions about the video — hence, they are usually relevant to the video, and the corresponding labels are $0$."
   ]
  },
  {
   "cell_type": "code",
   "execution_count": 21,
   "metadata": {},
   "outputs": [
    {
     "name": "stderr",
     "output_type": "stream",
     "text": [
      "\r",
      "  0%|          | 0/120 [00:00<?, ?it/s]"
     ]
    },
    {
     "name": "stderr",
     "output_type": "stream",
     "text": [
      "\r",
<<<<<<< HEAD
      " 60%|██████    | 72/120 [00:00<00:00, 717.11it/s]"
=======
      " 42%|████▎     | 51/120 [00:00<00:00, 508.77it/s]"
>>>>>>> 0e7cf0ae
     ]
    },
    {
     "name": "stderr",
     "output_type": "stream",
     "text": [
      "\r",
<<<<<<< HEAD
      "100%|██████████| 120/120 [00:00<00:00, 841.21it/s]"
=======
      "100%|██████████| 120/120 [00:00<00:00, 753.58it/s]"
>>>>>>> 0e7cf0ae
     ]
    },
    {
     "name": "stderr",
     "output_type": "stream",
     "text": [
      "\n"
     ]
    },
    {
     "data": {
      "text/html": [
       "<div>\n",
       "<style scoped>\n",
       "    .dataframe tbody tr th:only-of-type {\n",
       "        vertical-align: middle;\n",
       "    }\n",
       "\n",
       "    .dataframe tbody tr th {\n",
       "        vertical-align: top;\n",
       "    }\n",
       "\n",
       "    .dataframe thead th {\n",
       "        text-align: right;\n",
       "    }\n",
       "</style>\n",
       "<table border=\"1\" class=\"dataframe\">\n",
       "  <thead>\n",
       "    <tr style=\"text-align: right;\">\n",
       "      <th></th>\n",
       "      <th>text</th>\n",
       "      <th>label</th>\n",
       "    </tr>\n",
       "  </thead>\n",
       "  <tbody>\n",
       "    <tr>\n",
       "      <th>16</th>\n",
       "      <td>Love this song !!!!!!</td>\n",
       "      <td>0</td>\n",
       "    </tr>\n",
       "    <tr>\n",
       "      <th>309</th>\n",
       "      <td>One of the best song of all the time﻿</td>\n",
       "      <td>0</td>\n",
       "    </tr>\n",
       "    <tr>\n",
       "      <th>164</th>\n",
       "      <td>She is perfect</td>\n",
       "      <td>0</td>\n",
       "    </tr>\n",
       "    <tr>\n",
       "      <th>310</th>\n",
       "      <td>Best world cup offical song﻿</td>\n",
       "      <td>0</td>\n",
       "    </tr>\n",
       "    <tr>\n",
       "      <th>352</th>\n",
       "      <td>I remember this :D</td>\n",
       "      <td>0</td>\n",
       "    </tr>\n",
       "  </tbody>\n",
       "</table>\n",
       "</div>"
      ],
      "text/plain": [
       "                                      text  label\n",
       "16   Love this song !!!!!!                  0    \n",
       "309  One of the best song of all the time﻿  0    \n",
       "164  She is perfect                         0    \n",
       "310  Best world cup offical song﻿           0    \n",
       "352  I remember this :D                     0    "
      ]
     },
     "execution_count": 21,
     "metadata": {},
     "output_type": "execute_result"
    }
   ],
   "source": [
    "polarity_df = slice_dataframe(df_valid, textblob_polarity)\n",
    "polarity_df[[\"text\", \"label\"]].head()"
   ]
  },
  {
   "cell_type": "markdown",
   "metadata": {},
   "source": [
    "Like we did above, we can evaluate model performance on _all SFs_ using the `SliceScorer`."
   ]
  },
  {
   "cell_type": "code",
   "execution_count": 22,
   "metadata": {},
   "outputs": [],
   "source": [
    "extra_sfs = [\n",
    "    keyword_subscribe,\n",
    "    keyword_please,\n",
    "    regex_check_out,\n",
    "    short_comment,\n",
    "    textblob_polarity,\n",
    "]\n",
    "\n",
    "sfs = [short_link] + extra_sfs\n",
    "slice_names = [sf.name for sf in sfs]"
   ]
  },
  {
   "cell_type": "code",
   "execution_count": 23,
   "metadata": {},
   "outputs": [
    {
     "name": "stderr",
     "output_type": "stream",
     "text": [
      "\r",
      "  0%|          | 0/250 [00:00<?, ?it/s]"
     ]
    },
    {
     "name": "stderr",
     "output_type": "stream",
     "text": [
      "\r",
<<<<<<< HEAD
      " 42%|████▏     | 104/250 [00:00<00:00, 1033.27it/s]"
=======
      " 54%|█████▎    | 134/250 [00:00<00:00, 1336.84it/s]"
>>>>>>> 0e7cf0ae
     ]
    },
    {
     "name": "stderr",
     "output_type": "stream",
     "text": [
      "\r",
<<<<<<< HEAD
      " 82%|████████▏ | 204/250 [00:00<00:00, 1021.03it/s]"
     ]
    },
    {
     "name": "stderr",
     "output_type": "stream",
     "text": [
      "\r",
      "100%|██████████| 250/250 [00:00<00:00, 1009.63it/s]"
=======
      "100%|██████████| 250/250 [00:00<00:00, 1323.13it/s]"
>>>>>>> 0e7cf0ae
     ]
    },
    {
     "name": "stderr",
     "output_type": "stream",
     "text": [
      "\n"
     ]
    },
    {
     "data": {
      "text/html": [
       "<div>\n",
       "<style scoped>\n",
       "    .dataframe tbody tr th:only-of-type {\n",
       "        vertical-align: middle;\n",
       "    }\n",
       "\n",
       "    .dataframe tbody tr th {\n",
       "        vertical-align: top;\n",
       "    }\n",
       "\n",
       "    .dataframe thead th {\n",
       "        text-align: right;\n",
       "    }\n",
       "</style>\n",
       "<table border=\"1\" class=\"dataframe\">\n",
       "  <thead>\n",
       "    <tr style=\"text-align: right;\">\n",
       "      <th></th>\n",
       "      <th>accuracy</th>\n",
       "      <th>f1</th>\n",
       "    </tr>\n",
       "  </thead>\n",
       "  <tbody>\n",
       "    <tr>\n",
       "      <th>overall</th>\n",
       "      <td>0.928000</td>\n",
       "      <td>0.925000</td>\n",
       "    </tr>\n",
       "    <tr>\n",
       "      <th>short_link</th>\n",
       "      <td>0.333333</td>\n",
       "      <td>0.500000</td>\n",
       "    </tr>\n",
       "    <tr>\n",
       "      <th>keyword_subscribe</th>\n",
       "      <td>0.944444</td>\n",
       "      <td>0.971429</td>\n",
       "    </tr>\n",
       "    <tr>\n",
       "      <th>keyword_please</th>\n",
       "      <td>1.000000</td>\n",
       "      <td>1.000000</td>\n",
       "    </tr>\n",
       "    <tr>\n",
       "      <th>regex_check_out</th>\n",
       "      <td>1.000000</td>\n",
       "      <td>1.000000</td>\n",
       "    </tr>\n",
       "    <tr>\n",
       "      <th>short_comment</th>\n",
       "      <td>0.945652</td>\n",
       "      <td>0.666667</td>\n",
       "    </tr>\n",
       "    <tr>\n",
       "      <th>textblob_polarity</th>\n",
       "      <td>0.875000</td>\n",
       "      <td>0.727273</td>\n",
       "    </tr>\n",
       "  </tbody>\n",
       "</table>\n",
       "</div>"
      ],
      "text/plain": [
       "                   accuracy        f1\n",
       "overall            0.928000  0.925000\n",
       "short_link         0.333333  0.500000\n",
       "keyword_subscribe  0.944444  0.971429\n",
       "keyword_please     1.000000  1.000000\n",
       "regex_check_out    1.000000  1.000000\n",
       "short_comment      0.945652  0.666667\n",
       "textblob_polarity  0.875000  0.727273"
      ]
     },
     "execution_count": 23,
     "metadata": {},
     "output_type": "execute_result"
    }
   ],
   "source": [
    "applier = PandasSFApplier(sfs)\n",
    "S_test = applier.apply(df_test)\n",
    "\n",
    "slice_scorer = SliceScorer(scorer, slice_names)\n",
    "slice_scorer.score(\n",
    "    S=S_test, golds=Y_test, preds=preds_test, probs=probs_test, as_dataframe=True\n",
    ")"
   ]
  },
  {
   "cell_type": "markdown",
   "metadata": {},
   "source": [
    "## 5. Improve slice performance\n",
    "\n",
    "In classification tasks, we might attempt to increase slice performance with techniques like _oversampling_ (i.e. with PyTorch's [`WeightedRandomSampler`](https://pytorch.org/docs/stable/data.html#torch.utils.data.WeightedRandomSampler)).\n",
    "This would shift the training distribution to over-represent certain minority populations.\n",
    "Intuitively, we'd like to show the model more `short_link` examples so that the representation is better suited to handle them.\n",
    "\n",
    "A technique like upsampling might work with a small number of slices, but with hundreds or thousands or production slices, it could quickly become intractable to tune upsampling weights per slice.\n",
    "In the following section, we show a modeling approach that we call _Slice-based Learning,_ which handles numerous slices using with slice-specific representation learning."
   ]
  },
  {
   "cell_type": "markdown",
   "metadata": {},
   "source": [
    "### Representation learning with slices"
   ]
  },
  {
   "cell_type": "markdown",
   "metadata": {},
   "source": [
    "To cope with scale, we will attempt to learn and combine many slice-specific representations with an attention mechanism.\n",
    "(For details, please see our technical report — coming soon!)"
   ]
  },
  {
   "cell_type": "markdown",
   "metadata": {},
   "source": [
    "First, we update our existing dataloader with our new slices."
   ]
  },
  {
   "cell_type": "code",
   "execution_count": 24,
   "metadata": {},
   "outputs": [
    {
     "name": "stderr",
     "output_type": "stream",
     "text": [
      "\r",
      "  0%|          | 0/1586 [00:00<?, ?it/s]"
     ]
    },
    {
     "name": "stderr",
     "output_type": "stream",
     "text": [
      "\r",
<<<<<<< HEAD
      "  7%|▋         | 104/1586 [00:00<00:01, 1036.61it/s]"
     ]
    },
    {
     "name": "stderr",
     "output_type": "stream",
     "text": [
      "\r",
      " 13%|█▎        | 207/1586 [00:00<00:01, 1034.35it/s]"
     ]
    },
    {
     "name": "stderr",
     "output_type": "stream",
     "text": [
      "\r",
      " 16%|█▋        | 260/1586 [00:00<00:01, 744.79it/s] "
     ]
    },
    {
     "name": "stderr",
     "output_type": "stream",
     "text": [
      "\r",
      " 23%|██▎       | 364/1586 [00:00<00:01, 813.03it/s]"
=======
      "  8%|▊         | 133/1586 [00:00<00:01, 1322.96it/s]"
>>>>>>> 0e7cf0ae
     ]
    },
    {
     "name": "stderr",
     "output_type": "stream",
     "text": [
      "\r",
<<<<<<< HEAD
      " 29%|██▉       | 466/1586 [00:00<00:01, 865.27it/s]"
=======
      " 17%|█▋        | 270/1586 [00:00<00:00, 1336.45it/s]"
>>>>>>> 0e7cf0ae
     ]
    },
    {
     "name": "stderr",
     "output_type": "stream",
     "text": [
      "\r",
<<<<<<< HEAD
      " 36%|███▌      | 567/1586 [00:00<00:01, 903.50it/s]"
=======
      " 26%|██▌       | 410/1586 [00:00<00:00, 1353.47it/s]"
>>>>>>> 0e7cf0ae
     ]
    },
    {
     "name": "stderr",
     "output_type": "stream",
     "text": [
      "\r",
<<<<<<< HEAD
      " 42%|████▏     | 671/1586 [00:00<00:00, 937.98it/s]"
=======
      " 34%|███▍      | 546/1586 [00:00<00:00, 1354.04it/s]"
>>>>>>> 0e7cf0ae
     ]
    },
    {
     "name": "stderr",
     "output_type": "stream",
     "text": [
      "\r",
<<<<<<< HEAD
      " 49%|████▉     | 776/1586 [00:00<00:00, 967.92it/s]"
=======
      " 42%|████▏     | 664/1586 [00:00<00:00, 1296.17it/s]"
>>>>>>> 0e7cf0ae
     ]
    },
    {
     "name": "stderr",
     "output_type": "stream",
     "text": [
      "\r",
<<<<<<< HEAD
      " 56%|█████▌    | 886/1586 [00:00<00:00, 1002.09it/s]"
=======
      " 49%|████▉     | 785/1586 [00:00<00:00, 1266.78it/s]"
>>>>>>> 0e7cf0ae
     ]
    },
    {
     "name": "stderr",
     "output_type": "stream",
     "text": [
      "\r",
<<<<<<< HEAD
      " 63%|██████▎   | 992/1586 [00:01<00:00, 1016.14it/s]"
=======
      " 58%|█████▊    | 917/1586 [00:00<00:00, 1280.66it/s]"
>>>>>>> 0e7cf0ae
     ]
    },
    {
     "name": "stderr",
     "output_type": "stream",
     "text": [
      "\r",
<<<<<<< HEAD
      " 69%|██████▉   | 1099/1586 [00:01<00:00, 1030.97it/s]"
=======
      " 65%|██████▌   | 1035/1586 [00:00<00:00, 1073.04it/s]"
>>>>>>> 0e7cf0ae
     ]
    },
    {
     "name": "stderr",
     "output_type": "stream",
     "text": [
      "\r",
<<<<<<< HEAD
      " 76%|███████▌  | 1203/1586 [00:01<00:00, 1031.16it/s]"
=======
      " 72%|███████▏  | 1148/1586 [00:00<00:00, 1087.79it/s]"
>>>>>>> 0e7cf0ae
     ]
    },
    {
     "name": "stderr",
     "output_type": "stream",
     "text": [
      "\r",
<<<<<<< HEAD
      " 82%|████████▏ | 1306/1586 [00:01<00:00, 1029.49it/s]"
=======
      " 81%|████████  | 1288/1586 [00:01<00:00, 1164.82it/s]"
>>>>>>> 0e7cf0ae
     ]
    },
    {
     "name": "stderr",
     "output_type": "stream",
     "text": [
      "\r",
<<<<<<< HEAD
      " 89%|████████▉ | 1413/1586 [00:01<00:00, 1040.21it/s]"
=======
      " 90%|█████████ | 1430/1586 [00:01<00:00, 1229.30it/s]"
>>>>>>> 0e7cf0ae
     ]
    },
    {
     "name": "stderr",
     "output_type": "stream",
     "text": [
      "\r",
<<<<<<< HEAD
      " 96%|█████████▌| 1517/1586 [00:01<00:00, 1035.91it/s]"
=======
      " 99%|█████████▉| 1571/1586 [00:01<00:00, 1276.25it/s]"
>>>>>>> 0e7cf0ae
     ]
    },
    {
     "name": "stderr",
     "output_type": "stream",
     "text": [
      "\r",
<<<<<<< HEAD
      "100%|██████████| 1586/1586 [00:01<00:00, 996.90it/s] "
=======
      "100%|██████████| 1586/1586 [00:01<00:00, 1249.80it/s]"
>>>>>>> 0e7cf0ae
     ]
    },
    {
     "name": "stderr",
     "output_type": "stream",
     "text": [
      "\n",
      "\r",
      "  0%|          | 0/120 [00:00<?, ?it/s]"
     ]
    },
    {
     "name": "stderr",
     "output_type": "stream",
     "text": [
      "\r",
<<<<<<< HEAD
      "100%|██████████| 120/120 [00:00<00:00, 8057.83it/s]"
=======
      "100%|██████████| 120/120 [00:00<00:00, 5948.66it/s]"
>>>>>>> 0e7cf0ae
     ]
    },
    {
     "name": "stderr",
     "output_type": "stream",
     "text": [
      "\n"
     ]
    }
   ],
   "source": [
    "applier = PandasSFApplier(sfs)\n",
    "S_train = applier.apply(df_train)\n",
    "S_valid = applier.apply(df_valid)"
   ]
  },
  {
   "cell_type": "code",
   "execution_count": 25,
   "metadata": {},
   "outputs": [],
   "source": [
    "slice_names = [sf.name for sf in sfs]\n",
    "add_slice_labels(dl_train, spam_task, S_train, slice_names)\n",
    "add_slice_labels(dl_valid, spam_task, S_valid, slice_names)\n",
    "add_slice_labels(dl_test, spam_task, S_test, slice_names)"
   ]
  },
  {
   "cell_type": "markdown",
   "metadata": {},
   "source": [
    "Using the helper, [`convert_to_slice_tasks`](https://snorkel.readthedocs.io/en/redux/packages/_autosummary/slicing/snorkel.slicing.convert_to_slice_tasks.html), we can convert our original `spam_task` into slice-specific tasks.\n",
    "These will be used to learn \"expert task heads\" for each slice, in the style of multi-task learning.\n",
    "The original `spam_task` now contains the attention mechanism to then combine these slice experts."
   ]
  },
  {
   "cell_type": "code",
   "execution_count": 26,
   "metadata": {},
   "outputs": [
    {
     "data": {
      "text/plain": [
       "[Task(name=spam_task_slice:short_link_ind),\n",
       " Task(name=spam_task_slice:keyword_subscribe_ind),\n",
       " Task(name=spam_task_slice:keyword_please_ind),\n",
       " Task(name=spam_task_slice:regex_check_out_ind),\n",
       " Task(name=spam_task_slice:short_comment_ind),\n",
       " Task(name=spam_task_slice:textblob_polarity_ind),\n",
       " Task(name=spam_task_slice:base_ind),\n",
       " Task(name=spam_task_slice:short_link_pred),\n",
       " Task(name=spam_task_slice:keyword_subscribe_pred),\n",
       " Task(name=spam_task_slice:keyword_please_pred),\n",
       " Task(name=spam_task_slice:regex_check_out_pred),\n",
       " Task(name=spam_task_slice:short_comment_pred),\n",
       " Task(name=spam_task_slice:textblob_polarity_pred),\n",
       " Task(name=spam_task_slice:base_pred),\n",
       " Task(name=spam_task)]"
      ]
     },
     "execution_count": 26,
     "metadata": {},
     "output_type": "execute_result"
    }
   ],
   "source": [
    "from snorkel.slicing import convert_to_slice_tasks\n",
    "\n",
    "slice_tasks = convert_to_slice_tasks(spam_task, slice_names)\n",
    "slice_tasks"
   ]
  },
  {
   "cell_type": "code",
   "execution_count": 27,
   "metadata": {},
   "outputs": [],
   "source": [
    "slice_model = MultitaskClassifier(slice_tasks)"
   ]
  },
  {
   "cell_type": "markdown",
   "metadata": {},
   "source": [
    "We train a single model initialized with all slice tasks.\n",
    "We note that we can monitor slice-specific performance during training — this is a powerful way to track especially critical subsets of the data.\n",
    "\n",
    "*Note: This model includes more parameters (corresponding to additional slices), and therefore requires more time to train.\n",
    "We set `num_epochs=1` for demonstration purposes.*"
   ]
  },
  {
   "cell_type": "code",
   "execution_count": 28,
   "metadata": {},
   "outputs": [
    {
     "name": "stderr",
     "output_type": "stream",
     "text": [
      "\r",
      "Epoch 0::   0%|          | 0/50 [00:00<?, ?it/s]"
     ]
    },
    {
     "name": "stderr",
     "output_type": "stream",
     "text": [
      "\r",
      "Epoch 0::   0%|          | 0/50 [00:03<?, ?it/s, model/all/train/loss=0.689, model/all/train/lr=0.0001]"
     ]
    },
    {
     "name": "stderr",
     "output_type": "stream",
     "text": [
      "\r",
<<<<<<< HEAD
      "Epoch 0::   2%|▏         | 1/50 [00:00<00:47,  1.04it/s, model/all/train/loss=0.689, model/all/train/lr=0.0001]"
=======
      "Epoch 0::   2%|▏         | 1/50 [00:03<02:44,  3.35s/it, model/all/train/loss=0.689, model/all/train/lr=0.0001]"
>>>>>>> 0e7cf0ae
     ]
    },
    {
     "name": "stderr",
     "output_type": "stream",
     "text": [
      "\r",
<<<<<<< HEAD
      "Epoch 0::   2%|▏         | 1/50 [00:01<00:47,  1.04it/s, model/all/train/loss=0.646, model/all/train/lr=0.0001]"
=======
      "Epoch 0::   2%|▏         | 1/50 [00:06<02:44,  3.35s/it, model/all/train/loss=0.646, model/all/train/lr=0.0001]"
>>>>>>> 0e7cf0ae
     ]
    },
    {
     "name": "stderr",
     "output_type": "stream",
     "text": [
      "\r",
<<<<<<< HEAD
      "Epoch 0::   4%|▍         | 2/50 [00:01<00:44,  1.07it/s, model/all/train/loss=0.646, model/all/train/lr=0.0001]"
=======
      "Epoch 0::   4%|▍         | 2/50 [00:06<02:31,  3.16s/it, model/all/train/loss=0.646, model/all/train/lr=0.0001]"
>>>>>>> 0e7cf0ae
     ]
    },
    {
     "name": "stderr",
     "output_type": "stream",
     "text": [
      "\r",
<<<<<<< HEAD
      "Epoch 0::   4%|▍         | 2/50 [00:02<00:44,  1.07it/s, model/all/train/loss=0.626, model/all/train/lr=0.0001]"
=======
      "Epoch 0::   4%|▍         | 2/50 [00:08<02:31,  3.16s/it, model/all/train/loss=0.626, model/all/train/lr=0.0001]"
>>>>>>> 0e7cf0ae
     ]
    },
    {
     "name": "stderr",
     "output_type": "stream",
     "text": [
      "\r",
<<<<<<< HEAD
      "Epoch 0::   6%|▌         | 3/50 [00:02<00:43,  1.09it/s, model/all/train/loss=0.626, model/all/train/lr=0.0001]"
=======
      "Epoch 0::   6%|▌         | 3/50 [00:08<02:18,  2.95s/it, model/all/train/loss=0.626, model/all/train/lr=0.0001]"
>>>>>>> 0e7cf0ae
     ]
    },
    {
     "name": "stderr",
     "output_type": "stream",
     "text": [
      "\r",
<<<<<<< HEAD
      "Epoch 0::   6%|▌         | 3/50 [00:03<00:43,  1.09it/s, model/all/train/loss=0.603, model/all/train/lr=0.0001]"
=======
      "Epoch 0::   6%|▌         | 3/50 [00:10<02:18,  2.95s/it, model/all/train/loss=0.603, model/all/train/lr=0.0001]"
>>>>>>> 0e7cf0ae
     ]
    },
    {
     "name": "stderr",
     "output_type": "stream",
     "text": [
      "\r",
<<<<<<< HEAD
      "Epoch 0::   8%|▊         | 4/50 [00:03<00:41,  1.11it/s, model/all/train/loss=0.603, model/all/train/lr=0.0001]"
=======
      "Epoch 0::   8%|▊         | 4/50 [00:10<02:08,  2.80s/it, model/all/train/loss=0.603, model/all/train/lr=0.0001]"
>>>>>>> 0e7cf0ae
     ]
    },
    {
     "name": "stderr",
     "output_type": "stream",
     "text": [
      "\r",
<<<<<<< HEAD
      "Epoch 0::   8%|▊         | 4/50 [00:04<00:41,  1.11it/s, model/all/train/loss=0.58, model/all/train/lr=0.0001] "
=======
      "Epoch 0::   8%|▊         | 4/50 [00:13<02:08,  2.80s/it, model/all/train/loss=0.58, model/all/train/lr=0.0001] "
>>>>>>> 0e7cf0ae
     ]
    },
    {
     "name": "stderr",
     "output_type": "stream",
     "text": [
      "\r",
<<<<<<< HEAD
      "Epoch 0::  10%|█         | 5/50 [00:04<00:40,  1.12it/s, model/all/train/loss=0.58, model/all/train/lr=0.0001]"
=======
      "Epoch 0::  10%|█         | 5/50 [00:13<02:00,  2.69s/it, model/all/train/loss=0.58, model/all/train/lr=0.0001]"
>>>>>>> 0e7cf0ae
     ]
    },
    {
     "name": "stderr",
     "output_type": "stream",
     "text": [
      "\r",
<<<<<<< HEAD
      "Epoch 0::  10%|█         | 5/50 [00:05<00:40,  1.12it/s, model/all/train/loss=0.566, model/all/train/lr=0.0001]"
=======
      "Epoch 0::  10%|█         | 5/50 [00:15<02:00,  2.69s/it, model/all/train/loss=0.566, model/all/train/lr=0.0001]"
>>>>>>> 0e7cf0ae
     ]
    },
    {
     "name": "stderr",
     "output_type": "stream",
     "text": [
      "\r",
<<<<<<< HEAD
      "Epoch 0::  12%|█▏        | 6/50 [00:05<00:39,  1.12it/s, model/all/train/loss=0.566, model/all/train/lr=0.0001]"
=======
      "Epoch 0::  12%|█▏        | 6/50 [00:15<01:56,  2.65s/it, model/all/train/loss=0.566, model/all/train/lr=0.0001]"
>>>>>>> 0e7cf0ae
     ]
    },
    {
     "name": "stderr",
     "output_type": "stream",
     "text": [
      "\r",
<<<<<<< HEAD
      "Epoch 0::  12%|█▏        | 6/50 [00:06<00:39,  1.12it/s, model/all/train/loss=0.554, model/all/train/lr=0.0001]"
=======
      "Epoch 0::  12%|█▏        | 6/50 [00:18<01:56,  2.65s/it, model/all/train/loss=0.554, model/all/train/lr=0.0001]"
>>>>>>> 0e7cf0ae
     ]
    },
    {
     "name": "stderr",
     "output_type": "stream",
     "text": [
      "\r",
<<<<<<< HEAD
      "Epoch 0::  14%|█▍        | 7/50 [00:06<00:38,  1.12it/s, model/all/train/loss=0.554, model/all/train/lr=0.0001]"
=======
      "Epoch 0::  14%|█▍        | 7/50 [00:18<01:53,  2.65s/it, model/all/train/loss=0.554, model/all/train/lr=0.0001]"
>>>>>>> 0e7cf0ae
     ]
    },
    {
     "name": "stderr",
     "output_type": "stream",
     "text": [
      "\r",
<<<<<<< HEAD
      "Epoch 0::  14%|█▍        | 7/50 [00:07<00:38,  1.12it/s, model/all/train/loss=0.542, model/all/train/lr=0.0001]"
=======
      "Epoch 0::  14%|█▍        | 7/50 [00:21<01:53,  2.65s/it, model/all/train/loss=0.543, model/all/train/lr=0.0001]"
>>>>>>> 0e7cf0ae
     ]
    },
    {
     "name": "stderr",
     "output_type": "stream",
     "text": [
      "\r",
<<<<<<< HEAD
      "Epoch 0::  16%|█▌        | 8/50 [00:07<00:37,  1.13it/s, model/all/train/loss=0.542, model/all/train/lr=0.0001]"
=======
      "Epoch 0::  16%|█▌        | 8/50 [00:21<01:49,  2.60s/it, model/all/train/loss=0.543, model/all/train/lr=0.0001]"
>>>>>>> 0e7cf0ae
     ]
    },
    {
     "name": "stderr",
     "output_type": "stream",
     "text": [
      "\r",
<<<<<<< HEAD
      "Epoch 0::  16%|█▌        | 8/50 [00:07<00:37,  1.13it/s, model/all/train/loss=0.532, model/all/train/lr=0.0001]"
=======
      "Epoch 0::  16%|█▌        | 8/50 [00:23<01:49,  2.60s/it, model/all/train/loss=0.533, model/all/train/lr=0.0001]"
>>>>>>> 0e7cf0ae
     ]
    },
    {
     "name": "stderr",
     "output_type": "stream",
     "text": [
      "\r",
<<<<<<< HEAD
      "Epoch 0::  18%|█▊        | 9/50 [00:07<00:36,  1.13it/s, model/all/train/loss=0.532, model/all/train/lr=0.0001]"
=======
      "Epoch 0::  18%|█▊        | 9/50 [00:23<01:44,  2.55s/it, model/all/train/loss=0.533, model/all/train/lr=0.0001]"
>>>>>>> 0e7cf0ae
     ]
    },
    {
     "name": "stderr",
     "output_type": "stream",
     "text": [
      "\r",
<<<<<<< HEAD
      "Epoch 0::  18%|█▊        | 9/50 [00:08<00:36,  1.13it/s, model/all/train/loss=0.523, model/all/train/lr=0.0001]"
=======
      "Epoch 0::  18%|█▊        | 9/50 [00:25<01:44,  2.55s/it, model/all/train/loss=0.523, model/all/train/lr=0.0001]"
>>>>>>> 0e7cf0ae
     ]
    },
    {
     "name": "stderr",
     "output_type": "stream",
     "text": [
      "\r",
<<<<<<< HEAD
      "Epoch 0::  20%|██        | 10/50 [00:08<00:35,  1.14it/s, model/all/train/loss=0.523, model/all/train/lr=0.0001]"
=======
      "Epoch 0::  20%|██        | 10/50 [00:25<01:40,  2.52s/it, model/all/train/loss=0.523, model/all/train/lr=0.0001]"
>>>>>>> 0e7cf0ae
     ]
    },
    {
     "name": "stderr",
     "output_type": "stream",
     "text": [
      "\r",
<<<<<<< HEAD
      "Epoch 0::  20%|██        | 10/50 [00:09<00:35,  1.14it/s, model/all/train/loss=0.514, model/all/train/lr=0.0001]"
=======
      "Epoch 0::  20%|██        | 10/50 [00:28<01:40,  2.52s/it, model/all/train/loss=0.514, model/all/train/lr=0.0001]"
>>>>>>> 0e7cf0ae
     ]
    },
    {
     "name": "stderr",
     "output_type": "stream",
     "text": [
      "\r",
<<<<<<< HEAD
      "Epoch 0::  22%|██▏       | 11/50 [00:09<00:34,  1.14it/s, model/all/train/loss=0.514, model/all/train/lr=0.0001]"
=======
      "Epoch 0::  22%|██▏       | 11/50 [00:28<01:36,  2.49s/it, model/all/train/loss=0.514, model/all/train/lr=0.0001]"
>>>>>>> 0e7cf0ae
     ]
    },
    {
     "name": "stderr",
     "output_type": "stream",
     "text": [
      "\r",
<<<<<<< HEAD
      "Epoch 0::  22%|██▏       | 11/50 [00:10<00:34,  1.14it/s, model/all/train/loss=0.504, model/all/train/lr=0.0001]"
=======
      "Epoch 0::  22%|██▏       | 11/50 [00:30<01:36,  2.49s/it, model/all/train/loss=0.504, model/all/train/lr=0.0001]"
>>>>>>> 0e7cf0ae
     ]
    },
    {
     "name": "stderr",
     "output_type": "stream",
     "text": [
      "\r",
<<<<<<< HEAD
      "Epoch 0::  24%|██▍       | 12/50 [00:10<00:33,  1.14it/s, model/all/train/loss=0.504, model/all/train/lr=0.0001]"
=======
      "Epoch 0::  24%|██▍       | 12/50 [00:30<01:34,  2.48s/it, model/all/train/loss=0.504, model/all/train/lr=0.0001]"
>>>>>>> 0e7cf0ae
     ]
    },
    {
     "name": "stderr",
     "output_type": "stream",
     "text": [
      "\r",
<<<<<<< HEAD
      "Epoch 0::  24%|██▍       | 12/50 [00:11<00:33,  1.14it/s, model/all/train/loss=0.496, model/all/train/lr=0.0001]"
=======
      "Epoch 0::  24%|██▍       | 12/50 [00:33<01:34,  2.48s/it, model/all/train/loss=0.497, model/all/train/lr=0.0001]"
>>>>>>> 0e7cf0ae
     ]
    },
    {
     "name": "stderr",
     "output_type": "stream",
     "text": [
      "\r",
<<<<<<< HEAD
      "Epoch 0::  26%|██▌       | 13/50 [00:11<00:32,  1.14it/s, model/all/train/loss=0.496, model/all/train/lr=0.0001]"
=======
      "Epoch 0::  26%|██▌       | 13/50 [00:33<01:32,  2.49s/it, model/all/train/loss=0.497, model/all/train/lr=0.0001]"
>>>>>>> 0e7cf0ae
     ]
    },
    {
     "name": "stderr",
     "output_type": "stream",
     "text": [
      "\r",
<<<<<<< HEAD
      "Epoch 0::  26%|██▌       | 13/50 [00:12<00:32,  1.14it/s, model/all/train/loss=0.49, model/all/train/lr=0.0001] "
=======
      "Epoch 0::  26%|██▌       | 13/50 [00:35<01:32,  2.49s/it, model/all/train/loss=0.49, model/all/train/lr=0.0001] "
>>>>>>> 0e7cf0ae
     ]
    },
    {
     "name": "stderr",
     "output_type": "stream",
     "text": [
      "\r",
<<<<<<< HEAD
      "Epoch 0::  28%|██▊       | 14/50 [00:12<00:31,  1.14it/s, model/all/train/loss=0.49, model/all/train/lr=0.0001]"
=======
      "Epoch 0::  28%|██▊       | 14/50 [00:35<01:29,  2.49s/it, model/all/train/loss=0.49, model/all/train/lr=0.0001]"
>>>>>>> 0e7cf0ae
     ]
    },
    {
     "name": "stderr",
     "output_type": "stream",
     "text": [
      "\r",
<<<<<<< HEAD
      "Epoch 0::  28%|██▊       | 14/50 [00:13<00:31,  1.14it/s, model/all/train/loss=0.483, model/all/train/lr=0.0001]"
=======
      "Epoch 0::  28%|██▊       | 14/50 [00:38<01:29,  2.49s/it, model/all/train/loss=0.483, model/all/train/lr=0.0001]"
>>>>>>> 0e7cf0ae
     ]
    },
    {
     "name": "stderr",
     "output_type": "stream",
     "text": [
      "\r",
<<<<<<< HEAD
      "Epoch 0::  30%|███       | 15/50 [00:13<00:30,  1.14it/s, model/all/train/loss=0.483, model/all/train/lr=0.0001]"
=======
      "Epoch 0::  30%|███       | 15/50 [00:38<01:27,  2.49s/it, model/all/train/loss=0.483, model/all/train/lr=0.0001]"
>>>>>>> 0e7cf0ae
     ]
    },
    {
     "name": "stderr",
     "output_type": "stream",
     "text": [
      "\r",
<<<<<<< HEAD
      "Epoch 0::  30%|███       | 15/50 [00:14<00:30,  1.14it/s, model/all/train/loss=0.477, model/all/train/lr=0.0001]"
=======
      "Epoch 0::  30%|███       | 15/50 [00:40<01:27,  2.49s/it, model/all/train/loss=0.477, model/all/train/lr=0.0001]"
>>>>>>> 0e7cf0ae
     ]
    },
    {
     "name": "stderr",
     "output_type": "stream",
     "text": [
      "\r",
<<<<<<< HEAD
      "Epoch 0::  32%|███▏      | 16/50 [00:14<00:29,  1.14it/s, model/all/train/loss=0.477, model/all/train/lr=0.0001]"
=======
      "Epoch 0::  32%|███▏      | 16/50 [00:40<01:24,  2.48s/it, model/all/train/loss=0.477, model/all/train/lr=0.0001]"
>>>>>>> 0e7cf0ae
     ]
    },
    {
     "name": "stderr",
     "output_type": "stream",
     "text": [
      "\r",
<<<<<<< HEAD
      "Epoch 0::  32%|███▏      | 16/50 [00:15<00:29,  1.14it/s, model/all/train/loss=0.471, model/all/train/lr=0.0001]"
=======
      "Epoch 0::  32%|███▏      | 16/50 [00:43<01:24,  2.48s/it, model/all/train/loss=0.472, model/all/train/lr=0.0001]"
>>>>>>> 0e7cf0ae
     ]
    },
    {
     "name": "stderr",
     "output_type": "stream",
     "text": [
      "\r",
<<<<<<< HEAD
      "Epoch 0::  34%|███▍      | 17/50 [00:15<00:29,  1.14it/s, model/all/train/loss=0.471, model/all/train/lr=0.0001]"
=======
      "Epoch 0::  34%|███▍      | 17/50 [00:43<01:21,  2.46s/it, model/all/train/loss=0.472, model/all/train/lr=0.0001]"
>>>>>>> 0e7cf0ae
     ]
    },
    {
     "name": "stderr",
     "output_type": "stream",
     "text": [
      "\r",
<<<<<<< HEAD
      "Epoch 0::  34%|███▍      | 17/50 [00:15<00:29,  1.14it/s, model/all/train/loss=0.465, model/all/train/lr=0.0001]"
=======
      "Epoch 0::  34%|███▍      | 17/50 [00:45<01:21,  2.46s/it, model/all/train/loss=0.465, model/all/train/lr=0.0001]"
>>>>>>> 0e7cf0ae
     ]
    },
    {
     "name": "stderr",
     "output_type": "stream",
     "text": [
      "\r",
<<<<<<< HEAD
      "Epoch 0::  36%|███▌      | 18/50 [00:15<00:28,  1.13it/s, model/all/train/loss=0.465, model/all/train/lr=0.0001]"
=======
      "Epoch 0::  36%|███▌      | 18/50 [00:45<01:18,  2.46s/it, model/all/train/loss=0.465, model/all/train/lr=0.0001]"
>>>>>>> 0e7cf0ae
     ]
    },
    {
     "name": "stderr",
     "output_type": "stream",
     "text": [
      "\r",
<<<<<<< HEAD
      "Epoch 0::  36%|███▌      | 18/50 [00:16<00:28,  1.13it/s, model/all/train/loss=0.459, model/all/train/lr=0.0001]"
=======
      "Epoch 0::  36%|███▌      | 18/50 [00:48<01:18,  2.46s/it, model/all/train/loss=0.459, model/all/train/lr=0.0001]"
>>>>>>> 0e7cf0ae
     ]
    },
    {
     "name": "stderr",
     "output_type": "stream",
     "text": [
      "\r",
<<<<<<< HEAD
      "Epoch 0::  38%|███▊      | 19/50 [00:16<00:27,  1.13it/s, model/all/train/loss=0.459, model/all/train/lr=0.0001]"
=======
      "Epoch 0::  38%|███▊      | 19/50 [00:48<01:16,  2.46s/it, model/all/train/loss=0.459, model/all/train/lr=0.0001]"
>>>>>>> 0e7cf0ae
     ]
    },
    {
     "name": "stderr",
     "output_type": "stream",
     "text": [
      "\r",
<<<<<<< HEAD
      "Epoch 0::  38%|███▊      | 19/50 [00:17<00:27,  1.13it/s, model/all/train/loss=0.453, model/all/train/lr=0.0001]"
=======
      "Epoch 0::  38%|███▊      | 19/50 [00:50<01:16,  2.46s/it, model/all/train/loss=0.453, model/all/train/lr=0.0001]"
>>>>>>> 0e7cf0ae
     ]
    },
    {
     "name": "stderr",
     "output_type": "stream",
     "text": [
      "\r",
<<<<<<< HEAD
      "Epoch 0::  40%|████      | 20/50 [00:17<00:26,  1.13it/s, model/all/train/loss=0.453, model/all/train/lr=0.0001]"
=======
      "Epoch 0::  40%|████      | 20/50 [00:50<01:15,  2.50s/it, model/all/train/loss=0.453, model/all/train/lr=0.0001]"
>>>>>>> 0e7cf0ae
     ]
    },
    {
     "name": "stderr",
     "output_type": "stream",
     "text": [
      "\r",
<<<<<<< HEAD
      "Epoch 0::  40%|████      | 20/50 [00:18<00:26,  1.13it/s, model/all/train/loss=0.449, model/all/train/lr=0.0001]"
=======
      "Epoch 0::  40%|████      | 20/50 [00:53<01:15,  2.50s/it, model/all/train/loss=0.449, model/all/train/lr=0.0001]"
>>>>>>> 0e7cf0ae
     ]
    },
    {
     "name": "stderr",
     "output_type": "stream",
     "text": [
      "\r",
<<<<<<< HEAD
      "Epoch 0::  42%|████▏     | 21/50 [00:18<00:25,  1.13it/s, model/all/train/loss=0.449, model/all/train/lr=0.0001]"
=======
      "Epoch 0::  42%|████▏     | 21/50 [00:53<01:11,  2.48s/it, model/all/train/loss=0.449, model/all/train/lr=0.0001]"
>>>>>>> 0e7cf0ae
     ]
    },
    {
     "name": "stderr",
     "output_type": "stream",
     "text": [
      "\r",
<<<<<<< HEAD
      "Epoch 0::  42%|████▏     | 21/50 [00:19<00:25,  1.13it/s, model/all/train/loss=0.445, model/all/train/lr=0.0001]"
=======
      "Epoch 0::  42%|████▏     | 21/50 [00:55<01:11,  2.48s/it, model/all/train/loss=0.445, model/all/train/lr=0.0001]"
>>>>>>> 0e7cf0ae
     ]
    },
    {
     "name": "stderr",
     "output_type": "stream",
     "text": [
      "\r",
<<<<<<< HEAD
      "Epoch 0::  44%|████▍     | 22/50 [00:19<00:24,  1.12it/s, model/all/train/loss=0.445, model/all/train/lr=0.0001]"
=======
      "Epoch 0::  44%|████▍     | 22/50 [00:55<01:10,  2.51s/it, model/all/train/loss=0.445, model/all/train/lr=0.0001]"
>>>>>>> 0e7cf0ae
     ]
    },
    {
     "name": "stderr",
     "output_type": "stream",
     "text": [
      "\r",
<<<<<<< HEAD
      "Epoch 0::  44%|████▍     | 22/50 [00:20<00:24,  1.12it/s, model/all/train/loss=0.441, model/all/train/lr=0.0001]"
=======
      "Epoch 0::  44%|████▍     | 22/50 [00:58<01:10,  2.51s/it, model/all/train/loss=0.441, model/all/train/lr=0.0001]"
>>>>>>> 0e7cf0ae
     ]
    },
    {
     "name": "stderr",
     "output_type": "stream",
     "text": [
      "\r",
<<<<<<< HEAD
      "Epoch 0::  46%|████▌     | 23/50 [00:20<00:23,  1.13it/s, model/all/train/loss=0.441, model/all/train/lr=0.0001]"
=======
      "Epoch 0::  46%|████▌     | 23/50 [00:58<01:06,  2.48s/it, model/all/train/loss=0.441, model/all/train/lr=0.0001]"
>>>>>>> 0e7cf0ae
     ]
    },
    {
     "name": "stderr",
     "output_type": "stream",
     "text": [
      "\r",
<<<<<<< HEAD
      "Epoch 0::  46%|████▌     | 23/50 [00:21<00:23,  1.13it/s, model/all/train/loss=0.436, model/all/train/lr=0.0001]"
=======
      "Epoch 0::  46%|████▌     | 23/50 [01:00<01:06,  2.48s/it, model/all/train/loss=0.436, model/all/train/lr=0.0001]"
>>>>>>> 0e7cf0ae
     ]
    },
    {
     "name": "stderr",
     "output_type": "stream",
     "text": [
      "\r",
<<<<<<< HEAD
      "Epoch 0::  48%|████▊     | 24/50 [00:21<00:23,  1.13it/s, model/all/train/loss=0.436, model/all/train/lr=0.0001]"
=======
      "Epoch 0::  48%|████▊     | 24/50 [01:00<01:04,  2.47s/it, model/all/train/loss=0.436, model/all/train/lr=0.0001]"
>>>>>>> 0e7cf0ae
     ]
    },
    {
     "name": "stderr",
     "output_type": "stream",
     "text": [
      "\r",
<<<<<<< HEAD
      "Epoch 0::  48%|████▊     | 24/50 [00:22<00:23,  1.13it/s, model/all/train/loss=0.432, model/all/train/lr=0.0001]"
=======
      "Epoch 0::  48%|████▊     | 24/50 [01:03<01:04,  2.47s/it, model/all/train/loss=0.432, model/all/train/lr=0.0001]"
>>>>>>> 0e7cf0ae
     ]
    },
    {
     "name": "stderr",
     "output_type": "stream",
     "text": [
      "\r",
<<<<<<< HEAD
      "Epoch 0::  50%|█████     | 25/50 [00:22<00:22,  1.13it/s, model/all/train/loss=0.432, model/all/train/lr=0.0001]"
=======
      "Epoch 0::  50%|█████     | 25/50 [01:03<01:01,  2.47s/it, model/all/train/loss=0.432, model/all/train/lr=0.0001]"
>>>>>>> 0e7cf0ae
     ]
    },
    {
     "name": "stderr",
     "output_type": "stream",
     "text": [
      "\r",
<<<<<<< HEAD
      "Epoch 0::  50%|█████     | 25/50 [00:22<00:22,  1.13it/s, model/all/train/loss=0.429, model/all/train/lr=0.0001]"
=======
      "Epoch 0::  50%|█████     | 25/50 [01:05<01:01,  2.47s/it, model/all/train/loss=0.429, model/all/train/lr=0.0001]"
>>>>>>> 0e7cf0ae
     ]
    },
    {
     "name": "stderr",
     "output_type": "stream",
     "text": [
      "\r",
<<<<<<< HEAD
      "Epoch 0::  52%|█████▏    | 26/50 [00:22<00:21,  1.13it/s, model/all/train/loss=0.429, model/all/train/lr=0.0001]"
=======
      "Epoch 0::  52%|█████▏    | 26/50 [01:05<00:58,  2.46s/it, model/all/train/loss=0.429, model/all/train/lr=0.0001]"
>>>>>>> 0e7cf0ae
     ]
    },
    {
     "name": "stderr",
     "output_type": "stream",
     "text": [
      "\r",
<<<<<<< HEAD
      "Epoch 0::  52%|█████▏    | 26/50 [00:23<00:21,  1.13it/s, model/all/train/loss=0.425, model/all/train/lr=0.0001]"
=======
      "Epoch 0::  52%|█████▏    | 26/50 [01:07<00:58,  2.46s/it, model/all/train/loss=0.425, model/all/train/lr=0.0001]"
>>>>>>> 0e7cf0ae
     ]
    },
    {
     "name": "stderr",
     "output_type": "stream",
     "text": [
      "\r",
<<<<<<< HEAD
      "Epoch 0::  54%|█████▍    | 27/50 [00:23<00:20,  1.13it/s, model/all/train/loss=0.425, model/all/train/lr=0.0001]"
=======
      "Epoch 0::  54%|█████▍    | 27/50 [01:07<00:56,  2.45s/it, model/all/train/loss=0.425, model/all/train/lr=0.0001]"
>>>>>>> 0e7cf0ae
     ]
    },
    {
     "name": "stderr",
     "output_type": "stream",
     "text": [
      "\r",
<<<<<<< HEAD
      "Epoch 0::  54%|█████▍    | 27/50 [00:24<00:20,  1.13it/s, model/all/train/loss=0.422, model/all/train/lr=0.0001]"
=======
      "Epoch 0::  54%|█████▍    | 27/50 [01:10<00:56,  2.45s/it, model/all/train/loss=0.422, model/all/train/lr=0.0001]"
>>>>>>> 0e7cf0ae
     ]
    },
    {
     "name": "stderr",
     "output_type": "stream",
     "text": [
      "\r",
<<<<<<< HEAD
      "Epoch 0::  56%|█████▌    | 28/50 [00:24<00:19,  1.13it/s, model/all/train/loss=0.422, model/all/train/lr=0.0001]"
=======
      "Epoch 0::  56%|█████▌    | 28/50 [01:10<00:53,  2.45s/it, model/all/train/loss=0.422, model/all/train/lr=0.0001]"
>>>>>>> 0e7cf0ae
     ]
    },
    {
     "name": "stderr",
     "output_type": "stream",
     "text": [
      "\r",
<<<<<<< HEAD
      "Epoch 0::  56%|█████▌    | 28/50 [00:25<00:19,  1.13it/s, model/all/train/loss=0.418, model/all/train/lr=0.0001]"
=======
      "Epoch 0::  56%|█████▌    | 28/50 [01:12<00:53,  2.45s/it, model/all/train/loss=0.418, model/all/train/lr=0.0001]"
>>>>>>> 0e7cf0ae
     ]
    },
    {
     "name": "stderr",
     "output_type": "stream",
     "text": [
      "\r",
<<<<<<< HEAD
      "Epoch 0::  58%|█████▊    | 29/50 [00:25<00:18,  1.13it/s, model/all/train/loss=0.418, model/all/train/lr=0.0001]"
=======
      "Epoch 0::  58%|█████▊    | 29/50 [01:12<00:51,  2.45s/it, model/all/train/loss=0.418, model/all/train/lr=0.0001]"
>>>>>>> 0e7cf0ae
     ]
    },
    {
     "name": "stderr",
     "output_type": "stream",
     "text": [
      "\r",
<<<<<<< HEAD
      "Epoch 0::  58%|█████▊    | 29/50 [00:26<00:18,  1.13it/s, model/all/train/loss=0.414, model/all/train/lr=0.0001]"
=======
      "Epoch 0::  58%|█████▊    | 29/50 [01:15<00:51,  2.45s/it, model/all/train/loss=0.414, model/all/train/lr=0.0001]"
>>>>>>> 0e7cf0ae
     ]
    },
    {
     "name": "stderr",
     "output_type": "stream",
     "text": [
      "\r",
<<<<<<< HEAD
      "Epoch 0::  60%|██████    | 30/50 [00:26<00:17,  1.13it/s, model/all/train/loss=0.414, model/all/train/lr=0.0001]"
=======
      "Epoch 0::  60%|██████    | 30/50 [01:15<00:49,  2.46s/it, model/all/train/loss=0.414, model/all/train/lr=0.0001]"
>>>>>>> 0e7cf0ae
     ]
    },
    {
     "name": "stderr",
     "output_type": "stream",
     "text": [
      "\r",
<<<<<<< HEAD
      "Epoch 0::  60%|██████    | 30/50 [00:27<00:17,  1.13it/s, model/all/train/loss=0.41, model/all/train/lr=0.0001] "
=======
      "Epoch 0::  60%|██████    | 30/50 [01:18<00:49,  2.46s/it, model/all/train/loss=0.41, model/all/train/lr=0.0001] "
>>>>>>> 0e7cf0ae
     ]
    },
    {
     "name": "stderr",
     "output_type": "stream",
     "text": [
      "\r",
<<<<<<< HEAD
      "Epoch 0::  62%|██████▏   | 31/50 [00:27<00:17,  1.07it/s, model/all/train/loss=0.41, model/all/train/lr=0.0001]"
=======
      "Epoch 0::  62%|██████▏   | 31/50 [01:18<00:48,  2.55s/it, model/all/train/loss=0.41, model/all/train/lr=0.0001]"
>>>>>>> 0e7cf0ae
     ]
    },
    {
     "name": "stderr",
     "output_type": "stream",
     "text": [
      "\r",
<<<<<<< HEAD
      "Epoch 0::  62%|██████▏   | 31/50 [00:28<00:17,  1.07it/s, model/all/train/loss=0.406, model/all/train/lr=0.0001]"
=======
      "Epoch 0::  62%|██████▏   | 31/50 [01:20<00:48,  2.55s/it, model/all/train/loss=0.406, model/all/train/lr=0.0001]"
>>>>>>> 0e7cf0ae
     ]
    },
    {
     "name": "stderr",
     "output_type": "stream",
     "text": [
      "\r",
<<<<<<< HEAD
      "Epoch 0::  64%|██████▍   | 32/50 [00:28<00:16,  1.09it/s, model/all/train/loss=0.406, model/all/train/lr=0.0001]"
=======
      "Epoch 0::  64%|██████▍   | 32/50 [01:20<00:45,  2.55s/it, model/all/train/loss=0.406, model/all/train/lr=0.0001]"
>>>>>>> 0e7cf0ae
     ]
    },
    {
     "name": "stderr",
     "output_type": "stream",
     "text": [
      "\r",
<<<<<<< HEAD
      "Epoch 0::  64%|██████▍   | 32/50 [00:29<00:16,  1.09it/s, model/all/train/loss=0.403, model/all/train/lr=0.0001]"
=======
      "Epoch 0::  64%|██████▍   | 32/50 [01:23<00:45,  2.55s/it, model/all/train/loss=0.403, model/all/train/lr=0.0001]"
>>>>>>> 0e7cf0ae
     ]
    },
    {
     "name": "stderr",
     "output_type": "stream",
     "text": [
      "\r",
<<<<<<< HEAD
      "Epoch 0::  66%|██████▌   | 33/50 [00:29<00:15,  1.10it/s, model/all/train/loss=0.403, model/all/train/lr=0.0001]"
=======
      "Epoch 0::  66%|██████▌   | 33/50 [01:23<00:43,  2.54s/it, model/all/train/loss=0.403, model/all/train/lr=0.0001]"
>>>>>>> 0e7cf0ae
     ]
    },
    {
     "name": "stderr",
     "output_type": "stream",
     "text": [
      "\r",
<<<<<<< HEAD
      "Epoch 0::  66%|██████▌   | 33/50 [00:30<00:15,  1.10it/s, model/all/train/loss=0.398, model/all/train/lr=0.0001]"
=======
      "Epoch 0::  66%|██████▌   | 33/50 [01:25<00:43,  2.54s/it, model/all/train/loss=0.398, model/all/train/lr=0.0001]"
>>>>>>> 0e7cf0ae
     ]
    },
    {
     "name": "stderr",
     "output_type": "stream",
     "text": [
      "\r",
<<<<<<< HEAD
      "Epoch 0::  68%|██████▊   | 34/50 [00:30<00:14,  1.11it/s, model/all/train/loss=0.398, model/all/train/lr=0.0001]"
=======
      "Epoch 0::  68%|██████▊   | 34/50 [01:25<00:40,  2.53s/it, model/all/train/loss=0.398, model/all/train/lr=0.0001]"
>>>>>>> 0e7cf0ae
     ]
    },
    {
     "name": "stderr",
     "output_type": "stream",
     "text": [
      "\r",
<<<<<<< HEAD
      "Epoch 0::  68%|██████▊   | 34/50 [00:31<00:14,  1.11it/s, model/all/train/loss=0.394, model/all/train/lr=0.0001]"
=======
      "Epoch 0::  68%|██████▊   | 34/50 [01:28<00:40,  2.53s/it, model/all/train/loss=0.394, model/all/train/lr=0.0001]"
>>>>>>> 0e7cf0ae
     ]
    },
    {
     "name": "stderr",
     "output_type": "stream",
     "text": [
      "\r",
<<<<<<< HEAD
      "Epoch 0::  70%|███████   | 35/50 [00:31<00:13,  1.12it/s, model/all/train/loss=0.394, model/all/train/lr=0.0001]"
=======
      "Epoch 0::  70%|███████   | 35/50 [01:28<00:37,  2.53s/it, model/all/train/loss=0.394, model/all/train/lr=0.0001]"
>>>>>>> 0e7cf0ae
     ]
    },
    {
     "name": "stderr",
     "output_type": "stream",
     "text": [
      "\r",
<<<<<<< HEAD
      "Epoch 0::  70%|███████   | 35/50 [00:31<00:13,  1.12it/s, model/all/train/loss=0.391, model/all/train/lr=0.0001]"
=======
      "Epoch 0::  70%|███████   | 35/50 [01:30<00:37,  2.53s/it, model/all/train/loss=0.391, model/all/train/lr=0.0001]"
>>>>>>> 0e7cf0ae
     ]
    },
    {
     "name": "stderr",
     "output_type": "stream",
     "text": [
      "\r",
<<<<<<< HEAD
      "Epoch 0::  72%|███████▏  | 36/50 [00:31<00:12,  1.13it/s, model/all/train/loss=0.391, model/all/train/lr=0.0001]"
=======
      "Epoch 0::  72%|███████▏  | 36/50 [01:30<00:35,  2.51s/it, model/all/train/loss=0.391, model/all/train/lr=0.0001]"
>>>>>>> 0e7cf0ae
     ]
    },
    {
     "name": "stderr",
     "output_type": "stream",
     "text": [
      "\r",
<<<<<<< HEAD
      "Epoch 0::  72%|███████▏  | 36/50 [00:32<00:12,  1.13it/s, model/all/train/loss=0.388, model/all/train/lr=0.0001]"
=======
      "Epoch 0::  72%|███████▏  | 36/50 [01:33<00:35,  2.51s/it, model/all/train/loss=0.388, model/all/train/lr=0.0001]"
>>>>>>> 0e7cf0ae
     ]
    },
    {
     "name": "stderr",
     "output_type": "stream",
     "text": [
      "\r",
<<<<<<< HEAD
      "Epoch 0::  74%|███████▍  | 37/50 [00:32<00:11,  1.13it/s, model/all/train/loss=0.388, model/all/train/lr=0.0001]"
=======
      "Epoch 0::  74%|███████▍  | 37/50 [01:33<00:32,  2.53s/it, model/all/train/loss=0.388, model/all/train/lr=0.0001]"
>>>>>>> 0e7cf0ae
     ]
    },
    {
     "name": "stderr",
     "output_type": "stream",
     "text": [
      "\r",
<<<<<<< HEAD
      "Epoch 0::  74%|███████▍  | 37/50 [00:33<00:11,  1.13it/s, model/all/train/loss=0.385, model/all/train/lr=0.0001]"
=======
      "Epoch 0::  74%|███████▍  | 37/50 [01:36<00:32,  2.53s/it, model/all/train/loss=0.385, model/all/train/lr=0.0001]"
>>>>>>> 0e7cf0ae
     ]
    },
    {
     "name": "stderr",
     "output_type": "stream",
     "text": [
      "\r",
<<<<<<< HEAD
      "Epoch 0::  76%|███████▌  | 38/50 [00:33<00:11,  1.08it/s, model/all/train/loss=0.385, model/all/train/lr=0.0001]"
=======
      "Epoch 0::  76%|███████▌  | 38/50 [01:36<00:31,  2.60s/it, model/all/train/loss=0.385, model/all/train/lr=0.0001]"
>>>>>>> 0e7cf0ae
     ]
    },
    {
     "name": "stderr",
     "output_type": "stream",
     "text": [
      "\r",
<<<<<<< HEAD
      "Epoch 0::  76%|███████▌  | 38/50 [00:34<00:11,  1.08it/s, model/all/train/loss=0.382, model/all/train/lr=0.0001]"
=======
      "Epoch 0::  76%|███████▌  | 38/50 [01:38<00:31,  2.60s/it, model/all/train/loss=0.382, model/all/train/lr=0.0001]"
>>>>>>> 0e7cf0ae
     ]
    },
    {
     "name": "stderr",
     "output_type": "stream",
     "text": [
      "\r",
<<<<<<< HEAD
      "Epoch 0::  78%|███████▊  | 39/50 [00:34<00:09,  1.10it/s, model/all/train/loss=0.382, model/all/train/lr=0.0001]"
=======
      "Epoch 0::  78%|███████▊  | 39/50 [01:38<00:28,  2.55s/it, model/all/train/loss=0.382, model/all/train/lr=0.0001]"
>>>>>>> 0e7cf0ae
     ]
    },
    {
     "name": "stderr",
     "output_type": "stream",
     "text": [
      "\r",
<<<<<<< HEAD
      "Epoch 0::  78%|███████▊  | 39/50 [00:35<00:09,  1.10it/s, model/all/train/loss=0.38, model/all/train/lr=0.0001] "
=======
      "Epoch 0::  78%|███████▊  | 39/50 [01:40<00:28,  2.55s/it, model/all/train/loss=0.38, model/all/train/lr=0.0001] "
>>>>>>> 0e7cf0ae
     ]
    },
    {
     "name": "stderr",
     "output_type": "stream",
     "text": [
      "\r",
<<<<<<< HEAD
      "Epoch 0::  80%|████████  | 40/50 [00:35<00:08,  1.11it/s, model/all/train/loss=0.38, model/all/train/lr=0.0001]"
=======
      "Epoch 0::  80%|████████  | 40/50 [01:40<00:25,  2.54s/it, model/all/train/loss=0.38, model/all/train/lr=0.0001]"
>>>>>>> 0e7cf0ae
     ]
    },
    {
     "name": "stderr",
     "output_type": "stream",
     "text": [
      "\r",
<<<<<<< HEAD
      "Epoch 0::  80%|████████  | 40/50 [00:36<00:08,  1.11it/s, model/all/train/loss=0.378, model/all/train/lr=0.0001]"
=======
      "Epoch 0::  80%|████████  | 40/50 [01:43<00:25,  2.54s/it, model/all/train/loss=0.378, model/all/train/lr=0.0001]"
>>>>>>> 0e7cf0ae
     ]
    },
    {
     "name": "stderr",
     "output_type": "stream",
     "text": [
      "\r",
<<<<<<< HEAD
      "Epoch 0::  82%|████████▏ | 41/50 [00:36<00:08,  1.12it/s, model/all/train/loss=0.378, model/all/train/lr=0.0001]"
=======
      "Epoch 0::  82%|████████▏ | 41/50 [01:43<00:22,  2.54s/it, model/all/train/loss=0.378, model/all/train/lr=0.0001]"
>>>>>>> 0e7cf0ae
     ]
    },
    {
     "name": "stderr",
     "output_type": "stream",
     "text": [
      "\r",
<<<<<<< HEAD
      "Epoch 0::  82%|████████▏ | 41/50 [00:37<00:08,  1.12it/s, model/all/train/loss=0.375, model/all/train/lr=0.0001]"
=======
      "Epoch 0::  82%|████████▏ | 41/50 [01:45<00:22,  2.54s/it, model/all/train/loss=0.375, model/all/train/lr=0.0001]"
>>>>>>> 0e7cf0ae
     ]
    },
    {
     "name": "stderr",
     "output_type": "stream",
     "text": [
      "\r",
<<<<<<< HEAD
      "Epoch 0::  84%|████████▍ | 42/50 [00:37<00:07,  1.13it/s, model/all/train/loss=0.375, model/all/train/lr=0.0001]"
=======
      "Epoch 0::  84%|████████▍ | 42/50 [01:45<00:20,  2.52s/it, model/all/train/loss=0.375, model/all/train/lr=0.0001]"
>>>>>>> 0e7cf0ae
     ]
    },
    {
     "name": "stderr",
     "output_type": "stream",
     "text": [
      "\r",
<<<<<<< HEAD
      "Epoch 0::  84%|████████▍ | 42/50 [00:38<00:07,  1.13it/s, model/all/train/loss=0.372, model/all/train/lr=0.0001]"
=======
      "Epoch 0::  84%|████████▍ | 42/50 [01:48<00:20,  2.52s/it, model/all/train/loss=0.372, model/all/train/lr=0.0001]"
>>>>>>> 0e7cf0ae
     ]
    },
    {
     "name": "stderr",
     "output_type": "stream",
     "text": [
      "\r",
<<<<<<< HEAD
      "Epoch 0::  86%|████████▌ | 43/50 [00:38<00:06,  1.13it/s, model/all/train/loss=0.372, model/all/train/lr=0.0001]"
=======
      "Epoch 0::  86%|████████▌ | 43/50 [01:48<00:17,  2.50s/it, model/all/train/loss=0.372, model/all/train/lr=0.0001]"
>>>>>>> 0e7cf0ae
     ]
    },
    {
     "name": "stderr",
     "output_type": "stream",
     "text": [
      "\r",
<<<<<<< HEAD
      "Epoch 0::  86%|████████▌ | 43/50 [00:39<00:06,  1.13it/s, model/all/train/loss=0.37, model/all/train/lr=0.0001] "
=======
      "Epoch 0::  86%|████████▌ | 43/50 [01:50<00:17,  2.50s/it, model/all/train/loss=0.37, model/all/train/lr=0.0001] "
>>>>>>> 0e7cf0ae
     ]
    },
    {
     "name": "stderr",
     "output_type": "stream",
     "text": [
      "\r",
<<<<<<< HEAD
      "Epoch 0::  88%|████████▊ | 44/50 [00:39<00:05,  1.13it/s, model/all/train/loss=0.37, model/all/train/lr=0.0001]"
=======
      "Epoch 0::  88%|████████▊ | 44/50 [01:50<00:14,  2.49s/it, model/all/train/loss=0.37, model/all/train/lr=0.0001]"
>>>>>>> 0e7cf0ae
     ]
    },
    {
     "name": "stderr",
     "output_type": "stream",
     "text": [
      "\r",
<<<<<<< HEAD
      "Epoch 0::  88%|████████▊ | 44/50 [00:39<00:05,  1.13it/s, model/all/train/loss=0.367, model/all/train/lr=0.0001]"
=======
      "Epoch 0::  88%|████████▊ | 44/50 [01:53<00:14,  2.49s/it, model/all/train/loss=0.367, model/all/train/lr=0.0001]"
>>>>>>> 0e7cf0ae
     ]
    },
    {
     "name": "stderr",
     "output_type": "stream",
     "text": [
      "\r",
<<<<<<< HEAD
      "Epoch 0::  90%|█████████ | 45/50 [00:39<00:04,  1.13it/s, model/all/train/loss=0.367, model/all/train/lr=0.0001]"
=======
      "Epoch 0::  90%|█████████ | 45/50 [01:53<00:12,  2.50s/it, model/all/train/loss=0.367, model/all/train/lr=0.0001]"
>>>>>>> 0e7cf0ae
     ]
    },
    {
     "name": "stderr",
     "output_type": "stream",
     "text": [
      "\r",
<<<<<<< HEAD
      "Epoch 0::  90%|█████████ | 45/50 [00:40<00:04,  1.13it/s, model/all/train/loss=0.365, model/all/train/lr=0.0001]"
=======
      "Epoch 0::  90%|█████████ | 45/50 [01:55<00:12,  2.50s/it, model/all/train/loss=0.365, model/all/train/lr=0.0001]"
>>>>>>> 0e7cf0ae
     ]
    },
    {
     "name": "stderr",
     "output_type": "stream",
     "text": [
      "\r",
<<<<<<< HEAD
      "Epoch 0::  92%|█████████▏| 46/50 [00:40<00:03,  1.13it/s, model/all/train/loss=0.365, model/all/train/lr=0.0001]"
=======
      "Epoch 0::  92%|█████████▏| 46/50 [01:55<00:09,  2.49s/it, model/all/train/loss=0.365, model/all/train/lr=0.0001]"
>>>>>>> 0e7cf0ae
     ]
    },
    {
     "name": "stderr",
     "output_type": "stream",
     "text": [
      "\r",
<<<<<<< HEAD
      "Epoch 0::  92%|█████████▏| 46/50 [00:41<00:03,  1.13it/s, model/all/train/loss=0.362, model/all/train/lr=0.0001]"
=======
      "Epoch 0::  92%|█████████▏| 46/50 [01:58<00:09,  2.49s/it, model/all/train/loss=0.362, model/all/train/lr=0.0001]"
>>>>>>> 0e7cf0ae
     ]
    },
    {
     "name": "stderr",
     "output_type": "stream",
     "text": [
      "\r",
<<<<<<< HEAD
      "Epoch 0::  94%|█████████▍| 47/50 [00:41<00:02,  1.14it/s, model/all/train/loss=0.362, model/all/train/lr=0.0001]"
=======
      "Epoch 0::  94%|█████████▍| 47/50 [01:58<00:07,  2.48s/it, model/all/train/loss=0.362, model/all/train/lr=0.0001]"
>>>>>>> 0e7cf0ae
     ]
    },
    {
     "name": "stderr",
     "output_type": "stream",
     "text": [
      "\r",
<<<<<<< HEAD
      "Epoch 0::  94%|█████████▍| 47/50 [00:42<00:02,  1.14it/s, model/all/train/loss=0.359, model/all/train/lr=0.0001]"
=======
      "Epoch 0::  94%|█████████▍| 47/50 [02:00<00:07,  2.48s/it, model/all/train/loss=0.36, model/all/train/lr=0.0001] "
>>>>>>> 0e7cf0ae
     ]
    },
    {
     "name": "stderr",
     "output_type": "stream",
     "text": [
      "\r",
<<<<<<< HEAD
      "Epoch 0::  96%|█████████▌| 48/50 [00:42<00:01,  1.14it/s, model/all/train/loss=0.359, model/all/train/lr=0.0001]"
=======
      "Epoch 0::  96%|█████████▌| 48/50 [02:00<00:04,  2.48s/it, model/all/train/loss=0.36, model/all/train/lr=0.0001]"
>>>>>>> 0e7cf0ae
     ]
    },
    {
     "name": "stderr",
     "output_type": "stream",
     "text": [
      "\r",
<<<<<<< HEAD
      "Epoch 0::  96%|█████████▌| 48/50 [00:43<00:01,  1.14it/s, model/all/train/loss=0.357, model/all/train/lr=0.0001]"
=======
      "Epoch 0::  96%|█████████▌| 48/50 [02:03<00:04,  2.48s/it, model/all/train/loss=0.357, model/all/train/lr=0.0001]"
>>>>>>> 0e7cf0ae
     ]
    },
    {
     "name": "stderr",
     "output_type": "stream",
     "text": [
      "\r",
<<<<<<< HEAD
      "Epoch 0::  98%|█████████▊| 49/50 [00:43<00:00,  1.14it/s, model/all/train/loss=0.357, model/all/train/lr=0.0001]"
=======
      "Epoch 0::  98%|█████████▊| 49/50 [02:03<00:02,  2.50s/it, model/all/train/loss=0.357, model/all/train/lr=0.0001]"
>>>>>>> 0e7cf0ae
     ]
    },
    {
     "name": "stderr",
     "output_type": "stream",
     "text": [
      "/Users/braden/repos/snorkel-tutorials/.tox/spam/lib/python3.7/site-packages/sklearn/metrics/classification.py:1437: UndefinedMetricWarning: F-score is ill-defined and being set to 0.0 due to no predicted samples.\n",
      "  'precision', 'predicted', average, warn_for)\n",
      "\r",
<<<<<<< HEAD
      "Epoch 0::  98%|█████████▊| 49/50 [00:44<00:00,  1.14it/s, model/all/train/loss=0.356, model/all/train/lr=0.0001, spam_task/spam_dataset/valid/accuracy=0.942, spam_task/spam_dataset/valid/f1=0.935, spam_task_slice:short_link_ind/spam_dataset/valid/f1=0, spam_task_slice:short_link_pred/spam_dataset/valid/accuracy=1, spam_task_slice:short_link_pred/spam_dataset/valid/f1=1, spam_task_slice:base_ind/spam_dataset/valid/f1=1, spam_task_slice:base_pred/spam_dataset/valid/accuracy=0.933, spam_task_slice:base_pred/spam_dataset/valid/f1=0.926, spam_task_slice:keyword_subscribe_ind/spam_dataset/valid/f1=0, spam_task_slice:keyword_subscribe_pred/spam_dataset/valid/accuracy=1, spam_task_slice:keyword_subscribe_pred/spam_dataset/valid/f1=1, spam_task_slice:keyword_please_ind/spam_dataset/valid/f1=0, spam_task_slice:keyword_please_pred/spam_dataset/valid/accuracy=1, spam_task_slice:keyword_please_pred/spam_dataset/valid/f1=1, spam_task_slice:regex_check_out_ind/spam_dataset/valid/f1=0.762, spam_task_slice:regex_check_out_pred/spam_dataset/valid/accuracy=1, spam_task_slice:regex_check_out_pred/spam_dataset/valid/f1=1, spam_task_slice:short_comment_ind/spam_dataset/valid/f1=0, spam_task_slice:short_comment_pred/spam_dataset/valid/accuracy=0.947, spam_task_slice:short_comment_pred/spam_dataset/valid/f1=0.5, spam_task_slice:textblob_polarity_ind/spam_dataset/valid/f1=0, spam_task_slice:textblob_polarity_pred/spam_dataset/valid/accuracy=1, spam_task_slice:textblob_polarity_pred/spam_dataset/valid/f1=1]"
=======
      "Epoch 0::  98%|█████████▊| 49/50 [02:06<00:02,  2.50s/it, model/all/train/loss=0.356, model/all/train/lr=0.0001, spam_task/spam_dataset/valid/accuracy=0.942, spam_task/spam_dataset/valid/f1=0.935, spam_task_slice:short_link_ind/spam_dataset/valid/f1=0, spam_task_slice:short_link_pred/spam_dataset/valid/accuracy=1, spam_task_slice:short_link_pred/spam_dataset/valid/f1=1, spam_task_slice:base_ind/spam_dataset/valid/f1=1, spam_task_slice:base_pred/spam_dataset/valid/accuracy=0.933, spam_task_slice:base_pred/spam_dataset/valid/f1=0.926, spam_task_slice:keyword_subscribe_ind/spam_dataset/valid/f1=0, spam_task_slice:keyword_subscribe_pred/spam_dataset/valid/accuracy=1, spam_task_slice:keyword_subscribe_pred/spam_dataset/valid/f1=1, spam_task_slice:keyword_please_ind/spam_dataset/valid/f1=0, spam_task_slice:keyword_please_pred/spam_dataset/valid/accuracy=1, spam_task_slice:keyword_please_pred/spam_dataset/valid/f1=1, spam_task_slice:regex_check_out_ind/spam_dataset/valid/f1=0.762, spam_task_slice:regex_check_out_pred/spam_dataset/valid/accuracy=1, spam_task_slice:regex_check_out_pred/spam_dataset/valid/f1=1, spam_task_slice:short_comment_ind/spam_dataset/valid/f1=0, spam_task_slice:short_comment_pred/spam_dataset/valid/accuracy=0.947, spam_task_slice:short_comment_pred/spam_dataset/valid/f1=0.5, spam_task_slice:textblob_polarity_ind/spam_dataset/valid/f1=0, spam_task_slice:textblob_polarity_pred/spam_dataset/valid/accuracy=1, spam_task_slice:textblob_polarity_pred/spam_dataset/valid/f1=1]"
>>>>>>> 0e7cf0ae
     ]
    },
    {
     "name": "stderr",
     "output_type": "stream",
     "text": [
      "\r",
<<<<<<< HEAD
      "Epoch 0:: 100%|██████████| 50/50 [00:44<00:00,  1.07it/s, model/all/train/loss=0.356, model/all/train/lr=0.0001, spam_task/spam_dataset/valid/accuracy=0.942, spam_task/spam_dataset/valid/f1=0.935, spam_task_slice:short_link_ind/spam_dataset/valid/f1=0, spam_task_slice:short_link_pred/spam_dataset/valid/accuracy=1, spam_task_slice:short_link_pred/spam_dataset/valid/f1=1, spam_task_slice:base_ind/spam_dataset/valid/f1=1, spam_task_slice:base_pred/spam_dataset/valid/accuracy=0.933, spam_task_slice:base_pred/spam_dataset/valid/f1=0.926, spam_task_slice:keyword_subscribe_ind/spam_dataset/valid/f1=0, spam_task_slice:keyword_subscribe_pred/spam_dataset/valid/accuracy=1, spam_task_slice:keyword_subscribe_pred/spam_dataset/valid/f1=1, spam_task_slice:keyword_please_ind/spam_dataset/valid/f1=0, spam_task_slice:keyword_please_pred/spam_dataset/valid/accuracy=1, spam_task_slice:keyword_please_pred/spam_dataset/valid/f1=1, spam_task_slice:regex_check_out_ind/spam_dataset/valid/f1=0.762, spam_task_slice:regex_check_out_pred/spam_dataset/valid/accuracy=1, spam_task_slice:regex_check_out_pred/spam_dataset/valid/f1=1, spam_task_slice:short_comment_ind/spam_dataset/valid/f1=0, spam_task_slice:short_comment_pred/spam_dataset/valid/accuracy=0.947, spam_task_slice:short_comment_pred/spam_dataset/valid/f1=0.5, spam_task_slice:textblob_polarity_ind/spam_dataset/valid/f1=0, spam_task_slice:textblob_polarity_pred/spam_dataset/valid/accuracy=1, spam_task_slice:textblob_polarity_pred/spam_dataset/valid/f1=1]"
=======
      "Epoch 0:: 100%|██████████| 50/50 [02:06<00:00,  2.55s/it, model/all/train/loss=0.356, model/all/train/lr=0.0001, spam_task/spam_dataset/valid/accuracy=0.942, spam_task/spam_dataset/valid/f1=0.935, spam_task_slice:short_link_ind/spam_dataset/valid/f1=0, spam_task_slice:short_link_pred/spam_dataset/valid/accuracy=1, spam_task_slice:short_link_pred/spam_dataset/valid/f1=1, spam_task_slice:base_ind/spam_dataset/valid/f1=1, spam_task_slice:base_pred/spam_dataset/valid/accuracy=0.933, spam_task_slice:base_pred/spam_dataset/valid/f1=0.926, spam_task_slice:keyword_subscribe_ind/spam_dataset/valid/f1=0, spam_task_slice:keyword_subscribe_pred/spam_dataset/valid/accuracy=1, spam_task_slice:keyword_subscribe_pred/spam_dataset/valid/f1=1, spam_task_slice:keyword_please_ind/spam_dataset/valid/f1=0, spam_task_slice:keyword_please_pred/spam_dataset/valid/accuracy=1, spam_task_slice:keyword_please_pred/spam_dataset/valid/f1=1, spam_task_slice:regex_check_out_ind/spam_dataset/valid/f1=0.762, spam_task_slice:regex_check_out_pred/spam_dataset/valid/accuracy=1, spam_task_slice:regex_check_out_pred/spam_dataset/valid/f1=1, spam_task_slice:short_comment_ind/spam_dataset/valid/f1=0, spam_task_slice:short_comment_pred/spam_dataset/valid/accuracy=0.947, spam_task_slice:short_comment_pred/spam_dataset/valid/f1=0.5, spam_task_slice:textblob_polarity_ind/spam_dataset/valid/f1=0, spam_task_slice:textblob_polarity_pred/spam_dataset/valid/accuracy=1, spam_task_slice:textblob_polarity_pred/spam_dataset/valid/f1=1]"
>>>>>>> 0e7cf0ae
     ]
    },
    {
     "name": "stderr",
     "output_type": "stream",
     "text": [
      "\n"
     ]
    }
   ],
   "source": [
    "trainer = Trainer(n_epochs=1, lr=1e-4, progress_bar=True)\n",
    "trainer.fit(slice_model, [dl_train, dl_valid])"
   ]
  },
  {
   "cell_type": "markdown",
   "metadata": {},
   "source": [
    "At inference time, the primary task head (`spam_task`) will make all final predictions.\n",
    "We'd like to evaluate all the slice heads on the original task head.\n",
    "To do this, we use our `remap_labels` API, as we did earlier.\n",
    "Note that this time, we map each `ind` head to `None` — it doesn't make sense to evaluate these labels on the base task head."
   ]
  },
  {
   "cell_type": "code",
   "execution_count": 29,
   "metadata": {},
   "outputs": [],
   "source": [
    "Y_dict = dl_valid.dataset.Y_dict\n",
    "eval_mapping = {label: \"spam_task\" for label in Y_dict.keys() if \"pred\" in label}\n",
    "eval_mapping.update({label: None for label in Y_dict.keys() if \"ind\" in label})"
   ]
  },
  {
   "cell_type": "markdown",
   "metadata": {},
   "source": [
    "*Note: in this toy dataset, we might not see significant gains because our dataset is so small that (i) there are few examples the train split, giving little signal to learn over, and (ii) there are few examples in the test split, making our evaluation metrics very noisy.\n",
    "For a demonstration of data slicing deployed in state-of-the-art models, please see our [SuperGLUE](https://github.com/HazyResearch/snorkel-superglue/tree/master/tutorials) tutorials.*"
   ]
  },
  {
   "cell_type": "code",
   "execution_count": 30,
   "metadata": {},
   "outputs": [
    {
     "name": "stderr",
     "output_type": "stream",
     "text": [
<<<<<<< HEAD
      "WARNING:root:Ignoring extra labels in dataloader (valid): {'spam_task_slice:regex_check_out_ind', 'spam_task_slice:textblob_polarity_ind', 'spam_task_slice:short_comment_ind', 'spam_task_slice:keyword_subscribe_ind', 'spam_task_slice:short_link_ind', 'spam_task_slice:keyword_please_ind', 'spam_task_slice:base_ind'}\n"
=======
      "WARNING:root:Ignoring extra labels in dataloader (valid): {'spam_task_slice:regex_check_out_ind', 'spam_task_slice:base_ind', 'spam_task_slice:keyword_please_ind', 'spam_task_slice:short_link_ind', 'spam_task_slice:keyword_subscribe_ind', 'spam_task_slice:short_comment_ind', 'spam_task_slice:textblob_polarity_ind'}\n"
>>>>>>> 0e7cf0ae
     ]
    },
    {
     "name": "stderr",
     "output_type": "stream",
     "text": [
<<<<<<< HEAD
      "WARNING:root:Ignoring extra labels in dataloader (test): {'spam_task_slice:regex_check_out_ind', 'spam_task_slice:textblob_polarity_ind', 'spam_task_slice:short_comment_ind', 'spam_task_slice:keyword_subscribe_ind', 'spam_task_slice:short_link_ind', 'spam_task_slice:keyword_please_ind', 'spam_task_slice:base_ind'}\n"
=======
      "WARNING:root:Ignoring extra labels in dataloader (test): {'spam_task_slice:regex_check_out_ind', 'spam_task_slice:base_ind', 'spam_task_slice:keyword_please_ind', 'spam_task_slice:short_link_ind', 'spam_task_slice:keyword_subscribe_ind', 'spam_task_slice:short_comment_ind', 'spam_task_slice:textblob_polarity_ind'}\n"
>>>>>>> 0e7cf0ae
     ]
    },
    {
     "data": {
      "text/html": [
       "<div>\n",
       "<style scoped>\n",
       "    .dataframe tbody tr th:only-of-type {\n",
       "        vertical-align: middle;\n",
       "    }\n",
       "\n",
       "    .dataframe tbody tr th {\n",
       "        vertical-align: top;\n",
       "    }\n",
       "\n",
       "    .dataframe thead th {\n",
       "        text-align: right;\n",
       "    }\n",
       "</style>\n",
       "<table border=\"1\" class=\"dataframe\">\n",
       "  <thead>\n",
       "    <tr style=\"text-align: right;\">\n",
       "      <th></th>\n",
       "      <th>label</th>\n",
       "      <th>dataset</th>\n",
       "      <th>split</th>\n",
       "      <th>metric</th>\n",
       "      <th>score</th>\n",
       "    </tr>\n",
       "  </thead>\n",
       "  <tbody>\n",
       "    <tr>\n",
       "      <th>0</th>\n",
       "      <td>spam_task</td>\n",
       "      <td>spam_dataset</td>\n",
       "      <td>valid</td>\n",
       "      <td>accuracy</td>\n",
       "      <td>0.941667</td>\n",
       "    </tr>\n",
       "    <tr>\n",
       "      <th>1</th>\n",
       "      <td>spam_task</td>\n",
       "      <td>spam_dataset</td>\n",
       "      <td>valid</td>\n",
       "      <td>f1</td>\n",
       "      <td>0.934579</td>\n",
       "    </tr>\n",
       "    <tr>\n",
       "      <th>2</th>\n",
       "      <td>spam_task_slice:short_link_pred</td>\n",
       "      <td>spam_dataset</td>\n",
       "      <td>valid</td>\n",
       "      <td>accuracy</td>\n",
       "      <td>0.800000</td>\n",
       "    </tr>\n",
       "    <tr>\n",
       "      <th>3</th>\n",
       "      <td>spam_task_slice:short_link_pred</td>\n",
       "      <td>spam_dataset</td>\n",
       "      <td>valid</td>\n",
       "      <td>f1</td>\n",
       "      <td>0.888889</td>\n",
       "    </tr>\n",
       "    <tr>\n",
       "      <th>4</th>\n",
       "      <td>spam_task_slice:base_pred</td>\n",
       "      <td>spam_dataset</td>\n",
       "      <td>valid</td>\n",
       "      <td>accuracy</td>\n",
       "      <td>0.941667</td>\n",
       "    </tr>\n",
       "    <tr>\n",
       "      <th>5</th>\n",
       "      <td>spam_task_slice:base_pred</td>\n",
       "      <td>spam_dataset</td>\n",
       "      <td>valid</td>\n",
       "      <td>f1</td>\n",
       "      <td>0.934579</td>\n",
       "    </tr>\n",
       "    <tr>\n",
       "      <th>6</th>\n",
       "      <td>spam_task_slice:keyword_subscribe_pred</td>\n",
       "      <td>spam_dataset</td>\n",
       "      <td>valid</td>\n",
       "      <td>accuracy</td>\n",
       "      <td>1.000000</td>\n",
       "    </tr>\n",
       "    <tr>\n",
       "      <th>7</th>\n",
       "      <td>spam_task_slice:keyword_subscribe_pred</td>\n",
       "      <td>spam_dataset</td>\n",
       "      <td>valid</td>\n",
       "      <td>f1</td>\n",
       "      <td>1.000000</td>\n",
       "    </tr>\n",
       "    <tr>\n",
       "      <th>8</th>\n",
       "      <td>spam_task_slice:keyword_please_pred</td>\n",
       "      <td>spam_dataset</td>\n",
       "      <td>valid</td>\n",
       "      <td>accuracy</td>\n",
       "      <td>1.000000</td>\n",
       "    </tr>\n",
       "    <tr>\n",
       "      <th>9</th>\n",
       "      <td>spam_task_slice:keyword_please_pred</td>\n",
       "      <td>spam_dataset</td>\n",
       "      <td>valid</td>\n",
       "      <td>f1</td>\n",
       "      <td>1.000000</td>\n",
       "    </tr>\n",
       "    <tr>\n",
       "      <th>10</th>\n",
       "      <td>spam_task_slice:regex_check_out_pred</td>\n",
       "      <td>spam_dataset</td>\n",
       "      <td>valid</td>\n",
       "      <td>accuracy</td>\n",
       "      <td>1.000000</td>\n",
       "    </tr>\n",
       "    <tr>\n",
       "      <th>11</th>\n",
       "      <td>spam_task_slice:regex_check_out_pred</td>\n",
       "      <td>spam_dataset</td>\n",
       "      <td>valid</td>\n",
       "      <td>f1</td>\n",
       "      <td>1.000000</td>\n",
       "    </tr>\n",
       "    <tr>\n",
       "      <th>12</th>\n",
       "      <td>spam_task_slice:short_comment_pred</td>\n",
       "      <td>spam_dataset</td>\n",
       "      <td>valid</td>\n",
       "      <td>accuracy</td>\n",
       "      <td>0.947368</td>\n",
       "    </tr>\n",
       "    <tr>\n",
       "      <th>13</th>\n",
       "      <td>spam_task_slice:short_comment_pred</td>\n",
       "      <td>spam_dataset</td>\n",
       "      <td>valid</td>\n",
       "      <td>f1</td>\n",
       "      <td>0.500000</td>\n",
       "    </tr>\n",
       "    <tr>\n",
       "      <th>14</th>\n",
       "      <td>spam_task_slice:textblob_polarity_pred</td>\n",
       "      <td>spam_dataset</td>\n",
       "      <td>valid</td>\n",
       "      <td>accuracy</td>\n",
       "      <td>1.000000</td>\n",
       "    </tr>\n",
       "    <tr>\n",
       "      <th>15</th>\n",
       "      <td>spam_task_slice:textblob_polarity_pred</td>\n",
       "      <td>spam_dataset</td>\n",
       "      <td>valid</td>\n",
       "      <td>f1</td>\n",
       "      <td>1.000000</td>\n",
       "    </tr>\n",
       "    <tr>\n",
       "      <th>16</th>\n",
       "      <td>spam_task</td>\n",
       "      <td>spam_dataset</td>\n",
       "      <td>test</td>\n",
       "      <td>accuracy</td>\n",
       "      <td>0.936000</td>\n",
       "    </tr>\n",
       "    <tr>\n",
       "      <th>17</th>\n",
       "      <td>spam_task</td>\n",
       "      <td>spam_dataset</td>\n",
       "      <td>test</td>\n",
       "      <td>f1</td>\n",
       "      <td>0.927928</td>\n",
       "    </tr>\n",
       "    <tr>\n",
       "      <th>18</th>\n",
       "      <td>spam_task_slice:short_link_pred</td>\n",
       "      <td>spam_dataset</td>\n",
       "      <td>test</td>\n",
       "      <td>accuracy</td>\n",
       "      <td>0.333333</td>\n",
       "    </tr>\n",
       "    <tr>\n",
       "      <th>19</th>\n",
       "      <td>spam_task_slice:short_link_pred</td>\n",
       "      <td>spam_dataset</td>\n",
       "      <td>test</td>\n",
       "      <td>f1</td>\n",
       "      <td>0.500000</td>\n",
       "    </tr>\n",
       "    <tr>\n",
       "      <th>20</th>\n",
       "      <td>spam_task_slice:base_pred</td>\n",
       "      <td>spam_dataset</td>\n",
       "      <td>test</td>\n",
       "      <td>accuracy</td>\n",
       "      <td>0.936000</td>\n",
       "    </tr>\n",
       "    <tr>\n",
       "      <th>21</th>\n",
       "      <td>spam_task_slice:base_pred</td>\n",
       "      <td>spam_dataset</td>\n",
       "      <td>test</td>\n",
       "      <td>f1</td>\n",
       "      <td>0.927928</td>\n",
       "    </tr>\n",
       "    <tr>\n",
       "      <th>22</th>\n",
       "      <td>spam_task_slice:keyword_subscribe_pred</td>\n",
       "      <td>spam_dataset</td>\n",
       "      <td>test</td>\n",
       "      <td>accuracy</td>\n",
       "      <td>0.861111</td>\n",
       "    </tr>\n",
       "    <tr>\n",
       "      <th>23</th>\n",
       "      <td>spam_task_slice:keyword_subscribe_pred</td>\n",
       "      <td>spam_dataset</td>\n",
       "      <td>test</td>\n",
       "      <td>f1</td>\n",
       "      <td>0.925373</td>\n",
       "    </tr>\n",
       "    <tr>\n",
       "      <th>24</th>\n",
       "      <td>spam_task_slice:keyword_please_pred</td>\n",
       "      <td>spam_dataset</td>\n",
       "      <td>test</td>\n",
       "      <td>accuracy</td>\n",
       "      <td>0.956522</td>\n",
       "    </tr>\n",
       "    <tr>\n",
       "      <th>25</th>\n",
       "      <td>spam_task_slice:keyword_please_pred</td>\n",
       "      <td>spam_dataset</td>\n",
       "      <td>test</td>\n",
       "      <td>f1</td>\n",
       "      <td>0.977778</td>\n",
       "    </tr>\n",
       "    <tr>\n",
       "      <th>26</th>\n",
       "      <td>spam_task_slice:regex_check_out_pred</td>\n",
       "      <td>spam_dataset</td>\n",
       "      <td>test</td>\n",
       "      <td>accuracy</td>\n",
       "      <td>1.000000</td>\n",
       "    </tr>\n",
       "    <tr>\n",
       "      <th>27</th>\n",
       "      <td>spam_task_slice:regex_check_out_pred</td>\n",
       "      <td>spam_dataset</td>\n",
       "      <td>test</td>\n",
       "      <td>f1</td>\n",
       "      <td>1.000000</td>\n",
       "    </tr>\n",
       "    <tr>\n",
       "      <th>28</th>\n",
       "      <td>spam_task_slice:short_comment_pred</td>\n",
       "      <td>spam_dataset</td>\n",
       "      <td>test</td>\n",
       "      <td>accuracy</td>\n",
       "      <td>0.956522</td>\n",
       "    </tr>\n",
       "    <tr>\n",
       "      <th>29</th>\n",
       "      <td>spam_task_slice:short_comment_pred</td>\n",
       "      <td>spam_dataset</td>\n",
       "      <td>test</td>\n",
       "      <td>f1</td>\n",
       "      <td>0.714286</td>\n",
       "    </tr>\n",
       "    <tr>\n",
       "      <th>30</th>\n",
       "      <td>spam_task_slice:textblob_polarity_pred</td>\n",
       "      <td>spam_dataset</td>\n",
       "      <td>test</td>\n",
       "      <td>accuracy</td>\n",
       "      <td>0.916667</td>\n",
       "    </tr>\n",
       "    <tr>\n",
       "      <th>31</th>\n",
       "      <td>spam_task_slice:textblob_polarity_pred</td>\n",
       "      <td>spam_dataset</td>\n",
       "      <td>test</td>\n",
       "      <td>f1</td>\n",
       "      <td>0.800000</td>\n",
       "    </tr>\n",
       "  </tbody>\n",
       "</table>\n",
       "</div>"
      ],
      "text/plain": [
       "                                     label       dataset  split    metric  \\\n",
       "0   spam_task                               spam_dataset  valid  accuracy   \n",
       "1   spam_task                               spam_dataset  valid  f1         \n",
       "2   spam_task_slice:short_link_pred         spam_dataset  valid  accuracy   \n",
       "3   spam_task_slice:short_link_pred         spam_dataset  valid  f1         \n",
       "4   spam_task_slice:base_pred               spam_dataset  valid  accuracy   \n",
       "5   spam_task_slice:base_pred               spam_dataset  valid  f1         \n",
       "6   spam_task_slice:keyword_subscribe_pred  spam_dataset  valid  accuracy   \n",
       "7   spam_task_slice:keyword_subscribe_pred  spam_dataset  valid  f1         \n",
       "8   spam_task_slice:keyword_please_pred     spam_dataset  valid  accuracy   \n",
       "9   spam_task_slice:keyword_please_pred     spam_dataset  valid  f1         \n",
       "10  spam_task_slice:regex_check_out_pred    spam_dataset  valid  accuracy   \n",
       "11  spam_task_slice:regex_check_out_pred    spam_dataset  valid  f1         \n",
       "12  spam_task_slice:short_comment_pred      spam_dataset  valid  accuracy   \n",
       "13  spam_task_slice:short_comment_pred      spam_dataset  valid  f1         \n",
       "14  spam_task_slice:textblob_polarity_pred  spam_dataset  valid  accuracy   \n",
       "15  spam_task_slice:textblob_polarity_pred  spam_dataset  valid  f1         \n",
       "16  spam_task                               spam_dataset  test   accuracy   \n",
       "17  spam_task                               spam_dataset  test   f1         \n",
       "18  spam_task_slice:short_link_pred         spam_dataset  test   accuracy   \n",
       "19  spam_task_slice:short_link_pred         spam_dataset  test   f1         \n",
       "20  spam_task_slice:base_pred               spam_dataset  test   accuracy   \n",
       "21  spam_task_slice:base_pred               spam_dataset  test   f1         \n",
       "22  spam_task_slice:keyword_subscribe_pred  spam_dataset  test   accuracy   \n",
       "23  spam_task_slice:keyword_subscribe_pred  spam_dataset  test   f1         \n",
       "24  spam_task_slice:keyword_please_pred     spam_dataset  test   accuracy   \n",
       "25  spam_task_slice:keyword_please_pred     spam_dataset  test   f1         \n",
       "26  spam_task_slice:regex_check_out_pred    spam_dataset  test   accuracy   \n",
       "27  spam_task_slice:regex_check_out_pred    spam_dataset  test   f1         \n",
       "28  spam_task_slice:short_comment_pred      spam_dataset  test   accuracy   \n",
       "29  spam_task_slice:short_comment_pred      spam_dataset  test   f1         \n",
       "30  spam_task_slice:textblob_polarity_pred  spam_dataset  test   accuracy   \n",
       "31  spam_task_slice:textblob_polarity_pred  spam_dataset  test   f1         \n",
       "\n",
       "       score  \n",
       "0   0.941667  \n",
       "1   0.934579  \n",
       "2   0.800000  \n",
       "3   0.888889  \n",
       "4   0.941667  \n",
       "5   0.934579  \n",
       "6   1.000000  \n",
       "7   1.000000  \n",
       "8   1.000000  \n",
       "9   1.000000  \n",
       "10  1.000000  \n",
       "11  1.000000  \n",
       "12  0.947368  \n",
       "13  0.500000  \n",
       "14  1.000000  \n",
       "15  1.000000  \n",
       "16  0.936000  \n",
       "17  0.927928  \n",
       "18  0.333333  \n",
       "19  0.500000  \n",
       "20  0.936000  \n",
       "21  0.927928  \n",
       "22  0.861111  \n",
       "23  0.925373  \n",
       "24  0.956522  \n",
       "25  0.977778  \n",
       "26  1.000000  \n",
       "27  1.000000  \n",
       "28  0.956522  \n",
       "29  0.714286  \n",
       "30  0.916667  \n",
       "31  0.800000  "
      ]
     },
     "execution_count": 30,
     "metadata": {},
     "output_type": "execute_result"
    }
   ],
   "source": [
    "slice_model.score([dl_valid, dl_test], remap_labels=eval_mapping, as_dataframe=True)"
   ]
  },
  {
   "cell_type": "markdown",
   "metadata": {},
   "source": [
    "## Recap"
   ]
  },
  {
   "cell_type": "markdown",
   "metadata": {},
   "source": [
    "This tutorial walked through the process authoring slices, monitoring model performance on specific slices, and improving model performance using slice information.\n",
    "This programming abstraction provides a mechanism to heuristically identify critical data subsets.\n",
    "For more technical details about _Slice-based Learning,_ stay tuned — our technical report is coming soon!"
   ]
  }
 ],
 "metadata": {
  "jupytext": {
   "cell_metadata_filter": "-all",
   "encoding": "# -*- coding: utf-8 -*-"
  },
  "kernelspec": {
   "display_name": "Python 3",
   "language": "python",
   "name": "python3"
  },
  "language_info": {
   "codemirror_mode": {
    "name": "ipython",
    "version": 3
   },
   "file_extension": ".py",
   "mimetype": "text/x-python",
   "name": "python",
   "nbconvert_exporter": "python",
   "pygments_lexer": "ipython3",
   "version": "3.7.3"
  }
 },
 "nbformat": 4,
 "nbformat_minor": 2
}<|MERGE_RESOLUTION|>--- conflicted
+++ resolved
@@ -250,11 +250,7 @@
      "output_type": "stream",
      "text": [
       "\r",
-<<<<<<< HEAD
-      "100%|██████████| 120/120 [00:00<00:00, 17683.81it/s]"
-=======
-      "100%|██████████| 120/120 [00:00<00:00, 17270.58it/s]"
->>>>>>> 0e7cf0ae
+      "100%|██████████| 120/120 [00:00<00:00, 18606.89it/s]"
      ]
     },
     {
@@ -500,1187 +496,791 @@
      "output_type": "stream",
      "text": [
       "\r",
-<<<<<<< HEAD
-      "Epoch 0::   2%|▏         | 1/50 [00:00<00:07,  6.14it/s, model/all/train/loss=0.691, model/all/train/lr=0.0001]"
-=======
-      "Epoch 0::   2%|▏         | 1/50 [00:00<00:17,  2.87it/s, model/all/train/loss=0.691, model/all/train/lr=0.0001]"
->>>>>>> 0e7cf0ae
-     ]
-    },
-    {
-     "name": "stderr",
-     "output_type": "stream",
-     "text": [
-      "\r",
-<<<<<<< HEAD
-      "Epoch 0::   2%|▏         | 1/50 [00:00<00:07,  6.14it/s, model/all/train/loss=0.691, model/all/train/lr=0.0001]"
-=======
-      "Epoch 0::   2%|▏         | 1/50 [00:00<00:17,  2.87it/s, model/all/train/loss=0.691, model/all/train/lr=0.0001]"
->>>>>>> 0e7cf0ae
-     ]
-    },
-    {
-     "name": "stderr",
-     "output_type": "stream",
-     "text": [
-      "\r",
-<<<<<<< HEAD
-      "Epoch 0::   4%|▍         | 2/50 [00:00<00:07,  6.58it/s, model/all/train/loss=0.691, model/all/train/lr=0.0001]"
-=======
-      "Epoch 0::   4%|▍         | 2/50 [00:00<00:14,  3.23it/s, model/all/train/loss=0.691, model/all/train/lr=0.0001]"
->>>>>>> 0e7cf0ae
-     ]
-    },
-    {
-     "name": "stderr",
-     "output_type": "stream",
-     "text": [
-      "\r",
-<<<<<<< HEAD
-      "Epoch 0::   4%|▍         | 2/50 [00:00<00:07,  6.58it/s, model/all/train/loss=0.69, model/all/train/lr=0.0001] "
-=======
-      "Epoch 0::   4%|▍         | 2/50 [00:00<00:14,  3.23it/s, model/all/train/loss=0.69, model/all/train/lr=0.0001] "
->>>>>>> 0e7cf0ae
-     ]
-    },
-    {
-     "name": "stderr",
-     "output_type": "stream",
-     "text": [
-      "\r",
-<<<<<<< HEAD
-      "Epoch 0::   6%|▌         | 3/50 [00:00<00:06,  7.14it/s, model/all/train/loss=0.69, model/all/train/lr=0.0001]"
-=======
-      "Epoch 0::   6%|▌         | 3/50 [00:00<00:13,  3.55it/s, model/all/train/loss=0.69, model/all/train/lr=0.0001]"
->>>>>>> 0e7cf0ae
-     ]
-    },
-    {
-     "name": "stderr",
-     "output_type": "stream",
-     "text": [
-      "\r",
-<<<<<<< HEAD
-      "Epoch 0::   6%|▌         | 3/50 [00:00<00:06,  7.14it/s, model/all/train/loss=0.689, model/all/train/lr=0.0001]"
-=======
-      "Epoch 0::   6%|▌         | 3/50 [00:01<00:13,  3.55it/s, model/all/train/loss=0.689, model/all/train/lr=0.0001]"
->>>>>>> 0e7cf0ae
-     ]
-    },
-    {
-     "name": "stderr",
-     "output_type": "stream",
-     "text": [
-      "\r",
-<<<<<<< HEAD
-      "Epoch 0::   8%|▊         | 4/50 [00:00<00:06,  7.57it/s, model/all/train/loss=0.689, model/all/train/lr=0.0001]"
-=======
-      "Epoch 0::   8%|▊         | 4/50 [00:01<00:12,  3.81it/s, model/all/train/loss=0.689, model/all/train/lr=0.0001]"
->>>>>>> 0e7cf0ae
-     ]
-    },
-    {
-     "name": "stderr",
-     "output_type": "stream",
-     "text": [
-      "\r",
-<<<<<<< HEAD
-      "Epoch 0::   8%|▊         | 4/50 [00:00<00:06,  7.57it/s, model/all/train/loss=0.688, model/all/train/lr=0.0001]"
-=======
-      "Epoch 0::   8%|▊         | 4/50 [00:01<00:12,  3.81it/s, model/all/train/loss=0.688, model/all/train/lr=0.0001]"
->>>>>>> 0e7cf0ae
-     ]
-    },
-    {
-     "name": "stderr",
-     "output_type": "stream",
-     "text": [
-      "\r",
-<<<<<<< HEAD
-      "Epoch 0::  10%|█         | 5/50 [00:00<00:05,  8.01it/s, model/all/train/loss=0.688, model/all/train/lr=0.0001]"
-=======
-      "Epoch 0::  10%|█         | 5/50 [00:01<00:11,  4.05it/s, model/all/train/loss=0.688, model/all/train/lr=0.0001]"
->>>>>>> 0e7cf0ae
-     ]
-    },
-    {
-     "name": "stderr",
-     "output_type": "stream",
-     "text": [
-      "\r",
-<<<<<<< HEAD
-      "Epoch 0::  10%|█         | 5/50 [00:00<00:05,  8.01it/s, model/all/train/loss=0.684, model/all/train/lr=0.0001]"
-=======
-      "Epoch 0::  10%|█         | 5/50 [00:01<00:11,  4.05it/s, model/all/train/loss=0.684, model/all/train/lr=0.0001]"
->>>>>>> 0e7cf0ae
-     ]
-    },
-    {
-     "name": "stderr",
-     "output_type": "stream",
-     "text": [
-      "\r",
-<<<<<<< HEAD
-      "Epoch 0::  12%|█▏        | 6/50 [00:00<00:05,  8.34it/s, model/all/train/loss=0.684, model/all/train/lr=0.0001]"
-=======
-      "Epoch 0::  12%|█▏        | 6/50 [00:01<00:10,  4.12it/s, model/all/train/loss=0.684, model/all/train/lr=0.0001]"
->>>>>>> 0e7cf0ae
-     ]
-    },
-    {
-     "name": "stderr",
-     "output_type": "stream",
-     "text": [
-      "\r",
-<<<<<<< HEAD
-      "Epoch 0::  12%|█▏        | 6/50 [00:00<00:05,  8.34it/s, model/all/train/loss=0.684, model/all/train/lr=0.0001]"
-=======
-      "Epoch 0::  12%|█▏        | 6/50 [00:01<00:10,  4.12it/s, model/all/train/loss=0.684, model/all/train/lr=0.0001]"
->>>>>>> 0e7cf0ae
-     ]
-    },
-    {
-     "name": "stderr",
-     "output_type": "stream",
-     "text": [
-      "\r",
-<<<<<<< HEAD
-      "Epoch 0::  14%|█▍        | 7/50 [00:00<00:05,  8.60it/s, model/all/train/loss=0.684, model/all/train/lr=0.0001]"
-=======
-      "Epoch 0::  14%|█▍        | 7/50 [00:01<00:10,  4.26it/s, model/all/train/loss=0.684, model/all/train/lr=0.0001]"
->>>>>>> 0e7cf0ae
-     ]
-    },
-    {
-     "name": "stderr",
-     "output_type": "stream",
-     "text": [
-      "\r",
-<<<<<<< HEAD
-      "Epoch 0::  14%|█▍        | 7/50 [00:00<00:05,  8.60it/s, model/all/train/loss=0.683, model/all/train/lr=0.0001]"
-=======
-      "Epoch 0::  14%|█▍        | 7/50 [00:01<00:10,  4.26it/s, model/all/train/loss=0.683, model/all/train/lr=0.0001]"
->>>>>>> 0e7cf0ae
-     ]
-    },
-    {
-     "name": "stderr",
-     "output_type": "stream",
-     "text": [
-      "\r",
-<<<<<<< HEAD
-      "Epoch 0::  16%|█▌        | 8/50 [00:00<00:04,  8.78it/s, model/all/train/loss=0.683, model/all/train/lr=0.0001]"
-=======
-      "Epoch 0::  16%|█▌        | 8/50 [00:01<00:09,  4.41it/s, model/all/train/loss=0.683, model/all/train/lr=0.0001]"
->>>>>>> 0e7cf0ae
-     ]
-    },
-    {
-     "name": "stderr",
-     "output_type": "stream",
-     "text": [
-      "\r",
-<<<<<<< HEAD
-      "Epoch 0::  16%|█▌        | 8/50 [00:01<00:04,  8.78it/s, model/all/train/loss=0.681, model/all/train/lr=0.0001]"
-=======
-      "Epoch 0::  16%|█▌        | 8/50 [00:02<00:09,  4.41it/s, model/all/train/loss=0.681, model/all/train/lr=0.0001]"
->>>>>>> 0e7cf0ae
-     ]
-    },
-    {
-     "name": "stderr",
-     "output_type": "stream",
-     "text": [
-      "\r",
-<<<<<<< HEAD
-      "Epoch 0::  18%|█▊        | 9/50 [00:01<00:04,  8.89it/s, model/all/train/loss=0.681, model/all/train/lr=0.0001]"
-=======
-      "Epoch 0::  18%|█▊        | 9/50 [00:02<00:09,  4.53it/s, model/all/train/loss=0.681, model/all/train/lr=0.0001]"
->>>>>>> 0e7cf0ae
-     ]
-    },
-    {
-     "name": "stderr",
-     "output_type": "stream",
-     "text": [
-      "\r",
-<<<<<<< HEAD
-      "Epoch 0::  18%|█▊        | 9/50 [00:01<00:04,  8.89it/s, model/all/train/loss=0.679, model/all/train/lr=0.0001]"
-=======
-      "Epoch 0::  18%|█▊        | 9/50 [00:02<00:09,  4.53it/s, model/all/train/loss=0.679, model/all/train/lr=0.0001]"
->>>>>>> 0e7cf0ae
-     ]
-    },
-    {
-     "name": "stderr",
-     "output_type": "stream",
-     "text": [
-      "\r",
-<<<<<<< HEAD
-      "Epoch 0::  20%|██        | 10/50 [00:01<00:04,  8.46it/s, model/all/train/loss=0.679, model/all/train/lr=0.0001]"
-=======
-      "Epoch 0::  20%|██        | 10/50 [00:02<00:08,  4.62it/s, model/all/train/loss=0.679, model/all/train/lr=0.0001]"
->>>>>>> 0e7cf0ae
-     ]
-    },
-    {
-     "name": "stderr",
-     "output_type": "stream",
-     "text": [
-      "\r",
-<<<<<<< HEAD
-      "Epoch 0::  20%|██        | 10/50 [00:01<00:04,  8.46it/s, model/all/train/loss=0.676, model/all/train/lr=0.0001]"
-=======
-      "Epoch 0::  20%|██        | 10/50 [00:02<00:08,  4.62it/s, model/all/train/loss=0.676, model/all/train/lr=0.0001]"
->>>>>>> 0e7cf0ae
-     ]
-    },
-    {
-     "name": "stderr",
-     "output_type": "stream",
-     "text": [
-      "\r",
-<<<<<<< HEAD
-      "Epoch 0::  22%|██▏       | 11/50 [00:01<00:04,  8.16it/s, model/all/train/loss=0.676, model/all/train/lr=0.0001]"
-=======
-      "Epoch 0::  22%|██▏       | 11/50 [00:02<00:08,  4.60it/s, model/all/train/loss=0.676, model/all/train/lr=0.0001]"
->>>>>>> 0e7cf0ae
-     ]
-    },
-    {
-     "name": "stderr",
-     "output_type": "stream",
-     "text": [
-      "\r",
-<<<<<<< HEAD
-      "Epoch 0::  22%|██▏       | 11/50 [00:01<00:04,  8.16it/s, model/all/train/loss=0.673, model/all/train/lr=0.0001]"
-=======
-      "Epoch 0::  22%|██▏       | 11/50 [00:02<00:08,  4.60it/s, model/all/train/loss=0.673, model/all/train/lr=0.0001]"
->>>>>>> 0e7cf0ae
-     ]
-    },
-    {
-     "name": "stderr",
-     "output_type": "stream",
-     "text": [
-      "\r",
-<<<<<<< HEAD
-      "Epoch 0::  24%|██▍       | 12/50 [00:01<00:04,  7.96it/s, model/all/train/loss=0.673, model/all/train/lr=0.0001]"
-=======
-      "Epoch 0::  24%|██▍       | 12/50 [00:02<00:08,  4.64it/s, model/all/train/loss=0.673, model/all/train/lr=0.0001]"
->>>>>>> 0e7cf0ae
-     ]
-    },
-    {
-     "name": "stderr",
-     "output_type": "stream",
-     "text": [
-      "\r",
-<<<<<<< HEAD
-      "Epoch 0::  24%|██▍       | 12/50 [00:01<00:04,  7.96it/s, model/all/train/loss=0.671, model/all/train/lr=0.0001]"
-=======
-      "Epoch 0::  24%|██▍       | 12/50 [00:02<00:08,  4.64it/s, model/all/train/loss=0.671, model/all/train/lr=0.0001]"
->>>>>>> 0e7cf0ae
-     ]
-    },
-    {
-     "name": "stderr",
-     "output_type": "stream",
-     "text": [
-      "\r",
-<<<<<<< HEAD
-      "Epoch 0::  26%|██▌       | 13/50 [00:01<00:04,  8.24it/s, model/all/train/loss=0.671, model/all/train/lr=0.0001]"
-=======
-      "Epoch 0::  26%|██▌       | 13/50 [00:02<00:07,  4.68it/s, model/all/train/loss=0.671, model/all/train/lr=0.0001]"
->>>>>>> 0e7cf0ae
-     ]
-    },
-    {
-     "name": "stderr",
-     "output_type": "stream",
-     "text": [
-      "\r",
-<<<<<<< HEAD
-      "Epoch 0::  26%|██▌       | 13/50 [00:01<00:04,  8.24it/s, model/all/train/loss=0.667, model/all/train/lr=0.0001]"
-=======
-      "Epoch 0::  26%|██▌       | 13/50 [00:03<00:07,  4.68it/s, model/all/train/loss=0.667, model/all/train/lr=0.0001]"
->>>>>>> 0e7cf0ae
-     ]
-    },
-    {
-     "name": "stderr",
-     "output_type": "stream",
-     "text": [
-      "\r",
-<<<<<<< HEAD
-      "Epoch 0::  28%|██▊       | 14/50 [00:01<00:04,  8.46it/s, model/all/train/loss=0.667, model/all/train/lr=0.0001]"
-=======
-      "Epoch 0::  28%|██▊       | 14/50 [00:03<00:07,  4.69it/s, model/all/train/loss=0.667, model/all/train/lr=0.0001]"
->>>>>>> 0e7cf0ae
-     ]
-    },
-    {
-     "name": "stderr",
-     "output_type": "stream",
-     "text": [
-      "\r",
-<<<<<<< HEAD
-      "Epoch 0::  28%|██▊       | 14/50 [00:01<00:04,  8.46it/s, model/all/train/loss=0.665, model/all/train/lr=0.0001]"
-=======
-      "Epoch 0::  28%|██▊       | 14/50 [00:03<00:07,  4.69it/s, model/all/train/loss=0.665, model/all/train/lr=0.0001]"
->>>>>>> 0e7cf0ae
-     ]
-    },
-    {
-     "name": "stderr",
-     "output_type": "stream",
-     "text": [
-      "\r",
-<<<<<<< HEAD
-      "Epoch 0::  30%|███       | 15/50 [00:01<00:04,  8.61it/s, model/all/train/loss=0.665, model/all/train/lr=0.0001]"
-=======
-      "Epoch 0::  30%|███       | 15/50 [00:03<00:07,  4.71it/s, model/all/train/loss=0.665, model/all/train/lr=0.0001]"
->>>>>>> 0e7cf0ae
-     ]
-    },
-    {
-     "name": "stderr",
-     "output_type": "stream",
-     "text": [
-      "\r",
-<<<<<<< HEAD
-      "Epoch 0::  30%|███       | 15/50 [00:01<00:04,  8.61it/s, model/all/train/loss=0.663, model/all/train/lr=0.0001]"
-=======
-      "Epoch 0::  30%|███       | 15/50 [00:03<00:07,  4.71it/s, model/all/train/loss=0.663, model/all/train/lr=0.0001]"
->>>>>>> 0e7cf0ae
-     ]
-    },
-    {
-     "name": "stderr",
-     "output_type": "stream",
-     "text": [
-      "\r",
-<<<<<<< HEAD
-      "Epoch 0::  32%|███▏      | 16/50 [00:01<00:03,  8.70it/s, model/all/train/loss=0.663, model/all/train/lr=0.0001]"
-=======
-      "Epoch 0::  32%|███▏      | 16/50 [00:03<00:07,  4.72it/s, model/all/train/loss=0.663, model/all/train/lr=0.0001]"
->>>>>>> 0e7cf0ae
-     ]
-    },
-    {
-     "name": "stderr",
-     "output_type": "stream",
-     "text": [
-      "\r",
-<<<<<<< HEAD
-      "Epoch 0::  32%|███▏      | 16/50 [00:02<00:03,  8.70it/s, model/all/train/loss=0.66, model/all/train/lr=0.0001] "
-=======
-      "Epoch 0::  32%|███▏      | 16/50 [00:03<00:07,  4.72it/s, model/all/train/loss=0.66, model/all/train/lr=0.0001] "
->>>>>>> 0e7cf0ae
-     ]
-    },
-    {
-     "name": "stderr",
-     "output_type": "stream",
-     "text": [
-      "\r",
-<<<<<<< HEAD
-      "Epoch 0::  34%|███▍      | 17/50 [00:02<00:03,  8.74it/s, model/all/train/loss=0.66, model/all/train/lr=0.0001]"
-=======
-      "Epoch 0::  34%|███▍      | 17/50 [00:03<00:06,  4.74it/s, model/all/train/loss=0.66, model/all/train/lr=0.0001]"
->>>>>>> 0e7cf0ae
-     ]
-    },
-    {
-     "name": "stderr",
-     "output_type": "stream",
-     "text": [
-      "\r",
-<<<<<<< HEAD
-      "Epoch 0::  34%|███▍      | 17/50 [00:02<00:03,  8.74it/s, model/all/train/loss=0.657, model/all/train/lr=0.0001]"
-=======
-      "Epoch 0::  34%|███▍      | 17/50 [00:03<00:06,  4.74it/s, model/all/train/loss=0.657, model/all/train/lr=0.0001]"
->>>>>>> 0e7cf0ae
-     ]
-    },
-    {
-     "name": "stderr",
-     "output_type": "stream",
-     "text": [
-      "\r",
-<<<<<<< HEAD
-      "Epoch 0::  36%|███▌      | 18/50 [00:02<00:03,  8.04it/s, model/all/train/loss=0.657, model/all/train/lr=0.0001]"
-=======
-      "Epoch 0::  36%|███▌      | 18/50 [00:03<00:06,  4.75it/s, model/all/train/loss=0.657, model/all/train/lr=0.0001]"
->>>>>>> 0e7cf0ae
-     ]
-    },
-    {
-     "name": "stderr",
-     "output_type": "stream",
-     "text": [
-      "\r",
-<<<<<<< HEAD
-      "Epoch 0::  36%|███▌      | 18/50 [00:02<00:03,  8.04it/s, model/all/train/loss=0.657, model/all/train/lr=0.0001]"
-=======
-      "Epoch 0::  36%|███▌      | 18/50 [00:04<00:06,  4.75it/s, model/all/train/loss=0.657, model/all/train/lr=0.0001]"
->>>>>>> 0e7cf0ae
-     ]
-    },
-    {
-     "name": "stderr",
-     "output_type": "stream",
-     "text": [
-      "\r",
-<<<<<<< HEAD
-      "Epoch 0::  38%|███▊      | 19/50 [00:02<00:03,  8.28it/s, model/all/train/loss=0.657, model/all/train/lr=0.0001]"
-=======
-      "Epoch 0::  38%|███▊      | 19/50 [00:04<00:06,  4.74it/s, model/all/train/loss=0.657, model/all/train/lr=0.0001]"
->>>>>>> 0e7cf0ae
-     ]
-    },
-    {
-     "name": "stderr",
-     "output_type": "stream",
-     "text": [
-      "\r",
-<<<<<<< HEAD
-      "Epoch 0::  38%|███▊      | 19/50 [00:02<00:03,  8.28it/s, model/all/train/loss=0.656, model/all/train/lr=0.0001]"
-=======
-      "Epoch 0::  38%|███▊      | 19/50 [00:04<00:06,  4.74it/s, model/all/train/loss=0.656, model/all/train/lr=0.0001]"
->>>>>>> 0e7cf0ae
-     ]
-    },
-    {
-     "name": "stderr",
-     "output_type": "stream",
-     "text": [
-      "\r",
-<<<<<<< HEAD
-      "Epoch 0::  40%|████      | 20/50 [00:02<00:03,  8.43it/s, model/all/train/loss=0.656, model/all/train/lr=0.0001]"
-=======
-      "Epoch 0::  40%|████      | 20/50 [00:04<00:06,  4.70it/s, model/all/train/loss=0.656, model/all/train/lr=0.0001]"
->>>>>>> 0e7cf0ae
-     ]
-    },
-    {
-     "name": "stderr",
-     "output_type": "stream",
-     "text": [
-      "\r",
-<<<<<<< HEAD
-      "Epoch 0::  40%|████      | 20/50 [00:02<00:03,  8.43it/s, model/all/train/loss=0.654, model/all/train/lr=0.0001]"
-=======
-      "Epoch 0::  40%|████      | 20/50 [00:04<00:06,  4.70it/s, model/all/train/loss=0.654, model/all/train/lr=0.0001]"
->>>>>>> 0e7cf0ae
-     ]
-    },
-    {
-     "name": "stderr",
-     "output_type": "stream",
-     "text": [
-      "\r",
-<<<<<<< HEAD
-      "Epoch 0::  42%|████▏     | 21/50 [00:02<00:03,  8.51it/s, model/all/train/loss=0.654, model/all/train/lr=0.0001]"
-=======
-      "Epoch 0::  42%|████▏     | 21/50 [00:04<00:06,  4.66it/s, model/all/train/loss=0.654, model/all/train/lr=0.0001]"
->>>>>>> 0e7cf0ae
-     ]
-    },
-    {
-     "name": "stderr",
-     "output_type": "stream",
-     "text": [
-      "\r",
-<<<<<<< HEAD
-      "Epoch 0::  42%|████▏     | 21/50 [00:02<00:03,  8.51it/s, model/all/train/loss=0.651, model/all/train/lr=0.0001]"
-=======
-      "Epoch 0::  42%|████▏     | 21/50 [00:04<00:06,  4.66it/s, model/all/train/loss=0.651, model/all/train/lr=0.0001]"
->>>>>>> 0e7cf0ae
-     ]
-    },
-    {
-     "name": "stderr",
-     "output_type": "stream",
-     "text": [
-      "\r",
-<<<<<<< HEAD
-      "Epoch 0::  44%|████▍     | 22/50 [00:02<00:03,  8.58it/s, model/all/train/loss=0.651, model/all/train/lr=0.0001]"
-=======
-      "Epoch 0::  44%|████▍     | 22/50 [00:04<00:05,  4.70it/s, model/all/train/loss=0.651, model/all/train/lr=0.0001]"
->>>>>>> 0e7cf0ae
-     ]
-    },
-    {
-     "name": "stderr",
-     "output_type": "stream",
-     "text": [
-      "\r",
-<<<<<<< HEAD
-      "Epoch 0::  44%|████▍     | 22/50 [00:02<00:03,  8.58it/s, model/all/train/loss=0.648, model/all/train/lr=0.0001]"
-=======
-      "Epoch 0::  44%|████▍     | 22/50 [00:05<00:05,  4.70it/s, model/all/train/loss=0.648, model/all/train/lr=0.0001]"
->>>>>>> 0e7cf0ae
-     ]
-    },
-    {
-     "name": "stderr",
-     "output_type": "stream",
-     "text": [
-      "\r",
-<<<<<<< HEAD
-      "Epoch 0::  46%|████▌     | 23/50 [00:02<00:03,  8.64it/s, model/all/train/loss=0.648, model/all/train/lr=0.0001]"
-=======
-      "Epoch 0::  46%|████▌     | 23/50 [00:05<00:05,  4.73it/s, model/all/train/loss=0.648, model/all/train/lr=0.0001]"
->>>>>>> 0e7cf0ae
-     ]
-    },
-    {
-     "name": "stderr",
-     "output_type": "stream",
-     "text": [
-      "\r",
-<<<<<<< HEAD
-      "Epoch 0::  46%|████▌     | 23/50 [00:02<00:03,  8.64it/s, model/all/train/loss=0.646, model/all/train/lr=0.0001]"
-=======
-      "Epoch 0::  46%|████▌     | 23/50 [00:05<00:05,  4.73it/s, model/all/train/loss=0.646, model/all/train/lr=0.0001]"
->>>>>>> 0e7cf0ae
-     ]
-    },
-    {
-     "name": "stderr",
-     "output_type": "stream",
-     "text": [
-      "\r",
-<<<<<<< HEAD
-      "Epoch 0::  48%|████▊     | 24/50 [00:02<00:03,  8.66it/s, model/all/train/loss=0.646, model/all/train/lr=0.0001]"
-=======
-      "Epoch 0::  48%|████▊     | 24/50 [00:05<00:05,  4.75it/s, model/all/train/loss=0.646, model/all/train/lr=0.0001]"
->>>>>>> 0e7cf0ae
-     ]
-    },
-    {
-     "name": "stderr",
-     "output_type": "stream",
-     "text": [
-      "\r",
-<<<<<<< HEAD
-      "Epoch 0::  48%|████▊     | 24/50 [00:02<00:03,  8.66it/s, model/all/train/loss=0.643, model/all/train/lr=0.0001]"
-=======
-      "Epoch 0::  48%|████▊     | 24/50 [00:05<00:05,  4.75it/s, model/all/train/loss=0.643, model/all/train/lr=0.0001]"
->>>>>>> 0e7cf0ae
-     ]
-    },
-    {
-     "name": "stderr",
-     "output_type": "stream",
-     "text": [
-      "\r",
-<<<<<<< HEAD
-      "Epoch 0::  50%|█████     | 25/50 [00:02<00:02,  8.66it/s, model/all/train/loss=0.643, model/all/train/lr=0.0001]"
-=======
-      "Epoch 0::  50%|█████     | 25/50 [00:05<00:05,  4.75it/s, model/all/train/loss=0.643, model/all/train/lr=0.0001]"
->>>>>>> 0e7cf0ae
-     ]
-    },
-    {
-     "name": "stderr",
-     "output_type": "stream",
-     "text": [
-      "\r",
-<<<<<<< HEAD
-      "Epoch 0::  50%|█████     | 25/50 [00:03<00:02,  8.66it/s, model/all/train/loss=0.641, model/all/train/lr=0.0001]"
-=======
-      "Epoch 0::  50%|█████     | 25/50 [00:05<00:05,  4.75it/s, model/all/train/loss=0.641, model/all/train/lr=0.0001]"
->>>>>>> 0e7cf0ae
-     ]
-    },
-    {
-     "name": "stderr",
-     "output_type": "stream",
-     "text": [
-      "\r",
-<<<<<<< HEAD
-      "Epoch 0::  52%|█████▏    | 26/50 [00:03<00:02,  8.69it/s, model/all/train/loss=0.641, model/all/train/lr=0.0001]"
-=======
-      "Epoch 0::  52%|█████▏    | 26/50 [00:05<00:05,  4.75it/s, model/all/train/loss=0.641, model/all/train/lr=0.0001]"
->>>>>>> 0e7cf0ae
-     ]
-    },
-    {
-     "name": "stderr",
-     "output_type": "stream",
-     "text": [
-      "\r",
-<<<<<<< HEAD
-      "Epoch 0::  52%|█████▏    | 26/50 [00:03<00:02,  8.69it/s, model/all/train/loss=0.64, model/all/train/lr=0.0001] "
-=======
-      "Epoch 0::  52%|█████▏    | 26/50 [00:05<00:05,  4.75it/s, model/all/train/loss=0.64, model/all/train/lr=0.0001] "
->>>>>>> 0e7cf0ae
-     ]
-    },
-    {
-     "name": "stderr",
-     "output_type": "stream",
-     "text": [
-      "\r",
-<<<<<<< HEAD
-      "Epoch 0::  54%|█████▍    | 27/50 [00:03<00:02,  8.70it/s, model/all/train/loss=0.64, model/all/train/lr=0.0001]"
-=======
-      "Epoch 0::  54%|█████▍    | 27/50 [00:05<00:04,  4.78it/s, model/all/train/loss=0.64, model/all/train/lr=0.0001]"
->>>>>>> 0e7cf0ae
-     ]
-    },
-    {
-     "name": "stderr",
-     "output_type": "stream",
-     "text": [
-      "\r",
-<<<<<<< HEAD
-      "Epoch 0::  54%|█████▍    | 27/50 [00:03<00:02,  8.70it/s, model/all/train/loss=0.639, model/all/train/lr=0.0001]"
-=======
-      "Epoch 0::  54%|█████▍    | 27/50 [00:06<00:04,  4.78it/s, model/all/train/loss=0.639, model/all/train/lr=0.0001]"
->>>>>>> 0e7cf0ae
-     ]
-    },
-    {
-     "name": "stderr",
-     "output_type": "stream",
-     "text": [
-      "\r",
-<<<<<<< HEAD
-      "Epoch 0::  56%|█████▌    | 28/50 [00:03<00:02,  8.71it/s, model/all/train/loss=0.639, model/all/train/lr=0.0001]"
-=======
-      "Epoch 0::  56%|█████▌    | 28/50 [00:06<00:04,  4.79it/s, model/all/train/loss=0.639, model/all/train/lr=0.0001]"
->>>>>>> 0e7cf0ae
-     ]
-    },
-    {
-     "name": "stderr",
-     "output_type": "stream",
-     "text": [
-      "\r",
-<<<<<<< HEAD
-      "Epoch 0::  56%|█████▌    | 28/50 [00:03<00:02,  8.71it/s, model/all/train/loss=0.639, model/all/train/lr=0.0001]"
-=======
-      "Epoch 0::  56%|█████▌    | 28/50 [00:06<00:04,  4.79it/s, model/all/train/loss=0.639, model/all/train/lr=0.0001]"
->>>>>>> 0e7cf0ae
-     ]
-    },
-    {
-     "name": "stderr",
-     "output_type": "stream",
-     "text": [
-      "\r",
-<<<<<<< HEAD
-      "Epoch 0::  58%|█████▊    | 29/50 [00:03<00:02,  8.71it/s, model/all/train/loss=0.639, model/all/train/lr=0.0001]"
-=======
-      "Epoch 0::  58%|█████▊    | 29/50 [00:06<00:04,  4.83it/s, model/all/train/loss=0.639, model/all/train/lr=0.0001]"
->>>>>>> 0e7cf0ae
-     ]
-    },
-    {
-     "name": "stderr",
-     "output_type": "stream",
-     "text": [
-      "\r",
-<<<<<<< HEAD
-      "Epoch 0::  58%|█████▊    | 29/50 [00:03<00:02,  8.71it/s, model/all/train/loss=0.636, model/all/train/lr=0.0001]"
-=======
-      "Epoch 0::  58%|█████▊    | 29/50 [00:06<00:04,  4.83it/s, model/all/train/loss=0.636, model/all/train/lr=0.0001]"
->>>>>>> 0e7cf0ae
-     ]
-    },
-    {
-     "name": "stderr",
-     "output_type": "stream",
-     "text": [
-      "\r",
-<<<<<<< HEAD
-      "Epoch 0::  60%|██████    | 30/50 [00:03<00:02,  8.70it/s, model/all/train/loss=0.636, model/all/train/lr=0.0001]"
-=======
-      "Epoch 0::  60%|██████    | 30/50 [00:06<00:04,  4.76it/s, model/all/train/loss=0.636, model/all/train/lr=0.0001]"
->>>>>>> 0e7cf0ae
-     ]
-    },
-    {
-     "name": "stderr",
-     "output_type": "stream",
-     "text": [
-      "\r",
-<<<<<<< HEAD
-      "Epoch 0::  60%|██████    | 30/50 [00:03<00:02,  8.70it/s, model/all/train/loss=0.634, model/all/train/lr=0.0001]"
-=======
-      "Epoch 0::  60%|██████    | 30/50 [00:06<00:04,  4.76it/s, model/all/train/loss=0.634, model/all/train/lr=0.0001]"
->>>>>>> 0e7cf0ae
-     ]
-    },
-    {
-     "name": "stderr",
-     "output_type": "stream",
-     "text": [
-      "\r",
-<<<<<<< HEAD
-      "Epoch 0::  62%|██████▏   | 31/50 [00:03<00:02,  8.70it/s, model/all/train/loss=0.634, model/all/train/lr=0.0001]"
-=======
-      "Epoch 0::  62%|██████▏   | 31/50 [00:06<00:04,  4.70it/s, model/all/train/loss=0.634, model/all/train/lr=0.0001]"
->>>>>>> 0e7cf0ae
-     ]
-    },
-    {
-     "name": "stderr",
-     "output_type": "stream",
-     "text": [
-      "\r",
-<<<<<<< HEAD
-      "Epoch 0::  62%|██████▏   | 31/50 [00:03<00:02,  8.70it/s, model/all/train/loss=0.633, model/all/train/lr=0.0001]"
-=======
-      "Epoch 0::  62%|██████▏   | 31/50 [00:06<00:04,  4.70it/s, model/all/train/loss=0.633, model/all/train/lr=0.0001]"
->>>>>>> 0e7cf0ae
-     ]
-    },
-    {
-     "name": "stderr",
-     "output_type": "stream",
-     "text": [
-      "\r",
-<<<<<<< HEAD
-      "Epoch 0::  64%|██████▍   | 32/50 [00:03<00:02,  8.70it/s, model/all/train/loss=0.633, model/all/train/lr=0.0001]"
-=======
-      "Epoch 0::  64%|██████▍   | 32/50 [00:06<00:03,  4.73it/s, model/all/train/loss=0.633, model/all/train/lr=0.0001]"
->>>>>>> 0e7cf0ae
-     ]
-    },
-    {
-     "name": "stderr",
-     "output_type": "stream",
-     "text": [
-      "\r",
-<<<<<<< HEAD
-      "Epoch 0::  64%|██████▍   | 32/50 [00:03<00:02,  8.70it/s, model/all/train/loss=0.632, model/all/train/lr=0.0001]"
-=======
-      "Epoch 0::  64%|██████▍   | 32/50 [00:07<00:03,  4.73it/s, model/all/train/loss=0.632, model/all/train/lr=0.0001]"
->>>>>>> 0e7cf0ae
-     ]
-    },
-    {
-     "name": "stderr",
-     "output_type": "stream",
-     "text": [
-      "\r",
-<<<<<<< HEAD
-      "Epoch 0::  66%|██████▌   | 33/50 [00:03<00:01,  8.68it/s, model/all/train/loss=0.632, model/all/train/lr=0.0001]"
-=======
-      "Epoch 0::  66%|██████▌   | 33/50 [00:07<00:03,  4.73it/s, model/all/train/loss=0.632, model/all/train/lr=0.0001]"
->>>>>>> 0e7cf0ae
-     ]
-    },
-    {
-     "name": "stderr",
-     "output_type": "stream",
-     "text": [
-      "\r",
-<<<<<<< HEAD
-      "Epoch 0::  66%|██████▌   | 33/50 [00:03<00:01,  8.68it/s, model/all/train/loss=0.632, model/all/train/lr=0.0001]"
-=======
-      "Epoch 0::  66%|██████▌   | 33/50 [00:07<00:03,  4.73it/s, model/all/train/loss=0.632, model/all/train/lr=0.0001]"
->>>>>>> 0e7cf0ae
-     ]
-    },
-    {
-     "name": "stderr",
-     "output_type": "stream",
-     "text": [
-      "\r",
-<<<<<<< HEAD
-      "Epoch 0::  68%|██████▊   | 34/50 [00:03<00:01,  8.69it/s, model/all/train/loss=0.632, model/all/train/lr=0.0001]"
-=======
-      "Epoch 0::  68%|██████▊   | 34/50 [00:07<00:03,  4.78it/s, model/all/train/loss=0.632, model/all/train/lr=0.0001]"
->>>>>>> 0e7cf0ae
-     ]
-    },
-    {
-     "name": "stderr",
-     "output_type": "stream",
-     "text": [
-      "\r",
-<<<<<<< HEAD
-      "Epoch 0::  68%|██████▊   | 34/50 [00:04<00:01,  8.69it/s, model/all/train/loss=0.631, model/all/train/lr=0.0001]"
-=======
-      "Epoch 0::  68%|██████▊   | 34/50 [00:07<00:03,  4.78it/s, model/all/train/loss=0.631, model/all/train/lr=0.0001]"
->>>>>>> 0e7cf0ae
-     ]
-    },
-    {
-     "name": "stderr",
-     "output_type": "stream",
-     "text": [
-      "\r",
-<<<<<<< HEAD
-      "Epoch 0::  70%|███████   | 35/50 [00:04<00:01,  8.68it/s, model/all/train/loss=0.631, model/all/train/lr=0.0001]"
-=======
-      "Epoch 0::  70%|███████   | 35/50 [00:07<00:03,  4.76it/s, model/all/train/loss=0.631, model/all/train/lr=0.0001]"
->>>>>>> 0e7cf0ae
-     ]
-    },
-    {
-     "name": "stderr",
-     "output_type": "stream",
-     "text": [
-      "\r",
-<<<<<<< HEAD
-      "Epoch 0::  70%|███████   | 35/50 [00:04<00:01,  8.68it/s, model/all/train/loss=0.63, model/all/train/lr=0.0001] "
-=======
-      "Epoch 0::  70%|███████   | 35/50 [00:07<00:03,  4.76it/s, model/all/train/loss=0.63, model/all/train/lr=0.0001] "
->>>>>>> 0e7cf0ae
-     ]
-    },
-    {
-     "name": "stderr",
-     "output_type": "stream",
-     "text": [
-      "\r",
-<<<<<<< HEAD
-      "Epoch 0::  72%|███████▏  | 36/50 [00:04<00:01,  8.67it/s, model/all/train/loss=0.63, model/all/train/lr=0.0001]"
-=======
-      "Epoch 0::  72%|███████▏  | 36/50 [00:07<00:02,  4.70it/s, model/all/train/loss=0.63, model/all/train/lr=0.0001]"
->>>>>>> 0e7cf0ae
-     ]
-    },
-    {
-     "name": "stderr",
-     "output_type": "stream",
-     "text": [
-      "\r",
-<<<<<<< HEAD
-      "Epoch 0::  72%|███████▏  | 36/50 [00:04<00:01,  8.67it/s, model/all/train/loss=0.627, model/all/train/lr=0.0001]"
-=======
-      "Epoch 0::  72%|███████▏  | 36/50 [00:07<00:02,  4.70it/s, model/all/train/loss=0.627, model/all/train/lr=0.0001]"
->>>>>>> 0e7cf0ae
-     ]
-    },
-    {
-     "name": "stderr",
-     "output_type": "stream",
-     "text": [
-      "\r",
-<<<<<<< HEAD
-      "Epoch 0::  74%|███████▍  | 37/50 [00:04<00:01,  8.70it/s, model/all/train/loss=0.627, model/all/train/lr=0.0001]"
-=======
-      "Epoch 0::  74%|███████▍  | 37/50 [00:07<00:02,  4.74it/s, model/all/train/loss=0.627, model/all/train/lr=0.0001]"
->>>>>>> 0e7cf0ae
-     ]
-    },
-    {
-     "name": "stderr",
-     "output_type": "stream",
-     "text": [
-      "\r",
-<<<<<<< HEAD
-      "Epoch 0::  74%|███████▍  | 37/50 [00:04<00:01,  8.70it/s, model/all/train/loss=0.624, model/all/train/lr=0.0001]"
-=======
-      "Epoch 0::  74%|███████▍  | 37/50 [00:08<00:02,  4.74it/s, model/all/train/loss=0.624, model/all/train/lr=0.0001]"
->>>>>>> 0e7cf0ae
-     ]
-    },
-    {
-     "name": "stderr",
-     "output_type": "stream",
-     "text": [
-      "\r",
-<<<<<<< HEAD
-      "Epoch 0::  76%|███████▌  | 38/50 [00:04<00:01,  8.71it/s, model/all/train/loss=0.624, model/all/train/lr=0.0001]"
-=======
-      "Epoch 0::  76%|███████▌  | 38/50 [00:08<00:02,  4.73it/s, model/all/train/loss=0.624, model/all/train/lr=0.0001]"
->>>>>>> 0e7cf0ae
-     ]
-    },
-    {
-     "name": "stderr",
-     "output_type": "stream",
-     "text": [
-      "\r",
-<<<<<<< HEAD
-      "Epoch 0::  76%|███████▌  | 38/50 [00:04<00:01,  8.71it/s, model/all/train/loss=0.621, model/all/train/lr=0.0001]"
-=======
-      "Epoch 0::  76%|███████▌  | 38/50 [00:08<00:02,  4.73it/s, model/all/train/loss=0.621, model/all/train/lr=0.0001]"
->>>>>>> 0e7cf0ae
-     ]
-    },
-    {
-     "name": "stderr",
-     "output_type": "stream",
-     "text": [
-      "\r",
-<<<<<<< HEAD
-      "Epoch 0::  78%|███████▊  | 39/50 [00:04<00:01,  8.69it/s, model/all/train/loss=0.621, model/all/train/lr=0.0001]"
-=======
-      "Epoch 0::  78%|███████▊  | 39/50 [00:08<00:02,  4.74it/s, model/all/train/loss=0.621, model/all/train/lr=0.0001]"
->>>>>>> 0e7cf0ae
-     ]
-    },
-    {
-     "name": "stderr",
-     "output_type": "stream",
-     "text": [
-      "\r",
-<<<<<<< HEAD
-      "Epoch 0::  78%|███████▊  | 39/50 [00:04<00:01,  8.69it/s, model/all/train/loss=0.621, model/all/train/lr=0.0001]"
-=======
-      "Epoch 0::  78%|███████▊  | 39/50 [00:08<00:02,  4.74it/s, model/all/train/loss=0.621, model/all/train/lr=0.0001]"
->>>>>>> 0e7cf0ae
-     ]
-    },
-    {
-     "name": "stderr",
-     "output_type": "stream",
-     "text": [
-      "\r",
-<<<<<<< HEAD
-      "Epoch 0::  80%|████████  | 40/50 [00:04<00:01,  8.71it/s, model/all/train/loss=0.621, model/all/train/lr=0.0001]"
-=======
-      "Epoch 0::  80%|████████  | 40/50 [00:08<00:02,  4.75it/s, model/all/train/loss=0.621, model/all/train/lr=0.0001]"
->>>>>>> 0e7cf0ae
-     ]
-    },
-    {
-     "name": "stderr",
-     "output_type": "stream",
-     "text": [
-      "\r",
-<<<<<<< HEAD
-      "Epoch 0::  80%|████████  | 40/50 [00:04<00:01,  8.71it/s, model/all/train/loss=0.62, model/all/train/lr=0.0001] "
-=======
-      "Epoch 0::  80%|████████  | 40/50 [00:08<00:02,  4.75it/s, model/all/train/loss=0.62, model/all/train/lr=0.0001] "
->>>>>>> 0e7cf0ae
-     ]
-    },
-    {
-     "name": "stderr",
-     "output_type": "stream",
-     "text": [
-      "\r",
-<<<<<<< HEAD
-      "Epoch 0::  82%|████████▏ | 41/50 [00:04<00:01,  8.75it/s, model/all/train/loss=0.62, model/all/train/lr=0.0001]"
-=======
-      "Epoch 0::  82%|████████▏ | 41/50 [00:08<00:01,  4.79it/s, model/all/train/loss=0.62, model/all/train/lr=0.0001]"
->>>>>>> 0e7cf0ae
-     ]
-    },
-    {
-     "name": "stderr",
-     "output_type": "stream",
-     "text": [
-      "\r",
-<<<<<<< HEAD
-      "Epoch 0::  82%|████████▏ | 41/50 [00:04<00:01,  8.75it/s, model/all/train/loss=0.619, model/all/train/lr=0.0001]"
-=======
-      "Epoch 0::  82%|████████▏ | 41/50 [00:09<00:01,  4.79it/s, model/all/train/loss=0.619, model/all/train/lr=0.0001]"
->>>>>>> 0e7cf0ae
-     ]
-    },
-    {
-     "name": "stderr",
-     "output_type": "stream",
-     "text": [
-      "\r",
-<<<<<<< HEAD
-      "Epoch 0::  84%|████████▍ | 42/50 [00:04<00:00,  8.76it/s, model/all/train/loss=0.619, model/all/train/lr=0.0001]"
-=======
-      "Epoch 0::  84%|████████▍ | 42/50 [00:09<00:01,  4.80it/s, model/all/train/loss=0.619, model/all/train/lr=0.0001]"
->>>>>>> 0e7cf0ae
-     ]
-    },
-    {
-     "name": "stderr",
-     "output_type": "stream",
-     "text": [
-      "\r",
-<<<<<<< HEAD
-      "Epoch 0::  84%|████████▍ | 42/50 [00:05<00:00,  8.76it/s, model/all/train/loss=0.617, model/all/train/lr=0.0001]"
-=======
-      "Epoch 0::  84%|████████▍ | 42/50 [00:09<00:01,  4.80it/s, model/all/train/loss=0.617, model/all/train/lr=0.0001]"
->>>>>>> 0e7cf0ae
-     ]
-    },
-    {
-     "name": "stderr",
-     "output_type": "stream",
-     "text": [
-      "\r",
-<<<<<<< HEAD
-      "Epoch 0::  86%|████████▌ | 43/50 [00:05<00:00,  8.79it/s, model/all/train/loss=0.617, model/all/train/lr=0.0001]"
-=======
-      "Epoch 0::  86%|████████▌ | 43/50 [00:09<00:01,  4.82it/s, model/all/train/loss=0.617, model/all/train/lr=0.0001]"
->>>>>>> 0e7cf0ae
-     ]
-    },
-    {
-     "name": "stderr",
-     "output_type": "stream",
-     "text": [
-      "\r",
-<<<<<<< HEAD
-      "Epoch 0::  86%|████████▌ | 43/50 [00:05<00:00,  8.79it/s, model/all/train/loss=0.617, model/all/train/lr=0.0001]"
-=======
-      "Epoch 0::  86%|████████▌ | 43/50 [00:09<00:01,  4.82it/s, model/all/train/loss=0.617, model/all/train/lr=0.0001]"
->>>>>>> 0e7cf0ae
-     ]
-    },
-    {
-     "name": "stderr",
-     "output_type": "stream",
-     "text": [
-      "\r",
-<<<<<<< HEAD
-      "Epoch 0::  88%|████████▊ | 44/50 [00:05<00:00,  8.82it/s, model/all/train/loss=0.617, model/all/train/lr=0.0001]"
-=======
-      "Epoch 0::  88%|████████▊ | 44/50 [00:09<00:01,  4.74it/s, model/all/train/loss=0.617, model/all/train/lr=0.0001]"
->>>>>>> 0e7cf0ae
-     ]
-    },
-    {
-     "name": "stderr",
-     "output_type": "stream",
-     "text": [
-      "\r",
-<<<<<<< HEAD
-      "Epoch 0::  88%|████████▊ | 44/50 [00:05<00:00,  8.82it/s, model/all/train/loss=0.615, model/all/train/lr=0.0001]"
-=======
-      "Epoch 0::  88%|████████▊ | 44/50 [00:09<00:01,  4.74it/s, model/all/train/loss=0.615, model/all/train/lr=0.0001]"
->>>>>>> 0e7cf0ae
-     ]
-    },
-    {
-     "name": "stderr",
-     "output_type": "stream",
-     "text": [
-      "\r",
-<<<<<<< HEAD
-      "Epoch 0::  90%|█████████ | 45/50 [00:05<00:00,  8.82it/s, model/all/train/loss=0.615, model/all/train/lr=0.0001]"
-=======
-      "Epoch 0::  90%|█████████ | 45/50 [00:09<00:01,  4.75it/s, model/all/train/loss=0.615, model/all/train/lr=0.0001]"
->>>>>>> 0e7cf0ae
-     ]
-    },
-    {
-     "name": "stderr",
-     "output_type": "stream",
-     "text": [
-      "\r",
-<<<<<<< HEAD
-      "Epoch 0::  90%|█████████ | 45/50 [00:05<00:00,  8.82it/s, model/all/train/loss=0.614, model/all/train/lr=0.0001]"
-=======
-      "Epoch 0::  90%|█████████ | 45/50 [00:09<00:01,  4.75it/s, model/all/train/loss=0.614, model/all/train/lr=0.0001]"
->>>>>>> 0e7cf0ae
-     ]
-    },
-    {
-     "name": "stderr",
-     "output_type": "stream",
-     "text": [
-      "\r",
-<<<<<<< HEAD
-      "Epoch 0::  92%|█████████▏| 46/50 [00:05<00:00,  8.87it/s, model/all/train/loss=0.614, model/all/train/lr=0.0001]"
-=======
-      "Epoch 0::  92%|█████████▏| 46/50 [00:09<00:00,  4.76it/s, model/all/train/loss=0.614, model/all/train/lr=0.0001]"
->>>>>>> 0e7cf0ae
-     ]
-    },
-    {
-     "name": "stderr",
-     "output_type": "stream",
-     "text": [
-      "\r",
-<<<<<<< HEAD
-      "Epoch 0::  92%|█████████▏| 46/50 [00:05<00:00,  8.87it/s, model/all/train/loss=0.614, model/all/train/lr=0.0001]"
-=======
-      "Epoch 0::  92%|█████████▏| 46/50 [00:10<00:00,  4.76it/s, model/all/train/loss=0.614, model/all/train/lr=0.0001]"
->>>>>>> 0e7cf0ae
-     ]
-    },
-    {
-     "name": "stderr",
-     "output_type": "stream",
-     "text": [
-      "\r",
-<<<<<<< HEAD
-      "Epoch 0::  94%|█████████▍| 47/50 [00:05<00:00,  8.91it/s, model/all/train/loss=0.614, model/all/train/lr=0.0001]"
-=======
-      "Epoch 0::  94%|█████████▍| 47/50 [00:10<00:00,  4.80it/s, model/all/train/loss=0.614, model/all/train/lr=0.0001]"
->>>>>>> 0e7cf0ae
-     ]
-    },
-    {
-     "name": "stderr",
-     "output_type": "stream",
-     "text": [
-      "\r",
-<<<<<<< HEAD
-      "Epoch 0::  94%|█████████▍| 47/50 [00:05<00:00,  8.91it/s, model/all/train/loss=0.613, model/all/train/lr=0.0001]"
-=======
-      "Epoch 0::  94%|█████████▍| 47/50 [00:10<00:00,  4.80it/s, model/all/train/loss=0.613, model/all/train/lr=0.0001]"
->>>>>>> 0e7cf0ae
-     ]
-    },
-    {
-     "name": "stderr",
-     "output_type": "stream",
-     "text": [
-      "\r",
-<<<<<<< HEAD
-      "Epoch 0::  96%|█████████▌| 48/50 [00:05<00:00,  8.94it/s, model/all/train/loss=0.613, model/all/train/lr=0.0001]"
-=======
-      "Epoch 0::  96%|█████████▌| 48/50 [00:10<00:00,  4.82it/s, model/all/train/loss=0.613, model/all/train/lr=0.0001]"
->>>>>>> 0e7cf0ae
-     ]
-    },
-    {
-     "name": "stderr",
-     "output_type": "stream",
-     "text": [
-      "\r",
-<<<<<<< HEAD
-      "Epoch 0::  96%|█████████▌| 48/50 [00:05<00:00,  8.94it/s, model/all/train/loss=0.611, model/all/train/lr=0.0001]"
-=======
-      "Epoch 0::  96%|█████████▌| 48/50 [00:10<00:00,  4.82it/s, model/all/train/loss=0.611, model/all/train/lr=0.0001]"
->>>>>>> 0e7cf0ae
-     ]
-    },
-    {
-     "name": "stderr",
-     "output_type": "stream",
-     "text": [
-      "\r",
-<<<<<<< HEAD
-      "Epoch 0::  98%|█████████▊| 49/50 [00:05<00:00,  8.94it/s, model/all/train/loss=0.611, model/all/train/lr=0.0001]"
-=======
-      "Epoch 0::  98%|█████████▊| 49/50 [00:10<00:00,  4.76it/s, model/all/train/loss=0.611, model/all/train/lr=0.0001]"
->>>>>>> 0e7cf0ae
-     ]
-    },
-    {
-     "name": "stderr",
-     "output_type": "stream",
-     "text": [
-      "\r",
-<<<<<<< HEAD
-      "Epoch 0::  98%|█████████▊| 49/50 [00:05<00:00,  8.94it/s, model/all/train/loss=0.61, model/all/train/lr=0.0001, spam_task/spam_dataset/valid/accuracy=0.9, spam_task/spam_dataset/valid/f1=0.898]"
-=======
-      "Epoch 0::  98%|█████████▊| 49/50 [00:10<00:00,  4.76it/s, model/all/train/loss=0.61, model/all/train/lr=0.0001, spam_task/spam_dataset/valid/accuracy=0.9, spam_task/spam_dataset/valid/f1=0.898]"
->>>>>>> 0e7cf0ae
-     ]
-    },
-    {
-     "name": "stderr",
-     "output_type": "stream",
-     "text": [
-      "\r",
-<<<<<<< HEAD
-      "Epoch 0:: 100%|██████████| 50/50 [00:05<00:00,  8.37it/s, model/all/train/loss=0.61, model/all/train/lr=0.0001, spam_task/spam_dataset/valid/accuracy=0.9, spam_task/spam_dataset/valid/f1=0.898]"
-=======
-      "Epoch 0:: 100%|██████████| 50/50 [00:10<00:00,  4.61it/s, model/all/train/loss=0.61, model/all/train/lr=0.0001, spam_task/spam_dataset/valid/accuracy=0.9, spam_task/spam_dataset/valid/f1=0.898]"
->>>>>>> 0e7cf0ae
+      "Epoch 0::   2%|▏         | 1/50 [00:00<00:08,  6.10it/s, model/all/train/loss=0.691, model/all/train/lr=0.0001]"
+     ]
+    },
+    {
+     "name": "stderr",
+     "output_type": "stream",
+     "text": [
+      "\r",
+      "Epoch 0::   2%|▏         | 1/50 [00:00<00:08,  6.10it/s, model/all/train/loss=0.691, model/all/train/lr=0.0001]"
+     ]
+    },
+    {
+     "name": "stderr",
+     "output_type": "stream",
+     "text": [
+      "\r",
+      "Epoch 0::   4%|▍         | 2/50 [00:00<00:07,  6.47it/s, model/all/train/loss=0.691, model/all/train/lr=0.0001]"
+     ]
+    },
+    {
+     "name": "stderr",
+     "output_type": "stream",
+     "text": [
+      "\r",
+      "Epoch 0::   4%|▍         | 2/50 [00:00<00:07,  6.47it/s, model/all/train/loss=0.69, model/all/train/lr=0.0001] "
+     ]
+    },
+    {
+     "name": "stderr",
+     "output_type": "stream",
+     "text": [
+      "\r",
+      "Epoch 0::   6%|▌         | 3/50 [00:00<00:06,  6.79it/s, model/all/train/loss=0.69, model/all/train/lr=0.0001]"
+     ]
+    },
+    {
+     "name": "stderr",
+     "output_type": "stream",
+     "text": [
+      "\r",
+      "Epoch 0::   6%|▌         | 3/50 [00:00<00:06,  6.79it/s, model/all/train/loss=0.689, model/all/train/lr=0.0001]"
+     ]
+    },
+    {
+     "name": "stderr",
+     "output_type": "stream",
+     "text": [
+      "\r",
+      "Epoch 0::   8%|▊         | 4/50 [00:00<00:06,  6.92it/s, model/all/train/loss=0.689, model/all/train/lr=0.0001]"
+     ]
+    },
+    {
+     "name": "stderr",
+     "output_type": "stream",
+     "text": [
+      "\r",
+      "Epoch 0::   8%|▊         | 4/50 [00:00<00:06,  6.92it/s, model/all/train/loss=0.688, model/all/train/lr=0.0001]"
+     ]
+    },
+    {
+     "name": "stderr",
+     "output_type": "stream",
+     "text": [
+      "\r",
+      "Epoch 0::  10%|█         | 5/50 [00:00<00:06,  7.11it/s, model/all/train/loss=0.688, model/all/train/lr=0.0001]"
+     ]
+    },
+    {
+     "name": "stderr",
+     "output_type": "stream",
+     "text": [
+      "\r",
+      "Epoch 0::  10%|█         | 5/50 [00:00<00:06,  7.11it/s, model/all/train/loss=0.684, model/all/train/lr=0.0001]"
+     ]
+    },
+    {
+     "name": "stderr",
+     "output_type": "stream",
+     "text": [
+      "\r",
+      "Epoch 0::  12%|█▏        | 6/50 [00:00<00:06,  7.19it/s, model/all/train/loss=0.684, model/all/train/lr=0.0001]"
+     ]
+    },
+    {
+     "name": "stderr",
+     "output_type": "stream",
+     "text": [
+      "\r",
+      "Epoch 0::  12%|█▏        | 6/50 [00:00<00:06,  7.19it/s, model/all/train/loss=0.684, model/all/train/lr=0.0001]"
+     ]
+    },
+    {
+     "name": "stderr",
+     "output_type": "stream",
+     "text": [
+      "\r",
+      "Epoch 0::  14%|█▍        | 7/50 [00:00<00:05,  7.27it/s, model/all/train/loss=0.684, model/all/train/lr=0.0001]"
+     ]
+    },
+    {
+     "name": "stderr",
+     "output_type": "stream",
+     "text": [
+      "\r",
+      "Epoch 0::  14%|█▍        | 7/50 [00:01<00:05,  7.27it/s, model/all/train/loss=0.683, model/all/train/lr=0.0001]"
+     ]
+    },
+    {
+     "name": "stderr",
+     "output_type": "stream",
+     "text": [
+      "\r",
+      "Epoch 0::  16%|█▌        | 8/50 [00:01<00:05,  7.33it/s, model/all/train/loss=0.683, model/all/train/lr=0.0001]"
+     ]
+    },
+    {
+     "name": "stderr",
+     "output_type": "stream",
+     "text": [
+      "\r",
+      "Epoch 0::  16%|█▌        | 8/50 [00:01<00:05,  7.33it/s, model/all/train/loss=0.681, model/all/train/lr=0.0001]"
+     ]
+    },
+    {
+     "name": "stderr",
+     "output_type": "stream",
+     "text": [
+      "\r",
+      "Epoch 0::  18%|█▊        | 9/50 [00:01<00:05,  7.39it/s, model/all/train/loss=0.681, model/all/train/lr=0.0001]"
+     ]
+    },
+    {
+     "name": "stderr",
+     "output_type": "stream",
+     "text": [
+      "\r",
+      "Epoch 0::  18%|█▊        | 9/50 [00:01<00:05,  7.39it/s, model/all/train/loss=0.679, model/all/train/lr=0.0001]"
+     ]
+    },
+    {
+     "name": "stderr",
+     "output_type": "stream",
+     "text": [
+      "\r",
+      "Epoch 0::  20%|██        | 10/50 [00:01<00:05,  7.45it/s, model/all/train/loss=0.679, model/all/train/lr=0.0001]"
+     ]
+    },
+    {
+     "name": "stderr",
+     "output_type": "stream",
+     "text": [
+      "\r",
+      "Epoch 0::  20%|██        | 10/50 [00:01<00:05,  7.45it/s, model/all/train/loss=0.676, model/all/train/lr=0.0001]"
+     ]
+    },
+    {
+     "name": "stderr",
+     "output_type": "stream",
+     "text": [
+      "\r",
+      "Epoch 0::  22%|██▏       | 11/50 [00:01<00:05,  7.47it/s, model/all/train/loss=0.676, model/all/train/lr=0.0001]"
+     ]
+    },
+    {
+     "name": "stderr",
+     "output_type": "stream",
+     "text": [
+      "\r",
+      "Epoch 0::  22%|██▏       | 11/50 [00:01<00:05,  7.47it/s, model/all/train/loss=0.673, model/all/train/lr=0.0001]"
+     ]
+    },
+    {
+     "name": "stderr",
+     "output_type": "stream",
+     "text": [
+      "\r",
+      "Epoch 0::  24%|██▍       | 12/50 [00:01<00:05,  7.28it/s, model/all/train/loss=0.673, model/all/train/lr=0.0001]"
+     ]
+    },
+    {
+     "name": "stderr",
+     "output_type": "stream",
+     "text": [
+      "\r",
+      "Epoch 0::  24%|██▍       | 12/50 [00:01<00:05,  7.28it/s, model/all/train/loss=0.671, model/all/train/lr=0.0001]"
+     ]
+    },
+    {
+     "name": "stderr",
+     "output_type": "stream",
+     "text": [
+      "\r",
+      "Epoch 0::  26%|██▌       | 13/50 [00:01<00:05,  7.18it/s, model/all/train/loss=0.671, model/all/train/lr=0.0001]"
+     ]
+    },
+    {
+     "name": "stderr",
+     "output_type": "stream",
+     "text": [
+      "\r",
+      "Epoch 0::  26%|██▌       | 13/50 [00:01<00:05,  7.18it/s, model/all/train/loss=0.667, model/all/train/lr=0.0001]"
+     ]
+    },
+    {
+     "name": "stderr",
+     "output_type": "stream",
+     "text": [
+      "\r",
+      "Epoch 0::  28%|██▊       | 14/50 [00:01<00:05,  7.11it/s, model/all/train/loss=0.667, model/all/train/lr=0.0001]"
+     ]
+    },
+    {
+     "name": "stderr",
+     "output_type": "stream",
+     "text": [
+      "\r",
+      "Epoch 0::  28%|██▊       | 14/50 [00:02<00:05,  7.11it/s, model/all/train/loss=0.665, model/all/train/lr=0.0001]"
+     ]
+    },
+    {
+     "name": "stderr",
+     "output_type": "stream",
+     "text": [
+      "\r",
+      "Epoch 0::  30%|███       | 15/50 [00:02<00:04,  7.16it/s, model/all/train/loss=0.665, model/all/train/lr=0.0001]"
+     ]
+    },
+    {
+     "name": "stderr",
+     "output_type": "stream",
+     "text": [
+      "\r",
+      "Epoch 0::  30%|███       | 15/50 [00:02<00:04,  7.16it/s, model/all/train/loss=0.663, model/all/train/lr=0.0001]"
+     ]
+    },
+    {
+     "name": "stderr",
+     "output_type": "stream",
+     "text": [
+      "\r",
+      "Epoch 0::  32%|███▏      | 16/50 [00:02<00:04,  7.18it/s, model/all/train/loss=0.663, model/all/train/lr=0.0001]"
+     ]
+    },
+    {
+     "name": "stderr",
+     "output_type": "stream",
+     "text": [
+      "\r",
+      "Epoch 0::  32%|███▏      | 16/50 [00:02<00:04,  7.18it/s, model/all/train/loss=0.66, model/all/train/lr=0.0001] "
+     ]
+    },
+    {
+     "name": "stderr",
+     "output_type": "stream",
+     "text": [
+      "\r",
+      "Epoch 0::  34%|███▍      | 17/50 [00:02<00:04,  7.03it/s, model/all/train/loss=0.66, model/all/train/lr=0.0001]"
+     ]
+    },
+    {
+     "name": "stderr",
+     "output_type": "stream",
+     "text": [
+      "\r",
+      "Epoch 0::  34%|███▍      | 17/50 [00:02<00:04,  7.03it/s, model/all/train/loss=0.657, model/all/train/lr=0.0001]"
+     ]
+    },
+    {
+     "name": "stderr",
+     "output_type": "stream",
+     "text": [
+      "\r",
+      "Epoch 0::  36%|███▌      | 18/50 [00:02<00:04,  7.07it/s, model/all/train/loss=0.657, model/all/train/lr=0.0001]"
+     ]
+    },
+    {
+     "name": "stderr",
+     "output_type": "stream",
+     "text": [
+      "\r",
+      "Epoch 0::  36%|███▌      | 18/50 [00:02<00:04,  7.07it/s, model/all/train/loss=0.657, model/all/train/lr=0.0001]"
+     ]
+    },
+    {
+     "name": "stderr",
+     "output_type": "stream",
+     "text": [
+      "\r",
+      "Epoch 0::  38%|███▊      | 19/50 [00:02<00:04,  7.12it/s, model/all/train/loss=0.657, model/all/train/lr=0.0001]"
+     ]
+    },
+    {
+     "name": "stderr",
+     "output_type": "stream",
+     "text": [
+      "\r",
+      "Epoch 0::  38%|███▊      | 19/50 [00:02<00:04,  7.12it/s, model/all/train/loss=0.656, model/all/train/lr=0.0001]"
+     ]
+    },
+    {
+     "name": "stderr",
+     "output_type": "stream",
+     "text": [
+      "\r",
+      "Epoch 0::  40%|████      | 20/50 [00:02<00:04,  7.14it/s, model/all/train/loss=0.656, model/all/train/lr=0.0001]"
+     ]
+    },
+    {
+     "name": "stderr",
+     "output_type": "stream",
+     "text": [
+      "\r",
+      "Epoch 0::  40%|████      | 20/50 [00:02<00:04,  7.14it/s, model/all/train/loss=0.654, model/all/train/lr=0.0001]"
+     ]
+    },
+    {
+     "name": "stderr",
+     "output_type": "stream",
+     "text": [
+      "\r",
+      "Epoch 0::  42%|████▏     | 21/50 [00:02<00:04,  7.18it/s, model/all/train/loss=0.654, model/all/train/lr=0.0001]"
+     ]
+    },
+    {
+     "name": "stderr",
+     "output_type": "stream",
+     "text": [
+      "\r",
+      "Epoch 0::  42%|████▏     | 21/50 [00:03<00:04,  7.18it/s, model/all/train/loss=0.651, model/all/train/lr=0.0001]"
+     ]
+    },
+    {
+     "name": "stderr",
+     "output_type": "stream",
+     "text": [
+      "\r",
+      "Epoch 0::  44%|████▍     | 22/50 [00:03<00:03,  7.18it/s, model/all/train/loss=0.651, model/all/train/lr=0.0001]"
+     ]
+    },
+    {
+     "name": "stderr",
+     "output_type": "stream",
+     "text": [
+      "\r",
+      "Epoch 0::  44%|████▍     | 22/50 [00:03<00:03,  7.18it/s, model/all/train/loss=0.648, model/all/train/lr=0.0001]"
+     ]
+    },
+    {
+     "name": "stderr",
+     "output_type": "stream",
+     "text": [
+      "\r",
+      "Epoch 0::  46%|████▌     | 23/50 [00:03<00:03,  7.18it/s, model/all/train/loss=0.648, model/all/train/lr=0.0001]"
+     ]
+    },
+    {
+     "name": "stderr",
+     "output_type": "stream",
+     "text": [
+      "\r",
+      "Epoch 0::  46%|████▌     | 23/50 [00:03<00:03,  7.18it/s, model/all/train/loss=0.646, model/all/train/lr=0.0001]"
+     ]
+    },
+    {
+     "name": "stderr",
+     "output_type": "stream",
+     "text": [
+      "\r",
+      "Epoch 0::  48%|████▊     | 24/50 [00:03<00:03,  7.22it/s, model/all/train/loss=0.646, model/all/train/lr=0.0001]"
+     ]
+    },
+    {
+     "name": "stderr",
+     "output_type": "stream",
+     "text": [
+      "\r",
+      "Epoch 0::  48%|████▊     | 24/50 [00:03<00:03,  7.22it/s, model/all/train/loss=0.643, model/all/train/lr=0.0001]"
+     ]
+    },
+    {
+     "name": "stderr",
+     "output_type": "stream",
+     "text": [
+      "\r",
+      "Epoch 0::  50%|█████     | 25/50 [00:03<00:03,  7.19it/s, model/all/train/loss=0.643, model/all/train/lr=0.0001]"
+     ]
+    },
+    {
+     "name": "stderr",
+     "output_type": "stream",
+     "text": [
+      "\r",
+      "Epoch 0::  50%|█████     | 25/50 [00:03<00:03,  7.19it/s, model/all/train/loss=0.641, model/all/train/lr=0.0001]"
+     ]
+    },
+    {
+     "name": "stderr",
+     "output_type": "stream",
+     "text": [
+      "\r",
+      "Epoch 0::  52%|█████▏    | 26/50 [00:03<00:03,  7.17it/s, model/all/train/loss=0.641, model/all/train/lr=0.0001]"
+     ]
+    },
+    {
+     "name": "stderr",
+     "output_type": "stream",
+     "text": [
+      "\r",
+      "Epoch 0::  52%|█████▏    | 26/50 [00:03<00:03,  7.17it/s, model/all/train/loss=0.64, model/all/train/lr=0.0001] "
+     ]
+    },
+    {
+     "name": "stderr",
+     "output_type": "stream",
+     "text": [
+      "\r",
+      "Epoch 0::  54%|█████▍    | 27/50 [00:03<00:03,  7.16it/s, model/all/train/loss=0.64, model/all/train/lr=0.0001]"
+     ]
+    },
+    {
+     "name": "stderr",
+     "output_type": "stream",
+     "text": [
+      "\r",
+      "Epoch 0::  54%|█████▍    | 27/50 [00:03<00:03,  7.16it/s, model/all/train/loss=0.639, model/all/train/lr=0.0001]"
+     ]
+    },
+    {
+     "name": "stderr",
+     "output_type": "stream",
+     "text": [
+      "\r",
+      "Epoch 0::  56%|█████▌    | 28/50 [00:03<00:03,  7.21it/s, model/all/train/loss=0.639, model/all/train/lr=0.0001]"
+     ]
+    },
+    {
+     "name": "stderr",
+     "output_type": "stream",
+     "text": [
+      "\r",
+      "Epoch 0::  56%|█████▌    | 28/50 [00:04<00:03,  7.21it/s, model/all/train/loss=0.639, model/all/train/lr=0.0001]"
+     ]
+    },
+    {
+     "name": "stderr",
+     "output_type": "stream",
+     "text": [
+      "\r",
+      "Epoch 0::  58%|█████▊    | 29/50 [00:04<00:02,  7.25it/s, model/all/train/loss=0.639, model/all/train/lr=0.0001]"
+     ]
+    },
+    {
+     "name": "stderr",
+     "output_type": "stream",
+     "text": [
+      "\r",
+      "Epoch 0::  58%|█████▊    | 29/50 [00:04<00:02,  7.25it/s, model/all/train/loss=0.636, model/all/train/lr=0.0001]"
+     ]
+    },
+    {
+     "name": "stderr",
+     "output_type": "stream",
+     "text": [
+      "\r",
+      "Epoch 0::  60%|██████    | 30/50 [00:04<00:02,  7.22it/s, model/all/train/loss=0.636, model/all/train/lr=0.0001]"
+     ]
+    },
+    {
+     "name": "stderr",
+     "output_type": "stream",
+     "text": [
+      "\r",
+      "Epoch 0::  60%|██████    | 30/50 [00:04<00:02,  7.22it/s, model/all/train/loss=0.634, model/all/train/lr=0.0001]"
+     ]
+    },
+    {
+     "name": "stderr",
+     "output_type": "stream",
+     "text": [
+      "\r",
+      "Epoch 0::  62%|██████▏   | 31/50 [00:04<00:02,  7.18it/s, model/all/train/loss=0.634, model/all/train/lr=0.0001]"
+     ]
+    },
+    {
+     "name": "stderr",
+     "output_type": "stream",
+     "text": [
+      "\r",
+      "Epoch 0::  62%|██████▏   | 31/50 [00:04<00:02,  7.18it/s, model/all/train/loss=0.633, model/all/train/lr=0.0001]"
+     ]
+    },
+    {
+     "name": "stderr",
+     "output_type": "stream",
+     "text": [
+      "\r",
+      "Epoch 0::  64%|██████▍   | 32/50 [00:04<00:02,  7.18it/s, model/all/train/loss=0.633, model/all/train/lr=0.0001]"
+     ]
+    },
+    {
+     "name": "stderr",
+     "output_type": "stream",
+     "text": [
+      "\r",
+      "Epoch 0::  64%|██████▍   | 32/50 [00:04<00:02,  7.18it/s, model/all/train/loss=0.632, model/all/train/lr=0.0001]"
+     ]
+    },
+    {
+     "name": "stderr",
+     "output_type": "stream",
+     "text": [
+      "\r",
+      "Epoch 0::  66%|██████▌   | 33/50 [00:04<00:02,  7.23it/s, model/all/train/loss=0.632, model/all/train/lr=0.0001]"
+     ]
+    },
+    {
+     "name": "stderr",
+     "output_type": "stream",
+     "text": [
+      "\r",
+      "Epoch 0::  66%|██████▌   | 33/50 [00:04<00:02,  7.23it/s, model/all/train/loss=0.632, model/all/train/lr=0.0001]"
+     ]
+    },
+    {
+     "name": "stderr",
+     "output_type": "stream",
+     "text": [
+      "\r",
+      "Epoch 0::  68%|██████▊   | 34/50 [00:04<00:02,  7.54it/s, model/all/train/loss=0.632, model/all/train/lr=0.0001]"
+     ]
+    },
+    {
+     "name": "stderr",
+     "output_type": "stream",
+     "text": [
+      "\r",
+      "Epoch 0::  68%|██████▊   | 34/50 [00:04<00:02,  7.54it/s, model/all/train/loss=0.631, model/all/train/lr=0.0001]"
+     ]
+    },
+    {
+     "name": "stderr",
+     "output_type": "stream",
+     "text": [
+      "\r",
+      "Epoch 0::  70%|███████   | 35/50 [00:04<00:01,  7.79it/s, model/all/train/loss=0.631, model/all/train/lr=0.0001]"
+     ]
+    },
+    {
+     "name": "stderr",
+     "output_type": "stream",
+     "text": [
+      "\r",
+      "Epoch 0::  70%|███████   | 35/50 [00:04<00:01,  7.79it/s, model/all/train/loss=0.63, model/all/train/lr=0.0001] "
+     ]
+    },
+    {
+     "name": "stderr",
+     "output_type": "stream",
+     "text": [
+      "\r",
+      "Epoch 0::  72%|███████▏  | 36/50 [00:04<00:01,  7.97it/s, model/all/train/loss=0.63, model/all/train/lr=0.0001]"
+     ]
+    },
+    {
+     "name": "stderr",
+     "output_type": "stream",
+     "text": [
+      "\r",
+      "Epoch 0::  72%|███████▏  | 36/50 [00:05<00:01,  7.97it/s, model/all/train/loss=0.627, model/all/train/lr=0.0001]"
+     ]
+    },
+    {
+     "name": "stderr",
+     "output_type": "stream",
+     "text": [
+      "\r",
+      "Epoch 0::  74%|███████▍  | 37/50 [00:05<00:01,  8.11it/s, model/all/train/loss=0.627, model/all/train/lr=0.0001]"
+     ]
+    },
+    {
+     "name": "stderr",
+     "output_type": "stream",
+     "text": [
+      "\r",
+      "Epoch 0::  74%|███████▍  | 37/50 [00:05<00:01,  8.11it/s, model/all/train/loss=0.624, model/all/train/lr=0.0001]"
+     ]
+    },
+    {
+     "name": "stderr",
+     "output_type": "stream",
+     "text": [
+      "\r",
+      "Epoch 0::  76%|███████▌  | 38/50 [00:05<00:01,  8.19it/s, model/all/train/loss=0.624, model/all/train/lr=0.0001]"
+     ]
+    },
+    {
+     "name": "stderr",
+     "output_type": "stream",
+     "text": [
+      "\r",
+      "Epoch 0::  76%|███████▌  | 38/50 [00:05<00:01,  8.19it/s, model/all/train/loss=0.621, model/all/train/lr=0.0001]"
+     ]
+    },
+    {
+     "name": "stderr",
+     "output_type": "stream",
+     "text": [
+      "\r",
+      "Epoch 0::  78%|███████▊  | 39/50 [00:05<00:01,  8.29it/s, model/all/train/loss=0.621, model/all/train/lr=0.0001]"
+     ]
+    },
+    {
+     "name": "stderr",
+     "output_type": "stream",
+     "text": [
+      "\r",
+      "Epoch 0::  78%|███████▊  | 39/50 [00:05<00:01,  8.29it/s, model/all/train/loss=0.621, model/all/train/lr=0.0001]"
+     ]
+    },
+    {
+     "name": "stderr",
+     "output_type": "stream",
+     "text": [
+      "\r",
+      "Epoch 0::  80%|████████  | 40/50 [00:05<00:01,  8.39it/s, model/all/train/loss=0.621, model/all/train/lr=0.0001]"
+     ]
+    },
+    {
+     "name": "stderr",
+     "output_type": "stream",
+     "text": [
+      "\r",
+      "Epoch 0::  80%|████████  | 40/50 [00:05<00:01,  8.39it/s, model/all/train/loss=0.62, model/all/train/lr=0.0001] "
+     ]
+    },
+    {
+     "name": "stderr",
+     "output_type": "stream",
+     "text": [
+      "\r",
+      "Epoch 0::  82%|████████▏ | 41/50 [00:05<00:01,  8.47it/s, model/all/train/loss=0.62, model/all/train/lr=0.0001]"
+     ]
+    },
+    {
+     "name": "stderr",
+     "output_type": "stream",
+     "text": [
+      "\r",
+      "Epoch 0::  82%|████████▏ | 41/50 [00:05<00:01,  8.47it/s, model/all/train/loss=0.619, model/all/train/lr=0.0001]"
+     ]
+    },
+    {
+     "name": "stderr",
+     "output_type": "stream",
+     "text": [
+      "\r",
+      "Epoch 0::  84%|████████▍ | 42/50 [00:05<00:00,  8.52it/s, model/all/train/loss=0.619, model/all/train/lr=0.0001]"
+     ]
+    },
+    {
+     "name": "stderr",
+     "output_type": "stream",
+     "text": [
+      "\r",
+      "Epoch 0::  84%|████████▍ | 42/50 [00:05<00:00,  8.52it/s, model/all/train/loss=0.617, model/all/train/lr=0.0001]"
+     ]
+    },
+    {
+     "name": "stderr",
+     "output_type": "stream",
+     "text": [
+      "\r",
+      "Epoch 0::  86%|████████▌ | 43/50 [00:05<00:00,  8.55it/s, model/all/train/loss=0.617, model/all/train/lr=0.0001]"
+     ]
+    },
+    {
+     "name": "stderr",
+     "output_type": "stream",
+     "text": [
+      "\r",
+      "Epoch 0::  86%|████████▌ | 43/50 [00:05<00:00,  8.55it/s, model/all/train/loss=0.617, model/all/train/lr=0.0001]"
+     ]
+    },
+    {
+     "name": "stderr",
+     "output_type": "stream",
+     "text": [
+      "\r",
+      "Epoch 0::  88%|████████▊ | 44/50 [00:05<00:00,  8.57it/s, model/all/train/loss=0.617, model/all/train/lr=0.0001]"
+     ]
+    },
+    {
+     "name": "stderr",
+     "output_type": "stream",
+     "text": [
+      "\r",
+      "Epoch 0::  88%|████████▊ | 44/50 [00:05<00:00,  8.57it/s, model/all/train/loss=0.615, model/all/train/lr=0.0001]"
+     ]
+    },
+    {
+     "name": "stderr",
+     "output_type": "stream",
+     "text": [
+      "\r",
+      "Epoch 0::  90%|█████████ | 45/50 [00:05<00:00,  8.35it/s, model/all/train/loss=0.615, model/all/train/lr=0.0001]"
+     ]
+    },
+    {
+     "name": "stderr",
+     "output_type": "stream",
+     "text": [
+      "\r",
+      "Epoch 0::  90%|█████████ | 45/50 [00:06<00:00,  8.35it/s, model/all/train/loss=0.614, model/all/train/lr=0.0001]"
+     ]
+    },
+    {
+     "name": "stderr",
+     "output_type": "stream",
+     "text": [
+      "\r",
+      "Epoch 0::  92%|█████████▏| 46/50 [00:06<00:00,  8.42it/s, model/all/train/loss=0.614, model/all/train/lr=0.0001]"
+     ]
+    },
+    {
+     "name": "stderr",
+     "output_type": "stream",
+     "text": [
+      "\r",
+      "Epoch 0::  92%|█████████▏| 46/50 [00:06<00:00,  8.42it/s, model/all/train/loss=0.614, model/all/train/lr=0.0001]"
+     ]
+    },
+    {
+     "name": "stderr",
+     "output_type": "stream",
+     "text": [
+      "\r",
+      "Epoch 0::  94%|█████████▍| 47/50 [00:06<00:00,  8.48it/s, model/all/train/loss=0.614, model/all/train/lr=0.0001]"
+     ]
+    },
+    {
+     "name": "stderr",
+     "output_type": "stream",
+     "text": [
+      "\r",
+      "Epoch 0::  94%|█████████▍| 47/50 [00:06<00:00,  8.48it/s, model/all/train/loss=0.613, model/all/train/lr=0.0001]"
+     ]
+    },
+    {
+     "name": "stderr",
+     "output_type": "stream",
+     "text": [
+      "\r",
+      "Epoch 0::  96%|█████████▌| 48/50 [00:06<00:00,  8.55it/s, model/all/train/loss=0.613, model/all/train/lr=0.0001]"
+     ]
+    },
+    {
+     "name": "stderr",
+     "output_type": "stream",
+     "text": [
+      "\r",
+      "Epoch 0::  96%|█████████▌| 48/50 [00:06<00:00,  8.55it/s, model/all/train/loss=0.611, model/all/train/lr=0.0001]"
+     ]
+    },
+    {
+     "name": "stderr",
+     "output_type": "stream",
+     "text": [
+      "\r",
+      "Epoch 0::  98%|█████████▊| 49/50 [00:06<00:00,  8.57it/s, model/all/train/loss=0.611, model/all/train/lr=0.0001]"
+     ]
+    },
+    {
+     "name": "stderr",
+     "output_type": "stream",
+     "text": [
+      "\r",
+      "Epoch 0::  98%|█████████▊| 49/50 [00:06<00:00,  8.57it/s, model/all/train/loss=0.61, model/all/train/lr=0.0001, spam_task/spam_dataset/valid/accuracy=0.9, spam_task/spam_dataset/valid/f1=0.898]"
+     ]
+    },
+    {
+     "name": "stderr",
+     "output_type": "stream",
+     "text": [
+      "\r",
+      "Epoch 0:: 100%|██████████| 50/50 [00:06<00:00,  8.07it/s, model/all/train/loss=0.61, model/all/train/lr=0.0001, spam_task/spam_dataset/valid/accuracy=0.9, spam_task/spam_dataset/valid/f1=0.898]"
      ]
     },
     {
@@ -1705,1187 +1305,791 @@
      "output_type": "stream",
      "text": [
       "\r",
-<<<<<<< HEAD
-      "Epoch 1::   2%|▏         | 1/50 [00:00<00:05,  9.07it/s, model/all/train/loss=0.523, model/all/train/lr=0.0001, spam_task/spam_dataset/valid/accuracy=0.9, spam_task/spam_dataset/valid/f1=0.898]"
-=======
-      "Epoch 1::   2%|▏         | 1/50 [00:00<00:11,  4.18it/s, model/all/train/loss=0.523, model/all/train/lr=0.0001, spam_task/spam_dataset/valid/accuracy=0.9, spam_task/spam_dataset/valid/f1=0.898]"
->>>>>>> 0e7cf0ae
-     ]
-    },
-    {
-     "name": "stderr",
-     "output_type": "stream",
-     "text": [
-      "\r",
-<<<<<<< HEAD
-      "Epoch 1::   2%|▏         | 1/50 [00:00<00:05,  9.07it/s, model/all/train/loss=0.514, model/all/train/lr=0.0001, spam_task/spam_dataset/valid/accuracy=0.9, spam_task/spam_dataset/valid/f1=0.898]"
-=======
-      "Epoch 1::   2%|▏         | 1/50 [00:00<00:11,  4.18it/s, model/all/train/loss=0.514, model/all/train/lr=0.0001, spam_task/spam_dataset/valid/accuracy=0.9, spam_task/spam_dataset/valid/f1=0.898]"
->>>>>>> 0e7cf0ae
-     ]
-    },
-    {
-     "name": "stderr",
-     "output_type": "stream",
-     "text": [
-      "\r",
-<<<<<<< HEAD
-      "Epoch 1::   4%|▍         | 2/50 [00:00<00:05,  8.59it/s, model/all/train/loss=0.514, model/all/train/lr=0.0001, spam_task/spam_dataset/valid/accuracy=0.9, spam_task/spam_dataset/valid/f1=0.898]"
-=======
-      "Epoch 1::   4%|▍         | 2/50 [00:00<00:11,  4.28it/s, model/all/train/loss=0.514, model/all/train/lr=0.0001, spam_task/spam_dataset/valid/accuracy=0.9, spam_task/spam_dataset/valid/f1=0.898]"
->>>>>>> 0e7cf0ae
-     ]
-    },
-    {
-     "name": "stderr",
-     "output_type": "stream",
-     "text": [
-      "\r",
-<<<<<<< HEAD
-      "Epoch 1::   4%|▍         | 2/50 [00:00<00:05,  8.59it/s, model/all/train/loss=0.501, model/all/train/lr=0.0001, spam_task/spam_dataset/valid/accuracy=0.9, spam_task/spam_dataset/valid/f1=0.898]"
-=======
-      "Epoch 1::   4%|▍         | 2/50 [00:00<00:11,  4.28it/s, model/all/train/loss=0.501, model/all/train/lr=0.0001, spam_task/spam_dataset/valid/accuracy=0.9, spam_task/spam_dataset/valid/f1=0.898]"
->>>>>>> 0e7cf0ae
-     ]
-    },
-    {
-     "name": "stderr",
-     "output_type": "stream",
-     "text": [
-      "\r",
-<<<<<<< HEAD
-      "Epoch 1::   6%|▌         | 3/50 [00:00<00:05,  8.01it/s, model/all/train/loss=0.501, model/all/train/lr=0.0001, spam_task/spam_dataset/valid/accuracy=0.9, spam_task/spam_dataset/valid/f1=0.898]"
-=======
-      "Epoch 1::   6%|▌         | 3/50 [00:00<00:10,  4.39it/s, model/all/train/loss=0.501, model/all/train/lr=0.0001, spam_task/spam_dataset/valid/accuracy=0.9, spam_task/spam_dataset/valid/f1=0.898]"
->>>>>>> 0e7cf0ae
-     ]
-    },
-    {
-     "name": "stderr",
-     "output_type": "stream",
-     "text": [
-      "\r",
-<<<<<<< HEAD
-      "Epoch 1::   6%|▌         | 3/50 [00:00<00:05,  8.01it/s, model/all/train/loss=0.501, model/all/train/lr=0.0001, spam_task/spam_dataset/valid/accuracy=0.9, spam_task/spam_dataset/valid/f1=0.898]"
-=======
-      "Epoch 1::   6%|▌         | 3/50 [00:00<00:10,  4.39it/s, model/all/train/loss=0.501, model/all/train/lr=0.0001, spam_task/spam_dataset/valid/accuracy=0.9, spam_task/spam_dataset/valid/f1=0.898]"
->>>>>>> 0e7cf0ae
-     ]
-    },
-    {
-     "name": "stderr",
-     "output_type": "stream",
-     "text": [
-      "\r",
-<<<<<<< HEAD
-      "Epoch 1::   8%|▊         | 4/50 [00:00<00:06,  7.51it/s, model/all/train/loss=0.501, model/all/train/lr=0.0001, spam_task/spam_dataset/valid/accuracy=0.9, spam_task/spam_dataset/valid/f1=0.898]"
-=======
-      "Epoch 1::   8%|▊         | 4/50 [00:00<00:10,  4.48it/s, model/all/train/loss=0.501, model/all/train/lr=0.0001, spam_task/spam_dataset/valid/accuracy=0.9, spam_task/spam_dataset/valid/f1=0.898]"
->>>>>>> 0e7cf0ae
-     ]
-    },
-    {
-     "name": "stderr",
-     "output_type": "stream",
-     "text": [
-      "\r",
-<<<<<<< HEAD
-      "Epoch 1::   8%|▊         | 4/50 [00:00<00:06,  7.51it/s, model/all/train/loss=0.507, model/all/train/lr=0.0001, spam_task/spam_dataset/valid/accuracy=0.9, spam_task/spam_dataset/valid/f1=0.898]"
-=======
-      "Epoch 1::   8%|▊         | 4/50 [00:01<00:10,  4.48it/s, model/all/train/loss=0.507, model/all/train/lr=0.0001, spam_task/spam_dataset/valid/accuracy=0.9, spam_task/spam_dataset/valid/f1=0.898]"
->>>>>>> 0e7cf0ae
-     ]
-    },
-    {
-     "name": "stderr",
-     "output_type": "stream",
-     "text": [
-      "\r",
-<<<<<<< HEAD
-      "Epoch 1::  10%|█         | 5/50 [00:00<00:06,  7.40it/s, model/all/train/loss=0.507, model/all/train/lr=0.0001, spam_task/spam_dataset/valid/accuracy=0.9, spam_task/spam_dataset/valid/f1=0.898]"
-=======
-      "Epoch 1::  10%|█         | 5/50 [00:01<00:09,  4.52it/s, model/all/train/loss=0.507, model/all/train/lr=0.0001, spam_task/spam_dataset/valid/accuracy=0.9, spam_task/spam_dataset/valid/f1=0.898]"
->>>>>>> 0e7cf0ae
-     ]
-    },
-    {
-     "name": "stderr",
-     "output_type": "stream",
-     "text": [
-      "\r",
-<<<<<<< HEAD
-      "Epoch 1::  10%|█         | 5/50 [00:00<00:06,  7.40it/s, model/all/train/loss=0.509, model/all/train/lr=0.0001, spam_task/spam_dataset/valid/accuracy=0.9, spam_task/spam_dataset/valid/f1=0.898]"
-=======
-      "Epoch 1::  10%|█         | 5/50 [00:01<00:09,  4.52it/s, model/all/train/loss=0.509, model/all/train/lr=0.0001, spam_task/spam_dataset/valid/accuracy=0.9, spam_task/spam_dataset/valid/f1=0.898]"
->>>>>>> 0e7cf0ae
-     ]
-    },
-    {
-     "name": "stderr",
-     "output_type": "stream",
-     "text": [
-      "\r",
-<<<<<<< HEAD
-      "Epoch 1::  12%|█▏        | 6/50 [00:00<00:06,  7.15it/s, model/all/train/loss=0.509, model/all/train/lr=0.0001, spam_task/spam_dataset/valid/accuracy=0.9, spam_task/spam_dataset/valid/f1=0.898]"
-=======
-      "Epoch 1::  12%|█▏        | 6/50 [00:01<00:09,  4.60it/s, model/all/train/loss=0.509, model/all/train/lr=0.0001, spam_task/spam_dataset/valid/accuracy=0.9, spam_task/spam_dataset/valid/f1=0.898]"
->>>>>>> 0e7cf0ae
-     ]
-    },
-    {
-     "name": "stderr",
-     "output_type": "stream",
-     "text": [
-      "\r",
-<<<<<<< HEAD
-      "Epoch 1::  12%|█▏        | 6/50 [00:00<00:06,  7.15it/s, model/all/train/loss=0.506, model/all/train/lr=0.0001, spam_task/spam_dataset/valid/accuracy=0.9, spam_task/spam_dataset/valid/f1=0.898]"
-=======
-      "Epoch 1::  12%|█▏        | 6/50 [00:01<00:09,  4.60it/s, model/all/train/loss=0.506, model/all/train/lr=0.0001, spam_task/spam_dataset/valid/accuracy=0.9, spam_task/spam_dataset/valid/f1=0.898]"
->>>>>>> 0e7cf0ae
-     ]
-    },
-    {
-     "name": "stderr",
-     "output_type": "stream",
-     "text": [
-      "\r",
-<<<<<<< HEAD
-      "Epoch 1::  14%|█▍        | 7/50 [00:00<00:05,  7.21it/s, model/all/train/loss=0.506, model/all/train/lr=0.0001, spam_task/spam_dataset/valid/accuracy=0.9, spam_task/spam_dataset/valid/f1=0.898]"
-=======
-      "Epoch 1::  14%|█▍        | 7/50 [00:01<00:09,  4.66it/s, model/all/train/loss=0.506, model/all/train/lr=0.0001, spam_task/spam_dataset/valid/accuracy=0.9, spam_task/spam_dataset/valid/f1=0.898]"
->>>>>>> 0e7cf0ae
-     ]
-    },
-    {
-     "name": "stderr",
-     "output_type": "stream",
-     "text": [
-      "\r",
-<<<<<<< HEAD
-      "Epoch 1::  14%|█▍        | 7/50 [00:01<00:05,  7.21it/s, model/all/train/loss=0.491, model/all/train/lr=0.0001, spam_task/spam_dataset/valid/accuracy=0.9, spam_task/spam_dataset/valid/f1=0.898]"
-=======
-      "Epoch 1::  14%|█▍        | 7/50 [00:01<00:09,  4.66it/s, model/all/train/loss=0.491, model/all/train/lr=0.0001, spam_task/spam_dataset/valid/accuracy=0.9, spam_task/spam_dataset/valid/f1=0.898]"
->>>>>>> 0e7cf0ae
-     ]
-    },
-    {
-     "name": "stderr",
-     "output_type": "stream",
-     "text": [
-      "\r",
-<<<<<<< HEAD
-      "Epoch 1::  16%|█▌        | 8/50 [00:01<00:05,  7.30it/s, model/all/train/loss=0.491, model/all/train/lr=0.0001, spam_task/spam_dataset/valid/accuracy=0.9, spam_task/spam_dataset/valid/f1=0.898]"
-=======
-      "Epoch 1::  16%|█▌        | 8/50 [00:01<00:08,  4.67it/s, model/all/train/loss=0.491, model/all/train/lr=0.0001, spam_task/spam_dataset/valid/accuracy=0.9, spam_task/spam_dataset/valid/f1=0.898]"
->>>>>>> 0e7cf0ae
-     ]
-    },
-    {
-     "name": "stderr",
-     "output_type": "stream",
-     "text": [
-      "\r",
-<<<<<<< HEAD
-      "Epoch 1::  16%|█▌        | 8/50 [00:01<00:05,  7.30it/s, model/all/train/loss=0.489, model/all/train/lr=0.0001, spam_task/spam_dataset/valid/accuracy=0.9, spam_task/spam_dataset/valid/f1=0.898]"
-=======
-      "Epoch 1::  16%|█▌        | 8/50 [00:01<00:08,  4.67it/s, model/all/train/loss=0.489, model/all/train/lr=0.0001, spam_task/spam_dataset/valid/accuracy=0.9, spam_task/spam_dataset/valid/f1=0.898]"
->>>>>>> 0e7cf0ae
-     ]
-    },
-    {
-     "name": "stderr",
-     "output_type": "stream",
-     "text": [
-      "\r",
-<<<<<<< HEAD
-      "Epoch 1::  18%|█▊        | 9/50 [00:01<00:05,  7.26it/s, model/all/train/loss=0.489, model/all/train/lr=0.0001, spam_task/spam_dataset/valid/accuracy=0.9, spam_task/spam_dataset/valid/f1=0.898]"
-=======
-      "Epoch 1::  18%|█▊        | 9/50 [00:01<00:08,  4.68it/s, model/all/train/loss=0.489, model/all/train/lr=0.0001, spam_task/spam_dataset/valid/accuracy=0.9, spam_task/spam_dataset/valid/f1=0.898]"
->>>>>>> 0e7cf0ae
-     ]
-    },
-    {
-     "name": "stderr",
-     "output_type": "stream",
-     "text": [
-      "\r",
-<<<<<<< HEAD
-      "Epoch 1::  18%|█▊        | 9/50 [00:01<00:05,  7.26it/s, model/all/train/loss=0.485, model/all/train/lr=0.0001, spam_task/spam_dataset/valid/accuracy=0.9, spam_task/spam_dataset/valid/f1=0.898]"
-=======
-      "Epoch 1::  18%|█▊        | 9/50 [00:02<00:08,  4.68it/s, model/all/train/loss=0.485, model/all/train/lr=0.0001, spam_task/spam_dataset/valid/accuracy=0.9, spam_task/spam_dataset/valid/f1=0.898]"
->>>>>>> 0e7cf0ae
-     ]
-    },
-    {
-     "name": "stderr",
-     "output_type": "stream",
-     "text": [
-      "\r",
-<<<<<<< HEAD
-      "Epoch 1::  20%|██        | 10/50 [00:01<00:05,  7.34it/s, model/all/train/loss=0.485, model/all/train/lr=0.0001, spam_task/spam_dataset/valid/accuracy=0.9, spam_task/spam_dataset/valid/f1=0.898]"
-=======
-      "Epoch 1::  20%|██        | 10/50 [00:02<00:08,  4.65it/s, model/all/train/loss=0.485, model/all/train/lr=0.0001, spam_task/spam_dataset/valid/accuracy=0.9, spam_task/spam_dataset/valid/f1=0.898]"
->>>>>>> 0e7cf0ae
-     ]
-    },
-    {
-     "name": "stderr",
-     "output_type": "stream",
-     "text": [
-      "\r",
-<<<<<<< HEAD
-      "Epoch 1::  20%|██        | 10/50 [00:01<00:05,  7.34it/s, model/all/train/loss=0.482, model/all/train/lr=0.0001, spam_task/spam_dataset/valid/accuracy=0.9, spam_task/spam_dataset/valid/f1=0.898]"
-=======
-      "Epoch 1::  20%|██        | 10/50 [00:02<00:08,  4.65it/s, model/all/train/loss=0.482, model/all/train/lr=0.0001, spam_task/spam_dataset/valid/accuracy=0.9, spam_task/spam_dataset/valid/f1=0.898]"
->>>>>>> 0e7cf0ae
-     ]
-    },
-    {
-     "name": "stderr",
-     "output_type": "stream",
-     "text": [
-      "\r",
-<<<<<<< HEAD
-      "Epoch 1::  22%|██▏       | 11/50 [00:01<00:05,  7.41it/s, model/all/train/loss=0.482, model/all/train/lr=0.0001, spam_task/spam_dataset/valid/accuracy=0.9, spam_task/spam_dataset/valid/f1=0.898]"
-=======
-      "Epoch 1::  22%|██▏       | 11/50 [00:02<00:08,  4.66it/s, model/all/train/loss=0.482, model/all/train/lr=0.0001, spam_task/spam_dataset/valid/accuracy=0.9, spam_task/spam_dataset/valid/f1=0.898]"
->>>>>>> 0e7cf0ae
-     ]
-    },
-    {
-     "name": "stderr",
-     "output_type": "stream",
-     "text": [
-      "\r",
-<<<<<<< HEAD
-      "Epoch 1::  22%|██▏       | 11/50 [00:01<00:05,  7.41it/s, model/all/train/loss=0.48, model/all/train/lr=0.0001, spam_task/spam_dataset/valid/accuracy=0.9, spam_task/spam_dataset/valid/f1=0.898] "
-=======
-      "Epoch 1::  22%|██▏       | 11/50 [00:02<00:08,  4.66it/s, model/all/train/loss=0.48, model/all/train/lr=0.0001, spam_task/spam_dataset/valid/accuracy=0.9, spam_task/spam_dataset/valid/f1=0.898] "
->>>>>>> 0e7cf0ae
-     ]
-    },
-    {
-     "name": "stderr",
-     "output_type": "stream",
-     "text": [
-      "\r",
-<<<<<<< HEAD
-      "Epoch 1::  24%|██▍       | 12/50 [00:01<00:05,  7.35it/s, model/all/train/loss=0.48, model/all/train/lr=0.0001, spam_task/spam_dataset/valid/accuracy=0.9, spam_task/spam_dataset/valid/f1=0.898]"
-=======
-      "Epoch 1::  24%|██▍       | 12/50 [00:02<00:08,  4.69it/s, model/all/train/loss=0.48, model/all/train/lr=0.0001, spam_task/spam_dataset/valid/accuracy=0.9, spam_task/spam_dataset/valid/f1=0.898]"
->>>>>>> 0e7cf0ae
-     ]
-    },
-    {
-     "name": "stderr",
-     "output_type": "stream",
-     "text": [
-      "\r",
-<<<<<<< HEAD
-      "Epoch 1::  24%|██▍       | 12/50 [00:01<00:05,  7.35it/s, model/all/train/loss=0.477, model/all/train/lr=0.0001, spam_task/spam_dataset/valid/accuracy=0.9, spam_task/spam_dataset/valid/f1=0.898]"
-=======
-      "Epoch 1::  24%|██▍       | 12/50 [00:02<00:08,  4.69it/s, model/all/train/loss=0.477, model/all/train/lr=0.0001, spam_task/spam_dataset/valid/accuracy=0.9, spam_task/spam_dataset/valid/f1=0.898]"
->>>>>>> 0e7cf0ae
-     ]
-    },
-    {
-     "name": "stderr",
-     "output_type": "stream",
-     "text": [
-      "\r",
-<<<<<<< HEAD
-      "Epoch 1::  26%|██▌       | 13/50 [00:01<00:04,  7.41it/s, model/all/train/loss=0.477, model/all/train/lr=0.0001, spam_task/spam_dataset/valid/accuracy=0.9, spam_task/spam_dataset/valid/f1=0.898]"
-=======
-      "Epoch 1::  26%|██▌       | 13/50 [00:02<00:07,  4.71it/s, model/all/train/loss=0.477, model/all/train/lr=0.0001, spam_task/spam_dataset/valid/accuracy=0.9, spam_task/spam_dataset/valid/f1=0.898]"
->>>>>>> 0e7cf0ae
-     ]
-    },
-    {
-     "name": "stderr",
-     "output_type": "stream",
-     "text": [
-      "\r",
-<<<<<<< HEAD
-      "Epoch 1::  26%|██▌       | 13/50 [00:01<00:04,  7.41it/s, model/all/train/loss=0.478, model/all/train/lr=0.0001, spam_task/spam_dataset/valid/accuracy=0.9, spam_task/spam_dataset/valid/f1=0.898]"
-=======
-      "Epoch 1::  26%|██▌       | 13/50 [00:03<00:07,  4.71it/s, model/all/train/loss=0.478, model/all/train/lr=0.0001, spam_task/spam_dataset/valid/accuracy=0.9, spam_task/spam_dataset/valid/f1=0.898]"
->>>>>>> 0e7cf0ae
-     ]
-    },
-    {
-     "name": "stderr",
-     "output_type": "stream",
-     "text": [
-      "\r",
-<<<<<<< HEAD
-      "Epoch 1::  28%|██▊       | 14/50 [00:01<00:04,  7.45it/s, model/all/train/loss=0.478, model/all/train/lr=0.0001, spam_task/spam_dataset/valid/accuracy=0.9, spam_task/spam_dataset/valid/f1=0.898]"
-=======
-      "Epoch 1::  28%|██▊       | 14/50 [00:03<00:07,  4.74it/s, model/all/train/loss=0.478, model/all/train/lr=0.0001, spam_task/spam_dataset/valid/accuracy=0.9, spam_task/spam_dataset/valid/f1=0.898]"
->>>>>>> 0e7cf0ae
-     ]
-    },
-    {
-     "name": "stderr",
-     "output_type": "stream",
-     "text": [
-      "\r",
-<<<<<<< HEAD
-      "Epoch 1::  28%|██▊       | 14/50 [00:02<00:04,  7.45it/s, model/all/train/loss=0.473, model/all/train/lr=0.0001, spam_task/spam_dataset/valid/accuracy=0.9, spam_task/spam_dataset/valid/f1=0.898]"
-=======
-      "Epoch 1::  28%|██▊       | 14/50 [00:03<00:07,  4.74it/s, model/all/train/loss=0.473, model/all/train/lr=0.0001, spam_task/spam_dataset/valid/accuracy=0.9, spam_task/spam_dataset/valid/f1=0.898]"
->>>>>>> 0e7cf0ae
-     ]
-    },
-    {
-     "name": "stderr",
-     "output_type": "stream",
-     "text": [
-      "\r",
-<<<<<<< HEAD
-      "Epoch 1::  30%|███       | 15/50 [00:02<00:04,  7.06it/s, model/all/train/loss=0.473, model/all/train/lr=0.0001, spam_task/spam_dataset/valid/accuracy=0.9, spam_task/spam_dataset/valid/f1=0.898]"
-=======
-      "Epoch 1::  30%|███       | 15/50 [00:03<00:07,  4.74it/s, model/all/train/loss=0.473, model/all/train/lr=0.0001, spam_task/spam_dataset/valid/accuracy=0.9, spam_task/spam_dataset/valid/f1=0.898]"
->>>>>>> 0e7cf0ae
-     ]
-    },
-    {
-     "name": "stderr",
-     "output_type": "stream",
-     "text": [
-      "\r",
-<<<<<<< HEAD
-      "Epoch 1::  30%|███       | 15/50 [00:02<00:04,  7.06it/s, model/all/train/loss=0.475, model/all/train/lr=0.0001, spam_task/spam_dataset/valid/accuracy=0.9, spam_task/spam_dataset/valid/f1=0.898]"
-=======
-      "Epoch 1::  30%|███       | 15/50 [00:03<00:07,  4.74it/s, model/all/train/loss=0.475, model/all/train/lr=0.0001, spam_task/spam_dataset/valid/accuracy=0.9, spam_task/spam_dataset/valid/f1=0.898]"
->>>>>>> 0e7cf0ae
-     ]
-    },
-    {
-     "name": "stderr",
-     "output_type": "stream",
-     "text": [
-      "\r",
-<<<<<<< HEAD
-      "Epoch 1::  32%|███▏      | 16/50 [00:02<00:04,  7.12it/s, model/all/train/loss=0.475, model/all/train/lr=0.0001, spam_task/spam_dataset/valid/accuracy=0.9, spam_task/spam_dataset/valid/f1=0.898]"
-=======
-      "Epoch 1::  32%|███▏      | 16/50 [00:03<00:07,  4.75it/s, model/all/train/loss=0.475, model/all/train/lr=0.0001, spam_task/spam_dataset/valid/accuracy=0.9, spam_task/spam_dataset/valid/f1=0.898]"
->>>>>>> 0e7cf0ae
-     ]
-    },
-    {
-     "name": "stderr",
-     "output_type": "stream",
-     "text": [
-      "\r",
-<<<<<<< HEAD
-      "Epoch 1::  32%|███▏      | 16/50 [00:02<00:04,  7.12it/s, model/all/train/loss=0.473, model/all/train/lr=0.0001, spam_task/spam_dataset/valid/accuracy=0.9, spam_task/spam_dataset/valid/f1=0.898]"
-=======
-      "Epoch 1::  32%|███▏      | 16/50 [00:03<00:07,  4.75it/s, model/all/train/loss=0.473, model/all/train/lr=0.0001, spam_task/spam_dataset/valid/accuracy=0.9, spam_task/spam_dataset/valid/f1=0.898]"
->>>>>>> 0e7cf0ae
-     ]
-    },
-    {
-     "name": "stderr",
-     "output_type": "stream",
-     "text": [
-      "\r",
-<<<<<<< HEAD
-      "Epoch 1::  34%|███▍      | 17/50 [00:02<00:04,  7.15it/s, model/all/train/loss=0.473, model/all/train/lr=0.0001, spam_task/spam_dataset/valid/accuracy=0.9, spam_task/spam_dataset/valid/f1=0.898]"
-=======
-      "Epoch 1::  34%|███▍      | 17/50 [00:03<00:06,  4.73it/s, model/all/train/loss=0.473, model/all/train/lr=0.0001, spam_task/spam_dataset/valid/accuracy=0.9, spam_task/spam_dataset/valid/f1=0.898]"
->>>>>>> 0e7cf0ae
-     ]
-    },
-    {
-     "name": "stderr",
-     "output_type": "stream",
-     "text": [
-      "\r",
-<<<<<<< HEAD
-      "Epoch 1::  34%|███▍      | 17/50 [00:02<00:04,  7.15it/s, model/all/train/loss=0.47, model/all/train/lr=0.0001, spam_task/spam_dataset/valid/accuracy=0.9, spam_task/spam_dataset/valid/f1=0.898] "
-=======
-      "Epoch 1::  34%|███▍      | 17/50 [00:03<00:06,  4.73it/s, model/all/train/loss=0.47, model/all/train/lr=0.0001, spam_task/spam_dataset/valid/accuracy=0.9, spam_task/spam_dataset/valid/f1=0.898] "
->>>>>>> 0e7cf0ae
-     ]
-    },
-    {
-     "name": "stderr",
-     "output_type": "stream",
-     "text": [
-      "\r",
-<<<<<<< HEAD
-      "Epoch 1::  36%|███▌      | 18/50 [00:02<00:04,  7.27it/s, model/all/train/loss=0.47, model/all/train/lr=0.0001, spam_task/spam_dataset/valid/accuracy=0.9, spam_task/spam_dataset/valid/f1=0.898]"
-=======
-      "Epoch 1::  36%|███▌      | 18/50 [00:03<00:06,  4.65it/s, model/all/train/loss=0.47, model/all/train/lr=0.0001, spam_task/spam_dataset/valid/accuracy=0.9, spam_task/spam_dataset/valid/f1=0.898]"
->>>>>>> 0e7cf0ae
-     ]
-    },
-    {
-     "name": "stderr",
-     "output_type": "stream",
-     "text": [
-      "\r",
-<<<<<<< HEAD
-      "Epoch 1::  36%|███▌      | 18/50 [00:02<00:04,  7.27it/s, model/all/train/loss=0.466, model/all/train/lr=0.0001, spam_task/spam_dataset/valid/accuracy=0.9, spam_task/spam_dataset/valid/f1=0.898]"
-=======
-      "Epoch 1::  36%|███▌      | 18/50 [00:04<00:06,  4.65it/s, model/all/train/loss=0.466, model/all/train/lr=0.0001, spam_task/spam_dataset/valid/accuracy=0.9, spam_task/spam_dataset/valid/f1=0.898]"
->>>>>>> 0e7cf0ae
-     ]
-    },
-    {
-     "name": "stderr",
-     "output_type": "stream",
-     "text": [
-      "\r",
-<<<<<<< HEAD
-      "Epoch 1::  38%|███▊      | 19/50 [00:02<00:04,  7.34it/s, model/all/train/loss=0.466, model/all/train/lr=0.0001, spam_task/spam_dataset/valid/accuracy=0.9, spam_task/spam_dataset/valid/f1=0.898]"
-=======
-      "Epoch 1::  38%|███▊      | 19/50 [00:04<00:06,  4.68it/s, model/all/train/loss=0.466, model/all/train/lr=0.0001, spam_task/spam_dataset/valid/accuracy=0.9, spam_task/spam_dataset/valid/f1=0.898]"
->>>>>>> 0e7cf0ae
-     ]
-    },
-    {
-     "name": "stderr",
-     "output_type": "stream",
-     "text": [
-      "\r",
-<<<<<<< HEAD
-      "Epoch 1::  38%|███▊      | 19/50 [00:02<00:04,  7.34it/s, model/all/train/loss=0.464, model/all/train/lr=0.0001, spam_task/spam_dataset/valid/accuracy=0.9, spam_task/spam_dataset/valid/f1=0.898]"
-=======
-      "Epoch 1::  38%|███▊      | 19/50 [00:04<00:06,  4.68it/s, model/all/train/loss=0.464, model/all/train/lr=0.0001, spam_task/spam_dataset/valid/accuracy=0.9, spam_task/spam_dataset/valid/f1=0.898]"
->>>>>>> 0e7cf0ae
-     ]
-    },
-    {
-     "name": "stderr",
-     "output_type": "stream",
-     "text": [
-      "\r",
-<<<<<<< HEAD
-      "Epoch 1::  40%|████      | 20/50 [00:02<00:04,  7.41it/s, model/all/train/loss=0.464, model/all/train/lr=0.0001, spam_task/spam_dataset/valid/accuracy=0.9, spam_task/spam_dataset/valid/f1=0.898]"
-=======
-      "Epoch 1::  40%|████      | 20/50 [00:04<00:06,  4.69it/s, model/all/train/loss=0.464, model/all/train/lr=0.0001, spam_task/spam_dataset/valid/accuracy=0.9, spam_task/spam_dataset/valid/f1=0.898]"
->>>>>>> 0e7cf0ae
-     ]
-    },
-    {
-     "name": "stderr",
-     "output_type": "stream",
-     "text": [
-      "\r",
-<<<<<<< HEAD
-      "Epoch 1::  40%|████      | 20/50 [00:02<00:04,  7.41it/s, model/all/train/loss=0.462, model/all/train/lr=0.0001, spam_task/spam_dataset/valid/accuracy=0.9, spam_task/spam_dataset/valid/f1=0.898]"
-=======
-      "Epoch 1::  40%|████      | 20/50 [00:04<00:06,  4.69it/s, model/all/train/loss=0.462, model/all/train/lr=0.0001, spam_task/spam_dataset/valid/accuracy=0.9, spam_task/spam_dataset/valid/f1=0.898]"
->>>>>>> 0e7cf0ae
-     ]
-    },
-    {
-     "name": "stderr",
-     "output_type": "stream",
-     "text": [
-      "\r",
-<<<<<<< HEAD
-      "Epoch 1::  42%|████▏     | 21/50 [00:02<00:03,  7.41it/s, model/all/train/loss=0.462, model/all/train/lr=0.0001, spam_task/spam_dataset/valid/accuracy=0.9, spam_task/spam_dataset/valid/f1=0.898]"
-=======
-      "Epoch 1::  42%|████▏     | 21/50 [00:04<00:06,  4.72it/s, model/all/train/loss=0.462, model/all/train/lr=0.0001, spam_task/spam_dataset/valid/accuracy=0.9, spam_task/spam_dataset/valid/f1=0.898]"
->>>>>>> 0e7cf0ae
-     ]
-    },
-    {
-     "name": "stderr",
-     "output_type": "stream",
-     "text": [
-      "\r",
-<<<<<<< HEAD
-      "Epoch 1::  42%|████▏     | 21/50 [00:02<00:03,  7.41it/s, model/all/train/loss=0.461, model/all/train/lr=0.0001, spam_task/spam_dataset/valid/accuracy=0.9, spam_task/spam_dataset/valid/f1=0.898]"
-=======
-      "Epoch 1::  42%|████▏     | 21/50 [00:04<00:06,  4.72it/s, model/all/train/loss=0.461, model/all/train/lr=0.0001, spam_task/spam_dataset/valid/accuracy=0.9, spam_task/spam_dataset/valid/f1=0.898]"
->>>>>>> 0e7cf0ae
-     ]
-    },
-    {
-     "name": "stderr",
-     "output_type": "stream",
-     "text": [
-      "\r",
-<<<<<<< HEAD
-      "Epoch 1::  44%|████▍     | 22/50 [00:02<00:03,  7.81it/s, model/all/train/loss=0.461, model/all/train/lr=0.0001, spam_task/spam_dataset/valid/accuracy=0.9, spam_task/spam_dataset/valid/f1=0.898]"
-=======
-      "Epoch 1::  44%|████▍     | 22/50 [00:04<00:05,  4.73it/s, model/all/train/loss=0.461, model/all/train/lr=0.0001, spam_task/spam_dataset/valid/accuracy=0.9, spam_task/spam_dataset/valid/f1=0.898]"
->>>>>>> 0e7cf0ae
-     ]
-    },
-    {
-     "name": "stderr",
-     "output_type": "stream",
-     "text": [
-      "\r",
-<<<<<<< HEAD
-      "Epoch 1::  44%|████▍     | 22/50 [00:03<00:03,  7.81it/s, model/all/train/loss=0.459, model/all/train/lr=0.0001, spam_task/spam_dataset/valid/accuracy=0.9, spam_task/spam_dataset/valid/f1=0.898]"
-=======
-      "Epoch 1::  44%|████▍     | 22/50 [00:04<00:05,  4.73it/s, model/all/train/loss=0.459, model/all/train/lr=0.0001, spam_task/spam_dataset/valid/accuracy=0.9, spam_task/spam_dataset/valid/f1=0.898]"
->>>>>>> 0e7cf0ae
-     ]
-    },
-    {
-     "name": "stderr",
-     "output_type": "stream",
-     "text": [
-      "\r",
-<<<<<<< HEAD
-      "Epoch 1::  46%|████▌     | 23/50 [00:03<00:03,  8.13it/s, model/all/train/loss=0.459, model/all/train/lr=0.0001, spam_task/spam_dataset/valid/accuracy=0.9, spam_task/spam_dataset/valid/f1=0.898]"
-=======
-      "Epoch 1::  46%|████▌     | 23/50 [00:04<00:05,  4.75it/s, model/all/train/loss=0.459, model/all/train/lr=0.0001, spam_task/spam_dataset/valid/accuracy=0.9, spam_task/spam_dataset/valid/f1=0.898]"
->>>>>>> 0e7cf0ae
-     ]
-    },
-    {
-     "name": "stderr",
-     "output_type": "stream",
-     "text": [
-      "\r",
-<<<<<<< HEAD
-      "Epoch 1::  46%|████▌     | 23/50 [00:03<00:03,  8.13it/s, model/all/train/loss=0.456, model/all/train/lr=0.0001, spam_task/spam_dataset/valid/accuracy=0.9, spam_task/spam_dataset/valid/f1=0.898]"
-=======
-      "Epoch 1::  46%|████▌     | 23/50 [00:05<00:05,  4.75it/s, model/all/train/loss=0.456, model/all/train/lr=0.0001, spam_task/spam_dataset/valid/accuracy=0.9, spam_task/spam_dataset/valid/f1=0.898]"
->>>>>>> 0e7cf0ae
-     ]
-    },
-    {
-     "name": "stderr",
-     "output_type": "stream",
-     "text": [
-      "\r",
-<<<<<<< HEAD
-      "Epoch 1::  48%|████▊     | 24/50 [00:03<00:03,  8.39it/s, model/all/train/loss=0.456, model/all/train/lr=0.0001, spam_task/spam_dataset/valid/accuracy=0.9, spam_task/spam_dataset/valid/f1=0.898]"
-=======
-      "Epoch 1::  48%|████▊     | 24/50 [00:05<00:05,  4.77it/s, model/all/train/loss=0.456, model/all/train/lr=0.0001, spam_task/spam_dataset/valid/accuracy=0.9, spam_task/spam_dataset/valid/f1=0.898]"
->>>>>>> 0e7cf0ae
-     ]
-    },
-    {
-     "name": "stderr",
-     "output_type": "stream",
-     "text": [
-      "\r",
-<<<<<<< HEAD
-      "Epoch 1::  48%|████▊     | 24/50 [00:03<00:03,  8.39it/s, model/all/train/loss=0.456, model/all/train/lr=0.0001, spam_task/spam_dataset/valid/accuracy=0.9, spam_task/spam_dataset/valid/f1=0.898]"
-=======
-      "Epoch 1::  48%|████▊     | 24/50 [00:05<00:05,  4.77it/s, model/all/train/loss=0.456, model/all/train/lr=0.0001, spam_task/spam_dataset/valid/accuracy=0.9, spam_task/spam_dataset/valid/f1=0.898]"
->>>>>>> 0e7cf0ae
-     ]
-    },
-    {
-     "name": "stderr",
-     "output_type": "stream",
-     "text": [
-      "\r",
-<<<<<<< HEAD
-      "Epoch 1::  50%|█████     | 25/50 [00:03<00:02,  8.55it/s, model/all/train/loss=0.456, model/all/train/lr=0.0001, spam_task/spam_dataset/valid/accuracy=0.9, spam_task/spam_dataset/valid/f1=0.898]"
-=======
-      "Epoch 1::  50%|█████     | 25/50 [00:05<00:05,  4.76it/s, model/all/train/loss=0.456, model/all/train/lr=0.0001, spam_task/spam_dataset/valid/accuracy=0.9, spam_task/spam_dataset/valid/f1=0.898]"
->>>>>>> 0e7cf0ae
-     ]
-    },
-    {
-     "name": "stderr",
-     "output_type": "stream",
-     "text": [
-      "\r",
-<<<<<<< HEAD
-      "Epoch 1::  50%|█████     | 25/50 [00:03<00:02,  8.55it/s, model/all/train/loss=0.454, model/all/train/lr=0.0001, spam_task/spam_dataset/valid/accuracy=0.9, spam_task/spam_dataset/valid/f1=0.898]"
-=======
-      "Epoch 1::  50%|█████     | 25/50 [00:05<00:05,  4.76it/s, model/all/train/loss=0.454, model/all/train/lr=0.0001, spam_task/spam_dataset/valid/accuracy=0.9, spam_task/spam_dataset/valid/f1=0.898]"
->>>>>>> 0e7cf0ae
-     ]
-    },
-    {
-     "name": "stderr",
-     "output_type": "stream",
-     "text": [
-      "\r",
-<<<<<<< HEAD
-      "Epoch 1::  52%|█████▏    | 26/50 [00:03<00:02,  8.68it/s, model/all/train/loss=0.454, model/all/train/lr=0.0001, spam_task/spam_dataset/valid/accuracy=0.9, spam_task/spam_dataset/valid/f1=0.898]"
-=======
-      "Epoch 1::  52%|█████▏    | 26/50 [00:05<00:05,  4.77it/s, model/all/train/loss=0.454, model/all/train/lr=0.0001, spam_task/spam_dataset/valid/accuracy=0.9, spam_task/spam_dataset/valid/f1=0.898]"
->>>>>>> 0e7cf0ae
-     ]
-    },
-    {
-     "name": "stderr",
-     "output_type": "stream",
-     "text": [
-      "\r",
-<<<<<<< HEAD
-      "Epoch 1::  52%|█████▏    | 26/50 [00:03<00:02,  8.68it/s, model/all/train/loss=0.451, model/all/train/lr=0.0001, spam_task/spam_dataset/valid/accuracy=0.9, spam_task/spam_dataset/valid/f1=0.898]"
-=======
-      "Epoch 1::  52%|█████▏    | 26/50 [00:05<00:05,  4.77it/s, model/all/train/loss=0.451, model/all/train/lr=0.0001, spam_task/spam_dataset/valid/accuracy=0.9, spam_task/spam_dataset/valid/f1=0.898]"
->>>>>>> 0e7cf0ae
-     ]
-    },
-    {
-     "name": "stderr",
-     "output_type": "stream",
-     "text": [
-      "\r",
-<<<<<<< HEAD
-      "Epoch 1::  54%|█████▍    | 27/50 [00:03<00:02,  8.76it/s, model/all/train/loss=0.451, model/all/train/lr=0.0001, spam_task/spam_dataset/valid/accuracy=0.9, spam_task/spam_dataset/valid/f1=0.898]"
-=======
-      "Epoch 1::  54%|█████▍    | 27/50 [00:05<00:04,  4.72it/s, model/all/train/loss=0.451, model/all/train/lr=0.0001, spam_task/spam_dataset/valid/accuracy=0.9, spam_task/spam_dataset/valid/f1=0.898]"
->>>>>>> 0e7cf0ae
-     ]
-    },
-    {
-     "name": "stderr",
-     "output_type": "stream",
-     "text": [
-      "\r",
-<<<<<<< HEAD
-      "Epoch 1::  54%|█████▍    | 27/50 [00:03<00:02,  8.76it/s, model/all/train/loss=0.449, model/all/train/lr=0.0001, spam_task/spam_dataset/valid/accuracy=0.9, spam_task/spam_dataset/valid/f1=0.898]"
-=======
-      "Epoch 1::  54%|█████▍    | 27/50 [00:05<00:04,  4.72it/s, model/all/train/loss=0.449, model/all/train/lr=0.0001, spam_task/spam_dataset/valid/accuracy=0.9, spam_task/spam_dataset/valid/f1=0.898]"
->>>>>>> 0e7cf0ae
-     ]
-    },
-    {
-     "name": "stderr",
-     "output_type": "stream",
-     "text": [
-      "\r",
-<<<<<<< HEAD
-      "Epoch 1::  56%|█████▌    | 28/50 [00:03<00:02,  8.85it/s, model/all/train/loss=0.449, model/all/train/lr=0.0001, spam_task/spam_dataset/valid/accuracy=0.9, spam_task/spam_dataset/valid/f1=0.898]"
-=======
-      "Epoch 1::  56%|█████▌    | 28/50 [00:05<00:04,  4.58it/s, model/all/train/loss=0.449, model/all/train/lr=0.0001, spam_task/spam_dataset/valid/accuracy=0.9, spam_task/spam_dataset/valid/f1=0.898]"
->>>>>>> 0e7cf0ae
-     ]
-    },
-    {
-     "name": "stderr",
-     "output_type": "stream",
-     "text": [
-      "\r",
-<<<<<<< HEAD
-      "Epoch 1::  56%|█████▌    | 28/50 [00:03<00:02,  8.85it/s, model/all/train/loss=0.447, model/all/train/lr=0.0001, spam_task/spam_dataset/valid/accuracy=0.9, spam_task/spam_dataset/valid/f1=0.898]"
-=======
-      "Epoch 1::  56%|█████▌    | 28/50 [00:06<00:04,  4.58it/s, model/all/train/loss=0.447, model/all/train/lr=0.0001, spam_task/spam_dataset/valid/accuracy=0.9, spam_task/spam_dataset/valid/f1=0.898]"
->>>>>>> 0e7cf0ae
-     ]
-    },
-    {
-     "name": "stderr",
-     "output_type": "stream",
-     "text": [
-      "\r",
-<<<<<<< HEAD
-      "Epoch 1::  58%|█████▊    | 29/50 [00:03<00:02,  8.92it/s, model/all/train/loss=0.447, model/all/train/lr=0.0001, spam_task/spam_dataset/valid/accuracy=0.9, spam_task/spam_dataset/valid/f1=0.898]"
-=======
-      "Epoch 1::  58%|█████▊    | 29/50 [00:06<00:04,  4.65it/s, model/all/train/loss=0.447, model/all/train/lr=0.0001, spam_task/spam_dataset/valid/accuracy=0.9, spam_task/spam_dataset/valid/f1=0.898]"
->>>>>>> 0e7cf0ae
-     ]
-    },
-    {
-     "name": "stderr",
-     "output_type": "stream",
-     "text": [
-      "\r",
-<<<<<<< HEAD
-      "Epoch 1::  58%|█████▊    | 29/50 [00:03<00:02,  8.92it/s, model/all/train/loss=0.445, model/all/train/lr=0.0001, spam_task/spam_dataset/valid/accuracy=0.9, spam_task/spam_dataset/valid/f1=0.898]"
-=======
-      "Epoch 1::  58%|█████▊    | 29/50 [00:06<00:04,  4.65it/s, model/all/train/loss=0.445, model/all/train/lr=0.0001, spam_task/spam_dataset/valid/accuracy=0.9, spam_task/spam_dataset/valid/f1=0.898]"
->>>>>>> 0e7cf0ae
-     ]
-    },
-    {
-     "name": "stderr",
-     "output_type": "stream",
-     "text": [
-      "\r",
-<<<<<<< HEAD
-      "Epoch 1::  60%|██████    | 30/50 [00:03<00:02,  8.95it/s, model/all/train/loss=0.445, model/all/train/lr=0.0001, spam_task/spam_dataset/valid/accuracy=0.9, spam_task/spam_dataset/valid/f1=0.898]"
-=======
-      "Epoch 1::  60%|██████    | 30/50 [00:06<00:04,  4.67it/s, model/all/train/loss=0.445, model/all/train/lr=0.0001, spam_task/spam_dataset/valid/accuracy=0.9, spam_task/spam_dataset/valid/f1=0.898]"
->>>>>>> 0e7cf0ae
-     ]
-    },
-    {
-     "name": "stderr",
-     "output_type": "stream",
-     "text": [
-      "\r",
-<<<<<<< HEAD
-      "Epoch 1::  60%|██████    | 30/50 [00:03<00:02,  8.95it/s, model/all/train/loss=0.444, model/all/train/lr=0.0001, spam_task/spam_dataset/valid/accuracy=0.9, spam_task/spam_dataset/valid/f1=0.898]"
-=======
-      "Epoch 1::  60%|██████    | 30/50 [00:06<00:04,  4.67it/s, model/all/train/loss=0.444, model/all/train/lr=0.0001, spam_task/spam_dataset/valid/accuracy=0.9, spam_task/spam_dataset/valid/f1=0.898]"
->>>>>>> 0e7cf0ae
-     ]
-    },
-    {
-     "name": "stderr",
-     "output_type": "stream",
-     "text": [
-      "\r",
-<<<<<<< HEAD
-      "Epoch 1::  62%|██████▏   | 31/50 [00:03<00:02,  8.98it/s, model/all/train/loss=0.444, model/all/train/lr=0.0001, spam_task/spam_dataset/valid/accuracy=0.9, spam_task/spam_dataset/valid/f1=0.898]"
-=======
-      "Epoch 1::  62%|██████▏   | 31/50 [00:06<00:04,  4.71it/s, model/all/train/loss=0.444, model/all/train/lr=0.0001, spam_task/spam_dataset/valid/accuracy=0.9, spam_task/spam_dataset/valid/f1=0.898]"
->>>>>>> 0e7cf0ae
-     ]
-    },
-    {
-     "name": "stderr",
-     "output_type": "stream",
-     "text": [
-      "\r",
-<<<<<<< HEAD
-      "Epoch 1::  62%|██████▏   | 31/50 [00:04<00:02,  8.98it/s, model/all/train/loss=0.445, model/all/train/lr=0.0001, spam_task/spam_dataset/valid/accuracy=0.9, spam_task/spam_dataset/valid/f1=0.898]"
-=======
-      "Epoch 1::  62%|██████▏   | 31/50 [00:06<00:04,  4.71it/s, model/all/train/loss=0.445, model/all/train/lr=0.0001, spam_task/spam_dataset/valid/accuracy=0.9, spam_task/spam_dataset/valid/f1=0.898]"
->>>>>>> 0e7cf0ae
-     ]
-    },
-    {
-     "name": "stderr",
-     "output_type": "stream",
-     "text": [
-      "\r",
-<<<<<<< HEAD
-      "Epoch 1::  64%|██████▍   | 32/50 [00:04<00:01,  9.00it/s, model/all/train/loss=0.445, model/all/train/lr=0.0001, spam_task/spam_dataset/valid/accuracy=0.9, spam_task/spam_dataset/valid/f1=0.898]"
-=======
-      "Epoch 1::  64%|██████▍   | 32/50 [00:06<00:03,  4.58it/s, model/all/train/loss=0.445, model/all/train/lr=0.0001, spam_task/spam_dataset/valid/accuracy=0.9, spam_task/spam_dataset/valid/f1=0.898]"
->>>>>>> 0e7cf0ae
-     ]
-    },
-    {
-     "name": "stderr",
-     "output_type": "stream",
-     "text": [
-      "\r",
-<<<<<<< HEAD
-      "Epoch 1::  64%|██████▍   | 32/50 [00:04<00:01,  9.00it/s, model/all/train/loss=0.445, model/all/train/lr=0.0001, spam_task/spam_dataset/valid/accuracy=0.9, spam_task/spam_dataset/valid/f1=0.898]"
-=======
-      "Epoch 1::  64%|██████▍   | 32/50 [00:07<00:03,  4.58it/s, model/all/train/loss=0.445, model/all/train/lr=0.0001, spam_task/spam_dataset/valid/accuracy=0.9, spam_task/spam_dataset/valid/f1=0.898]"
->>>>>>> 0e7cf0ae
-     ]
-    },
-    {
-     "name": "stderr",
-     "output_type": "stream",
-     "text": [
-      "\r",
-<<<<<<< HEAD
-      "Epoch 1::  66%|██████▌   | 33/50 [00:04<00:01,  9.00it/s, model/all/train/loss=0.445, model/all/train/lr=0.0001, spam_task/spam_dataset/valid/accuracy=0.9, spam_task/spam_dataset/valid/f1=0.898]"
-=======
-      "Epoch 1::  66%|██████▌   | 33/50 [00:07<00:03,  4.54it/s, model/all/train/loss=0.445, model/all/train/lr=0.0001, spam_task/spam_dataset/valid/accuracy=0.9, spam_task/spam_dataset/valid/f1=0.898]"
->>>>>>> 0e7cf0ae
-     ]
-    },
-    {
-     "name": "stderr",
-     "output_type": "stream",
-     "text": [
-      "\r",
-<<<<<<< HEAD
-      "Epoch 1::  66%|██████▌   | 33/50 [00:04<00:01,  9.00it/s, model/all/train/loss=0.443, model/all/train/lr=0.0001, spam_task/spam_dataset/valid/accuracy=0.9, spam_task/spam_dataset/valid/f1=0.898]"
-=======
-      "Epoch 1::  66%|██████▌   | 33/50 [00:07<00:03,  4.54it/s, model/all/train/loss=0.443, model/all/train/lr=0.0001, spam_task/spam_dataset/valid/accuracy=0.9, spam_task/spam_dataset/valid/f1=0.898]"
->>>>>>> 0e7cf0ae
-     ]
-    },
-    {
-     "name": "stderr",
-     "output_type": "stream",
-     "text": [
-      "\r",
-<<<<<<< HEAD
-      "Epoch 1::  68%|██████▊   | 34/50 [00:04<00:01,  9.02it/s, model/all/train/loss=0.443, model/all/train/lr=0.0001, spam_task/spam_dataset/valid/accuracy=0.9, spam_task/spam_dataset/valid/f1=0.898]"
-=======
-      "Epoch 1::  68%|██████▊   | 34/50 [00:07<00:03,  4.59it/s, model/all/train/loss=0.443, model/all/train/lr=0.0001, spam_task/spam_dataset/valid/accuracy=0.9, spam_task/spam_dataset/valid/f1=0.898]"
->>>>>>> 0e7cf0ae
-     ]
-    },
-    {
-     "name": "stderr",
-     "output_type": "stream",
-     "text": [
-      "\r",
-<<<<<<< HEAD
-      "Epoch 1::  68%|██████▊   | 34/50 [00:04<00:01,  9.02it/s, model/all/train/loss=0.441, model/all/train/lr=0.0001, spam_task/spam_dataset/valid/accuracy=0.9, spam_task/spam_dataset/valid/f1=0.898]"
-=======
-      "Epoch 1::  68%|██████▊   | 34/50 [00:07<00:03,  4.59it/s, model/all/train/loss=0.441, model/all/train/lr=0.0001, spam_task/spam_dataset/valid/accuracy=0.9, spam_task/spam_dataset/valid/f1=0.898]"
->>>>>>> 0e7cf0ae
-     ]
-    },
-    {
-     "name": "stderr",
-     "output_type": "stream",
-     "text": [
-      "\r",
-<<<<<<< HEAD
-      "Epoch 1::  70%|███████   | 35/50 [00:04<00:01,  9.01it/s, model/all/train/loss=0.441, model/all/train/lr=0.0001, spam_task/spam_dataset/valid/accuracy=0.9, spam_task/spam_dataset/valid/f1=0.898]"
-=======
-      "Epoch 1::  70%|███████   | 35/50 [00:07<00:03,  4.64it/s, model/all/train/loss=0.441, model/all/train/lr=0.0001, spam_task/spam_dataset/valid/accuracy=0.9, spam_task/spam_dataset/valid/f1=0.898]"
->>>>>>> 0e7cf0ae
-     ]
-    },
-    {
-     "name": "stderr",
-     "output_type": "stream",
-     "text": [
-      "\r",
-<<<<<<< HEAD
-      "Epoch 1::  70%|███████   | 35/50 [00:04<00:01,  9.01it/s, model/all/train/loss=0.441, model/all/train/lr=0.0001, spam_task/spam_dataset/valid/accuracy=0.9, spam_task/spam_dataset/valid/f1=0.898]"
-=======
-      "Epoch 1::  70%|███████   | 35/50 [00:07<00:03,  4.64it/s, model/all/train/loss=0.441, model/all/train/lr=0.0001, spam_task/spam_dataset/valid/accuracy=0.9, spam_task/spam_dataset/valid/f1=0.898]"
->>>>>>> 0e7cf0ae
-     ]
-    },
-    {
-     "name": "stderr",
-     "output_type": "stream",
-     "text": [
-      "\r",
-<<<<<<< HEAD
-      "Epoch 1::  72%|███████▏  | 36/50 [00:04<00:01,  9.00it/s, model/all/train/loss=0.441, model/all/train/lr=0.0001, spam_task/spam_dataset/valid/accuracy=0.9, spam_task/spam_dataset/valid/f1=0.898]"
-=======
-      "Epoch 1::  72%|███████▏  | 36/50 [00:07<00:03,  4.66it/s, model/all/train/loss=0.441, model/all/train/lr=0.0001, spam_task/spam_dataset/valid/accuracy=0.9, spam_task/spam_dataset/valid/f1=0.898]"
->>>>>>> 0e7cf0ae
-     ]
-    },
-    {
-     "name": "stderr",
-     "output_type": "stream",
-     "text": [
-      "\r",
-<<<<<<< HEAD
-      "Epoch 1::  72%|███████▏  | 36/50 [00:04<00:01,  9.00it/s, model/all/train/loss=0.44, model/all/train/lr=0.0001, spam_task/spam_dataset/valid/accuracy=0.9, spam_task/spam_dataset/valid/f1=0.898] "
-=======
-      "Epoch 1::  72%|███████▏  | 36/50 [00:07<00:03,  4.66it/s, model/all/train/loss=0.44, model/all/train/lr=0.0001, spam_task/spam_dataset/valid/accuracy=0.9, spam_task/spam_dataset/valid/f1=0.898] "
->>>>>>> 0e7cf0ae
-     ]
-    },
-    {
-     "name": "stderr",
-     "output_type": "stream",
-     "text": [
-      "\r",
-<<<<<<< HEAD
-      "Epoch 1::  74%|███████▍  | 37/50 [00:04<00:01,  9.01it/s, model/all/train/loss=0.44, model/all/train/lr=0.0001, spam_task/spam_dataset/valid/accuracy=0.9, spam_task/spam_dataset/valid/f1=0.898]"
-=======
-      "Epoch 1::  74%|███████▍  | 37/50 [00:07<00:02,  4.67it/s, model/all/train/loss=0.44, model/all/train/lr=0.0001, spam_task/spam_dataset/valid/accuracy=0.9, spam_task/spam_dataset/valid/f1=0.898]"
->>>>>>> 0e7cf0ae
-     ]
-    },
-    {
-     "name": "stderr",
-     "output_type": "stream",
-     "text": [
-      "\r",
-<<<<<<< HEAD
-      "Epoch 1::  74%|███████▍  | 37/50 [00:04<00:01,  9.01it/s, model/all/train/loss=0.438, model/all/train/lr=0.0001, spam_task/spam_dataset/valid/accuracy=0.9, spam_task/spam_dataset/valid/f1=0.898]"
-=======
-      "Epoch 1::  74%|███████▍  | 37/50 [00:08<00:02,  4.67it/s, model/all/train/loss=0.438, model/all/train/lr=0.0001, spam_task/spam_dataset/valid/accuracy=0.9, spam_task/spam_dataset/valid/f1=0.898]"
->>>>>>> 0e7cf0ae
-     ]
-    },
-    {
-     "name": "stderr",
-     "output_type": "stream",
-     "text": [
-      "\r",
-<<<<<<< HEAD
-      "Epoch 1::  76%|███████▌  | 38/50 [00:04<00:01,  9.04it/s, model/all/train/loss=0.438, model/all/train/lr=0.0001, spam_task/spam_dataset/valid/accuracy=0.9, spam_task/spam_dataset/valid/f1=0.898]"
-=======
-      "Epoch 1::  76%|███████▌  | 38/50 [00:08<00:02,  4.69it/s, model/all/train/loss=0.438, model/all/train/lr=0.0001, spam_task/spam_dataset/valid/accuracy=0.9, spam_task/spam_dataset/valid/f1=0.898]"
->>>>>>> 0e7cf0ae
-     ]
-    },
-    {
-     "name": "stderr",
-     "output_type": "stream",
-     "text": [
-      "\r",
-<<<<<<< HEAD
-      "Epoch 1::  76%|███████▌  | 38/50 [00:04<00:01,  9.04it/s, model/all/train/loss=0.436, model/all/train/lr=0.0001, spam_task/spam_dataset/valid/accuracy=0.9, spam_task/spam_dataset/valid/f1=0.898]"
-=======
-      "Epoch 1::  76%|███████▌  | 38/50 [00:08<00:02,  4.69it/s, model/all/train/loss=0.436, model/all/train/lr=0.0001, spam_task/spam_dataset/valid/accuracy=0.9, spam_task/spam_dataset/valid/f1=0.898]"
->>>>>>> 0e7cf0ae
-     ]
-    },
-    {
-     "name": "stderr",
-     "output_type": "stream",
-     "text": [
-      "\r",
-<<<<<<< HEAD
-      "Epoch 1::  78%|███████▊  | 39/50 [00:04<00:01,  9.07it/s, model/all/train/loss=0.436, model/all/train/lr=0.0001, spam_task/spam_dataset/valid/accuracy=0.9, spam_task/spam_dataset/valid/f1=0.898]"
-=======
-      "Epoch 1::  78%|███████▊  | 39/50 [00:08<00:02,  4.72it/s, model/all/train/loss=0.436, model/all/train/lr=0.0001, spam_task/spam_dataset/valid/accuracy=0.9, spam_task/spam_dataset/valid/f1=0.898]"
->>>>>>> 0e7cf0ae
-     ]
-    },
-    {
-     "name": "stderr",
-     "output_type": "stream",
-     "text": [
-      "\r",
-<<<<<<< HEAD
-      "Epoch 1::  78%|███████▊  | 39/50 [00:04<00:01,  9.07it/s, model/all/train/loss=0.435, model/all/train/lr=0.0001, spam_task/spam_dataset/valid/accuracy=0.9, spam_task/spam_dataset/valid/f1=0.898]"
-=======
-      "Epoch 1::  78%|███████▊  | 39/50 [00:08<00:02,  4.72it/s, model/all/train/loss=0.435, model/all/train/lr=0.0001, spam_task/spam_dataset/valid/accuracy=0.9, spam_task/spam_dataset/valid/f1=0.898]"
->>>>>>> 0e7cf0ae
-     ]
-    },
-    {
-     "name": "stderr",
-     "output_type": "stream",
-     "text": [
-      "\r",
-<<<<<<< HEAD
-      "Epoch 1::  80%|████████  | 40/50 [00:04<00:01,  9.07it/s, model/all/train/loss=0.435, model/all/train/lr=0.0001, spam_task/spam_dataset/valid/accuracy=0.9, spam_task/spam_dataset/valid/f1=0.898]"
-=======
-      "Epoch 1::  80%|████████  | 40/50 [00:08<00:02,  4.72it/s, model/all/train/loss=0.435, model/all/train/lr=0.0001, spam_task/spam_dataset/valid/accuracy=0.9, spam_task/spam_dataset/valid/f1=0.898]"
->>>>>>> 0e7cf0ae
-     ]
-    },
-    {
-     "name": "stderr",
-     "output_type": "stream",
-     "text": [
-      "\r",
-<<<<<<< HEAD
-      "Epoch 1::  80%|████████  | 40/50 [00:05<00:01,  9.07it/s, model/all/train/loss=0.433, model/all/train/lr=0.0001, spam_task/spam_dataset/valid/accuracy=0.9, spam_task/spam_dataset/valid/f1=0.898]"
-=======
-      "Epoch 1::  80%|████████  | 40/50 [00:08<00:02,  4.72it/s, model/all/train/loss=0.433, model/all/train/lr=0.0001, spam_task/spam_dataset/valid/accuracy=0.9, spam_task/spam_dataset/valid/f1=0.898]"
->>>>>>> 0e7cf0ae
-     ]
-    },
-    {
-     "name": "stderr",
-     "output_type": "stream",
-     "text": [
-      "\r",
-<<<<<<< HEAD
-      "Epoch 1::  82%|████████▏ | 41/50 [00:05<00:00,  9.05it/s, model/all/train/loss=0.433, model/all/train/lr=0.0001, spam_task/spam_dataset/valid/accuracy=0.9, spam_task/spam_dataset/valid/f1=0.898]"
-=======
-      "Epoch 1::  82%|████████▏ | 41/50 [00:08<00:01,  4.62it/s, model/all/train/loss=0.433, model/all/train/lr=0.0001, spam_task/spam_dataset/valid/accuracy=0.9, spam_task/spam_dataset/valid/f1=0.898]"
->>>>>>> 0e7cf0ae
-     ]
-    },
-    {
-     "name": "stderr",
-     "output_type": "stream",
-     "text": [
-      "\r",
-<<<<<<< HEAD
-      "Epoch 1::  82%|████████▏ | 41/50 [00:05<00:00,  9.05it/s, model/all/train/loss=0.431, model/all/train/lr=0.0001, spam_task/spam_dataset/valid/accuracy=0.9, spam_task/spam_dataset/valid/f1=0.898]"
-=======
-      "Epoch 1::  82%|████████▏ | 41/50 [00:08<00:01,  4.62it/s, model/all/train/loss=0.431, model/all/train/lr=0.0001, spam_task/spam_dataset/valid/accuracy=0.9, spam_task/spam_dataset/valid/f1=0.898]"
->>>>>>> 0e7cf0ae
-     ]
-    },
-    {
-     "name": "stderr",
-     "output_type": "stream",
-     "text": [
-      "\r",
-<<<<<<< HEAD
-      "Epoch 1::  84%|████████▍ | 42/50 [00:05<00:00,  9.05it/s, model/all/train/loss=0.431, model/all/train/lr=0.0001, spam_task/spam_dataset/valid/accuracy=0.9, spam_task/spam_dataset/valid/f1=0.898]"
-=======
-      "Epoch 1::  84%|████████▍ | 42/50 [00:08<00:01,  4.65it/s, model/all/train/loss=0.431, model/all/train/lr=0.0001, spam_task/spam_dataset/valid/accuracy=0.9, spam_task/spam_dataset/valid/f1=0.898]"
->>>>>>> 0e7cf0ae
-     ]
-    },
-    {
-     "name": "stderr",
-     "output_type": "stream",
-     "text": [
-      "\r",
-<<<<<<< HEAD
-      "Epoch 1::  84%|████████▍ | 42/50 [00:05<00:00,  9.05it/s, model/all/train/loss=0.431, model/all/train/lr=0.0001, spam_task/spam_dataset/valid/accuracy=0.9, spam_task/spam_dataset/valid/f1=0.898]"
-=======
-      "Epoch 1::  84%|████████▍ | 42/50 [00:09<00:01,  4.65it/s, model/all/train/loss=0.431, model/all/train/lr=0.0001, spam_task/spam_dataset/valid/accuracy=0.9, spam_task/spam_dataset/valid/f1=0.898]"
->>>>>>> 0e7cf0ae
-     ]
-    },
-    {
-     "name": "stderr",
-     "output_type": "stream",
-     "text": [
-      "\r",
-<<<<<<< HEAD
-      "Epoch 1::  86%|████████▌ | 43/50 [00:05<00:00,  9.08it/s, model/all/train/loss=0.431, model/all/train/lr=0.0001, spam_task/spam_dataset/valid/accuracy=0.9, spam_task/spam_dataset/valid/f1=0.898]"
-=======
-      "Epoch 1::  86%|████████▌ | 43/50 [00:09<00:01,  4.69it/s, model/all/train/loss=0.431, model/all/train/lr=0.0001, spam_task/spam_dataset/valid/accuracy=0.9, spam_task/spam_dataset/valid/f1=0.898]"
->>>>>>> 0e7cf0ae
-     ]
-    },
-    {
-     "name": "stderr",
-     "output_type": "stream",
-     "text": [
-      "\r",
-<<<<<<< HEAD
-      "Epoch 1::  86%|████████▌ | 43/50 [00:05<00:00,  9.08it/s, model/all/train/loss=0.429, model/all/train/lr=0.0001, spam_task/spam_dataset/valid/accuracy=0.9, spam_task/spam_dataset/valid/f1=0.898]"
-=======
-      "Epoch 1::  86%|████████▌ | 43/50 [00:09<00:01,  4.69it/s, model/all/train/loss=0.429, model/all/train/lr=0.0001, spam_task/spam_dataset/valid/accuracy=0.9, spam_task/spam_dataset/valid/f1=0.898]"
->>>>>>> 0e7cf0ae
-     ]
-    },
-    {
-     "name": "stderr",
-     "output_type": "stream",
-     "text": [
-      "\r",
-<<<<<<< HEAD
-      "Epoch 1::  88%|████████▊ | 44/50 [00:05<00:00,  9.11it/s, model/all/train/loss=0.429, model/all/train/lr=0.0001, spam_task/spam_dataset/valid/accuracy=0.9, spam_task/spam_dataset/valid/f1=0.898]"
-=======
-      "Epoch 1::  88%|████████▊ | 44/50 [00:09<00:01,  4.73it/s, model/all/train/loss=0.429, model/all/train/lr=0.0001, spam_task/spam_dataset/valid/accuracy=0.9, spam_task/spam_dataset/valid/f1=0.898]"
->>>>>>> 0e7cf0ae
-     ]
-    },
-    {
-     "name": "stderr",
-     "output_type": "stream",
-     "text": [
-      "\r",
-<<<<<<< HEAD
-      "Epoch 1::  88%|████████▊ | 44/50 [00:05<00:00,  9.11it/s, model/all/train/loss=0.427, model/all/train/lr=0.0001, spam_task/spam_dataset/valid/accuracy=0.9, spam_task/spam_dataset/valid/f1=0.898]"
-=======
-      "Epoch 1::  88%|████████▊ | 44/50 [00:09<00:01,  4.73it/s, model/all/train/loss=0.427, model/all/train/lr=0.0001, spam_task/spam_dataset/valid/accuracy=0.9, spam_task/spam_dataset/valid/f1=0.898]"
->>>>>>> 0e7cf0ae
-     ]
-    },
-    {
-     "name": "stderr",
-     "output_type": "stream",
-     "text": [
-      "\r",
-<<<<<<< HEAD
-      "Epoch 1::  90%|█████████ | 45/50 [00:05<00:00,  9.10it/s, model/all/train/loss=0.427, model/all/train/lr=0.0001, spam_task/spam_dataset/valid/accuracy=0.9, spam_task/spam_dataset/valid/f1=0.898]"
-=======
-      "Epoch 1::  90%|█████████ | 45/50 [00:09<00:01,  4.74it/s, model/all/train/loss=0.427, model/all/train/lr=0.0001, spam_task/spam_dataset/valid/accuracy=0.9, spam_task/spam_dataset/valid/f1=0.898]"
->>>>>>> 0e7cf0ae
-     ]
-    },
-    {
-     "name": "stderr",
-     "output_type": "stream",
-     "text": [
-      "\r",
-<<<<<<< HEAD
-      "Epoch 1::  90%|█████████ | 45/50 [00:05<00:00,  9.10it/s, model/all/train/loss=0.425, model/all/train/lr=0.0001, spam_task/spam_dataset/valid/accuracy=0.9, spam_task/spam_dataset/valid/f1=0.898]"
-=======
-      "Epoch 1::  90%|█████████ | 45/50 [00:09<00:01,  4.74it/s, model/all/train/loss=0.425, model/all/train/lr=0.0001, spam_task/spam_dataset/valid/accuracy=0.9, spam_task/spam_dataset/valid/f1=0.898]"
->>>>>>> 0e7cf0ae
-     ]
-    },
-    {
-     "name": "stderr",
-     "output_type": "stream",
-     "text": [
-      "\r",
-<<<<<<< HEAD
-      "Epoch 1::  92%|█████████▏| 46/50 [00:05<00:00,  9.09it/s, model/all/train/loss=0.425, model/all/train/lr=0.0001, spam_task/spam_dataset/valid/accuracy=0.9, spam_task/spam_dataset/valid/f1=0.898]"
-=======
-      "Epoch 1::  92%|█████████▏| 46/50 [00:09<00:00,  4.73it/s, model/all/train/loss=0.425, model/all/train/lr=0.0001, spam_task/spam_dataset/valid/accuracy=0.9, spam_task/spam_dataset/valid/f1=0.898]"
->>>>>>> 0e7cf0ae
-     ]
-    },
-    {
-     "name": "stderr",
-     "output_type": "stream",
-     "text": [
-      "\r",
-<<<<<<< HEAD
-      "Epoch 1::  92%|█████████▏| 46/50 [00:05<00:00,  9.09it/s, model/all/train/loss=0.423, model/all/train/lr=0.0001, spam_task/spam_dataset/valid/accuracy=0.9, spam_task/spam_dataset/valid/f1=0.898]"
-=======
-      "Epoch 1::  92%|█████████▏| 46/50 [00:10<00:00,  4.73it/s, model/all/train/loss=0.423, model/all/train/lr=0.0001, spam_task/spam_dataset/valid/accuracy=0.9, spam_task/spam_dataset/valid/f1=0.898]"
->>>>>>> 0e7cf0ae
-     ]
-    },
-    {
-     "name": "stderr",
-     "output_type": "stream",
-     "text": [
-      "\r",
-<<<<<<< HEAD
-      "Epoch 1::  94%|█████████▍| 47/50 [00:05<00:00,  9.06it/s, model/all/train/loss=0.423, model/all/train/lr=0.0001, spam_task/spam_dataset/valid/accuracy=0.9, spam_task/spam_dataset/valid/f1=0.898]"
-=======
-      "Epoch 1::  94%|█████████▍| 47/50 [00:10<00:00,  4.71it/s, model/all/train/loss=0.423, model/all/train/lr=0.0001, spam_task/spam_dataset/valid/accuracy=0.9, spam_task/spam_dataset/valid/f1=0.898]"
->>>>>>> 0e7cf0ae
-     ]
-    },
-    {
-     "name": "stderr",
-     "output_type": "stream",
-     "text": [
-      "\r",
-<<<<<<< HEAD
-      "Epoch 1::  94%|█████████▍| 47/50 [00:05<00:00,  9.06it/s, model/all/train/loss=0.42, model/all/train/lr=0.0001, spam_task/spam_dataset/valid/accuracy=0.9, spam_task/spam_dataset/valid/f1=0.898] "
-=======
-      "Epoch 1::  94%|█████████▍| 47/50 [00:10<00:00,  4.71it/s, model/all/train/loss=0.42, model/all/train/lr=0.0001, spam_task/spam_dataset/valid/accuracy=0.9, spam_task/spam_dataset/valid/f1=0.898] "
->>>>>>> 0e7cf0ae
-     ]
-    },
-    {
-     "name": "stderr",
-     "output_type": "stream",
-     "text": [
-      "\r",
-<<<<<<< HEAD
-      "Epoch 1::  96%|█████████▌| 48/50 [00:05<00:00,  9.08it/s, model/all/train/loss=0.42, model/all/train/lr=0.0001, spam_task/spam_dataset/valid/accuracy=0.9, spam_task/spam_dataset/valid/f1=0.898]"
-=======
-      "Epoch 1::  96%|█████████▌| 48/50 [00:10<00:00,  4.71it/s, model/all/train/loss=0.42, model/all/train/lr=0.0001, spam_task/spam_dataset/valid/accuracy=0.9, spam_task/spam_dataset/valid/f1=0.898]"
->>>>>>> 0e7cf0ae
-     ]
-    },
-    {
-     "name": "stderr",
-     "output_type": "stream",
-     "text": [
-      "\r",
-<<<<<<< HEAD
-      "Epoch 1::  96%|█████████▌| 48/50 [00:05<00:00,  9.08it/s, model/all/train/loss=0.417, model/all/train/lr=0.0001, spam_task/spam_dataset/valid/accuracy=0.9, spam_task/spam_dataset/valid/f1=0.898]"
-=======
-      "Epoch 1::  96%|█████████▌| 48/50 [00:10<00:00,  4.71it/s, model/all/train/loss=0.417, model/all/train/lr=0.0001, spam_task/spam_dataset/valid/accuracy=0.9, spam_task/spam_dataset/valid/f1=0.898]"
->>>>>>> 0e7cf0ae
-     ]
-    },
-    {
-     "name": "stderr",
-     "output_type": "stream",
-     "text": [
-      "\r",
-<<<<<<< HEAD
-      "Epoch 1::  98%|█████████▊| 49/50 [00:05<00:00,  9.08it/s, model/all/train/loss=0.417, model/all/train/lr=0.0001, spam_task/spam_dataset/valid/accuracy=0.9, spam_task/spam_dataset/valid/f1=0.898]"
-=======
-      "Epoch 1::  98%|█████████▊| 49/50 [00:10<00:00,  4.69it/s, model/all/train/loss=0.417, model/all/train/lr=0.0001, spam_task/spam_dataset/valid/accuracy=0.9, spam_task/spam_dataset/valid/f1=0.898]"
->>>>>>> 0e7cf0ae
-     ]
-    },
-    {
-     "name": "stderr",
-     "output_type": "stream",
-     "text": [
-      "\r",
-<<<<<<< HEAD
-      "Epoch 1::  98%|█████████▊| 49/50 [00:06<00:00,  9.08it/s, model/all/train/loss=0.416, model/all/train/lr=0.0001, spam_task/spam_dataset/valid/accuracy=0.942, spam_task/spam_dataset/valid/f1=0.933]"
-=======
-      "Epoch 1::  98%|█████████▊| 49/50 [00:10<00:00,  4.69it/s, model/all/train/loss=0.416, model/all/train/lr=0.0001, spam_task/spam_dataset/valid/accuracy=0.942, spam_task/spam_dataset/valid/f1=0.933]"
->>>>>>> 0e7cf0ae
-     ]
-    },
-    {
-     "name": "stderr",
-     "output_type": "stream",
-     "text": [
-      "\r",
-<<<<<<< HEAD
-      "Epoch 1:: 100%|██████████| 50/50 [00:06<00:00,  8.54it/s, model/all/train/loss=0.416, model/all/train/lr=0.0001, spam_task/spam_dataset/valid/accuracy=0.942, spam_task/spam_dataset/valid/f1=0.933]"
-=======
-      "Epoch 1:: 100%|██████████| 50/50 [00:10<00:00,  4.57it/s, model/all/train/loss=0.416, model/all/train/lr=0.0001, spam_task/spam_dataset/valid/accuracy=0.942, spam_task/spam_dataset/valid/f1=0.933]"
->>>>>>> 0e7cf0ae
+      "Epoch 1::   2%|▏         | 1/50 [00:00<00:05,  8.81it/s, model/all/train/loss=0.523, model/all/train/lr=0.0001, spam_task/spam_dataset/valid/accuracy=0.9, spam_task/spam_dataset/valid/f1=0.898]"
+     ]
+    },
+    {
+     "name": "stderr",
+     "output_type": "stream",
+     "text": [
+      "\r",
+      "Epoch 1::   2%|▏         | 1/50 [00:00<00:05,  8.81it/s, model/all/train/loss=0.514, model/all/train/lr=0.0001, spam_task/spam_dataset/valid/accuracy=0.9, spam_task/spam_dataset/valid/f1=0.898]"
+     ]
+    },
+    {
+     "name": "stderr",
+     "output_type": "stream",
+     "text": [
+      "\r",
+      "Epoch 1::   4%|▍         | 2/50 [00:00<00:05,  8.82it/s, model/all/train/loss=0.514, model/all/train/lr=0.0001, spam_task/spam_dataset/valid/accuracy=0.9, spam_task/spam_dataset/valid/f1=0.898]"
+     ]
+    },
+    {
+     "name": "stderr",
+     "output_type": "stream",
+     "text": [
+      "\r",
+      "Epoch 1::   4%|▍         | 2/50 [00:00<00:05,  8.82it/s, model/all/train/loss=0.501, model/all/train/lr=0.0001, spam_task/spam_dataset/valid/accuracy=0.9, spam_task/spam_dataset/valid/f1=0.898]"
+     ]
+    },
+    {
+     "name": "stderr",
+     "output_type": "stream",
+     "text": [
+      "\r",
+      "Epoch 1::   6%|▌         | 3/50 [00:00<00:05,  8.77it/s, model/all/train/loss=0.501, model/all/train/lr=0.0001, spam_task/spam_dataset/valid/accuracy=0.9, spam_task/spam_dataset/valid/f1=0.898]"
+     ]
+    },
+    {
+     "name": "stderr",
+     "output_type": "stream",
+     "text": [
+      "\r",
+      "Epoch 1::   6%|▌         | 3/50 [00:00<00:05,  8.77it/s, model/all/train/loss=0.501, model/all/train/lr=0.0001, spam_task/spam_dataset/valid/accuracy=0.9, spam_task/spam_dataset/valid/f1=0.898]"
+     ]
+    },
+    {
+     "name": "stderr",
+     "output_type": "stream",
+     "text": [
+      "\r",
+      "Epoch 1::   8%|▊         | 4/50 [00:00<00:05,  8.75it/s, model/all/train/loss=0.501, model/all/train/lr=0.0001, spam_task/spam_dataset/valid/accuracy=0.9, spam_task/spam_dataset/valid/f1=0.898]"
+     ]
+    },
+    {
+     "name": "stderr",
+     "output_type": "stream",
+     "text": [
+      "\r",
+      "Epoch 1::   8%|▊         | 4/50 [00:00<00:05,  8.75it/s, model/all/train/loss=0.507, model/all/train/lr=0.0001, spam_task/spam_dataset/valid/accuracy=0.9, spam_task/spam_dataset/valid/f1=0.898]"
+     ]
+    },
+    {
+     "name": "stderr",
+     "output_type": "stream",
+     "text": [
+      "\r",
+      "Epoch 1::  10%|█         | 5/50 [00:00<00:05,  8.73it/s, model/all/train/loss=0.507, model/all/train/lr=0.0001, spam_task/spam_dataset/valid/accuracy=0.9, spam_task/spam_dataset/valid/f1=0.898]"
+     ]
+    },
+    {
+     "name": "stderr",
+     "output_type": "stream",
+     "text": [
+      "\r",
+      "Epoch 1::  10%|█         | 5/50 [00:00<00:05,  8.73it/s, model/all/train/loss=0.509, model/all/train/lr=0.0001, spam_task/spam_dataset/valid/accuracy=0.9, spam_task/spam_dataset/valid/f1=0.898]"
+     ]
+    },
+    {
+     "name": "stderr",
+     "output_type": "stream",
+     "text": [
+      "\r",
+      "Epoch 1::  12%|█▏        | 6/50 [00:00<00:05,  8.73it/s, model/all/train/loss=0.509, model/all/train/lr=0.0001, spam_task/spam_dataset/valid/accuracy=0.9, spam_task/spam_dataset/valid/f1=0.898]"
+     ]
+    },
+    {
+     "name": "stderr",
+     "output_type": "stream",
+     "text": [
+      "\r",
+      "Epoch 1::  12%|█▏        | 6/50 [00:00<00:05,  8.73it/s, model/all/train/loss=0.506, model/all/train/lr=0.0001, spam_task/spam_dataset/valid/accuracy=0.9, spam_task/spam_dataset/valid/f1=0.898]"
+     ]
+    },
+    {
+     "name": "stderr",
+     "output_type": "stream",
+     "text": [
+      "\r",
+      "Epoch 1::  14%|█▍        | 7/50 [00:00<00:04,  8.70it/s, model/all/train/loss=0.506, model/all/train/lr=0.0001, spam_task/spam_dataset/valid/accuracy=0.9, spam_task/spam_dataset/valid/f1=0.898]"
+     ]
+    },
+    {
+     "name": "stderr",
+     "output_type": "stream",
+     "text": [
+      "\r",
+      "Epoch 1::  14%|█▍        | 7/50 [00:00<00:04,  8.70it/s, model/all/train/loss=0.491, model/all/train/lr=0.0001, spam_task/spam_dataset/valid/accuracy=0.9, spam_task/spam_dataset/valid/f1=0.898]"
+     ]
+    },
+    {
+     "name": "stderr",
+     "output_type": "stream",
+     "text": [
+      "\r",
+      "Epoch 1::  16%|█▌        | 8/50 [00:00<00:04,  8.65it/s, model/all/train/loss=0.491, model/all/train/lr=0.0001, spam_task/spam_dataset/valid/accuracy=0.9, spam_task/spam_dataset/valid/f1=0.898]"
+     ]
+    },
+    {
+     "name": "stderr",
+     "output_type": "stream",
+     "text": [
+      "\r",
+      "Epoch 1::  16%|█▌        | 8/50 [00:01<00:04,  8.65it/s, model/all/train/loss=0.489, model/all/train/lr=0.0001, spam_task/spam_dataset/valid/accuracy=0.9, spam_task/spam_dataset/valid/f1=0.898]"
+     ]
+    },
+    {
+     "name": "stderr",
+     "output_type": "stream",
+     "text": [
+      "\r",
+      "Epoch 1::  18%|█▊        | 9/50 [00:01<00:04,  8.67it/s, model/all/train/loss=0.489, model/all/train/lr=0.0001, spam_task/spam_dataset/valid/accuracy=0.9, spam_task/spam_dataset/valid/f1=0.898]"
+     ]
+    },
+    {
+     "name": "stderr",
+     "output_type": "stream",
+     "text": [
+      "\r",
+      "Epoch 1::  18%|█▊        | 9/50 [00:01<00:04,  8.67it/s, model/all/train/loss=0.485, model/all/train/lr=0.0001, spam_task/spam_dataset/valid/accuracy=0.9, spam_task/spam_dataset/valid/f1=0.898]"
+     ]
+    },
+    {
+     "name": "stderr",
+     "output_type": "stream",
+     "text": [
+      "\r",
+      "Epoch 1::  20%|██        | 10/50 [00:01<00:04,  8.67it/s, model/all/train/loss=0.485, model/all/train/lr=0.0001, spam_task/spam_dataset/valid/accuracy=0.9, spam_task/spam_dataset/valid/f1=0.898]"
+     ]
+    },
+    {
+     "name": "stderr",
+     "output_type": "stream",
+     "text": [
+      "\r",
+      "Epoch 1::  20%|██        | 10/50 [00:01<00:04,  8.67it/s, model/all/train/loss=0.482, model/all/train/lr=0.0001, spam_task/spam_dataset/valid/accuracy=0.9, spam_task/spam_dataset/valid/f1=0.898]"
+     ]
+    },
+    {
+     "name": "stderr",
+     "output_type": "stream",
+     "text": [
+      "\r",
+      "Epoch 1::  22%|██▏       | 11/50 [00:01<00:04,  8.56it/s, model/all/train/loss=0.482, model/all/train/lr=0.0001, spam_task/spam_dataset/valid/accuracy=0.9, spam_task/spam_dataset/valid/f1=0.898]"
+     ]
+    },
+    {
+     "name": "stderr",
+     "output_type": "stream",
+     "text": [
+      "\r",
+      "Epoch 1::  22%|██▏       | 11/50 [00:01<00:04,  8.56it/s, model/all/train/loss=0.48, model/all/train/lr=0.0001, spam_task/spam_dataset/valid/accuracy=0.9, spam_task/spam_dataset/valid/f1=0.898] "
+     ]
+    },
+    {
+     "name": "stderr",
+     "output_type": "stream",
+     "text": [
+      "\r",
+      "Epoch 1::  24%|██▍       | 12/50 [00:01<00:04,  8.61it/s, model/all/train/loss=0.48, model/all/train/lr=0.0001, spam_task/spam_dataset/valid/accuracy=0.9, spam_task/spam_dataset/valid/f1=0.898]"
+     ]
+    },
+    {
+     "name": "stderr",
+     "output_type": "stream",
+     "text": [
+      "\r",
+      "Epoch 1::  24%|██▍       | 12/50 [00:01<00:04,  8.61it/s, model/all/train/loss=0.477, model/all/train/lr=0.0001, spam_task/spam_dataset/valid/accuracy=0.9, spam_task/spam_dataset/valid/f1=0.898]"
+     ]
+    },
+    {
+     "name": "stderr",
+     "output_type": "stream",
+     "text": [
+      "\r",
+      "Epoch 1::  26%|██▌       | 13/50 [00:01<00:04,  8.64it/s, model/all/train/loss=0.477, model/all/train/lr=0.0001, spam_task/spam_dataset/valid/accuracy=0.9, spam_task/spam_dataset/valid/f1=0.898]"
+     ]
+    },
+    {
+     "name": "stderr",
+     "output_type": "stream",
+     "text": [
+      "\r",
+      "Epoch 1::  26%|██▌       | 13/50 [00:01<00:04,  8.64it/s, model/all/train/loss=0.478, model/all/train/lr=0.0001, spam_task/spam_dataset/valid/accuracy=0.9, spam_task/spam_dataset/valid/f1=0.898]"
+     ]
+    },
+    {
+     "name": "stderr",
+     "output_type": "stream",
+     "text": [
+      "\r",
+      "Epoch 1::  28%|██▊       | 14/50 [00:01<00:04,  8.67it/s, model/all/train/loss=0.478, model/all/train/lr=0.0001, spam_task/spam_dataset/valid/accuracy=0.9, spam_task/spam_dataset/valid/f1=0.898]"
+     ]
+    },
+    {
+     "name": "stderr",
+     "output_type": "stream",
+     "text": [
+      "\r",
+      "Epoch 1::  28%|██▊       | 14/50 [00:01<00:04,  8.67it/s, model/all/train/loss=0.473, model/all/train/lr=0.0001, spam_task/spam_dataset/valid/accuracy=0.9, spam_task/spam_dataset/valid/f1=0.898]"
+     ]
+    },
+    {
+     "name": "stderr",
+     "output_type": "stream",
+     "text": [
+      "\r",
+      "Epoch 1::  30%|███       | 15/50 [00:01<00:04,  8.66it/s, model/all/train/loss=0.473, model/all/train/lr=0.0001, spam_task/spam_dataset/valid/accuracy=0.9, spam_task/spam_dataset/valid/f1=0.898]"
+     ]
+    },
+    {
+     "name": "stderr",
+     "output_type": "stream",
+     "text": [
+      "\r",
+      "Epoch 1::  30%|███       | 15/50 [00:01<00:04,  8.66it/s, model/all/train/loss=0.475, model/all/train/lr=0.0001, spam_task/spam_dataset/valid/accuracy=0.9, spam_task/spam_dataset/valid/f1=0.898]"
+     ]
+    },
+    {
+     "name": "stderr",
+     "output_type": "stream",
+     "text": [
+      "\r",
+      "Epoch 1::  32%|███▏      | 16/50 [00:01<00:03,  8.66it/s, model/all/train/loss=0.475, model/all/train/lr=0.0001, spam_task/spam_dataset/valid/accuracy=0.9, spam_task/spam_dataset/valid/f1=0.898]"
+     ]
+    },
+    {
+     "name": "stderr",
+     "output_type": "stream",
+     "text": [
+      "\r",
+      "Epoch 1::  32%|███▏      | 16/50 [00:01<00:03,  8.66it/s, model/all/train/loss=0.473, model/all/train/lr=0.0001, spam_task/spam_dataset/valid/accuracy=0.9, spam_task/spam_dataset/valid/f1=0.898]"
+     ]
+    },
+    {
+     "name": "stderr",
+     "output_type": "stream",
+     "text": [
+      "\r",
+      "Epoch 1::  34%|███▍      | 17/50 [00:01<00:03,  8.66it/s, model/all/train/loss=0.473, model/all/train/lr=0.0001, spam_task/spam_dataset/valid/accuracy=0.9, spam_task/spam_dataset/valid/f1=0.898]"
+     ]
+    },
+    {
+     "name": "stderr",
+     "output_type": "stream",
+     "text": [
+      "\r",
+      "Epoch 1::  34%|███▍      | 17/50 [00:02<00:03,  8.66it/s, model/all/train/loss=0.47, model/all/train/lr=0.0001, spam_task/spam_dataset/valid/accuracy=0.9, spam_task/spam_dataset/valid/f1=0.898] "
+     ]
+    },
+    {
+     "name": "stderr",
+     "output_type": "stream",
+     "text": [
+      "\r",
+      "Epoch 1::  36%|███▌      | 18/50 [00:02<00:03,  8.69it/s, model/all/train/loss=0.47, model/all/train/lr=0.0001, spam_task/spam_dataset/valid/accuracy=0.9, spam_task/spam_dataset/valid/f1=0.898]"
+     ]
+    },
+    {
+     "name": "stderr",
+     "output_type": "stream",
+     "text": [
+      "\r",
+      "Epoch 1::  36%|███▌      | 18/50 [00:02<00:03,  8.69it/s, model/all/train/loss=0.466, model/all/train/lr=0.0001, spam_task/spam_dataset/valid/accuracy=0.9, spam_task/spam_dataset/valid/f1=0.898]"
+     ]
+    },
+    {
+     "name": "stderr",
+     "output_type": "stream",
+     "text": [
+      "\r",
+      "Epoch 1::  38%|███▊      | 19/50 [00:02<00:03,  8.70it/s, model/all/train/loss=0.466, model/all/train/lr=0.0001, spam_task/spam_dataset/valid/accuracy=0.9, spam_task/spam_dataset/valid/f1=0.898]"
+     ]
+    },
+    {
+     "name": "stderr",
+     "output_type": "stream",
+     "text": [
+      "\r",
+      "Epoch 1::  38%|███▊      | 19/50 [00:02<00:03,  8.70it/s, model/all/train/loss=0.464, model/all/train/lr=0.0001, spam_task/spam_dataset/valid/accuracy=0.9, spam_task/spam_dataset/valid/f1=0.898]"
+     ]
+    },
+    {
+     "name": "stderr",
+     "output_type": "stream",
+     "text": [
+      "\r",
+      "Epoch 1::  40%|████      | 20/50 [00:02<00:03,  8.71it/s, model/all/train/loss=0.464, model/all/train/lr=0.0001, spam_task/spam_dataset/valid/accuracy=0.9, spam_task/spam_dataset/valid/f1=0.898]"
+     ]
+    },
+    {
+     "name": "stderr",
+     "output_type": "stream",
+     "text": [
+      "\r",
+      "Epoch 1::  40%|████      | 20/50 [00:02<00:03,  8.71it/s, model/all/train/loss=0.462, model/all/train/lr=0.0001, spam_task/spam_dataset/valid/accuracy=0.9, spam_task/spam_dataset/valid/f1=0.898]"
+     ]
+    },
+    {
+     "name": "stderr",
+     "output_type": "stream",
+     "text": [
+      "\r",
+      "Epoch 1::  42%|████▏     | 21/50 [00:02<00:03,  8.70it/s, model/all/train/loss=0.462, model/all/train/lr=0.0001, spam_task/spam_dataset/valid/accuracy=0.9, spam_task/spam_dataset/valid/f1=0.898]"
+     ]
+    },
+    {
+     "name": "stderr",
+     "output_type": "stream",
+     "text": [
+      "\r",
+      "Epoch 1::  42%|████▏     | 21/50 [00:02<00:03,  8.70it/s, model/all/train/loss=0.461, model/all/train/lr=0.0001, spam_task/spam_dataset/valid/accuracy=0.9, spam_task/spam_dataset/valid/f1=0.898]"
+     ]
+    },
+    {
+     "name": "stderr",
+     "output_type": "stream",
+     "text": [
+      "\r",
+      "Epoch 1::  44%|████▍     | 22/50 [00:02<00:03,  8.70it/s, model/all/train/loss=0.461, model/all/train/lr=0.0001, spam_task/spam_dataset/valid/accuracy=0.9, spam_task/spam_dataset/valid/f1=0.898]"
+     ]
+    },
+    {
+     "name": "stderr",
+     "output_type": "stream",
+     "text": [
+      "\r",
+      "Epoch 1::  44%|████▍     | 22/50 [00:02<00:03,  8.70it/s, model/all/train/loss=0.459, model/all/train/lr=0.0001, spam_task/spam_dataset/valid/accuracy=0.9, spam_task/spam_dataset/valid/f1=0.898]"
+     ]
+    },
+    {
+     "name": "stderr",
+     "output_type": "stream",
+     "text": [
+      "\r",
+      "Epoch 1::  46%|████▌     | 23/50 [00:02<00:03,  8.73it/s, model/all/train/loss=0.459, model/all/train/lr=0.0001, spam_task/spam_dataset/valid/accuracy=0.9, spam_task/spam_dataset/valid/f1=0.898]"
+     ]
+    },
+    {
+     "name": "stderr",
+     "output_type": "stream",
+     "text": [
+      "\r",
+      "Epoch 1::  46%|████▌     | 23/50 [00:02<00:03,  8.73it/s, model/all/train/loss=0.456, model/all/train/lr=0.0001, spam_task/spam_dataset/valid/accuracy=0.9, spam_task/spam_dataset/valid/f1=0.898]"
+     ]
+    },
+    {
+     "name": "stderr",
+     "output_type": "stream",
+     "text": [
+      "\r",
+      "Epoch 1::  48%|████▊     | 24/50 [00:02<00:02,  8.78it/s, model/all/train/loss=0.456, model/all/train/lr=0.0001, spam_task/spam_dataset/valid/accuracy=0.9, spam_task/spam_dataset/valid/f1=0.898]"
+     ]
+    },
+    {
+     "name": "stderr",
+     "output_type": "stream",
+     "text": [
+      "\r",
+      "Epoch 1::  48%|████▊     | 24/50 [00:02<00:02,  8.78it/s, model/all/train/loss=0.456, model/all/train/lr=0.0001, spam_task/spam_dataset/valid/accuracy=0.9, spam_task/spam_dataset/valid/f1=0.898]"
+     ]
+    },
+    {
+     "name": "stderr",
+     "output_type": "stream",
+     "text": [
+      "\r",
+      "Epoch 1::  50%|█████     | 25/50 [00:02<00:02,  8.75it/s, model/all/train/loss=0.456, model/all/train/lr=0.0001, spam_task/spam_dataset/valid/accuracy=0.9, spam_task/spam_dataset/valid/f1=0.898]"
+     ]
+    },
+    {
+     "name": "stderr",
+     "output_type": "stream",
+     "text": [
+      "\r",
+      "Epoch 1::  50%|█████     | 25/50 [00:02<00:02,  8.75it/s, model/all/train/loss=0.454, model/all/train/lr=0.0001, spam_task/spam_dataset/valid/accuracy=0.9, spam_task/spam_dataset/valid/f1=0.898]"
+     ]
+    },
+    {
+     "name": "stderr",
+     "output_type": "stream",
+     "text": [
+      "\r",
+      "Epoch 1::  52%|█████▏    | 26/50 [00:02<00:02,  8.76it/s, model/all/train/loss=0.454, model/all/train/lr=0.0001, spam_task/spam_dataset/valid/accuracy=0.9, spam_task/spam_dataset/valid/f1=0.898]"
+     ]
+    },
+    {
+     "name": "stderr",
+     "output_type": "stream",
+     "text": [
+      "\r",
+      "Epoch 1::  52%|█████▏    | 26/50 [00:03<00:02,  8.76it/s, model/all/train/loss=0.451, model/all/train/lr=0.0001, spam_task/spam_dataset/valid/accuracy=0.9, spam_task/spam_dataset/valid/f1=0.898]"
+     ]
+    },
+    {
+     "name": "stderr",
+     "output_type": "stream",
+     "text": [
+      "\r",
+      "Epoch 1::  54%|█████▍    | 27/50 [00:03<00:02,  8.74it/s, model/all/train/loss=0.451, model/all/train/lr=0.0001, spam_task/spam_dataset/valid/accuracy=0.9, spam_task/spam_dataset/valid/f1=0.898]"
+     ]
+    },
+    {
+     "name": "stderr",
+     "output_type": "stream",
+     "text": [
+      "\r",
+      "Epoch 1::  54%|█████▍    | 27/50 [00:03<00:02,  8.74it/s, model/all/train/loss=0.449, model/all/train/lr=0.0001, spam_task/spam_dataset/valid/accuracy=0.9, spam_task/spam_dataset/valid/f1=0.898]"
+     ]
+    },
+    {
+     "name": "stderr",
+     "output_type": "stream",
+     "text": [
+      "\r",
+      "Epoch 1::  56%|█████▌    | 28/50 [00:03<00:02,  8.73it/s, model/all/train/loss=0.449, model/all/train/lr=0.0001, spam_task/spam_dataset/valid/accuracy=0.9, spam_task/spam_dataset/valid/f1=0.898]"
+     ]
+    },
+    {
+     "name": "stderr",
+     "output_type": "stream",
+     "text": [
+      "\r",
+      "Epoch 1::  56%|█████▌    | 28/50 [00:03<00:02,  8.73it/s, model/all/train/loss=0.447, model/all/train/lr=0.0001, spam_task/spam_dataset/valid/accuracy=0.9, spam_task/spam_dataset/valid/f1=0.898]"
+     ]
+    },
+    {
+     "name": "stderr",
+     "output_type": "stream",
+     "text": [
+      "\r",
+      "Epoch 1::  58%|█████▊    | 29/50 [00:03<00:02,  8.79it/s, model/all/train/loss=0.447, model/all/train/lr=0.0001, spam_task/spam_dataset/valid/accuracy=0.9, spam_task/spam_dataset/valid/f1=0.898]"
+     ]
+    },
+    {
+     "name": "stderr",
+     "output_type": "stream",
+     "text": [
+      "\r",
+      "Epoch 1::  58%|█████▊    | 29/50 [00:03<00:02,  8.79it/s, model/all/train/loss=0.445, model/all/train/lr=0.0001, spam_task/spam_dataset/valid/accuracy=0.9, spam_task/spam_dataset/valid/f1=0.898]"
+     ]
+    },
+    {
+     "name": "stderr",
+     "output_type": "stream",
+     "text": [
+      "\r",
+      "Epoch 1::  60%|██████    | 30/50 [00:03<00:02,  8.80it/s, model/all/train/loss=0.445, model/all/train/lr=0.0001, spam_task/spam_dataset/valid/accuracy=0.9, spam_task/spam_dataset/valid/f1=0.898]"
+     ]
+    },
+    {
+     "name": "stderr",
+     "output_type": "stream",
+     "text": [
+      "\r",
+      "Epoch 1::  60%|██████    | 30/50 [00:03<00:02,  8.80it/s, model/all/train/loss=0.444, model/all/train/lr=0.0001, spam_task/spam_dataset/valid/accuracy=0.9, spam_task/spam_dataset/valid/f1=0.898]"
+     ]
+    },
+    {
+     "name": "stderr",
+     "output_type": "stream",
+     "text": [
+      "\r",
+      "Epoch 1::  62%|██████▏   | 31/50 [00:03<00:02,  8.81it/s, model/all/train/loss=0.444, model/all/train/lr=0.0001, spam_task/spam_dataset/valid/accuracy=0.9, spam_task/spam_dataset/valid/f1=0.898]"
+     ]
+    },
+    {
+     "name": "stderr",
+     "output_type": "stream",
+     "text": [
+      "\r",
+      "Epoch 1::  62%|██████▏   | 31/50 [00:03<00:02,  8.81it/s, model/all/train/loss=0.445, model/all/train/lr=0.0001, spam_task/spam_dataset/valid/accuracy=0.9, spam_task/spam_dataset/valid/f1=0.898]"
+     ]
+    },
+    {
+     "name": "stderr",
+     "output_type": "stream",
+     "text": [
+      "\r",
+      "Epoch 1::  64%|██████▍   | 32/50 [00:03<00:02,  7.94it/s, model/all/train/loss=0.445, model/all/train/lr=0.0001, spam_task/spam_dataset/valid/accuracy=0.9, spam_task/spam_dataset/valid/f1=0.898]"
+     ]
+    },
+    {
+     "name": "stderr",
+     "output_type": "stream",
+     "text": [
+      "\r",
+      "Epoch 1::  64%|██████▍   | 32/50 [00:03<00:02,  7.94it/s, model/all/train/loss=0.445, model/all/train/lr=0.0001, spam_task/spam_dataset/valid/accuracy=0.9, spam_task/spam_dataset/valid/f1=0.898]"
+     ]
+    },
+    {
+     "name": "stderr",
+     "output_type": "stream",
+     "text": [
+      "\r",
+      "Epoch 1::  66%|██████▌   | 33/50 [00:03<00:02,  8.16it/s, model/all/train/loss=0.445, model/all/train/lr=0.0001, spam_task/spam_dataset/valid/accuracy=0.9, spam_task/spam_dataset/valid/f1=0.898]"
+     ]
+    },
+    {
+     "name": "stderr",
+     "output_type": "stream",
+     "text": [
+      "\r",
+      "Epoch 1::  66%|██████▌   | 33/50 [00:03<00:02,  8.16it/s, model/all/train/loss=0.443, model/all/train/lr=0.0001, spam_task/spam_dataset/valid/accuracy=0.9, spam_task/spam_dataset/valid/f1=0.898]"
+     ]
+    },
+    {
+     "name": "stderr",
+     "output_type": "stream",
+     "text": [
+      "\r",
+      "Epoch 1::  68%|██████▊   | 34/50 [00:03<00:01,  8.32it/s, model/all/train/loss=0.443, model/all/train/lr=0.0001, spam_task/spam_dataset/valid/accuracy=0.9, spam_task/spam_dataset/valid/f1=0.898]"
+     ]
+    },
+    {
+     "name": "stderr",
+     "output_type": "stream",
+     "text": [
+      "\r",
+      "Epoch 1::  68%|██████▊   | 34/50 [00:04<00:01,  8.32it/s, model/all/train/loss=0.441, model/all/train/lr=0.0001, spam_task/spam_dataset/valid/accuracy=0.9, spam_task/spam_dataset/valid/f1=0.898]"
+     ]
+    },
+    {
+     "name": "stderr",
+     "output_type": "stream",
+     "text": [
+      "\r",
+      "Epoch 1::  70%|███████   | 35/50 [00:04<00:01,  8.47it/s, model/all/train/loss=0.441, model/all/train/lr=0.0001, spam_task/spam_dataset/valid/accuracy=0.9, spam_task/spam_dataset/valid/f1=0.898]"
+     ]
+    },
+    {
+     "name": "stderr",
+     "output_type": "stream",
+     "text": [
+      "\r",
+      "Epoch 1::  70%|███████   | 35/50 [00:04<00:01,  8.47it/s, model/all/train/loss=0.441, model/all/train/lr=0.0001, spam_task/spam_dataset/valid/accuracy=0.9, spam_task/spam_dataset/valid/f1=0.898]"
+     ]
+    },
+    {
+     "name": "stderr",
+     "output_type": "stream",
+     "text": [
+      "\r",
+      "Epoch 1::  72%|███████▏  | 36/50 [00:04<00:01,  8.57it/s, model/all/train/loss=0.441, model/all/train/lr=0.0001, spam_task/spam_dataset/valid/accuracy=0.9, spam_task/spam_dataset/valid/f1=0.898]"
+     ]
+    },
+    {
+     "name": "stderr",
+     "output_type": "stream",
+     "text": [
+      "\r",
+      "Epoch 1::  72%|███████▏  | 36/50 [00:04<00:01,  8.57it/s, model/all/train/loss=0.44, model/all/train/lr=0.0001, spam_task/spam_dataset/valid/accuracy=0.9, spam_task/spam_dataset/valid/f1=0.898] "
+     ]
+    },
+    {
+     "name": "stderr",
+     "output_type": "stream",
+     "text": [
+      "\r",
+      "Epoch 1::  74%|███████▍  | 37/50 [00:04<00:01,  8.62it/s, model/all/train/loss=0.44, model/all/train/lr=0.0001, spam_task/spam_dataset/valid/accuracy=0.9, spam_task/spam_dataset/valid/f1=0.898]"
+     ]
+    },
+    {
+     "name": "stderr",
+     "output_type": "stream",
+     "text": [
+      "\r",
+      "Epoch 1::  74%|███████▍  | 37/50 [00:04<00:01,  8.62it/s, model/all/train/loss=0.438, model/all/train/lr=0.0001, spam_task/spam_dataset/valid/accuracy=0.9, spam_task/spam_dataset/valid/f1=0.898]"
+     ]
+    },
+    {
+     "name": "stderr",
+     "output_type": "stream",
+     "text": [
+      "\r",
+      "Epoch 1::  76%|███████▌  | 38/50 [00:04<00:01,  8.68it/s, model/all/train/loss=0.438, model/all/train/lr=0.0001, spam_task/spam_dataset/valid/accuracy=0.9, spam_task/spam_dataset/valid/f1=0.898]"
+     ]
+    },
+    {
+     "name": "stderr",
+     "output_type": "stream",
+     "text": [
+      "\r",
+      "Epoch 1::  76%|███████▌  | 38/50 [00:04<00:01,  8.68it/s, model/all/train/loss=0.436, model/all/train/lr=0.0001, spam_task/spam_dataset/valid/accuracy=0.9, spam_task/spam_dataset/valid/f1=0.898]"
+     ]
+    },
+    {
+     "name": "stderr",
+     "output_type": "stream",
+     "text": [
+      "\r",
+      "Epoch 1::  78%|███████▊  | 39/50 [00:04<00:01,  8.73it/s, model/all/train/loss=0.436, model/all/train/lr=0.0001, spam_task/spam_dataset/valid/accuracy=0.9, spam_task/spam_dataset/valid/f1=0.898]"
+     ]
+    },
+    {
+     "name": "stderr",
+     "output_type": "stream",
+     "text": [
+      "\r",
+      "Epoch 1::  78%|███████▊  | 39/50 [00:04<00:01,  8.73it/s, model/all/train/loss=0.435, model/all/train/lr=0.0001, spam_task/spam_dataset/valid/accuracy=0.9, spam_task/spam_dataset/valid/f1=0.898]"
+     ]
+    },
+    {
+     "name": "stderr",
+     "output_type": "stream",
+     "text": [
+      "\r",
+      "Epoch 1::  80%|████████  | 40/50 [00:04<00:01,  8.75it/s, model/all/train/loss=0.435, model/all/train/lr=0.0001, spam_task/spam_dataset/valid/accuracy=0.9, spam_task/spam_dataset/valid/f1=0.898]"
+     ]
+    },
+    {
+     "name": "stderr",
+     "output_type": "stream",
+     "text": [
+      "\r",
+      "Epoch 1::  80%|████████  | 40/50 [00:04<00:01,  8.75it/s, model/all/train/loss=0.433, model/all/train/lr=0.0001, spam_task/spam_dataset/valid/accuracy=0.9, spam_task/spam_dataset/valid/f1=0.898]"
+     ]
+    },
+    {
+     "name": "stderr",
+     "output_type": "stream",
+     "text": [
+      "\r",
+      "Epoch 1::  82%|████████▏ | 41/50 [00:04<00:01,  8.79it/s, model/all/train/loss=0.433, model/all/train/lr=0.0001, spam_task/spam_dataset/valid/accuracy=0.9, spam_task/spam_dataset/valid/f1=0.898]"
+     ]
+    },
+    {
+     "name": "stderr",
+     "output_type": "stream",
+     "text": [
+      "\r",
+      "Epoch 1::  82%|████████▏ | 41/50 [00:04<00:01,  8.79it/s, model/all/train/loss=0.431, model/all/train/lr=0.0001, spam_task/spam_dataset/valid/accuracy=0.9, spam_task/spam_dataset/valid/f1=0.898]"
+     ]
+    },
+    {
+     "name": "stderr",
+     "output_type": "stream",
+     "text": [
+      "\r",
+      "Epoch 1::  84%|████████▍ | 42/50 [00:04<00:00,  8.80it/s, model/all/train/loss=0.431, model/all/train/lr=0.0001, spam_task/spam_dataset/valid/accuracy=0.9, spam_task/spam_dataset/valid/f1=0.898]"
+     ]
+    },
+    {
+     "name": "stderr",
+     "output_type": "stream",
+     "text": [
+      "\r",
+      "Epoch 1::  84%|████████▍ | 42/50 [00:04<00:00,  8.80it/s, model/all/train/loss=0.431, model/all/train/lr=0.0001, spam_task/spam_dataset/valid/accuracy=0.9, spam_task/spam_dataset/valid/f1=0.898]"
+     ]
+    },
+    {
+     "name": "stderr",
+     "output_type": "stream",
+     "text": [
+      "\r",
+      "Epoch 1::  86%|████████▌ | 43/50 [00:04<00:00,  8.82it/s, model/all/train/loss=0.431, model/all/train/lr=0.0001, spam_task/spam_dataset/valid/accuracy=0.9, spam_task/spam_dataset/valid/f1=0.898]"
+     ]
+    },
+    {
+     "name": "stderr",
+     "output_type": "stream",
+     "text": [
+      "\r",
+      "Epoch 1::  86%|████████▌ | 43/50 [00:05<00:00,  8.82it/s, model/all/train/loss=0.429, model/all/train/lr=0.0001, spam_task/spam_dataset/valid/accuracy=0.9, spam_task/spam_dataset/valid/f1=0.898]"
+     ]
+    },
+    {
+     "name": "stderr",
+     "output_type": "stream",
+     "text": [
+      "\r",
+      "Epoch 1::  88%|████████▊ | 44/50 [00:05<00:00,  8.87it/s, model/all/train/loss=0.429, model/all/train/lr=0.0001, spam_task/spam_dataset/valid/accuracy=0.9, spam_task/spam_dataset/valid/f1=0.898]"
+     ]
+    },
+    {
+     "name": "stderr",
+     "output_type": "stream",
+     "text": [
+      "\r",
+      "Epoch 1::  88%|████████▊ | 44/50 [00:05<00:00,  8.87it/s, model/all/train/loss=0.427, model/all/train/lr=0.0001, spam_task/spam_dataset/valid/accuracy=0.9, spam_task/spam_dataset/valid/f1=0.898]"
+     ]
+    },
+    {
+     "name": "stderr",
+     "output_type": "stream",
+     "text": [
+      "\r",
+      "Epoch 1::  90%|█████████ | 45/50 [00:05<00:00,  8.89it/s, model/all/train/loss=0.427, model/all/train/lr=0.0001, spam_task/spam_dataset/valid/accuracy=0.9, spam_task/spam_dataset/valid/f1=0.898]"
+     ]
+    },
+    {
+     "name": "stderr",
+     "output_type": "stream",
+     "text": [
+      "\r",
+      "Epoch 1::  90%|█████████ | 45/50 [00:05<00:00,  8.89it/s, model/all/train/loss=0.425, model/all/train/lr=0.0001, spam_task/spam_dataset/valid/accuracy=0.9, spam_task/spam_dataset/valid/f1=0.898]"
+     ]
+    },
+    {
+     "name": "stderr",
+     "output_type": "stream",
+     "text": [
+      "\r",
+      "Epoch 1::  92%|█████████▏| 46/50 [00:05<00:00,  8.87it/s, model/all/train/loss=0.425, model/all/train/lr=0.0001, spam_task/spam_dataset/valid/accuracy=0.9, spam_task/spam_dataset/valid/f1=0.898]"
+     ]
+    },
+    {
+     "name": "stderr",
+     "output_type": "stream",
+     "text": [
+      "\r",
+      "Epoch 1::  92%|█████████▏| 46/50 [00:05<00:00,  8.87it/s, model/all/train/loss=0.423, model/all/train/lr=0.0001, spam_task/spam_dataset/valid/accuracy=0.9, spam_task/spam_dataset/valid/f1=0.898]"
+     ]
+    },
+    {
+     "name": "stderr",
+     "output_type": "stream",
+     "text": [
+      "\r",
+      "Epoch 1::  94%|█████████▍| 47/50 [00:05<00:00,  8.87it/s, model/all/train/loss=0.423, model/all/train/lr=0.0001, spam_task/spam_dataset/valid/accuracy=0.9, spam_task/spam_dataset/valid/f1=0.898]"
+     ]
+    },
+    {
+     "name": "stderr",
+     "output_type": "stream",
+     "text": [
+      "\r",
+      "Epoch 1::  94%|█████████▍| 47/50 [00:05<00:00,  8.87it/s, model/all/train/loss=0.42, model/all/train/lr=0.0001, spam_task/spam_dataset/valid/accuracy=0.9, spam_task/spam_dataset/valid/f1=0.898] "
+     ]
+    },
+    {
+     "name": "stderr",
+     "output_type": "stream",
+     "text": [
+      "\r",
+      "Epoch 1::  96%|█████████▌| 48/50 [00:05<00:00,  8.86it/s, model/all/train/loss=0.42, model/all/train/lr=0.0001, spam_task/spam_dataset/valid/accuracy=0.9, spam_task/spam_dataset/valid/f1=0.898]"
+     ]
+    },
+    {
+     "name": "stderr",
+     "output_type": "stream",
+     "text": [
+      "\r",
+      "Epoch 1::  96%|█████████▌| 48/50 [00:05<00:00,  8.86it/s, model/all/train/loss=0.417, model/all/train/lr=0.0001, spam_task/spam_dataset/valid/accuracy=0.9, spam_task/spam_dataset/valid/f1=0.898]"
+     ]
+    },
+    {
+     "name": "stderr",
+     "output_type": "stream",
+     "text": [
+      "\r",
+      "Epoch 1::  98%|█████████▊| 49/50 [00:05<00:00,  8.87it/s, model/all/train/loss=0.417, model/all/train/lr=0.0001, spam_task/spam_dataset/valid/accuracy=0.9, spam_task/spam_dataset/valid/f1=0.898]"
+     ]
+    },
+    {
+     "name": "stderr",
+     "output_type": "stream",
+     "text": [
+      "\r",
+      "Epoch 1::  98%|█████████▊| 49/50 [00:05<00:00,  8.87it/s, model/all/train/loss=0.416, model/all/train/lr=0.0001, spam_task/spam_dataset/valid/accuracy=0.942, spam_task/spam_dataset/valid/f1=0.933]"
+     ]
+    },
+    {
+     "name": "stderr",
+     "output_type": "stream",
+     "text": [
+      "\r",
+      "Epoch 1:: 100%|██████████| 50/50 [00:05<00:00,  8.34it/s, model/all/train/loss=0.416, model/all/train/lr=0.0001, spam_task/spam_dataset/valid/accuracy=0.942, spam_task/spam_dataset/valid/f1=0.933]"
      ]
     },
     {
@@ -2910,1187 +2114,791 @@
      "output_type": "stream",
      "text": [
       "\r",
-<<<<<<< HEAD
-      "Epoch 2::   2%|▏         | 1/50 [00:00<00:05,  9.09it/s, model/all/train/loss=0.33, model/all/train/lr=0.0001, spam_task/spam_dataset/valid/accuracy=0.942, spam_task/spam_dataset/valid/f1=0.933]"
-=======
-      "Epoch 2::   2%|▏         | 1/50 [00:00<00:12,  3.97it/s, model/all/train/loss=0.33, model/all/train/lr=0.0001, spam_task/spam_dataset/valid/accuracy=0.942, spam_task/spam_dataset/valid/f1=0.933]"
->>>>>>> 0e7cf0ae
-     ]
-    },
-    {
-     "name": "stderr",
-     "output_type": "stream",
-     "text": [
-      "\r",
-<<<<<<< HEAD
-      "Epoch 2::   2%|▏         | 1/50 [00:00<00:05,  9.09it/s, model/all/train/loss=0.327, model/all/train/lr=0.0001, spam_task/spam_dataset/valid/accuracy=0.942, spam_task/spam_dataset/valid/f1=0.933]"
-=======
-      "Epoch 2::   2%|▏         | 1/50 [00:00<00:12,  3.97it/s, model/all/train/loss=0.327, model/all/train/lr=0.0001, spam_task/spam_dataset/valid/accuracy=0.942, spam_task/spam_dataset/valid/f1=0.933]"
->>>>>>> 0e7cf0ae
-     ]
-    },
-    {
-     "name": "stderr",
-     "output_type": "stream",
-     "text": [
-      "\r",
-<<<<<<< HEAD
-      "Epoch 2::   4%|▍         | 2/50 [00:00<00:05,  9.12it/s, model/all/train/loss=0.327, model/all/train/lr=0.0001, spam_task/spam_dataset/valid/accuracy=0.942, spam_task/spam_dataset/valid/f1=0.933]"
-=======
-      "Epoch 2::   4%|▍         | 2/50 [00:00<00:11,  4.19it/s, model/all/train/loss=0.327, model/all/train/lr=0.0001, spam_task/spam_dataset/valid/accuracy=0.942, spam_task/spam_dataset/valid/f1=0.933]"
->>>>>>> 0e7cf0ae
-     ]
-    },
-    {
-     "name": "stderr",
-     "output_type": "stream",
-     "text": [
-      "\r",
-<<<<<<< HEAD
-      "Epoch 2::   4%|▍         | 2/50 [00:00<00:05,  9.12it/s, model/all/train/loss=0.298, model/all/train/lr=0.0001, spam_task/spam_dataset/valid/accuracy=0.942, spam_task/spam_dataset/valid/f1=0.933]"
-=======
-      "Epoch 2::   4%|▍         | 2/50 [00:00<00:11,  4.19it/s, model/all/train/loss=0.298, model/all/train/lr=0.0001, spam_task/spam_dataset/valid/accuracy=0.942, spam_task/spam_dataset/valid/f1=0.933]"
->>>>>>> 0e7cf0ae
-     ]
-    },
-    {
-     "name": "stderr",
-     "output_type": "stream",
-     "text": [
-      "\r",
-<<<<<<< HEAD
-      "Epoch 2::   6%|▌         | 3/50 [00:00<00:05,  9.14it/s, model/all/train/loss=0.298, model/all/train/lr=0.0001, spam_task/spam_dataset/valid/accuracy=0.942, spam_task/spam_dataset/valid/f1=0.933]"
-=======
-      "Epoch 2::   6%|▌         | 3/50 [00:00<00:10,  4.35it/s, model/all/train/loss=0.298, model/all/train/lr=0.0001, spam_task/spam_dataset/valid/accuracy=0.942, spam_task/spam_dataset/valid/f1=0.933]"
->>>>>>> 0e7cf0ae
-     ]
-    },
-    {
-     "name": "stderr",
-     "output_type": "stream",
-     "text": [
-      "\r",
-<<<<<<< HEAD
-      "Epoch 2::   6%|▌         | 3/50 [00:00<00:05,  9.14it/s, model/all/train/loss=0.298, model/all/train/lr=0.0001, spam_task/spam_dataset/valid/accuracy=0.942, spam_task/spam_dataset/valid/f1=0.933]"
-=======
-      "Epoch 2::   6%|▌         | 3/50 [00:00<00:10,  4.35it/s, model/all/train/loss=0.298, model/all/train/lr=0.0001, spam_task/spam_dataset/valid/accuracy=0.942, spam_task/spam_dataset/valid/f1=0.933]"
->>>>>>> 0e7cf0ae
-     ]
-    },
-    {
-     "name": "stderr",
-     "output_type": "stream",
-     "text": [
-      "\r",
-<<<<<<< HEAD
-      "Epoch 2::   8%|▊         | 4/50 [00:00<00:05,  9.13it/s, model/all/train/loss=0.298, model/all/train/lr=0.0001, spam_task/spam_dataset/valid/accuracy=0.942, spam_task/spam_dataset/valid/f1=0.933]"
-=======
-      "Epoch 2::   8%|▊         | 4/50 [00:00<00:10,  4.45it/s, model/all/train/loss=0.298, model/all/train/lr=0.0001, spam_task/spam_dataset/valid/accuracy=0.942, spam_task/spam_dataset/valid/f1=0.933]"
->>>>>>> 0e7cf0ae
-     ]
-    },
-    {
-     "name": "stderr",
-     "output_type": "stream",
-     "text": [
-      "\r",
-<<<<<<< HEAD
-      "Epoch 2::   8%|▊         | 4/50 [00:00<00:05,  9.13it/s, model/all/train/loss=0.312, model/all/train/lr=0.0001, spam_task/spam_dataset/valid/accuracy=0.942, spam_task/spam_dataset/valid/f1=0.933]"
-=======
-      "Epoch 2::   8%|▊         | 4/50 [00:01<00:10,  4.45it/s, model/all/train/loss=0.312, model/all/train/lr=0.0001, spam_task/spam_dataset/valid/accuracy=0.942, spam_task/spam_dataset/valid/f1=0.933]"
->>>>>>> 0e7cf0ae
-     ]
-    },
-    {
-     "name": "stderr",
-     "output_type": "stream",
-     "text": [
-      "\r",
-<<<<<<< HEAD
-      "Epoch 2::  10%|█         | 5/50 [00:00<00:04,  9.14it/s, model/all/train/loss=0.312, model/all/train/lr=0.0001, spam_task/spam_dataset/valid/accuracy=0.942, spam_task/spam_dataset/valid/f1=0.933]"
-=======
-      "Epoch 2::  10%|█         | 5/50 [00:01<00:10,  4.41it/s, model/all/train/loss=0.312, model/all/train/lr=0.0001, spam_task/spam_dataset/valid/accuracy=0.942, spam_task/spam_dataset/valid/f1=0.933]"
->>>>>>> 0e7cf0ae
-     ]
-    },
-    {
-     "name": "stderr",
-     "output_type": "stream",
-     "text": [
-      "\r",
-<<<<<<< HEAD
-      "Epoch 2::  10%|█         | 5/50 [00:00<00:04,  9.14it/s, model/all/train/loss=0.313, model/all/train/lr=0.0001, spam_task/spam_dataset/valid/accuracy=0.942, spam_task/spam_dataset/valid/f1=0.933]"
-=======
-      "Epoch 2::  10%|█         | 5/50 [00:01<00:10,  4.41it/s, model/all/train/loss=0.313, model/all/train/lr=0.0001, spam_task/spam_dataset/valid/accuracy=0.942, spam_task/spam_dataset/valid/f1=0.933]"
->>>>>>> 0e7cf0ae
-     ]
-    },
-    {
-     "name": "stderr",
-     "output_type": "stream",
-     "text": [
-      "\r",
-<<<<<<< HEAD
-      "Epoch 2::  12%|█▏        | 6/50 [00:00<00:04,  9.14it/s, model/all/train/loss=0.313, model/all/train/lr=0.0001, spam_task/spam_dataset/valid/accuracy=0.942, spam_task/spam_dataset/valid/f1=0.933]"
-=======
-      "Epoch 2::  12%|█▏        | 6/50 [00:01<00:10,  4.35it/s, model/all/train/loss=0.313, model/all/train/lr=0.0001, spam_task/spam_dataset/valid/accuracy=0.942, spam_task/spam_dataset/valid/f1=0.933]"
->>>>>>> 0e7cf0ae
-     ]
-    },
-    {
-     "name": "stderr",
-     "output_type": "stream",
-     "text": [
-      "\r",
-<<<<<<< HEAD
-      "Epoch 2::  12%|█▏        | 6/50 [00:00<00:04,  9.14it/s, model/all/train/loss=0.309, model/all/train/lr=0.0001, spam_task/spam_dataset/valid/accuracy=0.942, spam_task/spam_dataset/valid/f1=0.933]"
-=======
-      "Epoch 2::  12%|█▏        | 6/50 [00:01<00:10,  4.35it/s, model/all/train/loss=0.309, model/all/train/lr=0.0001, spam_task/spam_dataset/valid/accuracy=0.942, spam_task/spam_dataset/valid/f1=0.933]"
->>>>>>> 0e7cf0ae
-     ]
-    },
-    {
-     "name": "stderr",
-     "output_type": "stream",
-     "text": [
-      "\r",
-<<<<<<< HEAD
-      "Epoch 2::  14%|█▍        | 7/50 [00:00<00:04,  9.16it/s, model/all/train/loss=0.309, model/all/train/lr=0.0001, spam_task/spam_dataset/valid/accuracy=0.942, spam_task/spam_dataset/valid/f1=0.933]"
-=======
-      "Epoch 2::  14%|█▍        | 7/50 [00:01<00:09,  4.34it/s, model/all/train/loss=0.309, model/all/train/lr=0.0001, spam_task/spam_dataset/valid/accuracy=0.942, spam_task/spam_dataset/valid/f1=0.933]"
->>>>>>> 0e7cf0ae
-     ]
-    },
-    {
-     "name": "stderr",
-     "output_type": "stream",
-     "text": [
-      "\r",
-<<<<<<< HEAD
-      "Epoch 2::  14%|█▍        | 7/50 [00:00<00:04,  9.16it/s, model/all/train/loss=0.304, model/all/train/lr=0.0001, spam_task/spam_dataset/valid/accuracy=0.942, spam_task/spam_dataset/valid/f1=0.933]"
-=======
-      "Epoch 2::  14%|█▍        | 7/50 [00:01<00:09,  4.34it/s, model/all/train/loss=0.304, model/all/train/lr=0.0001, spam_task/spam_dataset/valid/accuracy=0.942, spam_task/spam_dataset/valid/f1=0.933]"
->>>>>>> 0e7cf0ae
-     ]
-    },
-    {
-     "name": "stderr",
-     "output_type": "stream",
-     "text": [
-      "\r",
-<<<<<<< HEAD
-      "Epoch 2::  16%|█▌        | 8/50 [00:00<00:04,  9.16it/s, model/all/train/loss=0.304, model/all/train/lr=0.0001, spam_task/spam_dataset/valid/accuracy=0.942, spam_task/spam_dataset/valid/f1=0.933]"
-=======
-      "Epoch 2::  16%|█▌        | 8/50 [00:01<00:09,  4.34it/s, model/all/train/loss=0.304, model/all/train/lr=0.0001, spam_task/spam_dataset/valid/accuracy=0.942, spam_task/spam_dataset/valid/f1=0.933]"
->>>>>>> 0e7cf0ae
-     ]
-    },
-    {
-     "name": "stderr",
-     "output_type": "stream",
-     "text": [
-      "\r",
-<<<<<<< HEAD
-      "Epoch 2::  16%|█▌        | 8/50 [00:00<00:04,  9.16it/s, model/all/train/loss=0.308, model/all/train/lr=0.0001, spam_task/spam_dataset/valid/accuracy=0.942, spam_task/spam_dataset/valid/f1=0.933]"
-=======
-      "Epoch 2::  16%|█▌        | 8/50 [00:02<00:09,  4.34it/s, model/all/train/loss=0.308, model/all/train/lr=0.0001, spam_task/spam_dataset/valid/accuracy=0.942, spam_task/spam_dataset/valid/f1=0.933]"
->>>>>>> 0e7cf0ae
-     ]
-    },
-    {
-     "name": "stderr",
-     "output_type": "stream",
-     "text": [
-      "\r",
-<<<<<<< HEAD
-      "Epoch 2::  18%|█▊        | 9/50 [00:00<00:04,  9.18it/s, model/all/train/loss=0.308, model/all/train/lr=0.0001, spam_task/spam_dataset/valid/accuracy=0.942, spam_task/spam_dataset/valid/f1=0.933]"
-=======
-      "Epoch 2::  18%|█▊        | 9/50 [00:02<00:09,  4.37it/s, model/all/train/loss=0.308, model/all/train/lr=0.0001, spam_task/spam_dataset/valid/accuracy=0.942, spam_task/spam_dataset/valid/f1=0.933]"
->>>>>>> 0e7cf0ae
-     ]
-    },
-    {
-     "name": "stderr",
-     "output_type": "stream",
-     "text": [
-      "\r",
-<<<<<<< HEAD
-      "Epoch 2::  18%|█▊        | 9/50 [00:01<00:04,  9.18it/s, model/all/train/loss=0.306, model/all/train/lr=0.0001, spam_task/spam_dataset/valid/accuracy=0.942, spam_task/spam_dataset/valid/f1=0.933]"
-=======
-      "Epoch 2::  18%|█▊        | 9/50 [00:02<00:09,  4.37it/s, model/all/train/loss=0.306, model/all/train/lr=0.0001, spam_task/spam_dataset/valid/accuracy=0.942, spam_task/spam_dataset/valid/f1=0.933]"
->>>>>>> 0e7cf0ae
-     ]
-    },
-    {
-     "name": "stderr",
-     "output_type": "stream",
-     "text": [
-      "\r",
-<<<<<<< HEAD
-      "Epoch 2::  20%|██        | 10/50 [00:01<00:04,  9.20it/s, model/all/train/loss=0.306, model/all/train/lr=0.0001, spam_task/spam_dataset/valid/accuracy=0.942, spam_task/spam_dataset/valid/f1=0.933]"
-=======
-      "Epoch 2::  20%|██        | 10/50 [00:02<00:09,  4.36it/s, model/all/train/loss=0.306, model/all/train/lr=0.0001, spam_task/spam_dataset/valid/accuracy=0.942, spam_task/spam_dataset/valid/f1=0.933]"
->>>>>>> 0e7cf0ae
-     ]
-    },
-    {
-     "name": "stderr",
-     "output_type": "stream",
-     "text": [
-      "\r",
-<<<<<<< HEAD
-      "Epoch 2::  20%|██        | 10/50 [00:01<00:04,  9.20it/s, model/all/train/loss=0.301, model/all/train/lr=0.0001, spam_task/spam_dataset/valid/accuracy=0.942, spam_task/spam_dataset/valid/f1=0.933]"
-=======
-      "Epoch 2::  20%|██        | 10/50 [00:02<00:09,  4.36it/s, model/all/train/loss=0.301, model/all/train/lr=0.0001, spam_task/spam_dataset/valid/accuracy=0.942, spam_task/spam_dataset/valid/f1=0.933]"
->>>>>>> 0e7cf0ae
-     ]
-    },
-    {
-     "name": "stderr",
-     "output_type": "stream",
-     "text": [
-      "\r",
-<<<<<<< HEAD
-      "Epoch 2::  22%|██▏       | 11/50 [00:01<00:04,  9.18it/s, model/all/train/loss=0.301, model/all/train/lr=0.0001, spam_task/spam_dataset/valid/accuracy=0.942, spam_task/spam_dataset/valid/f1=0.933]"
-=======
-      "Epoch 2::  22%|██▏       | 11/50 [00:02<00:08,  4.45it/s, model/all/train/loss=0.301, model/all/train/lr=0.0001, spam_task/spam_dataset/valid/accuracy=0.942, spam_task/spam_dataset/valid/f1=0.933]"
->>>>>>> 0e7cf0ae
-     ]
-    },
-    {
-     "name": "stderr",
-     "output_type": "stream",
-     "text": [
-      "\r",
-<<<<<<< HEAD
-      "Epoch 2::  22%|██▏       | 11/50 [00:01<00:04,  9.18it/s, model/all/train/loss=0.305, model/all/train/lr=0.0001, spam_task/spam_dataset/valid/accuracy=0.942, spam_task/spam_dataset/valid/f1=0.933]"
-=======
-      "Epoch 2::  22%|██▏       | 11/50 [00:02<00:08,  4.45it/s, model/all/train/loss=0.305, model/all/train/lr=0.0001, spam_task/spam_dataset/valid/accuracy=0.942, spam_task/spam_dataset/valid/f1=0.933]"
->>>>>>> 0e7cf0ae
-     ]
-    },
-    {
-     "name": "stderr",
-     "output_type": "stream",
-     "text": [
-      "\r",
-<<<<<<< HEAD
-      "Epoch 2::  24%|██▍       | 12/50 [00:01<00:04,  9.19it/s, model/all/train/loss=0.305, model/all/train/lr=0.0001, spam_task/spam_dataset/valid/accuracy=0.942, spam_task/spam_dataset/valid/f1=0.933]"
-=======
-      "Epoch 2::  24%|██▍       | 12/50 [00:02<00:08,  4.53it/s, model/all/train/loss=0.305, model/all/train/lr=0.0001, spam_task/spam_dataset/valid/accuracy=0.942, spam_task/spam_dataset/valid/f1=0.933]"
->>>>>>> 0e7cf0ae
-     ]
-    },
-    {
-     "name": "stderr",
-     "output_type": "stream",
-     "text": [
-      "\r",
-<<<<<<< HEAD
-      "Epoch 2::  24%|██▍       | 12/50 [00:01<00:04,  9.19it/s, model/all/train/loss=0.304, model/all/train/lr=0.0001, spam_task/spam_dataset/valid/accuracy=0.942, spam_task/spam_dataset/valid/f1=0.933]"
-=======
-      "Epoch 2::  24%|██▍       | 12/50 [00:02<00:08,  4.53it/s, model/all/train/loss=0.304, model/all/train/lr=0.0001, spam_task/spam_dataset/valid/accuracy=0.942, spam_task/spam_dataset/valid/f1=0.933]"
->>>>>>> 0e7cf0ae
-     ]
-    },
-    {
-     "name": "stderr",
-     "output_type": "stream",
-     "text": [
-      "\r",
-<<<<<<< HEAD
-      "Epoch 2::  26%|██▌       | 13/50 [00:01<00:04,  9.20it/s, model/all/train/loss=0.304, model/all/train/lr=0.0001, spam_task/spam_dataset/valid/accuracy=0.942, spam_task/spam_dataset/valid/f1=0.933]"
-=======
-      "Epoch 2::  26%|██▌       | 13/50 [00:02<00:08,  4.52it/s, model/all/train/loss=0.304, model/all/train/lr=0.0001, spam_task/spam_dataset/valid/accuracy=0.942, spam_task/spam_dataset/valid/f1=0.933]"
->>>>>>> 0e7cf0ae
-     ]
-    },
-    {
-     "name": "stderr",
-     "output_type": "stream",
-     "text": [
-      "\r",
-<<<<<<< HEAD
-      "Epoch 2::  26%|██▌       | 13/50 [00:01<00:04,  9.20it/s, model/all/train/loss=0.296, model/all/train/lr=0.0001, spam_task/spam_dataset/valid/accuracy=0.942, spam_task/spam_dataset/valid/f1=0.933]"
-=======
-      "Epoch 2::  26%|██▌       | 13/50 [00:03<00:08,  4.52it/s, model/all/train/loss=0.296, model/all/train/lr=0.0001, spam_task/spam_dataset/valid/accuracy=0.942, spam_task/spam_dataset/valid/f1=0.933]"
->>>>>>> 0e7cf0ae
-     ]
-    },
-    {
-     "name": "stderr",
-     "output_type": "stream",
-     "text": [
-      "\r",
-<<<<<<< HEAD
-      "Epoch 2::  28%|██▊       | 14/50 [00:01<00:03,  9.20it/s, model/all/train/loss=0.296, model/all/train/lr=0.0001, spam_task/spam_dataset/valid/accuracy=0.942, spam_task/spam_dataset/valid/f1=0.933]"
-=======
-      "Epoch 2::  28%|██▊       | 14/50 [00:03<00:07,  4.51it/s, model/all/train/loss=0.296, model/all/train/lr=0.0001, spam_task/spam_dataset/valid/accuracy=0.942, spam_task/spam_dataset/valid/f1=0.933]"
->>>>>>> 0e7cf0ae
-     ]
-    },
-    {
-     "name": "stderr",
-     "output_type": "stream",
-     "text": [
-      "\r",
-<<<<<<< HEAD
-      "Epoch 2::  28%|██▊       | 14/50 [00:01<00:03,  9.20it/s, model/all/train/loss=0.295, model/all/train/lr=0.0001, spam_task/spam_dataset/valid/accuracy=0.942, spam_task/spam_dataset/valid/f1=0.933]"
-=======
-      "Epoch 2::  28%|██▊       | 14/50 [00:03<00:07,  4.51it/s, model/all/train/loss=0.295, model/all/train/lr=0.0001, spam_task/spam_dataset/valid/accuracy=0.942, spam_task/spam_dataset/valid/f1=0.933]"
->>>>>>> 0e7cf0ae
-     ]
-    },
-    {
-     "name": "stderr",
-     "output_type": "stream",
-     "text": [
-      "\r",
-<<<<<<< HEAD
-      "Epoch 2::  30%|███       | 15/50 [00:01<00:03,  9.20it/s, model/all/train/loss=0.295, model/all/train/lr=0.0001, spam_task/spam_dataset/valid/accuracy=0.942, spam_task/spam_dataset/valid/f1=0.933]"
-=======
-      "Epoch 2::  30%|███       | 15/50 [00:03<00:07,  4.50it/s, model/all/train/loss=0.295, model/all/train/lr=0.0001, spam_task/spam_dataset/valid/accuracy=0.942, spam_task/spam_dataset/valid/f1=0.933]"
->>>>>>> 0e7cf0ae
-     ]
-    },
-    {
-     "name": "stderr",
-     "output_type": "stream",
-     "text": [
-      "\r",
-<<<<<<< HEAD
-      "Epoch 2::  30%|███       | 15/50 [00:01<00:03,  9.20it/s, model/all/train/loss=0.29, model/all/train/lr=0.0001, spam_task/spam_dataset/valid/accuracy=0.942, spam_task/spam_dataset/valid/f1=0.933] "
-=======
-      "Epoch 2::  30%|███       | 15/50 [00:03<00:07,  4.50it/s, model/all/train/loss=0.29, model/all/train/lr=0.0001, spam_task/spam_dataset/valid/accuracy=0.942, spam_task/spam_dataset/valid/f1=0.933] "
->>>>>>> 0e7cf0ae
-     ]
-    },
-    {
-     "name": "stderr",
-     "output_type": "stream",
-     "text": [
-      "\r",
-<<<<<<< HEAD
-      "Epoch 2::  32%|███▏      | 16/50 [00:01<00:03,  9.17it/s, model/all/train/loss=0.29, model/all/train/lr=0.0001, spam_task/spam_dataset/valid/accuracy=0.942, spam_task/spam_dataset/valid/f1=0.933]"
-=======
-      "Epoch 2::  32%|███▏      | 16/50 [00:03<00:07,  4.42it/s, model/all/train/loss=0.29, model/all/train/lr=0.0001, spam_task/spam_dataset/valid/accuracy=0.942, spam_task/spam_dataset/valid/f1=0.933]"
->>>>>>> 0e7cf0ae
-     ]
-    },
-    {
-     "name": "stderr",
-     "output_type": "stream",
-     "text": [
-      "\r",
-<<<<<<< HEAD
-      "Epoch 2::  32%|███▏      | 16/50 [00:01<00:03,  9.17it/s, model/all/train/loss=0.295, model/all/train/lr=0.0001, spam_task/spam_dataset/valid/accuracy=0.942, spam_task/spam_dataset/valid/f1=0.933]"
-=======
-      "Epoch 2::  32%|███▏      | 16/50 [00:03<00:07,  4.42it/s, model/all/train/loss=0.295, model/all/train/lr=0.0001, spam_task/spam_dataset/valid/accuracy=0.942, spam_task/spam_dataset/valid/f1=0.933]"
->>>>>>> 0e7cf0ae
-     ]
-    },
-    {
-     "name": "stderr",
-     "output_type": "stream",
-     "text": [
-      "\r",
-<<<<<<< HEAD
-      "Epoch 2::  34%|███▍      | 17/50 [00:01<00:03,  9.15it/s, model/all/train/loss=0.295, model/all/train/lr=0.0001, spam_task/spam_dataset/valid/accuracy=0.942, spam_task/spam_dataset/valid/f1=0.933]"
-=======
-      "Epoch 2::  34%|███▍      | 17/50 [00:03<00:07,  4.36it/s, model/all/train/loss=0.295, model/all/train/lr=0.0001, spam_task/spam_dataset/valid/accuracy=0.942, spam_task/spam_dataset/valid/f1=0.933]"
->>>>>>> 0e7cf0ae
-     ]
-    },
-    {
-     "name": "stderr",
-     "output_type": "stream",
-     "text": [
-      "\r",
-<<<<<<< HEAD
-      "Epoch 2::  34%|███▍      | 17/50 [00:01<00:03,  9.15it/s, model/all/train/loss=0.294, model/all/train/lr=0.0001, spam_task/spam_dataset/valid/accuracy=0.942, spam_task/spam_dataset/valid/f1=0.933]"
-=======
-      "Epoch 2::  34%|███▍      | 17/50 [00:04<00:07,  4.36it/s, model/all/train/loss=0.294, model/all/train/lr=0.0001, spam_task/spam_dataset/valid/accuracy=0.942, spam_task/spam_dataset/valid/f1=0.933]"
->>>>>>> 0e7cf0ae
-     ]
-    },
-    {
-     "name": "stderr",
-     "output_type": "stream",
-     "text": [
-      "\r",
-<<<<<<< HEAD
-      "Epoch 2::  36%|███▌      | 18/50 [00:01<00:03,  9.16it/s, model/all/train/loss=0.294, model/all/train/lr=0.0001, spam_task/spam_dataset/valid/accuracy=0.942, spam_task/spam_dataset/valid/f1=0.933]"
-=======
-      "Epoch 2::  36%|███▌      | 18/50 [00:04<00:07,  4.39it/s, model/all/train/loss=0.294, model/all/train/lr=0.0001, spam_task/spam_dataset/valid/accuracy=0.942, spam_task/spam_dataset/valid/f1=0.933]"
->>>>>>> 0e7cf0ae
-     ]
-    },
-    {
-     "name": "stderr",
-     "output_type": "stream",
-     "text": [
-      "\r",
-<<<<<<< HEAD
-      "Epoch 2::  36%|███▌      | 18/50 [00:02<00:03,  9.16it/s, model/all/train/loss=0.289, model/all/train/lr=0.0001, spam_task/spam_dataset/valid/accuracy=0.942, spam_task/spam_dataset/valid/f1=0.933]"
-=======
-      "Epoch 2::  36%|███▌      | 18/50 [00:04<00:07,  4.39it/s, model/all/train/loss=0.289, model/all/train/lr=0.0001, spam_task/spam_dataset/valid/accuracy=0.942, spam_task/spam_dataset/valid/f1=0.933]"
->>>>>>> 0e7cf0ae
-     ]
-    },
-    {
-     "name": "stderr",
-     "output_type": "stream",
-     "text": [
-      "\r",
-<<<<<<< HEAD
-      "Epoch 2::  38%|███▊      | 19/50 [00:02<00:03,  9.16it/s, model/all/train/loss=0.289, model/all/train/lr=0.0001, spam_task/spam_dataset/valid/accuracy=0.942, spam_task/spam_dataset/valid/f1=0.933]"
-=======
-      "Epoch 2::  38%|███▊      | 19/50 [00:04<00:07,  4.42it/s, model/all/train/loss=0.289, model/all/train/lr=0.0001, spam_task/spam_dataset/valid/accuracy=0.942, spam_task/spam_dataset/valid/f1=0.933]"
->>>>>>> 0e7cf0ae
-     ]
-    },
-    {
-     "name": "stderr",
-     "output_type": "stream",
-     "text": [
-      "\r",
-<<<<<<< HEAD
-      "Epoch 2::  38%|███▊      | 19/50 [00:02<00:03,  9.16it/s, model/all/train/loss=0.286, model/all/train/lr=0.0001, spam_task/spam_dataset/valid/accuracy=0.942, spam_task/spam_dataset/valid/f1=0.933]"
-=======
-      "Epoch 2::  38%|███▊      | 19/50 [00:04<00:07,  4.42it/s, model/all/train/loss=0.286, model/all/train/lr=0.0001, spam_task/spam_dataset/valid/accuracy=0.942, spam_task/spam_dataset/valid/f1=0.933]"
->>>>>>> 0e7cf0ae
-     ]
-    },
-    {
-     "name": "stderr",
-     "output_type": "stream",
-     "text": [
-      "\r",
-<<<<<<< HEAD
-      "Epoch 2::  40%|████      | 20/50 [00:02<00:03,  9.18it/s, model/all/train/loss=0.286, model/all/train/lr=0.0001, spam_task/spam_dataset/valid/accuracy=0.942, spam_task/spam_dataset/valid/f1=0.933]"
-=======
-      "Epoch 2::  40%|████      | 20/50 [00:04<00:06,  4.45it/s, model/all/train/loss=0.286, model/all/train/lr=0.0001, spam_task/spam_dataset/valid/accuracy=0.942, spam_task/spam_dataset/valid/f1=0.933]"
->>>>>>> 0e7cf0ae
-     ]
-    },
-    {
-     "name": "stderr",
-     "output_type": "stream",
-     "text": [
-      "\r",
-<<<<<<< HEAD
-      "Epoch 2::  40%|████      | 20/50 [00:02<00:03,  9.18it/s, model/all/train/loss=0.284, model/all/train/lr=0.0001, spam_task/spam_dataset/valid/accuracy=0.942, spam_task/spam_dataset/valid/f1=0.933]"
-=======
-      "Epoch 2::  40%|████      | 20/50 [00:04<00:06,  4.45it/s, model/all/train/loss=0.284, model/all/train/lr=0.0001, spam_task/spam_dataset/valid/accuracy=0.942, spam_task/spam_dataset/valid/f1=0.933]"
->>>>>>> 0e7cf0ae
-     ]
-    },
-    {
-     "name": "stderr",
-     "output_type": "stream",
-     "text": [
-      "\r",
-<<<<<<< HEAD
-      "Epoch 2::  42%|████▏     | 21/50 [00:02<00:03,  9.18it/s, model/all/train/loss=0.284, model/all/train/lr=0.0001, spam_task/spam_dataset/valid/accuracy=0.942, spam_task/spam_dataset/valid/f1=0.933]"
-=======
-      "Epoch 2::  42%|████▏     | 21/50 [00:04<00:06,  4.45it/s, model/all/train/loss=0.284, model/all/train/lr=0.0001, spam_task/spam_dataset/valid/accuracy=0.942, spam_task/spam_dataset/valid/f1=0.933]"
->>>>>>> 0e7cf0ae
-     ]
-    },
-    {
-     "name": "stderr",
-     "output_type": "stream",
-     "text": [
-      "\r",
-<<<<<<< HEAD
-      "Epoch 2::  42%|████▏     | 21/50 [00:02<00:03,  9.18it/s, model/all/train/loss=0.286, model/all/train/lr=0.0001, spam_task/spam_dataset/valid/accuracy=0.942, spam_task/spam_dataset/valid/f1=0.933]"
-=======
-      "Epoch 2::  42%|████▏     | 21/50 [00:04<00:06,  4.45it/s, model/all/train/loss=0.286, model/all/train/lr=0.0001, spam_task/spam_dataset/valid/accuracy=0.942, spam_task/spam_dataset/valid/f1=0.933]"
->>>>>>> 0e7cf0ae
-     ]
-    },
-    {
-     "name": "stderr",
-     "output_type": "stream",
-     "text": [
-      "\r",
-<<<<<<< HEAD
-      "Epoch 2::  44%|████▍     | 22/50 [00:02<00:03,  9.19it/s, model/all/train/loss=0.286, model/all/train/lr=0.0001, spam_task/spam_dataset/valid/accuracy=0.942, spam_task/spam_dataset/valid/f1=0.933]"
-=======
-      "Epoch 2::  44%|████▍     | 22/50 [00:04<00:06,  4.49it/s, model/all/train/loss=0.286, model/all/train/lr=0.0001, spam_task/spam_dataset/valid/accuracy=0.942, spam_task/spam_dataset/valid/f1=0.933]"
->>>>>>> 0e7cf0ae
-     ]
-    },
-    {
-     "name": "stderr",
-     "output_type": "stream",
-     "text": [
-      "\r",
-<<<<<<< HEAD
-      "Epoch 2::  44%|████▍     | 22/50 [00:02<00:03,  9.19it/s, model/all/train/loss=0.283, model/all/train/lr=0.0001, spam_task/spam_dataset/valid/accuracy=0.942, spam_task/spam_dataset/valid/f1=0.933]"
-=======
-      "Epoch 2::  44%|████▍     | 22/50 [00:05<00:06,  4.49it/s, model/all/train/loss=0.283, model/all/train/lr=0.0001, spam_task/spam_dataset/valid/accuracy=0.942, spam_task/spam_dataset/valid/f1=0.933]"
->>>>>>> 0e7cf0ae
-     ]
-    },
-    {
-     "name": "stderr",
-     "output_type": "stream",
-     "text": [
-      "\r",
-<<<<<<< HEAD
-      "Epoch 2::  46%|████▌     | 23/50 [00:02<00:02,  9.17it/s, model/all/train/loss=0.283, model/all/train/lr=0.0001, spam_task/spam_dataset/valid/accuracy=0.942, spam_task/spam_dataset/valid/f1=0.933]"
-=======
-      "Epoch 2::  46%|████▌     | 23/50 [00:05<00:06,  4.47it/s, model/all/train/loss=0.283, model/all/train/lr=0.0001, spam_task/spam_dataset/valid/accuracy=0.942, spam_task/spam_dataset/valid/f1=0.933]"
->>>>>>> 0e7cf0ae
-     ]
-    },
-    {
-     "name": "stderr",
-     "output_type": "stream",
-     "text": [
-      "\r",
-<<<<<<< HEAD
-      "Epoch 2::  46%|████▌     | 23/50 [00:02<00:02,  9.17it/s, model/all/train/loss=0.279, model/all/train/lr=0.0001, spam_task/spam_dataset/valid/accuracy=0.942, spam_task/spam_dataset/valid/f1=0.933]"
-=======
-      "Epoch 2::  46%|████▌     | 23/50 [00:05<00:06,  4.47it/s, model/all/train/loss=0.279, model/all/train/lr=0.0001, spam_task/spam_dataset/valid/accuracy=0.942, spam_task/spam_dataset/valid/f1=0.933]"
->>>>>>> 0e7cf0ae
-     ]
-    },
-    {
-     "name": "stderr",
-     "output_type": "stream",
-     "text": [
-      "\r",
-<<<<<<< HEAD
-      "Epoch 2::  48%|████▊     | 24/50 [00:02<00:02,  9.18it/s, model/all/train/loss=0.279, model/all/train/lr=0.0001, spam_task/spam_dataset/valid/accuracy=0.942, spam_task/spam_dataset/valid/f1=0.933]"
-=======
-      "Epoch 2::  48%|████▊     | 24/50 [00:05<00:05,  4.48it/s, model/all/train/loss=0.279, model/all/train/lr=0.0001, spam_task/spam_dataset/valid/accuracy=0.942, spam_task/spam_dataset/valid/f1=0.933]"
->>>>>>> 0e7cf0ae
-     ]
-    },
-    {
-     "name": "stderr",
-     "output_type": "stream",
-     "text": [
-      "\r",
-<<<<<<< HEAD
-      "Epoch 2::  48%|████▊     | 24/50 [00:02<00:02,  9.18it/s, model/all/train/loss=0.277, model/all/train/lr=0.0001, spam_task/spam_dataset/valid/accuracy=0.942, spam_task/spam_dataset/valid/f1=0.933]"
-=======
-      "Epoch 2::  48%|████▊     | 24/50 [00:05<00:05,  4.48it/s, model/all/train/loss=0.277, model/all/train/lr=0.0001, spam_task/spam_dataset/valid/accuracy=0.942, spam_task/spam_dataset/valid/f1=0.933]"
->>>>>>> 0e7cf0ae
-     ]
-    },
-    {
-     "name": "stderr",
-     "output_type": "stream",
-     "text": [
-      "\r",
-<<<<<<< HEAD
-      "Epoch 2::  50%|█████     | 25/50 [00:02<00:02,  9.21it/s, model/all/train/loss=0.277, model/all/train/lr=0.0001, spam_task/spam_dataset/valid/accuracy=0.942, spam_task/spam_dataset/valid/f1=0.933]"
-=======
-      "Epoch 2::  50%|█████     | 25/50 [00:05<00:05,  4.46it/s, model/all/train/loss=0.277, model/all/train/lr=0.0001, spam_task/spam_dataset/valid/accuracy=0.942, spam_task/spam_dataset/valid/f1=0.933]"
->>>>>>> 0e7cf0ae
-     ]
-    },
-    {
-     "name": "stderr",
-     "output_type": "stream",
-     "text": [
-      "\r",
-<<<<<<< HEAD
-      "Epoch 2::  50%|█████     | 25/50 [00:02<00:02,  9.21it/s, model/all/train/loss=0.276, model/all/train/lr=0.0001, spam_task/spam_dataset/valid/accuracy=0.942, spam_task/spam_dataset/valid/f1=0.933]"
-=======
-      "Epoch 2::  50%|█████     | 25/50 [00:05<00:05,  4.46it/s, model/all/train/loss=0.276, model/all/train/lr=0.0001, spam_task/spam_dataset/valid/accuracy=0.942, spam_task/spam_dataset/valid/f1=0.933]"
->>>>>>> 0e7cf0ae
-     ]
-    },
-    {
-     "name": "stderr",
-     "output_type": "stream",
-     "text": [
-      "\r",
-<<<<<<< HEAD
-      "Epoch 2::  52%|█████▏    | 26/50 [00:02<00:02,  9.20it/s, model/all/train/loss=0.276, model/all/train/lr=0.0001, spam_task/spam_dataset/valid/accuracy=0.942, spam_task/spam_dataset/valid/f1=0.933]"
-=======
-      "Epoch 2::  52%|█████▏    | 26/50 [00:05<00:05,  4.40it/s, model/all/train/loss=0.276, model/all/train/lr=0.0001, spam_task/spam_dataset/valid/accuracy=0.942, spam_task/spam_dataset/valid/f1=0.933]"
->>>>>>> 0e7cf0ae
-     ]
-    },
-    {
-     "name": "stderr",
-     "output_type": "stream",
-     "text": [
-      "\r",
-<<<<<<< HEAD
-      "Epoch 2::  52%|█████▏    | 26/50 [00:02<00:02,  9.20it/s, model/all/train/loss=0.276, model/all/train/lr=0.0001, spam_task/spam_dataset/valid/accuracy=0.942, spam_task/spam_dataset/valid/f1=0.933]"
-=======
-      "Epoch 2::  52%|█████▏    | 26/50 [00:06<00:05,  4.40it/s, model/all/train/loss=0.276, model/all/train/lr=0.0001, spam_task/spam_dataset/valid/accuracy=0.942, spam_task/spam_dataset/valid/f1=0.933]"
->>>>>>> 0e7cf0ae
-     ]
-    },
-    {
-     "name": "stderr",
-     "output_type": "stream",
-     "text": [
-      "\r",
-<<<<<<< HEAD
-      "Epoch 2::  54%|█████▍    | 27/50 [00:02<00:02,  9.23it/s, model/all/train/loss=0.276, model/all/train/lr=0.0001, spam_task/spam_dataset/valid/accuracy=0.942, spam_task/spam_dataset/valid/f1=0.933]"
-=======
-      "Epoch 2::  54%|█████▍    | 27/50 [00:06<00:05,  4.40it/s, model/all/train/loss=0.276, model/all/train/lr=0.0001, spam_task/spam_dataset/valid/accuracy=0.942, spam_task/spam_dataset/valid/f1=0.933]"
->>>>>>> 0e7cf0ae
-     ]
-    },
-    {
-     "name": "stderr",
-     "output_type": "stream",
-     "text": [
-      "\r",
-<<<<<<< HEAD
-      "Epoch 2::  54%|█████▍    | 27/50 [00:03<00:02,  9.23it/s, model/all/train/loss=0.273, model/all/train/lr=0.0001, spam_task/spam_dataset/valid/accuracy=0.942, spam_task/spam_dataset/valid/f1=0.933]"
-=======
-      "Epoch 2::  54%|█████▍    | 27/50 [00:06<00:05,  4.40it/s, model/all/train/loss=0.273, model/all/train/lr=0.0001, spam_task/spam_dataset/valid/accuracy=0.942, spam_task/spam_dataset/valid/f1=0.933]"
->>>>>>> 0e7cf0ae
-     ]
-    },
-    {
-     "name": "stderr",
-     "output_type": "stream",
-     "text": [
-      "\r",
-<<<<<<< HEAD
-      "Epoch 2::  56%|█████▌    | 28/50 [00:03<00:02,  9.24it/s, model/all/train/loss=0.273, model/all/train/lr=0.0001, spam_task/spam_dataset/valid/accuracy=0.942, spam_task/spam_dataset/valid/f1=0.933]"
-=======
-      "Epoch 2::  56%|█████▌    | 28/50 [00:06<00:05,  4.35it/s, model/all/train/loss=0.273, model/all/train/lr=0.0001, spam_task/spam_dataset/valid/accuracy=0.942, spam_task/spam_dataset/valid/f1=0.933]"
->>>>>>> 0e7cf0ae
-     ]
-    },
-    {
-     "name": "stderr",
-     "output_type": "stream",
-     "text": [
-      "\r",
-<<<<<<< HEAD
-      "Epoch 2::  56%|█████▌    | 28/50 [00:03<00:02,  9.24it/s, model/all/train/loss=0.27, model/all/train/lr=0.0001, spam_task/spam_dataset/valid/accuracy=0.942, spam_task/spam_dataset/valid/f1=0.933] "
-=======
-      "Epoch 2::  56%|█████▌    | 28/50 [00:06<00:05,  4.35it/s, model/all/train/loss=0.27, model/all/train/lr=0.0001, spam_task/spam_dataset/valid/accuracy=0.942, spam_task/spam_dataset/valid/f1=0.933] "
->>>>>>> 0e7cf0ae
-     ]
-    },
-    {
-     "name": "stderr",
-     "output_type": "stream",
-     "text": [
-      "\r",
-<<<<<<< HEAD
-      "Epoch 2::  58%|█████▊    | 29/50 [00:03<00:02,  9.08it/s, model/all/train/loss=0.27, model/all/train/lr=0.0001, spam_task/spam_dataset/valid/accuracy=0.942, spam_task/spam_dataset/valid/f1=0.933]"
-=======
-      "Epoch 2::  58%|█████▊    | 29/50 [00:06<00:04,  4.29it/s, model/all/train/loss=0.27, model/all/train/lr=0.0001, spam_task/spam_dataset/valid/accuracy=0.942, spam_task/spam_dataset/valid/f1=0.933]"
->>>>>>> 0e7cf0ae
-     ]
-    },
-    {
-     "name": "stderr",
-     "output_type": "stream",
-     "text": [
-      "\r",
-<<<<<<< HEAD
-      "Epoch 2::  58%|█████▊    | 29/50 [00:03<00:02,  9.08it/s, model/all/train/loss=0.269, model/all/train/lr=0.0001, spam_task/spam_dataset/valid/accuracy=0.942, spam_task/spam_dataset/valid/f1=0.933]"
-=======
-      "Epoch 2::  58%|█████▊    | 29/50 [00:06<00:04,  4.29it/s, model/all/train/loss=0.269, model/all/train/lr=0.0001, spam_task/spam_dataset/valid/accuracy=0.942, spam_task/spam_dataset/valid/f1=0.933]"
->>>>>>> 0e7cf0ae
-     ]
-    },
-    {
-     "name": "stderr",
-     "output_type": "stream",
-     "text": [
-      "\r",
-<<<<<<< HEAD
-      "Epoch 2::  60%|██████    | 30/50 [00:03<00:02,  9.12it/s, model/all/train/loss=0.269, model/all/train/lr=0.0001, spam_task/spam_dataset/valid/accuracy=0.942, spam_task/spam_dataset/valid/f1=0.933]"
-=======
-      "Epoch 2::  60%|██████    | 30/50 [00:06<00:04,  4.40it/s, model/all/train/loss=0.269, model/all/train/lr=0.0001, spam_task/spam_dataset/valid/accuracy=0.942, spam_task/spam_dataset/valid/f1=0.933]"
->>>>>>> 0e7cf0ae
-     ]
-    },
-    {
-     "name": "stderr",
-     "output_type": "stream",
-     "text": [
-      "\r",
-<<<<<<< HEAD
-      "Epoch 2::  60%|██████    | 30/50 [00:03<00:02,  9.12it/s, model/all/train/loss=0.266, model/all/train/lr=0.0001, spam_task/spam_dataset/valid/accuracy=0.942, spam_task/spam_dataset/valid/f1=0.933]"
-=======
-      "Epoch 2::  60%|██████    | 30/50 [00:06<00:04,  4.40it/s, model/all/train/loss=0.266, model/all/train/lr=0.0001, spam_task/spam_dataset/valid/accuracy=0.942, spam_task/spam_dataset/valid/f1=0.933]"
->>>>>>> 0e7cf0ae
-     ]
-    },
-    {
-     "name": "stderr",
-     "output_type": "stream",
-     "text": [
-      "\r",
-<<<<<<< HEAD
-      "Epoch 2::  62%|██████▏   | 31/50 [00:03<00:02,  9.14it/s, model/all/train/loss=0.266, model/all/train/lr=0.0001, spam_task/spam_dataset/valid/accuracy=0.942, spam_task/spam_dataset/valid/f1=0.933]"
-=======
-      "Epoch 2::  62%|██████▏   | 31/50 [00:06<00:04,  4.48it/s, model/all/train/loss=0.266, model/all/train/lr=0.0001, spam_task/spam_dataset/valid/accuracy=0.942, spam_task/spam_dataset/valid/f1=0.933]"
->>>>>>> 0e7cf0ae
-     ]
-    },
-    {
-     "name": "stderr",
-     "output_type": "stream",
-     "text": [
-      "\r",
-<<<<<<< HEAD
-      "Epoch 2::  62%|██████▏   | 31/50 [00:03<00:02,  9.14it/s, model/all/train/loss=0.264, model/all/train/lr=0.0001, spam_task/spam_dataset/valid/accuracy=0.942, spam_task/spam_dataset/valid/f1=0.933]"
-=======
-      "Epoch 2::  62%|██████▏   | 31/50 [00:07<00:04,  4.48it/s, model/all/train/loss=0.264, model/all/train/lr=0.0001, spam_task/spam_dataset/valid/accuracy=0.942, spam_task/spam_dataset/valid/f1=0.933]"
->>>>>>> 0e7cf0ae
-     ]
-    },
-    {
-     "name": "stderr",
-     "output_type": "stream",
-     "text": [
-      "\r",
-<<<<<<< HEAD
-      "Epoch 2::  64%|██████▍   | 32/50 [00:03<00:01,  9.17it/s, model/all/train/loss=0.264, model/all/train/lr=0.0001, spam_task/spam_dataset/valid/accuracy=0.942, spam_task/spam_dataset/valid/f1=0.933]"
-=======
-      "Epoch 2::  64%|██████▍   | 32/50 [00:07<00:03,  4.53it/s, model/all/train/loss=0.264, model/all/train/lr=0.0001, spam_task/spam_dataset/valid/accuracy=0.942, spam_task/spam_dataset/valid/f1=0.933]"
->>>>>>> 0e7cf0ae
-     ]
-    },
-    {
-     "name": "stderr",
-     "output_type": "stream",
-     "text": [
-      "\r",
-<<<<<<< HEAD
-      "Epoch 2::  64%|██████▍   | 32/50 [00:03<00:01,  9.17it/s, model/all/train/loss=0.263, model/all/train/lr=0.0001, spam_task/spam_dataset/valid/accuracy=0.942, spam_task/spam_dataset/valid/f1=0.933]"
-=======
-      "Epoch 2::  64%|██████▍   | 32/50 [00:07<00:03,  4.53it/s, model/all/train/loss=0.263, model/all/train/lr=0.0001, spam_task/spam_dataset/valid/accuracy=0.942, spam_task/spam_dataset/valid/f1=0.933]"
->>>>>>> 0e7cf0ae
-     ]
-    },
-    {
-     "name": "stderr",
-     "output_type": "stream",
-     "text": [
-      "\r",
-<<<<<<< HEAD
-      "Epoch 2::  66%|██████▌   | 33/50 [00:03<00:01,  9.19it/s, model/all/train/loss=0.263, model/all/train/lr=0.0001, spam_task/spam_dataset/valid/accuracy=0.942, spam_task/spam_dataset/valid/f1=0.933]"
-=======
-      "Epoch 2::  66%|██████▌   | 33/50 [00:07<00:03,  4.49it/s, model/all/train/loss=0.263, model/all/train/lr=0.0001, spam_task/spam_dataset/valid/accuracy=0.942, spam_task/spam_dataset/valid/f1=0.933]"
->>>>>>> 0e7cf0ae
-     ]
-    },
-    {
-     "name": "stderr",
-     "output_type": "stream",
-     "text": [
-      "\r",
-<<<<<<< HEAD
-      "Epoch 2::  66%|██████▌   | 33/50 [00:03<00:01,  9.19it/s, model/all/train/loss=0.261, model/all/train/lr=0.0001, spam_task/spam_dataset/valid/accuracy=0.942, spam_task/spam_dataset/valid/f1=0.933]"
-=======
-      "Epoch 2::  66%|██████▌   | 33/50 [00:07<00:03,  4.49it/s, model/all/train/loss=0.261, model/all/train/lr=0.0001, spam_task/spam_dataset/valid/accuracy=0.942, spam_task/spam_dataset/valid/f1=0.933]"
->>>>>>> 0e7cf0ae
-     ]
-    },
-    {
-     "name": "stderr",
-     "output_type": "stream",
-     "text": [
-      "\r",
-<<<<<<< HEAD
-      "Epoch 2::  68%|██████▊   | 34/50 [00:03<00:01,  9.21it/s, model/all/train/loss=0.261, model/all/train/lr=0.0001, spam_task/spam_dataset/valid/accuracy=0.942, spam_task/spam_dataset/valid/f1=0.933]"
-=======
-      "Epoch 2::  68%|██████▊   | 34/50 [00:07<00:03,  4.40it/s, model/all/train/loss=0.261, model/all/train/lr=0.0001, spam_task/spam_dataset/valid/accuracy=0.942, spam_task/spam_dataset/valid/f1=0.933]"
->>>>>>> 0e7cf0ae
-     ]
-    },
-    {
-     "name": "stderr",
-     "output_type": "stream",
-     "text": [
-      "\r",
-<<<<<<< HEAD
-      "Epoch 2::  68%|██████▊   | 34/50 [00:03<00:01,  9.21it/s, model/all/train/loss=0.26, model/all/train/lr=0.0001, spam_task/spam_dataset/valid/accuracy=0.942, spam_task/spam_dataset/valid/f1=0.933] "
-=======
-      "Epoch 2::  68%|██████▊   | 34/50 [00:07<00:03,  4.40it/s, model/all/train/loss=0.26, model/all/train/lr=0.0001, spam_task/spam_dataset/valid/accuracy=0.942, spam_task/spam_dataset/valid/f1=0.933] "
->>>>>>> 0e7cf0ae
-     ]
-    },
-    {
-     "name": "stderr",
-     "output_type": "stream",
-     "text": [
-      "\r",
-<<<<<<< HEAD
-      "Epoch 2::  70%|███████   | 35/50 [00:03<00:01,  9.24it/s, model/all/train/loss=0.26, model/all/train/lr=0.0001, spam_task/spam_dataset/valid/accuracy=0.942, spam_task/spam_dataset/valid/f1=0.933]"
-=======
-      "Epoch 2::  70%|███████   | 35/50 [00:07<00:03,  4.41it/s, model/all/train/loss=0.26, model/all/train/lr=0.0001, spam_task/spam_dataset/valid/accuracy=0.942, spam_task/spam_dataset/valid/f1=0.933]"
->>>>>>> 0e7cf0ae
-     ]
-    },
-    {
-     "name": "stderr",
-     "output_type": "stream",
-     "text": [
-      "\r",
-<<<<<<< HEAD
-      "Epoch 2::  70%|███████   | 35/50 [00:03<00:01,  9.24it/s, model/all/train/loss=0.257, model/all/train/lr=0.0001, spam_task/spam_dataset/valid/accuracy=0.942, spam_task/spam_dataset/valid/f1=0.933]"
-=======
-      "Epoch 2::  70%|███████   | 35/50 [00:08<00:03,  4.41it/s, model/all/train/loss=0.257, model/all/train/lr=0.0001, spam_task/spam_dataset/valid/accuracy=0.942, spam_task/spam_dataset/valid/f1=0.933]"
->>>>>>> 0e7cf0ae
-     ]
-    },
-    {
-     "name": "stderr",
-     "output_type": "stream",
-     "text": [
-      "\r",
-<<<<<<< HEAD
-      "Epoch 2::  72%|███████▏  | 36/50 [00:03<00:01,  9.23it/s, model/all/train/loss=0.257, model/all/train/lr=0.0001, spam_task/spam_dataset/valid/accuracy=0.942, spam_task/spam_dataset/valid/f1=0.933]"
-=======
-      "Epoch 2::  72%|███████▏  | 36/50 [00:08<00:03,  4.26it/s, model/all/train/loss=0.257, model/all/train/lr=0.0001, spam_task/spam_dataset/valid/accuracy=0.942, spam_task/spam_dataset/valid/f1=0.933]"
->>>>>>> 0e7cf0ae
-     ]
-    },
-    {
-     "name": "stderr",
-     "output_type": "stream",
-     "text": [
-      "\r",
-<<<<<<< HEAD
-      "Epoch 2::  72%|███████▏  | 36/50 [00:04<00:01,  9.23it/s, model/all/train/loss=0.257, model/all/train/lr=0.0001, spam_task/spam_dataset/valid/accuracy=0.942, spam_task/spam_dataset/valid/f1=0.933]"
-=======
-      "Epoch 2::  72%|███████▏  | 36/50 [00:08<00:03,  4.26it/s, model/all/train/loss=0.257, model/all/train/lr=0.0001, spam_task/spam_dataset/valid/accuracy=0.942, spam_task/spam_dataset/valid/f1=0.933]"
->>>>>>> 0e7cf0ae
-     ]
-    },
-    {
-     "name": "stderr",
-     "output_type": "stream",
-     "text": [
-      "\r",
-<<<<<<< HEAD
-      "Epoch 2::  74%|███████▍  | 37/50 [00:04<00:01,  9.24it/s, model/all/train/loss=0.257, model/all/train/lr=0.0001, spam_task/spam_dataset/valid/accuracy=0.942, spam_task/spam_dataset/valid/f1=0.933]"
-=======
-      "Epoch 2::  74%|███████▍  | 37/50 [00:08<00:02,  4.35it/s, model/all/train/loss=0.257, model/all/train/lr=0.0001, spam_task/spam_dataset/valid/accuracy=0.942, spam_task/spam_dataset/valid/f1=0.933]"
->>>>>>> 0e7cf0ae
-     ]
-    },
-    {
-     "name": "stderr",
-     "output_type": "stream",
-     "text": [
-      "\r",
-<<<<<<< HEAD
-      "Epoch 2::  74%|███████▍  | 37/50 [00:04<00:01,  9.24it/s, model/all/train/loss=0.254, model/all/train/lr=0.0001, spam_task/spam_dataset/valid/accuracy=0.942, spam_task/spam_dataset/valid/f1=0.933]"
-=======
-      "Epoch 2::  74%|███████▍  | 37/50 [00:08<00:02,  4.35it/s, model/all/train/loss=0.254, model/all/train/lr=0.0001, spam_task/spam_dataset/valid/accuracy=0.942, spam_task/spam_dataset/valid/f1=0.933]"
->>>>>>> 0e7cf0ae
-     ]
-    },
-    {
-     "name": "stderr",
-     "output_type": "stream",
-     "text": [
-      "\r",
-<<<<<<< HEAD
-      "Epoch 2::  76%|███████▌  | 38/50 [00:04<00:01,  9.25it/s, model/all/train/loss=0.254, model/all/train/lr=0.0001, spam_task/spam_dataset/valid/accuracy=0.942, spam_task/spam_dataset/valid/f1=0.933]"
-=======
-      "Epoch 2::  76%|███████▌  | 38/50 [00:08<00:02,  4.41it/s, model/all/train/loss=0.254, model/all/train/lr=0.0001, spam_task/spam_dataset/valid/accuracy=0.942, spam_task/spam_dataset/valid/f1=0.933]"
->>>>>>> 0e7cf0ae
-     ]
-    },
-    {
-     "name": "stderr",
-     "output_type": "stream",
-     "text": [
-      "\r",
-<<<<<<< HEAD
-      "Epoch 2::  76%|███████▌  | 38/50 [00:04<00:01,  9.25it/s, model/all/train/loss=0.253, model/all/train/lr=0.0001, spam_task/spam_dataset/valid/accuracy=0.942, spam_task/spam_dataset/valid/f1=0.933]"
-=======
-      "Epoch 2::  76%|███████▌  | 38/50 [00:08<00:02,  4.41it/s, model/all/train/loss=0.253, model/all/train/lr=0.0001, spam_task/spam_dataset/valid/accuracy=0.942, spam_task/spam_dataset/valid/f1=0.933]"
->>>>>>> 0e7cf0ae
-     ]
-    },
-    {
-     "name": "stderr",
-     "output_type": "stream",
-     "text": [
-      "\r",
-<<<<<<< HEAD
-      "Epoch 2::  78%|███████▊  | 39/50 [00:04<00:01,  9.26it/s, model/all/train/loss=0.253, model/all/train/lr=0.0001, spam_task/spam_dataset/valid/accuracy=0.942, spam_task/spam_dataset/valid/f1=0.933]"
-=======
-      "Epoch 2::  78%|███████▊  | 39/50 [00:08<00:02,  4.46it/s, model/all/train/loss=0.253, model/all/train/lr=0.0001, spam_task/spam_dataset/valid/accuracy=0.942, spam_task/spam_dataset/valid/f1=0.933]"
->>>>>>> 0e7cf0ae
-     ]
-    },
-    {
-     "name": "stderr",
-     "output_type": "stream",
-     "text": [
-      "\r",
-<<<<<<< HEAD
-      "Epoch 2::  78%|███████▊  | 39/50 [00:04<00:01,  9.26it/s, model/all/train/loss=0.253, model/all/train/lr=0.0001, spam_task/spam_dataset/valid/accuracy=0.942, spam_task/spam_dataset/valid/f1=0.933]"
-=======
-      "Epoch 2::  78%|███████▊  | 39/50 [00:09<00:02,  4.46it/s, model/all/train/loss=0.253, model/all/train/lr=0.0001, spam_task/spam_dataset/valid/accuracy=0.942, spam_task/spam_dataset/valid/f1=0.933]"
->>>>>>> 0e7cf0ae
-     ]
-    },
-    {
-     "name": "stderr",
-     "output_type": "stream",
-     "text": [
-      "\r",
-<<<<<<< HEAD
-      "Epoch 2::  80%|████████  | 40/50 [00:04<00:01,  9.29it/s, model/all/train/loss=0.253, model/all/train/lr=0.0001, spam_task/spam_dataset/valid/accuracy=0.942, spam_task/spam_dataset/valid/f1=0.933]"
-=======
-      "Epoch 2::  80%|████████  | 40/50 [00:09<00:02,  4.40it/s, model/all/train/loss=0.253, model/all/train/lr=0.0001, spam_task/spam_dataset/valid/accuracy=0.942, spam_task/spam_dataset/valid/f1=0.933]"
->>>>>>> 0e7cf0ae
-     ]
-    },
-    {
-     "name": "stderr",
-     "output_type": "stream",
-     "text": [
-      "\r",
-<<<<<<< HEAD
-      "Epoch 2::  80%|████████  | 40/50 [00:04<00:01,  9.29it/s, model/all/train/loss=0.254, model/all/train/lr=0.0001, spam_task/spam_dataset/valid/accuracy=0.942, spam_task/spam_dataset/valid/f1=0.933]"
-=======
-      "Epoch 2::  80%|████████  | 40/50 [00:09<00:02,  4.40it/s, model/all/train/loss=0.254, model/all/train/lr=0.0001, spam_task/spam_dataset/valid/accuracy=0.942, spam_task/spam_dataset/valid/f1=0.933]"
->>>>>>> 0e7cf0ae
-     ]
-    },
-    {
-     "name": "stderr",
-     "output_type": "stream",
-     "text": [
-      "\r",
-<<<<<<< HEAD
-      "Epoch 2::  82%|████████▏ | 41/50 [00:04<00:00,  9.30it/s, model/all/train/loss=0.254, model/all/train/lr=0.0001, spam_task/spam_dataset/valid/accuracy=0.942, spam_task/spam_dataset/valid/f1=0.933]"
-=======
-      "Epoch 2::  82%|████████▏ | 41/50 [00:09<00:02,  4.37it/s, model/all/train/loss=0.254, model/all/train/lr=0.0001, spam_task/spam_dataset/valid/accuracy=0.942, spam_task/spam_dataset/valid/f1=0.933]"
->>>>>>> 0e7cf0ae
-     ]
-    },
-    {
-     "name": "stderr",
-     "output_type": "stream",
-     "text": [
-      "\r",
-<<<<<<< HEAD
-      "Epoch 2::  82%|████████▏ | 41/50 [00:04<00:00,  9.30it/s, model/all/train/loss=0.252, model/all/train/lr=0.0001, spam_task/spam_dataset/valid/accuracy=0.942, spam_task/spam_dataset/valid/f1=0.933]"
-=======
-      "Epoch 2::  82%|████████▏ | 41/50 [00:09<00:02,  4.37it/s, model/all/train/loss=0.252, model/all/train/lr=0.0001, spam_task/spam_dataset/valid/accuracy=0.942, spam_task/spam_dataset/valid/f1=0.933]"
->>>>>>> 0e7cf0ae
-     ]
-    },
-    {
-     "name": "stderr",
-     "output_type": "stream",
-     "text": [
-      "\r",
-<<<<<<< HEAD
-      "Epoch 2::  84%|████████▍ | 42/50 [00:04<00:00,  9.32it/s, model/all/train/loss=0.252, model/all/train/lr=0.0001, spam_task/spam_dataset/valid/accuracy=0.942, spam_task/spam_dataset/valid/f1=0.933]"
-=======
-      "Epoch 2::  84%|████████▍ | 42/50 [00:09<00:01,  4.36it/s, model/all/train/loss=0.252, model/all/train/lr=0.0001, spam_task/spam_dataset/valid/accuracy=0.942, spam_task/spam_dataset/valid/f1=0.933]"
->>>>>>> 0e7cf0ae
-     ]
-    },
-    {
-     "name": "stderr",
-     "output_type": "stream",
-     "text": [
-      "\r",
-<<<<<<< HEAD
-      "Epoch 2::  84%|████████▍ | 42/50 [00:04<00:00,  9.32it/s, model/all/train/loss=0.252, model/all/train/lr=0.0001, spam_task/spam_dataset/valid/accuracy=0.942, spam_task/spam_dataset/valid/f1=0.933]"
-=======
-      "Epoch 2::  84%|████████▍ | 42/50 [00:09<00:01,  4.36it/s, model/all/train/loss=0.252, model/all/train/lr=0.0001, spam_task/spam_dataset/valid/accuracy=0.942, spam_task/spam_dataset/valid/f1=0.933]"
->>>>>>> 0e7cf0ae
-     ]
-    },
-    {
-     "name": "stderr",
-     "output_type": "stream",
-     "text": [
-      "\r",
-<<<<<<< HEAD
-      "Epoch 2::  86%|████████▌ | 43/50 [00:04<00:00,  9.35it/s, model/all/train/loss=0.252, model/all/train/lr=0.0001, spam_task/spam_dataset/valid/accuracy=0.942, spam_task/spam_dataset/valid/f1=0.933]"
-=======
-      "Epoch 2::  86%|████████▌ | 43/50 [00:09<00:01,  4.40it/s, model/all/train/loss=0.252, model/all/train/lr=0.0001, spam_task/spam_dataset/valid/accuracy=0.942, spam_task/spam_dataset/valid/f1=0.933]"
->>>>>>> 0e7cf0ae
-     ]
-    },
-    {
-     "name": "stderr",
-     "output_type": "stream",
-     "text": [
-      "\r",
-<<<<<<< HEAD
-      "Epoch 2::  86%|████████▌ | 43/50 [00:04<00:00,  9.35it/s, model/all/train/loss=0.25, model/all/train/lr=0.0001, spam_task/spam_dataset/valid/accuracy=0.942, spam_task/spam_dataset/valid/f1=0.933] "
-=======
-      "Epoch 2::  86%|████████▌ | 43/50 [00:09<00:01,  4.40it/s, model/all/train/loss=0.25, model/all/train/lr=0.0001, spam_task/spam_dataset/valid/accuracy=0.942, spam_task/spam_dataset/valid/f1=0.933] "
->>>>>>> 0e7cf0ae
-     ]
-    },
-    {
-     "name": "stderr",
-     "output_type": "stream",
-     "text": [
-      "\r",
-<<<<<<< HEAD
-      "Epoch 2::  88%|████████▊ | 44/50 [00:04<00:00,  9.33it/s, model/all/train/loss=0.25, model/all/train/lr=0.0001, spam_task/spam_dataset/valid/accuracy=0.942, spam_task/spam_dataset/valid/f1=0.933]"
-=======
-      "Epoch 2::  88%|████████▊ | 44/50 [00:09<00:01,  4.25it/s, model/all/train/loss=0.25, model/all/train/lr=0.0001, spam_task/spam_dataset/valid/accuracy=0.942, spam_task/spam_dataset/valid/f1=0.933]"
->>>>>>> 0e7cf0ae
-     ]
-    },
-    {
-     "name": "stderr",
-     "output_type": "stream",
-     "text": [
-      "\r",
-<<<<<<< HEAD
-      "Epoch 2::  88%|████████▊ | 44/50 [00:04<00:00,  9.33it/s, model/all/train/loss=0.248, model/all/train/lr=0.0001, spam_task/spam_dataset/valid/accuracy=0.942, spam_task/spam_dataset/valid/f1=0.933]"
-=======
-      "Epoch 2::  88%|████████▊ | 44/50 [00:10<00:01,  4.25it/s, model/all/train/loss=0.248, model/all/train/lr=0.0001, spam_task/spam_dataset/valid/accuracy=0.942, spam_task/spam_dataset/valid/f1=0.933]"
->>>>>>> 0e7cf0ae
-     ]
-    },
-    {
-     "name": "stderr",
-     "output_type": "stream",
-     "text": [
-      "\r",
-<<<<<<< HEAD
-      "Epoch 2::  90%|█████████ | 45/50 [00:04<00:00,  9.31it/s, model/all/train/loss=0.248, model/all/train/lr=0.0001, spam_task/spam_dataset/valid/accuracy=0.942, spam_task/spam_dataset/valid/f1=0.933]"
-=======
-      "Epoch 2::  90%|█████████ | 45/50 [00:10<00:01,  4.26it/s, model/all/train/loss=0.248, model/all/train/lr=0.0001, spam_task/spam_dataset/valid/accuracy=0.942, spam_task/spam_dataset/valid/f1=0.933]"
->>>>>>> 0e7cf0ae
-     ]
-    },
-    {
-     "name": "stderr",
-     "output_type": "stream",
-     "text": [
-      "\r",
-<<<<<<< HEAD
-      "Epoch 2::  90%|█████████ | 45/50 [00:04<00:00,  9.31it/s, model/all/train/loss=0.247, model/all/train/lr=0.0001, spam_task/spam_dataset/valid/accuracy=0.942, spam_task/spam_dataset/valid/f1=0.933]"
-=======
-      "Epoch 2::  90%|█████████ | 45/50 [00:10<00:01,  4.26it/s, model/all/train/loss=0.247, model/all/train/lr=0.0001, spam_task/spam_dataset/valid/accuracy=0.942, spam_task/spam_dataset/valid/f1=0.933]"
->>>>>>> 0e7cf0ae
-     ]
-    },
-    {
-     "name": "stderr",
-     "output_type": "stream",
-     "text": [
-      "\r",
-<<<<<<< HEAD
-      "Epoch 2::  92%|█████████▏| 46/50 [00:04<00:00,  9.31it/s, model/all/train/loss=0.247, model/all/train/lr=0.0001, spam_task/spam_dataset/valid/accuracy=0.942, spam_task/spam_dataset/valid/f1=0.933]"
-=======
-      "Epoch 2::  92%|█████████▏| 46/50 [00:10<00:00,  4.38it/s, model/all/train/loss=0.247, model/all/train/lr=0.0001, spam_task/spam_dataset/valid/accuracy=0.942, spam_task/spam_dataset/valid/f1=0.933]"
->>>>>>> 0e7cf0ae
-     ]
-    },
-    {
-     "name": "stderr",
-     "output_type": "stream",
-     "text": [
-      "\r",
-<<<<<<< HEAD
-      "Epoch 2::  92%|█████████▏| 46/50 [00:05<00:00,  9.31it/s, model/all/train/loss=0.247, model/all/train/lr=0.0001, spam_task/spam_dataset/valid/accuracy=0.942, spam_task/spam_dataset/valid/f1=0.933]"
-=======
-      "Epoch 2::  92%|█████████▏| 46/50 [00:10<00:00,  4.38it/s, model/all/train/loss=0.247, model/all/train/lr=0.0001, spam_task/spam_dataset/valid/accuracy=0.942, spam_task/spam_dataset/valid/f1=0.933]"
->>>>>>> 0e7cf0ae
-     ]
-    },
-    {
-     "name": "stderr",
-     "output_type": "stream",
-     "text": [
-      "\r",
-<<<<<<< HEAD
-      "Epoch 2::  94%|█████████▍| 47/50 [00:05<00:00,  9.33it/s, model/all/train/loss=0.247, model/all/train/lr=0.0001, spam_task/spam_dataset/valid/accuracy=0.942, spam_task/spam_dataset/valid/f1=0.933]"
-=======
-      "Epoch 2::  94%|█████████▍| 47/50 [00:10<00:00,  4.49it/s, model/all/train/loss=0.247, model/all/train/lr=0.0001, spam_task/spam_dataset/valid/accuracy=0.942, spam_task/spam_dataset/valid/f1=0.933]"
->>>>>>> 0e7cf0ae
-     ]
-    },
-    {
-     "name": "stderr",
-     "output_type": "stream",
-     "text": [
-      "\r",
-<<<<<<< HEAD
-      "Epoch 2::  94%|█████████▍| 47/50 [00:05<00:00,  9.33it/s, model/all/train/loss=0.246, model/all/train/lr=0.0001, spam_task/spam_dataset/valid/accuracy=0.942, spam_task/spam_dataset/valid/f1=0.933]"
-=======
-      "Epoch 2::  94%|█████████▍| 47/50 [00:10<00:00,  4.49it/s, model/all/train/loss=0.246, model/all/train/lr=0.0001, spam_task/spam_dataset/valid/accuracy=0.942, spam_task/spam_dataset/valid/f1=0.933]"
->>>>>>> 0e7cf0ae
-     ]
-    },
-    {
-     "name": "stderr",
-     "output_type": "stream",
-     "text": [
-      "\r",
-<<<<<<< HEAD
-      "Epoch 2::  96%|█████████▌| 48/50 [00:05<00:00,  9.35it/s, model/all/train/loss=0.246, model/all/train/lr=0.0001, spam_task/spam_dataset/valid/accuracy=0.942, spam_task/spam_dataset/valid/f1=0.933]"
-=======
-      "Epoch 2::  96%|█████████▌| 48/50 [00:10<00:00,  4.57it/s, model/all/train/loss=0.246, model/all/train/lr=0.0001, spam_task/spam_dataset/valid/accuracy=0.942, spam_task/spam_dataset/valid/f1=0.933]"
->>>>>>> 0e7cf0ae
-     ]
-    },
-    {
-     "name": "stderr",
-     "output_type": "stream",
-     "text": [
-      "\r",
-<<<<<<< HEAD
-      "Epoch 2::  96%|█████████▌| 48/50 [00:05<00:00,  9.35it/s, model/all/train/loss=0.244, model/all/train/lr=0.0001, spam_task/spam_dataset/valid/accuracy=0.942, spam_task/spam_dataset/valid/f1=0.933]"
-=======
-      "Epoch 2::  96%|█████████▌| 48/50 [00:11<00:00,  4.57it/s, model/all/train/loss=0.244, model/all/train/lr=0.0001, spam_task/spam_dataset/valid/accuracy=0.942, spam_task/spam_dataset/valid/f1=0.933]"
->>>>>>> 0e7cf0ae
-     ]
-    },
-    {
-     "name": "stderr",
-     "output_type": "stream",
-     "text": [
-      "\r",
-<<<<<<< HEAD
-      "Epoch 2::  98%|█████████▊| 49/50 [00:05<00:00,  9.33it/s, model/all/train/loss=0.244, model/all/train/lr=0.0001, spam_task/spam_dataset/valid/accuracy=0.942, spam_task/spam_dataset/valid/f1=0.933]"
-=======
-      "Epoch 2::  98%|█████████▊| 49/50 [00:11<00:00,  4.50it/s, model/all/train/loss=0.244, model/all/train/lr=0.0001, spam_task/spam_dataset/valid/accuracy=0.942, spam_task/spam_dataset/valid/f1=0.933]"
->>>>>>> 0e7cf0ae
-     ]
-    },
-    {
-     "name": "stderr",
-     "output_type": "stream",
-     "text": [
-      "\r",
-<<<<<<< HEAD
-      "Epoch 2::  98%|█████████▊| 49/50 [00:05<00:00,  9.33it/s, model/all/train/loss=0.242, model/all/train/lr=0.0001, spam_task/spam_dataset/valid/accuracy=0.933, spam_task/spam_dataset/valid/f1=0.923]"
-=======
-      "Epoch 2::  98%|█████████▊| 49/50 [00:11<00:00,  4.50it/s, model/all/train/loss=0.242, model/all/train/lr=0.0001, spam_task/spam_dataset/valid/accuracy=0.933, spam_task/spam_dataset/valid/f1=0.923]"
->>>>>>> 0e7cf0ae
-     ]
-    },
-    {
-     "name": "stderr",
-     "output_type": "stream",
-     "text": [
-      "\r",
-<<<<<<< HEAD
-      "Epoch 2:: 100%|██████████| 50/50 [00:05<00:00,  8.77it/s, model/all/train/loss=0.242, model/all/train/lr=0.0001, spam_task/spam_dataset/valid/accuracy=0.933, spam_task/spam_dataset/valid/f1=0.923]"
-=======
-      "Epoch 2:: 100%|██████████| 50/50 [00:11<00:00,  4.22it/s, model/all/train/loss=0.242, model/all/train/lr=0.0001, spam_task/spam_dataset/valid/accuracy=0.933, spam_task/spam_dataset/valid/f1=0.923]"
->>>>>>> 0e7cf0ae
+      "Epoch 2::   2%|▏         | 1/50 [00:00<00:05,  8.85it/s, model/all/train/loss=0.33, model/all/train/lr=0.0001, spam_task/spam_dataset/valid/accuracy=0.942, spam_task/spam_dataset/valid/f1=0.933]"
+     ]
+    },
+    {
+     "name": "stderr",
+     "output_type": "stream",
+     "text": [
+      "\r",
+      "Epoch 2::   2%|▏         | 1/50 [00:00<00:05,  8.85it/s, model/all/train/loss=0.327, model/all/train/lr=0.0001, spam_task/spam_dataset/valid/accuracy=0.942, spam_task/spam_dataset/valid/f1=0.933]"
+     ]
+    },
+    {
+     "name": "stderr",
+     "output_type": "stream",
+     "text": [
+      "\r",
+      "Epoch 2::   4%|▍         | 2/50 [00:00<00:05,  8.88it/s, model/all/train/loss=0.327, model/all/train/lr=0.0001, spam_task/spam_dataset/valid/accuracy=0.942, spam_task/spam_dataset/valid/f1=0.933]"
+     ]
+    },
+    {
+     "name": "stderr",
+     "output_type": "stream",
+     "text": [
+      "\r",
+      "Epoch 2::   4%|▍         | 2/50 [00:00<00:05,  8.88it/s, model/all/train/loss=0.298, model/all/train/lr=0.0001, spam_task/spam_dataset/valid/accuracy=0.942, spam_task/spam_dataset/valid/f1=0.933]"
+     ]
+    },
+    {
+     "name": "stderr",
+     "output_type": "stream",
+     "text": [
+      "\r",
+      "Epoch 2::   6%|▌         | 3/50 [00:00<00:05,  8.90it/s, model/all/train/loss=0.298, model/all/train/lr=0.0001, spam_task/spam_dataset/valid/accuracy=0.942, spam_task/spam_dataset/valid/f1=0.933]"
+     ]
+    },
+    {
+     "name": "stderr",
+     "output_type": "stream",
+     "text": [
+      "\r",
+      "Epoch 2::   6%|▌         | 3/50 [00:00<00:05,  8.90it/s, model/all/train/loss=0.298, model/all/train/lr=0.0001, spam_task/spam_dataset/valid/accuracy=0.942, spam_task/spam_dataset/valid/f1=0.933]"
+     ]
+    },
+    {
+     "name": "stderr",
+     "output_type": "stream",
+     "text": [
+      "\r",
+      "Epoch 2::   8%|▊         | 4/50 [00:00<00:05,  8.93it/s, model/all/train/loss=0.298, model/all/train/lr=0.0001, spam_task/spam_dataset/valid/accuracy=0.942, spam_task/spam_dataset/valid/f1=0.933]"
+     ]
+    },
+    {
+     "name": "stderr",
+     "output_type": "stream",
+     "text": [
+      "\r",
+      "Epoch 2::   8%|▊         | 4/50 [00:00<00:05,  8.93it/s, model/all/train/loss=0.312, model/all/train/lr=0.0001, spam_task/spam_dataset/valid/accuracy=0.942, spam_task/spam_dataset/valid/f1=0.933]"
+     ]
+    },
+    {
+     "name": "stderr",
+     "output_type": "stream",
+     "text": [
+      "\r",
+      "Epoch 2::  10%|█         | 5/50 [00:00<00:05,  8.96it/s, model/all/train/loss=0.312, model/all/train/lr=0.0001, spam_task/spam_dataset/valid/accuracy=0.942, spam_task/spam_dataset/valid/f1=0.933]"
+     ]
+    },
+    {
+     "name": "stderr",
+     "output_type": "stream",
+     "text": [
+      "\r",
+      "Epoch 2::  10%|█         | 5/50 [00:00<00:05,  8.96it/s, model/all/train/loss=0.313, model/all/train/lr=0.0001, spam_task/spam_dataset/valid/accuracy=0.942, spam_task/spam_dataset/valid/f1=0.933]"
+     ]
+    },
+    {
+     "name": "stderr",
+     "output_type": "stream",
+     "text": [
+      "\r",
+      "Epoch 2::  12%|█▏        | 6/50 [00:00<00:04,  8.96it/s, model/all/train/loss=0.313, model/all/train/lr=0.0001, spam_task/spam_dataset/valid/accuracy=0.942, spam_task/spam_dataset/valid/f1=0.933]"
+     ]
+    },
+    {
+     "name": "stderr",
+     "output_type": "stream",
+     "text": [
+      "\r",
+      "Epoch 2::  12%|█▏        | 6/50 [00:00<00:04,  8.96it/s, model/all/train/loss=0.309, model/all/train/lr=0.0001, spam_task/spam_dataset/valid/accuracy=0.942, spam_task/spam_dataset/valid/f1=0.933]"
+     ]
+    },
+    {
+     "name": "stderr",
+     "output_type": "stream",
+     "text": [
+      "\r",
+      "Epoch 2::  14%|█▍        | 7/50 [00:00<00:04,  8.98it/s, model/all/train/loss=0.309, model/all/train/lr=0.0001, spam_task/spam_dataset/valid/accuracy=0.942, spam_task/spam_dataset/valid/f1=0.933]"
+     ]
+    },
+    {
+     "name": "stderr",
+     "output_type": "stream",
+     "text": [
+      "\r",
+      "Epoch 2::  14%|█▍        | 7/50 [00:00<00:04,  8.98it/s, model/all/train/loss=0.304, model/all/train/lr=0.0001, spam_task/spam_dataset/valid/accuracy=0.942, spam_task/spam_dataset/valid/f1=0.933]"
+     ]
+    },
+    {
+     "name": "stderr",
+     "output_type": "stream",
+     "text": [
+      "\r",
+      "Epoch 2::  16%|█▌        | 8/50 [00:00<00:04,  8.95it/s, model/all/train/loss=0.304, model/all/train/lr=0.0001, spam_task/spam_dataset/valid/accuracy=0.942, spam_task/spam_dataset/valid/f1=0.933]"
+     ]
+    },
+    {
+     "name": "stderr",
+     "output_type": "stream",
+     "text": [
+      "\r",
+      "Epoch 2::  16%|█▌        | 8/50 [00:01<00:04,  8.95it/s, model/all/train/loss=0.308, model/all/train/lr=0.0001, spam_task/spam_dataset/valid/accuracy=0.942, spam_task/spam_dataset/valid/f1=0.933]"
+     ]
+    },
+    {
+     "name": "stderr",
+     "output_type": "stream",
+     "text": [
+      "\r",
+      "Epoch 2::  18%|█▊        | 9/50 [00:01<00:04,  8.93it/s, model/all/train/loss=0.308, model/all/train/lr=0.0001, spam_task/spam_dataset/valid/accuracy=0.942, spam_task/spam_dataset/valid/f1=0.933]"
+     ]
+    },
+    {
+     "name": "stderr",
+     "output_type": "stream",
+     "text": [
+      "\r",
+      "Epoch 2::  18%|█▊        | 9/50 [00:01<00:04,  8.93it/s, model/all/train/loss=0.306, model/all/train/lr=0.0001, spam_task/spam_dataset/valid/accuracy=0.942, spam_task/spam_dataset/valid/f1=0.933]"
+     ]
+    },
+    {
+     "name": "stderr",
+     "output_type": "stream",
+     "text": [
+      "\r",
+      "Epoch 2::  20%|██        | 10/50 [00:01<00:04,  8.92it/s, model/all/train/loss=0.306, model/all/train/lr=0.0001, spam_task/spam_dataset/valid/accuracy=0.942, spam_task/spam_dataset/valid/f1=0.933]"
+     ]
+    },
+    {
+     "name": "stderr",
+     "output_type": "stream",
+     "text": [
+      "\r",
+      "Epoch 2::  20%|██        | 10/50 [00:01<00:04,  8.92it/s, model/all/train/loss=0.301, model/all/train/lr=0.0001, spam_task/spam_dataset/valid/accuracy=0.942, spam_task/spam_dataset/valid/f1=0.933]"
+     ]
+    },
+    {
+     "name": "stderr",
+     "output_type": "stream",
+     "text": [
+      "\r",
+      "Epoch 2::  22%|██▏       | 11/50 [00:01<00:04,  8.91it/s, model/all/train/loss=0.301, model/all/train/lr=0.0001, spam_task/spam_dataset/valid/accuracy=0.942, spam_task/spam_dataset/valid/f1=0.933]"
+     ]
+    },
+    {
+     "name": "stderr",
+     "output_type": "stream",
+     "text": [
+      "\r",
+      "Epoch 2::  22%|██▏       | 11/50 [00:01<00:04,  8.91it/s, model/all/train/loss=0.305, model/all/train/lr=0.0001, spam_task/spam_dataset/valid/accuracy=0.942, spam_task/spam_dataset/valid/f1=0.933]"
+     ]
+    },
+    {
+     "name": "stderr",
+     "output_type": "stream",
+     "text": [
+      "\r",
+      "Epoch 2::  24%|██▍       | 12/50 [00:01<00:04,  8.92it/s, model/all/train/loss=0.305, model/all/train/lr=0.0001, spam_task/spam_dataset/valid/accuracy=0.942, spam_task/spam_dataset/valid/f1=0.933]"
+     ]
+    },
+    {
+     "name": "stderr",
+     "output_type": "stream",
+     "text": [
+      "\r",
+      "Epoch 2::  24%|██▍       | 12/50 [00:01<00:04,  8.92it/s, model/all/train/loss=0.304, model/all/train/lr=0.0001, spam_task/spam_dataset/valid/accuracy=0.942, spam_task/spam_dataset/valid/f1=0.933]"
+     ]
+    },
+    {
+     "name": "stderr",
+     "output_type": "stream",
+     "text": [
+      "\r",
+      "Epoch 2::  26%|██▌       | 13/50 [00:01<00:04,  8.94it/s, model/all/train/loss=0.304, model/all/train/lr=0.0001, spam_task/spam_dataset/valid/accuracy=0.942, spam_task/spam_dataset/valid/f1=0.933]"
+     ]
+    },
+    {
+     "name": "stderr",
+     "output_type": "stream",
+     "text": [
+      "\r",
+      "Epoch 2::  26%|██▌       | 13/50 [00:01<00:04,  8.94it/s, model/all/train/loss=0.296, model/all/train/lr=0.0001, spam_task/spam_dataset/valid/accuracy=0.942, spam_task/spam_dataset/valid/f1=0.933]"
+     ]
+    },
+    {
+     "name": "stderr",
+     "output_type": "stream",
+     "text": [
+      "\r",
+      "Epoch 2::  28%|██▊       | 14/50 [00:01<00:04,  8.93it/s, model/all/train/loss=0.296, model/all/train/lr=0.0001, spam_task/spam_dataset/valid/accuracy=0.942, spam_task/spam_dataset/valid/f1=0.933]"
+     ]
+    },
+    {
+     "name": "stderr",
+     "output_type": "stream",
+     "text": [
+      "\r",
+      "Epoch 2::  28%|██▊       | 14/50 [00:01<00:04,  8.93it/s, model/all/train/loss=0.295, model/all/train/lr=0.0001, spam_task/spam_dataset/valid/accuracy=0.942, spam_task/spam_dataset/valid/f1=0.933]"
+     ]
+    },
+    {
+     "name": "stderr",
+     "output_type": "stream",
+     "text": [
+      "\r",
+      "Epoch 2::  30%|███       | 15/50 [00:01<00:03,  8.92it/s, model/all/train/loss=0.295, model/all/train/lr=0.0001, spam_task/spam_dataset/valid/accuracy=0.942, spam_task/spam_dataset/valid/f1=0.933]"
+     ]
+    },
+    {
+     "name": "stderr",
+     "output_type": "stream",
+     "text": [
+      "\r",
+      "Epoch 2::  30%|███       | 15/50 [00:01<00:03,  8.92it/s, model/all/train/loss=0.29, model/all/train/lr=0.0001, spam_task/spam_dataset/valid/accuracy=0.942, spam_task/spam_dataset/valid/f1=0.933] "
+     ]
+    },
+    {
+     "name": "stderr",
+     "output_type": "stream",
+     "text": [
+      "\r",
+      "Epoch 2::  32%|███▏      | 16/50 [00:01<00:04,  8.15it/s, model/all/train/loss=0.29, model/all/train/lr=0.0001, spam_task/spam_dataset/valid/accuracy=0.942, spam_task/spam_dataset/valid/f1=0.933]"
+     ]
+    },
+    {
+     "name": "stderr",
+     "output_type": "stream",
+     "text": [
+      "\r",
+      "Epoch 2::  32%|███▏      | 16/50 [00:01<00:04,  8.15it/s, model/all/train/loss=0.295, model/all/train/lr=0.0001, spam_task/spam_dataset/valid/accuracy=0.942, spam_task/spam_dataset/valid/f1=0.933]"
+     ]
+    },
+    {
+     "name": "stderr",
+     "output_type": "stream",
+     "text": [
+      "\r",
+      "Epoch 2::  34%|███▍      | 17/50 [00:01<00:04,  7.94it/s, model/all/train/loss=0.295, model/all/train/lr=0.0001, spam_task/spam_dataset/valid/accuracy=0.942, spam_task/spam_dataset/valid/f1=0.933]"
+     ]
+    },
+    {
+     "name": "stderr",
+     "output_type": "stream",
+     "text": [
+      "\r",
+      "Epoch 2::  34%|███▍      | 17/50 [00:02<00:04,  7.94it/s, model/all/train/loss=0.294, model/all/train/lr=0.0001, spam_task/spam_dataset/valid/accuracy=0.942, spam_task/spam_dataset/valid/f1=0.933]"
+     ]
+    },
+    {
+     "name": "stderr",
+     "output_type": "stream",
+     "text": [
+      "\r",
+      "Epoch 2::  36%|███▌      | 18/50 [00:02<00:04,  7.59it/s, model/all/train/loss=0.294, model/all/train/lr=0.0001, spam_task/spam_dataset/valid/accuracy=0.942, spam_task/spam_dataset/valid/f1=0.933]"
+     ]
+    },
+    {
+     "name": "stderr",
+     "output_type": "stream",
+     "text": [
+      "\r",
+      "Epoch 2::  36%|███▌      | 18/50 [00:02<00:04,  7.59it/s, model/all/train/loss=0.289, model/all/train/lr=0.0001, spam_task/spam_dataset/valid/accuracy=0.942, spam_task/spam_dataset/valid/f1=0.933]"
+     ]
+    },
+    {
+     "name": "stderr",
+     "output_type": "stream",
+     "text": [
+      "\r",
+      "Epoch 2::  38%|███▊      | 19/50 [00:02<00:04,  7.55it/s, model/all/train/loss=0.289, model/all/train/lr=0.0001, spam_task/spam_dataset/valid/accuracy=0.942, spam_task/spam_dataset/valid/f1=0.933]"
+     ]
+    },
+    {
+     "name": "stderr",
+     "output_type": "stream",
+     "text": [
+      "\r",
+      "Epoch 2::  38%|███▊      | 19/50 [00:02<00:04,  7.55it/s, model/all/train/loss=0.286, model/all/train/lr=0.0001, spam_task/spam_dataset/valid/accuracy=0.942, spam_task/spam_dataset/valid/f1=0.933]"
+     ]
+    },
+    {
+     "name": "stderr",
+     "output_type": "stream",
+     "text": [
+      "\r",
+      "Epoch 2::  40%|████      | 20/50 [00:02<00:04,  7.49it/s, model/all/train/loss=0.286, model/all/train/lr=0.0001, spam_task/spam_dataset/valid/accuracy=0.942, spam_task/spam_dataset/valid/f1=0.933]"
+     ]
+    },
+    {
+     "name": "stderr",
+     "output_type": "stream",
+     "text": [
+      "\r",
+      "Epoch 2::  40%|████      | 20/50 [00:02<00:04,  7.49it/s, model/all/train/loss=0.284, model/all/train/lr=0.0001, spam_task/spam_dataset/valid/accuracy=0.942, spam_task/spam_dataset/valid/f1=0.933]"
+     ]
+    },
+    {
+     "name": "stderr",
+     "output_type": "stream",
+     "text": [
+      "\r",
+      "Epoch 2::  42%|████▏     | 21/50 [00:02<00:03,  7.47it/s, model/all/train/loss=0.284, model/all/train/lr=0.0001, spam_task/spam_dataset/valid/accuracy=0.942, spam_task/spam_dataset/valid/f1=0.933]"
+     ]
+    },
+    {
+     "name": "stderr",
+     "output_type": "stream",
+     "text": [
+      "\r",
+      "Epoch 2::  42%|████▏     | 21/50 [00:02<00:03,  7.47it/s, model/all/train/loss=0.286, model/all/train/lr=0.0001, spam_task/spam_dataset/valid/accuracy=0.942, spam_task/spam_dataset/valid/f1=0.933]"
+     ]
+    },
+    {
+     "name": "stderr",
+     "output_type": "stream",
+     "text": [
+      "\r",
+      "Epoch 2::  44%|████▍     | 22/50 [00:02<00:03,  7.49it/s, model/all/train/loss=0.286, model/all/train/lr=0.0001, spam_task/spam_dataset/valid/accuracy=0.942, spam_task/spam_dataset/valid/f1=0.933]"
+     ]
+    },
+    {
+     "name": "stderr",
+     "output_type": "stream",
+     "text": [
+      "\r",
+      "Epoch 2::  44%|████▍     | 22/50 [00:02<00:03,  7.49it/s, model/all/train/loss=0.283, model/all/train/lr=0.0001, spam_task/spam_dataset/valid/accuracy=0.942, spam_task/spam_dataset/valid/f1=0.933]"
+     ]
+    },
+    {
+     "name": "stderr",
+     "output_type": "stream",
+     "text": [
+      "\r",
+      "Epoch 2::  46%|████▌     | 23/50 [00:02<00:03,  7.48it/s, model/all/train/loss=0.283, model/all/train/lr=0.0001, spam_task/spam_dataset/valid/accuracy=0.942, spam_task/spam_dataset/valid/f1=0.933]"
+     ]
+    },
+    {
+     "name": "stderr",
+     "output_type": "stream",
+     "text": [
+      "\r",
+      "Epoch 2::  46%|████▌     | 23/50 [00:02<00:03,  7.48it/s, model/all/train/loss=0.279, model/all/train/lr=0.0001, spam_task/spam_dataset/valid/accuracy=0.942, spam_task/spam_dataset/valid/f1=0.933]"
+     ]
+    },
+    {
+     "name": "stderr",
+     "output_type": "stream",
+     "text": [
+      "\r",
+      "Epoch 2::  48%|████▊     | 24/50 [00:02<00:03,  7.23it/s, model/all/train/loss=0.279, model/all/train/lr=0.0001, spam_task/spam_dataset/valid/accuracy=0.942, spam_task/spam_dataset/valid/f1=0.933]"
+     ]
+    },
+    {
+     "name": "stderr",
+     "output_type": "stream",
+     "text": [
+      "\r",
+      "Epoch 2::  48%|████▊     | 24/50 [00:03<00:03,  7.23it/s, model/all/train/loss=0.277, model/all/train/lr=0.0001, spam_task/spam_dataset/valid/accuracy=0.942, spam_task/spam_dataset/valid/f1=0.933]"
+     ]
+    },
+    {
+     "name": "stderr",
+     "output_type": "stream",
+     "text": [
+      "\r",
+      "Epoch 2::  50%|█████     | 25/50 [00:03<00:03,  7.30it/s, model/all/train/loss=0.277, model/all/train/lr=0.0001, spam_task/spam_dataset/valid/accuracy=0.942, spam_task/spam_dataset/valid/f1=0.933]"
+     ]
+    },
+    {
+     "name": "stderr",
+     "output_type": "stream",
+     "text": [
+      "\r",
+      "Epoch 2::  50%|█████     | 25/50 [00:03<00:03,  7.30it/s, model/all/train/loss=0.276, model/all/train/lr=0.0001, spam_task/spam_dataset/valid/accuracy=0.942, spam_task/spam_dataset/valid/f1=0.933]"
+     ]
+    },
+    {
+     "name": "stderr",
+     "output_type": "stream",
+     "text": [
+      "\r",
+      "Epoch 2::  52%|█████▏    | 26/50 [00:03<00:03,  7.37it/s, model/all/train/loss=0.276, model/all/train/lr=0.0001, spam_task/spam_dataset/valid/accuracy=0.942, spam_task/spam_dataset/valid/f1=0.933]"
+     ]
+    },
+    {
+     "name": "stderr",
+     "output_type": "stream",
+     "text": [
+      "\r",
+      "Epoch 2::  52%|█████▏    | 26/50 [00:03<00:03,  7.37it/s, model/all/train/loss=0.276, model/all/train/lr=0.0001, spam_task/spam_dataset/valid/accuracy=0.942, spam_task/spam_dataset/valid/f1=0.933]"
+     ]
+    },
+    {
+     "name": "stderr",
+     "output_type": "stream",
+     "text": [
+      "\r",
+      "Epoch 2::  54%|█████▍    | 27/50 [00:03<00:03,  7.32it/s, model/all/train/loss=0.276, model/all/train/lr=0.0001, spam_task/spam_dataset/valid/accuracy=0.942, spam_task/spam_dataset/valid/f1=0.933]"
+     ]
+    },
+    {
+     "name": "stderr",
+     "output_type": "stream",
+     "text": [
+      "\r",
+      "Epoch 2::  54%|█████▍    | 27/50 [00:03<00:03,  7.32it/s, model/all/train/loss=0.273, model/all/train/lr=0.0001, spam_task/spam_dataset/valid/accuracy=0.942, spam_task/spam_dataset/valid/f1=0.933]"
+     ]
+    },
+    {
+     "name": "stderr",
+     "output_type": "stream",
+     "text": [
+      "\r",
+      "Epoch 2::  56%|█████▌    | 28/50 [00:03<00:02,  7.39it/s, model/all/train/loss=0.273, model/all/train/lr=0.0001, spam_task/spam_dataset/valid/accuracy=0.942, spam_task/spam_dataset/valid/f1=0.933]"
+     ]
+    },
+    {
+     "name": "stderr",
+     "output_type": "stream",
+     "text": [
+      "\r",
+      "Epoch 2::  56%|█████▌    | 28/50 [00:03<00:02,  7.39it/s, model/all/train/loss=0.27, model/all/train/lr=0.0001, spam_task/spam_dataset/valid/accuracy=0.942, spam_task/spam_dataset/valid/f1=0.933] "
+     ]
+    },
+    {
+     "name": "stderr",
+     "output_type": "stream",
+     "text": [
+      "\r",
+      "Epoch 2::  58%|█████▊    | 29/50 [00:03<00:02,  7.23it/s, model/all/train/loss=0.27, model/all/train/lr=0.0001, spam_task/spam_dataset/valid/accuracy=0.942, spam_task/spam_dataset/valid/f1=0.933]"
+     ]
+    },
+    {
+     "name": "stderr",
+     "output_type": "stream",
+     "text": [
+      "\r",
+      "Epoch 2::  58%|█████▊    | 29/50 [00:03<00:02,  7.23it/s, model/all/train/loss=0.269, model/all/train/lr=0.0001, spam_task/spam_dataset/valid/accuracy=0.942, spam_task/spam_dataset/valid/f1=0.933]"
+     ]
+    },
+    {
+     "name": "stderr",
+     "output_type": "stream",
+     "text": [
+      "\r",
+      "Epoch 2::  60%|██████    | 30/50 [00:03<00:02,  7.29it/s, model/all/train/loss=0.269, model/all/train/lr=0.0001, spam_task/spam_dataset/valid/accuracy=0.942, spam_task/spam_dataset/valid/f1=0.933]"
+     ]
+    },
+    {
+     "name": "stderr",
+     "output_type": "stream",
+     "text": [
+      "\r",
+      "Epoch 2::  60%|██████    | 30/50 [00:03<00:02,  7.29it/s, model/all/train/loss=0.266, model/all/train/lr=0.0001, spam_task/spam_dataset/valid/accuracy=0.942, spam_task/spam_dataset/valid/f1=0.933]"
+     ]
+    },
+    {
+     "name": "stderr",
+     "output_type": "stream",
+     "text": [
+      "\r",
+      "Epoch 2::  62%|██████▏   | 31/50 [00:03<00:02,  7.37it/s, model/all/train/loss=0.266, model/all/train/lr=0.0001, spam_task/spam_dataset/valid/accuracy=0.942, spam_task/spam_dataset/valid/f1=0.933]"
+     ]
+    },
+    {
+     "name": "stderr",
+     "output_type": "stream",
+     "text": [
+      "\r",
+      "Epoch 2::  62%|██████▏   | 31/50 [00:03<00:02,  7.37it/s, model/all/train/loss=0.264, model/all/train/lr=0.0001, spam_task/spam_dataset/valid/accuracy=0.942, spam_task/spam_dataset/valid/f1=0.933]"
+     ]
+    },
+    {
+     "name": "stderr",
+     "output_type": "stream",
+     "text": [
+      "\r",
+      "Epoch 2::  64%|██████▍   | 32/50 [00:03<00:02,  7.78it/s, model/all/train/loss=0.264, model/all/train/lr=0.0001, spam_task/spam_dataset/valid/accuracy=0.942, spam_task/spam_dataset/valid/f1=0.933]"
+     ]
+    },
+    {
+     "name": "stderr",
+     "output_type": "stream",
+     "text": [
+      "\r",
+      "Epoch 2::  64%|██████▍   | 32/50 [00:04<00:02,  7.78it/s, model/all/train/loss=0.263, model/all/train/lr=0.0001, spam_task/spam_dataset/valid/accuracy=0.942, spam_task/spam_dataset/valid/f1=0.933]"
+     ]
+    },
+    {
+     "name": "stderr",
+     "output_type": "stream",
+     "text": [
+      "\r",
+      "Epoch 2::  66%|██████▌   | 33/50 [00:04<00:02,  8.12it/s, model/all/train/loss=0.263, model/all/train/lr=0.0001, spam_task/spam_dataset/valid/accuracy=0.942, spam_task/spam_dataset/valid/f1=0.933]"
+     ]
+    },
+    {
+     "name": "stderr",
+     "output_type": "stream",
+     "text": [
+      "\r",
+      "Epoch 2::  66%|██████▌   | 33/50 [00:04<00:02,  8.12it/s, model/all/train/loss=0.261, model/all/train/lr=0.0001, spam_task/spam_dataset/valid/accuracy=0.942, spam_task/spam_dataset/valid/f1=0.933]"
+     ]
+    },
+    {
+     "name": "stderr",
+     "output_type": "stream",
+     "text": [
+      "\r",
+      "Epoch 2::  68%|██████▊   | 34/50 [00:04<00:01,  8.37it/s, model/all/train/loss=0.261, model/all/train/lr=0.0001, spam_task/spam_dataset/valid/accuracy=0.942, spam_task/spam_dataset/valid/f1=0.933]"
+     ]
+    },
+    {
+     "name": "stderr",
+     "output_type": "stream",
+     "text": [
+      "\r",
+      "Epoch 2::  68%|██████▊   | 34/50 [00:04<00:01,  8.37it/s, model/all/train/loss=0.26, model/all/train/lr=0.0001, spam_task/spam_dataset/valid/accuracy=0.942, spam_task/spam_dataset/valid/f1=0.933] "
+     ]
+    },
+    {
+     "name": "stderr",
+     "output_type": "stream",
+     "text": [
+      "\r",
+      "Epoch 2::  70%|███████   | 35/50 [00:04<00:01,  8.56it/s, model/all/train/loss=0.26, model/all/train/lr=0.0001, spam_task/spam_dataset/valid/accuracy=0.942, spam_task/spam_dataset/valid/f1=0.933]"
+     ]
+    },
+    {
+     "name": "stderr",
+     "output_type": "stream",
+     "text": [
+      "\r",
+      "Epoch 2::  70%|███████   | 35/50 [00:04<00:01,  8.56it/s, model/all/train/loss=0.257, model/all/train/lr=0.0001, spam_task/spam_dataset/valid/accuracy=0.942, spam_task/spam_dataset/valid/f1=0.933]"
+     ]
+    },
+    {
+     "name": "stderr",
+     "output_type": "stream",
+     "text": [
+      "\r",
+      "Epoch 2::  72%|███████▏  | 36/50 [00:04<00:01,  8.68it/s, model/all/train/loss=0.257, model/all/train/lr=0.0001, spam_task/spam_dataset/valid/accuracy=0.942, spam_task/spam_dataset/valid/f1=0.933]"
+     ]
+    },
+    {
+     "name": "stderr",
+     "output_type": "stream",
+     "text": [
+      "\r",
+      "Epoch 2::  72%|███████▏  | 36/50 [00:04<00:01,  8.68it/s, model/all/train/loss=0.257, model/all/train/lr=0.0001, spam_task/spam_dataset/valid/accuracy=0.942, spam_task/spam_dataset/valid/f1=0.933]"
+     ]
+    },
+    {
+     "name": "stderr",
+     "output_type": "stream",
+     "text": [
+      "\r",
+      "Epoch 2::  74%|███████▍  | 37/50 [00:04<00:01,  8.77it/s, model/all/train/loss=0.257, model/all/train/lr=0.0001, spam_task/spam_dataset/valid/accuracy=0.942, spam_task/spam_dataset/valid/f1=0.933]"
+     ]
+    },
+    {
+     "name": "stderr",
+     "output_type": "stream",
+     "text": [
+      "\r",
+      "Epoch 2::  74%|███████▍  | 37/50 [00:04<00:01,  8.77it/s, model/all/train/loss=0.254, model/all/train/lr=0.0001, spam_task/spam_dataset/valid/accuracy=0.942, spam_task/spam_dataset/valid/f1=0.933]"
+     ]
+    },
+    {
+     "name": "stderr",
+     "output_type": "stream",
+     "text": [
+      "\r",
+      "Epoch 2::  76%|███████▌  | 38/50 [00:04<00:01,  8.82it/s, model/all/train/loss=0.254, model/all/train/lr=0.0001, spam_task/spam_dataset/valid/accuracy=0.942, spam_task/spam_dataset/valid/f1=0.933]"
+     ]
+    },
+    {
+     "name": "stderr",
+     "output_type": "stream",
+     "text": [
+      "\r",
+      "Epoch 2::  76%|███████▌  | 38/50 [00:04<00:01,  8.82it/s, model/all/train/loss=0.253, model/all/train/lr=0.0001, spam_task/spam_dataset/valid/accuracy=0.942, spam_task/spam_dataset/valid/f1=0.933]"
+     ]
+    },
+    {
+     "name": "stderr",
+     "output_type": "stream",
+     "text": [
+      "\r",
+      "Epoch 2::  78%|███████▊  | 39/50 [00:04<00:01,  8.87it/s, model/all/train/loss=0.253, model/all/train/lr=0.0001, spam_task/spam_dataset/valid/accuracy=0.942, spam_task/spam_dataset/valid/f1=0.933]"
+     ]
+    },
+    {
+     "name": "stderr",
+     "output_type": "stream",
+     "text": [
+      "\r",
+      "Epoch 2::  78%|███████▊  | 39/50 [00:04<00:01,  8.87it/s, model/all/train/loss=0.253, model/all/train/lr=0.0001, spam_task/spam_dataset/valid/accuracy=0.942, spam_task/spam_dataset/valid/f1=0.933]"
+     ]
+    },
+    {
+     "name": "stderr",
+     "output_type": "stream",
+     "text": [
+      "\r",
+      "Epoch 2::  80%|████████  | 40/50 [00:04<00:01,  8.90it/s, model/all/train/loss=0.253, model/all/train/lr=0.0001, spam_task/spam_dataset/valid/accuracy=0.942, spam_task/spam_dataset/valid/f1=0.933]"
+     ]
+    },
+    {
+     "name": "stderr",
+     "output_type": "stream",
+     "text": [
+      "\r",
+      "Epoch 2::  80%|████████  | 40/50 [00:04<00:01,  8.90it/s, model/all/train/loss=0.254, model/all/train/lr=0.0001, spam_task/spam_dataset/valid/accuracy=0.942, spam_task/spam_dataset/valid/f1=0.933]"
+     ]
+    },
+    {
+     "name": "stderr",
+     "output_type": "stream",
+     "text": [
+      "\r",
+      "Epoch 2::  82%|████████▏ | 41/50 [00:04<00:01,  8.90it/s, model/all/train/loss=0.254, model/all/train/lr=0.0001, spam_task/spam_dataset/valid/accuracy=0.942, spam_task/spam_dataset/valid/f1=0.933]"
+     ]
+    },
+    {
+     "name": "stderr",
+     "output_type": "stream",
+     "text": [
+      "\r",
+      "Epoch 2::  82%|████████▏ | 41/50 [00:05<00:01,  8.90it/s, model/all/train/loss=0.252, model/all/train/lr=0.0001, spam_task/spam_dataset/valid/accuracy=0.942, spam_task/spam_dataset/valid/f1=0.933]"
+     ]
+    },
+    {
+     "name": "stderr",
+     "output_type": "stream",
+     "text": [
+      "\r",
+      "Epoch 2::  84%|████████▍ | 42/50 [00:05<00:00,  8.95it/s, model/all/train/loss=0.252, model/all/train/lr=0.0001, spam_task/spam_dataset/valid/accuracy=0.942, spam_task/spam_dataset/valid/f1=0.933]"
+     ]
+    },
+    {
+     "name": "stderr",
+     "output_type": "stream",
+     "text": [
+      "\r",
+      "Epoch 2::  84%|████████▍ | 42/50 [00:05<00:00,  8.95it/s, model/all/train/loss=0.252, model/all/train/lr=0.0001, spam_task/spam_dataset/valid/accuracy=0.942, spam_task/spam_dataset/valid/f1=0.933]"
+     ]
+    },
+    {
+     "name": "stderr",
+     "output_type": "stream",
+     "text": [
+      "\r",
+      "Epoch 2::  86%|████████▌ | 43/50 [00:05<00:00,  9.02it/s, model/all/train/loss=0.252, model/all/train/lr=0.0001, spam_task/spam_dataset/valid/accuracy=0.942, spam_task/spam_dataset/valid/f1=0.933]"
+     ]
+    },
+    {
+     "name": "stderr",
+     "output_type": "stream",
+     "text": [
+      "\r",
+      "Epoch 2::  86%|████████▌ | 43/50 [00:05<00:00,  9.02it/s, model/all/train/loss=0.25, model/all/train/lr=0.0001, spam_task/spam_dataset/valid/accuracy=0.942, spam_task/spam_dataset/valid/f1=0.933] "
+     ]
+    },
+    {
+     "name": "stderr",
+     "output_type": "stream",
+     "text": [
+      "\r",
+      "Epoch 2::  88%|████████▊ | 44/50 [00:05<00:00,  9.03it/s, model/all/train/loss=0.25, model/all/train/lr=0.0001, spam_task/spam_dataset/valid/accuracy=0.942, spam_task/spam_dataset/valid/f1=0.933]"
+     ]
+    },
+    {
+     "name": "stderr",
+     "output_type": "stream",
+     "text": [
+      "\r",
+      "Epoch 2::  88%|████████▊ | 44/50 [00:05<00:00,  9.03it/s, model/all/train/loss=0.248, model/all/train/lr=0.0001, spam_task/spam_dataset/valid/accuracy=0.942, spam_task/spam_dataset/valid/f1=0.933]"
+     ]
+    },
+    {
+     "name": "stderr",
+     "output_type": "stream",
+     "text": [
+      "\r",
+      "Epoch 2::  90%|█████████ | 45/50 [00:05<00:00,  9.03it/s, model/all/train/loss=0.248, model/all/train/lr=0.0001, spam_task/spam_dataset/valid/accuracy=0.942, spam_task/spam_dataset/valid/f1=0.933]"
+     ]
+    },
+    {
+     "name": "stderr",
+     "output_type": "stream",
+     "text": [
+      "\r",
+      "Epoch 2::  90%|█████████ | 45/50 [00:05<00:00,  9.03it/s, model/all/train/loss=0.247, model/all/train/lr=0.0001, spam_task/spam_dataset/valid/accuracy=0.942, spam_task/spam_dataset/valid/f1=0.933]"
+     ]
+    },
+    {
+     "name": "stderr",
+     "output_type": "stream",
+     "text": [
+      "\r",
+      "Epoch 2::  92%|█████████▏| 46/50 [00:05<00:00,  9.03it/s, model/all/train/loss=0.247, model/all/train/lr=0.0001, spam_task/spam_dataset/valid/accuracy=0.942, spam_task/spam_dataset/valid/f1=0.933]"
+     ]
+    },
+    {
+     "name": "stderr",
+     "output_type": "stream",
+     "text": [
+      "\r",
+      "Epoch 2::  92%|█████████▏| 46/50 [00:05<00:00,  9.03it/s, model/all/train/loss=0.247, model/all/train/lr=0.0001, spam_task/spam_dataset/valid/accuracy=0.942, spam_task/spam_dataset/valid/f1=0.933]"
+     ]
+    },
+    {
+     "name": "stderr",
+     "output_type": "stream",
+     "text": [
+      "\r",
+      "Epoch 2::  94%|█████████▍| 47/50 [00:05<00:00,  9.05it/s, model/all/train/loss=0.247, model/all/train/lr=0.0001, spam_task/spam_dataset/valid/accuracy=0.942, spam_task/spam_dataset/valid/f1=0.933]"
+     ]
+    },
+    {
+     "name": "stderr",
+     "output_type": "stream",
+     "text": [
+      "\r",
+      "Epoch 2::  94%|█████████▍| 47/50 [00:05<00:00,  9.05it/s, model/all/train/loss=0.246, model/all/train/lr=0.0001, spam_task/spam_dataset/valid/accuracy=0.942, spam_task/spam_dataset/valid/f1=0.933]"
+     ]
+    },
+    {
+     "name": "stderr",
+     "output_type": "stream",
+     "text": [
+      "\r",
+      "Epoch 2::  96%|█████████▌| 48/50 [00:05<00:00,  9.07it/s, model/all/train/loss=0.246, model/all/train/lr=0.0001, spam_task/spam_dataset/valid/accuracy=0.942, spam_task/spam_dataset/valid/f1=0.933]"
+     ]
+    },
+    {
+     "name": "stderr",
+     "output_type": "stream",
+     "text": [
+      "\r",
+      "Epoch 2::  96%|█████████▌| 48/50 [00:05<00:00,  9.07it/s, model/all/train/loss=0.244, model/all/train/lr=0.0001, spam_task/spam_dataset/valid/accuracy=0.942, spam_task/spam_dataset/valid/f1=0.933]"
+     ]
+    },
+    {
+     "name": "stderr",
+     "output_type": "stream",
+     "text": [
+      "\r",
+      "Epoch 2::  98%|█████████▊| 49/50 [00:05<00:00,  9.07it/s, model/all/train/loss=0.244, model/all/train/lr=0.0001, spam_task/spam_dataset/valid/accuracy=0.942, spam_task/spam_dataset/valid/f1=0.933]"
+     ]
+    },
+    {
+     "name": "stderr",
+     "output_type": "stream",
+     "text": [
+      "\r",
+      "Epoch 2::  98%|█████████▊| 49/50 [00:06<00:00,  9.07it/s, model/all/train/loss=0.242, model/all/train/lr=0.0001, spam_task/spam_dataset/valid/accuracy=0.933, spam_task/spam_dataset/valid/f1=0.923]"
+     ]
+    },
+    {
+     "name": "stderr",
+     "output_type": "stream",
+     "text": [
+      "\r",
+      "Epoch 2:: 100%|██████████| 50/50 [00:06<00:00,  8.51it/s, model/all/train/loss=0.242, model/all/train/lr=0.0001, spam_task/spam_dataset/valid/accuracy=0.933, spam_task/spam_dataset/valid/f1=0.923]"
      ]
     },
     {
@@ -4115,1187 +2923,791 @@
      "output_type": "stream",
      "text": [
       "\r",
-<<<<<<< HEAD
-      "Epoch 3::   2%|▏         | 1/50 [00:00<00:05,  9.41it/s, model/all/train/loss=0.115, model/all/train/lr=0.0001, spam_task/spam_dataset/valid/accuracy=0.933, spam_task/spam_dataset/valid/f1=0.923]"
-=======
-      "Epoch 3::   2%|▏         | 1/50 [00:00<00:11,  4.23it/s, model/all/train/loss=0.115, model/all/train/lr=0.0001, spam_task/spam_dataset/valid/accuracy=0.933, spam_task/spam_dataset/valid/f1=0.923]"
->>>>>>> 0e7cf0ae
-     ]
-    },
-    {
-     "name": "stderr",
-     "output_type": "stream",
-     "text": [
-      "\r",
-<<<<<<< HEAD
-      "Epoch 3::   2%|▏         | 1/50 [00:00<00:05,  9.41it/s, model/all/train/loss=0.11, model/all/train/lr=0.0001, spam_task/spam_dataset/valid/accuracy=0.933, spam_task/spam_dataset/valid/f1=0.923] "
-=======
-      "Epoch 3::   2%|▏         | 1/50 [00:00<00:11,  4.23it/s, model/all/train/loss=0.11, model/all/train/lr=0.0001, spam_task/spam_dataset/valid/accuracy=0.933, spam_task/spam_dataset/valid/f1=0.923] "
->>>>>>> 0e7cf0ae
-     ]
-    },
-    {
-     "name": "stderr",
-     "output_type": "stream",
-     "text": [
-      "\r",
-<<<<<<< HEAD
-      "Epoch 3::   4%|▍         | 2/50 [00:00<00:05,  9.41it/s, model/all/train/loss=0.11, model/all/train/lr=0.0001, spam_task/spam_dataset/valid/accuracy=0.933, spam_task/spam_dataset/valid/f1=0.923]"
-=======
-      "Epoch 3::   4%|▍         | 2/50 [00:00<00:11,  4.31it/s, model/all/train/loss=0.11, model/all/train/lr=0.0001, spam_task/spam_dataset/valid/accuracy=0.933, spam_task/spam_dataset/valid/f1=0.923]"
->>>>>>> 0e7cf0ae
-     ]
-    },
-    {
-     "name": "stderr",
-     "output_type": "stream",
-     "text": [
-      "\r",
-<<<<<<< HEAD
-      "Epoch 3::   4%|▍         | 2/50 [00:00<00:05,  9.41it/s, model/all/train/loss=0.143, model/all/train/lr=0.0001, spam_task/spam_dataset/valid/accuracy=0.933, spam_task/spam_dataset/valid/f1=0.923]"
-=======
-      "Epoch 3::   4%|▍         | 2/50 [00:00<00:11,  4.31it/s, model/all/train/loss=0.143, model/all/train/lr=0.0001, spam_task/spam_dataset/valid/accuracy=0.933, spam_task/spam_dataset/valid/f1=0.923]"
->>>>>>> 0e7cf0ae
-     ]
-    },
-    {
-     "name": "stderr",
-     "output_type": "stream",
-     "text": [
-      "\r",
-<<<<<<< HEAD
-      "Epoch 3::   6%|▌         | 3/50 [00:00<00:05,  9.10it/s, model/all/train/loss=0.143, model/all/train/lr=0.0001, spam_task/spam_dataset/valid/accuracy=0.933, spam_task/spam_dataset/valid/f1=0.923]"
-=======
-      "Epoch 3::   6%|▌         | 3/50 [00:00<00:10,  4.31it/s, model/all/train/loss=0.143, model/all/train/lr=0.0001, spam_task/spam_dataset/valid/accuracy=0.933, spam_task/spam_dataset/valid/f1=0.923]"
->>>>>>> 0e7cf0ae
-     ]
-    },
-    {
-     "name": "stderr",
-     "output_type": "stream",
-     "text": [
-      "\r",
-<<<<<<< HEAD
-      "Epoch 3::   6%|▌         | 3/50 [00:00<00:05,  9.10it/s, model/all/train/loss=0.149, model/all/train/lr=0.0001, spam_task/spam_dataset/valid/accuracy=0.933, spam_task/spam_dataset/valid/f1=0.923]"
-=======
-      "Epoch 3::   6%|▌         | 3/50 [00:00<00:10,  4.31it/s, model/all/train/loss=0.149, model/all/train/lr=0.0001, spam_task/spam_dataset/valid/accuracy=0.933, spam_task/spam_dataset/valid/f1=0.923]"
->>>>>>> 0e7cf0ae
-     ]
-    },
-    {
-     "name": "stderr",
-     "output_type": "stream",
-     "text": [
-      "\r",
-<<<<<<< HEAD
-      "Epoch 3::   8%|▊         | 4/50 [00:00<00:05,  9.19it/s, model/all/train/loss=0.149, model/all/train/lr=0.0001, spam_task/spam_dataset/valid/accuracy=0.933, spam_task/spam_dataset/valid/f1=0.923]"
-=======
-      "Epoch 3::   8%|▊         | 4/50 [00:00<00:10,  4.30it/s, model/all/train/loss=0.149, model/all/train/lr=0.0001, spam_task/spam_dataset/valid/accuracy=0.933, spam_task/spam_dataset/valid/f1=0.923]"
->>>>>>> 0e7cf0ae
-     ]
-    },
-    {
-     "name": "stderr",
-     "output_type": "stream",
-     "text": [
-      "\r",
-<<<<<<< HEAD
-      "Epoch 3::   8%|▊         | 4/50 [00:00<00:05,  9.19it/s, model/all/train/loss=0.153, model/all/train/lr=0.0001, spam_task/spam_dataset/valid/accuracy=0.933, spam_task/spam_dataset/valid/f1=0.923]"
-=======
-      "Epoch 3::   8%|▊         | 4/50 [00:01<00:10,  4.30it/s, model/all/train/loss=0.153, model/all/train/lr=0.0001, spam_task/spam_dataset/valid/accuracy=0.933, spam_task/spam_dataset/valid/f1=0.923]"
->>>>>>> 0e7cf0ae
-     ]
-    },
-    {
-     "name": "stderr",
-     "output_type": "stream",
-     "text": [
-      "\r",
-<<<<<<< HEAD
-      "Epoch 3::  10%|█         | 5/50 [00:00<00:04,  9.24it/s, model/all/train/loss=0.153, model/all/train/lr=0.0001, spam_task/spam_dataset/valid/accuracy=0.933, spam_task/spam_dataset/valid/f1=0.923]"
-=======
-      "Epoch 3::  10%|█         | 5/50 [00:01<00:10,  4.33it/s, model/all/train/loss=0.153, model/all/train/lr=0.0001, spam_task/spam_dataset/valid/accuracy=0.933, spam_task/spam_dataset/valid/f1=0.923]"
->>>>>>> 0e7cf0ae
-     ]
-    },
-    {
-     "name": "stderr",
-     "output_type": "stream",
-     "text": [
-      "\r",
-<<<<<<< HEAD
-      "Epoch 3::  10%|█         | 5/50 [00:00<00:04,  9.24it/s, model/all/train/loss=0.162, model/all/train/lr=0.0001, spam_task/spam_dataset/valid/accuracy=0.933, spam_task/spam_dataset/valid/f1=0.923]"
-=======
-      "Epoch 3::  10%|█         | 5/50 [00:01<00:10,  4.33it/s, model/all/train/loss=0.162, model/all/train/lr=0.0001, spam_task/spam_dataset/valid/accuracy=0.933, spam_task/spam_dataset/valid/f1=0.923]"
->>>>>>> 0e7cf0ae
-     ]
-    },
-    {
-     "name": "stderr",
-     "output_type": "stream",
-     "text": [
-      "\r",
-<<<<<<< HEAD
-      "Epoch 3::  12%|█▏        | 6/50 [00:00<00:04,  9.31it/s, model/all/train/loss=0.162, model/all/train/lr=0.0001, spam_task/spam_dataset/valid/accuracy=0.933, spam_task/spam_dataset/valid/f1=0.923]"
-=======
-      "Epoch 3::  12%|█▏        | 6/50 [00:01<00:09,  4.44it/s, model/all/train/loss=0.162, model/all/train/lr=0.0001, spam_task/spam_dataset/valid/accuracy=0.933, spam_task/spam_dataset/valid/f1=0.923]"
->>>>>>> 0e7cf0ae
-     ]
-    },
-    {
-     "name": "stderr",
-     "output_type": "stream",
-     "text": [
-      "\r",
-<<<<<<< HEAD
-      "Epoch 3::  12%|█▏        | 6/50 [00:00<00:04,  9.31it/s, model/all/train/loss=0.156, model/all/train/lr=0.0001, spam_task/spam_dataset/valid/accuracy=0.933, spam_task/spam_dataset/valid/f1=0.923]"
-=======
-      "Epoch 3::  12%|█▏        | 6/50 [00:01<00:09,  4.44it/s, model/all/train/loss=0.156, model/all/train/lr=0.0001, spam_task/spam_dataset/valid/accuracy=0.933, spam_task/spam_dataset/valid/f1=0.923]"
->>>>>>> 0e7cf0ae
-     ]
-    },
-    {
-     "name": "stderr",
-     "output_type": "stream",
-     "text": [
-      "\r",
-<<<<<<< HEAD
-      "Epoch 3::  14%|█▍        | 7/50 [00:00<00:04,  9.32it/s, model/all/train/loss=0.156, model/all/train/lr=0.0001, spam_task/spam_dataset/valid/accuracy=0.933, spam_task/spam_dataset/valid/f1=0.923]"
-=======
-      "Epoch 3::  14%|█▍        | 7/50 [00:01<00:09,  4.50it/s, model/all/train/loss=0.156, model/all/train/lr=0.0001, spam_task/spam_dataset/valid/accuracy=0.933, spam_task/spam_dataset/valid/f1=0.923]"
->>>>>>> 0e7cf0ae
-     ]
-    },
-    {
-     "name": "stderr",
-     "output_type": "stream",
-     "text": [
-      "\r",
-<<<<<<< HEAD
-      "Epoch 3::  14%|█▍        | 7/50 [00:00<00:04,  9.32it/s, model/all/train/loss=0.151, model/all/train/lr=0.0001, spam_task/spam_dataset/valid/accuracy=0.933, spam_task/spam_dataset/valid/f1=0.923]"
-=======
-      "Epoch 3::  14%|█▍        | 7/50 [00:01<00:09,  4.50it/s, model/all/train/loss=0.151, model/all/train/lr=0.0001, spam_task/spam_dataset/valid/accuracy=0.933, spam_task/spam_dataset/valid/f1=0.923]"
->>>>>>> 0e7cf0ae
-     ]
-    },
-    {
-     "name": "stderr",
-     "output_type": "stream",
-     "text": [
-      "\r",
-<<<<<<< HEAD
-      "Epoch 3::  16%|█▌        | 8/50 [00:00<00:04,  9.34it/s, model/all/train/loss=0.151, model/all/train/lr=0.0001, spam_task/spam_dataset/valid/accuracy=0.933, spam_task/spam_dataset/valid/f1=0.923]"
-=======
-      "Epoch 3::  16%|█▌        | 8/50 [00:01<00:09,  4.43it/s, model/all/train/loss=0.151, model/all/train/lr=0.0001, spam_task/spam_dataset/valid/accuracy=0.933, spam_task/spam_dataset/valid/f1=0.923]"
->>>>>>> 0e7cf0ae
-     ]
-    },
-    {
-     "name": "stderr",
-     "output_type": "stream",
-     "text": [
-      "\r",
-<<<<<<< HEAD
-      "Epoch 3::  16%|█▌        | 8/50 [00:00<00:04,  9.34it/s, model/all/train/loss=0.152, model/all/train/lr=0.0001, spam_task/spam_dataset/valid/accuracy=0.933, spam_task/spam_dataset/valid/f1=0.923]"
-=======
-      "Epoch 3::  16%|█▌        | 8/50 [00:02<00:09,  4.43it/s, model/all/train/loss=0.152, model/all/train/lr=0.0001, spam_task/spam_dataset/valid/accuracy=0.933, spam_task/spam_dataset/valid/f1=0.923]"
->>>>>>> 0e7cf0ae
-     ]
-    },
-    {
-     "name": "stderr",
-     "output_type": "stream",
-     "text": [
-      "\r",
-<<<<<<< HEAD
-      "Epoch 3::  18%|█▊        | 9/50 [00:00<00:04,  9.35it/s, model/all/train/loss=0.152, model/all/train/lr=0.0001, spam_task/spam_dataset/valid/accuracy=0.933, spam_task/spam_dataset/valid/f1=0.923]"
-=======
-      "Epoch 3::  18%|█▊        | 9/50 [00:02<00:09,  4.47it/s, model/all/train/loss=0.152, model/all/train/lr=0.0001, spam_task/spam_dataset/valid/accuracy=0.933, spam_task/spam_dataset/valid/f1=0.923]"
->>>>>>> 0e7cf0ae
-     ]
-    },
-    {
-     "name": "stderr",
-     "output_type": "stream",
-     "text": [
-      "\r",
-<<<<<<< HEAD
-      "Epoch 3::  18%|█▊        | 9/50 [00:01<00:04,  9.35it/s, model/all/train/loss=0.153, model/all/train/lr=0.0001, spam_task/spam_dataset/valid/accuracy=0.933, spam_task/spam_dataset/valid/f1=0.923]"
-=======
-      "Epoch 3::  18%|█▊        | 9/50 [00:02<00:09,  4.47it/s, model/all/train/loss=0.153, model/all/train/lr=0.0001, spam_task/spam_dataset/valid/accuracy=0.933, spam_task/spam_dataset/valid/f1=0.923]"
->>>>>>> 0e7cf0ae
-     ]
-    },
-    {
-     "name": "stderr",
-     "output_type": "stream",
-     "text": [
-      "\r",
-<<<<<<< HEAD
-      "Epoch 3::  20%|██        | 10/50 [00:01<00:04,  9.35it/s, model/all/train/loss=0.153, model/all/train/lr=0.0001, spam_task/spam_dataset/valid/accuracy=0.933, spam_task/spam_dataset/valid/f1=0.923]"
-=======
-      "Epoch 3::  20%|██        | 10/50 [00:02<00:08,  4.47it/s, model/all/train/loss=0.153, model/all/train/lr=0.0001, spam_task/spam_dataset/valid/accuracy=0.933, spam_task/spam_dataset/valid/f1=0.923]"
->>>>>>> 0e7cf0ae
-     ]
-    },
-    {
-     "name": "stderr",
-     "output_type": "stream",
-     "text": [
-      "\r",
-<<<<<<< HEAD
-      "Epoch 3::  20%|██        | 10/50 [00:01<00:04,  9.35it/s, model/all/train/loss=0.158, model/all/train/lr=0.0001, spam_task/spam_dataset/valid/accuracy=0.933, spam_task/spam_dataset/valid/f1=0.923]"
-=======
-      "Epoch 3::  20%|██        | 10/50 [00:02<00:08,  4.47it/s, model/all/train/loss=0.158, model/all/train/lr=0.0001, spam_task/spam_dataset/valid/accuracy=0.933, spam_task/spam_dataset/valid/f1=0.923]"
->>>>>>> 0e7cf0ae
-     ]
-    },
-    {
-     "name": "stderr",
-     "output_type": "stream",
-     "text": [
-      "\r",
-<<<<<<< HEAD
-      "Epoch 3::  22%|██▏       | 11/50 [00:01<00:04,  9.37it/s, model/all/train/loss=0.158, model/all/train/lr=0.0001, spam_task/spam_dataset/valid/accuracy=0.933, spam_task/spam_dataset/valid/f1=0.923]"
-=======
-      "Epoch 3::  22%|██▏       | 11/50 [00:02<00:08,  4.44it/s, model/all/train/loss=0.158, model/all/train/lr=0.0001, spam_task/spam_dataset/valid/accuracy=0.933, spam_task/spam_dataset/valid/f1=0.923]"
->>>>>>> 0e7cf0ae
-     ]
-    },
-    {
-     "name": "stderr",
-     "output_type": "stream",
-     "text": [
-      "\r",
-<<<<<<< HEAD
-      "Epoch 3::  22%|██▏       | 11/50 [00:01<00:04,  9.37it/s, model/all/train/loss=0.162, model/all/train/lr=0.0001, spam_task/spam_dataset/valid/accuracy=0.933, spam_task/spam_dataset/valid/f1=0.923]"
-=======
-      "Epoch 3::  22%|██▏       | 11/50 [00:02<00:08,  4.44it/s, model/all/train/loss=0.162, model/all/train/lr=0.0001, spam_task/spam_dataset/valid/accuracy=0.933, spam_task/spam_dataset/valid/f1=0.923]"
->>>>>>> 0e7cf0ae
-     ]
-    },
-    {
-     "name": "stderr",
-     "output_type": "stream",
-     "text": [
-      "\r",
-<<<<<<< HEAD
-      "Epoch 3::  24%|██▍       | 12/50 [00:01<00:04,  9.40it/s, model/all/train/loss=0.162, model/all/train/lr=0.0001, spam_task/spam_dataset/valid/accuracy=0.933, spam_task/spam_dataset/valid/f1=0.923]"
-=======
-      "Epoch 3::  24%|██▍       | 12/50 [00:02<00:08,  4.44it/s, model/all/train/loss=0.162, model/all/train/lr=0.0001, spam_task/spam_dataset/valid/accuracy=0.933, spam_task/spam_dataset/valid/f1=0.923]"
->>>>>>> 0e7cf0ae
-     ]
-    },
-    {
-     "name": "stderr",
-     "output_type": "stream",
-     "text": [
-      "\r",
-<<<<<<< HEAD
-      "Epoch 3::  24%|██▍       | 12/50 [00:01<00:04,  9.40it/s, model/all/train/loss=0.163, model/all/train/lr=0.0001, spam_task/spam_dataset/valid/accuracy=0.933, spam_task/spam_dataset/valid/f1=0.923]"
-=======
-      "Epoch 3::  24%|██▍       | 12/50 [00:02<00:08,  4.44it/s, model/all/train/loss=0.163, model/all/train/lr=0.0001, spam_task/spam_dataset/valid/accuracy=0.933, spam_task/spam_dataset/valid/f1=0.923]"
->>>>>>> 0e7cf0ae
-     ]
-    },
-    {
-     "name": "stderr",
-     "output_type": "stream",
-     "text": [
-      "\r",
-<<<<<<< HEAD
-      "Epoch 3::  26%|██▌       | 13/50 [00:01<00:03,  9.42it/s, model/all/train/loss=0.163, model/all/train/lr=0.0001, spam_task/spam_dataset/valid/accuracy=0.933, spam_task/spam_dataset/valid/f1=0.923]"
-=======
-      "Epoch 3::  26%|██▌       | 13/50 [00:02<00:08,  4.52it/s, model/all/train/loss=0.163, model/all/train/lr=0.0001, spam_task/spam_dataset/valid/accuracy=0.933, spam_task/spam_dataset/valid/f1=0.923]"
->>>>>>> 0e7cf0ae
-     ]
-    },
-    {
-     "name": "stderr",
-     "output_type": "stream",
-     "text": [
-      "\r",
-<<<<<<< HEAD
-      "Epoch 3::  26%|██▌       | 13/50 [00:01<00:03,  9.42it/s, model/all/train/loss=0.164, model/all/train/lr=0.0001, spam_task/spam_dataset/valid/accuracy=0.933, spam_task/spam_dataset/valid/f1=0.923]"
-=======
-      "Epoch 3::  26%|██▌       | 13/50 [00:03<00:08,  4.52it/s, model/all/train/loss=0.164, model/all/train/lr=0.0001, spam_task/spam_dataset/valid/accuracy=0.933, spam_task/spam_dataset/valid/f1=0.923]"
->>>>>>> 0e7cf0ae
-     ]
-    },
-    {
-     "name": "stderr",
-     "output_type": "stream",
-     "text": [
-      "\r",
-<<<<<<< HEAD
-      "Epoch 3::  28%|██▊       | 14/50 [00:01<00:03,  9.40it/s, model/all/train/loss=0.164, model/all/train/lr=0.0001, spam_task/spam_dataset/valid/accuracy=0.933, spam_task/spam_dataset/valid/f1=0.923]"
-=======
-      "Epoch 3::  28%|██▊       | 14/50 [00:03<00:07,  4.57it/s, model/all/train/loss=0.164, model/all/train/lr=0.0001, spam_task/spam_dataset/valid/accuracy=0.933, spam_task/spam_dataset/valid/f1=0.923]"
->>>>>>> 0e7cf0ae
-     ]
-    },
-    {
-     "name": "stderr",
-     "output_type": "stream",
-     "text": [
-      "\r",
-<<<<<<< HEAD
-      "Epoch 3::  28%|██▊       | 14/50 [00:01<00:03,  9.40it/s, model/all/train/loss=0.166, model/all/train/lr=0.0001, spam_task/spam_dataset/valid/accuracy=0.933, spam_task/spam_dataset/valid/f1=0.923]"
-=======
-      "Epoch 3::  28%|██▊       | 14/50 [00:03<00:07,  4.57it/s, model/all/train/loss=0.166, model/all/train/lr=0.0001, spam_task/spam_dataset/valid/accuracy=0.933, spam_task/spam_dataset/valid/f1=0.923]"
->>>>>>> 0e7cf0ae
-     ]
-    },
-    {
-     "name": "stderr",
-     "output_type": "stream",
-     "text": [
-      "\r",
-<<<<<<< HEAD
-      "Epoch 3::  30%|███       | 15/50 [00:01<00:03,  9.39it/s, model/all/train/loss=0.166, model/all/train/lr=0.0001, spam_task/spam_dataset/valid/accuracy=0.933, spam_task/spam_dataset/valid/f1=0.923]"
-=======
-      "Epoch 3::  30%|███       | 15/50 [00:03<00:07,  4.60it/s, model/all/train/loss=0.166, model/all/train/lr=0.0001, spam_task/spam_dataset/valid/accuracy=0.933, spam_task/spam_dataset/valid/f1=0.923]"
->>>>>>> 0e7cf0ae
-     ]
-    },
-    {
-     "name": "stderr",
-     "output_type": "stream",
-     "text": [
-      "\r",
-<<<<<<< HEAD
-      "Epoch 3::  30%|███       | 15/50 [00:01<00:03,  9.39it/s, model/all/train/loss=0.168, model/all/train/lr=0.0001, spam_task/spam_dataset/valid/accuracy=0.933, spam_task/spam_dataset/valid/f1=0.923]"
-=======
-      "Epoch 3::  30%|███       | 15/50 [00:03<00:07,  4.60it/s, model/all/train/loss=0.168, model/all/train/lr=0.0001, spam_task/spam_dataset/valid/accuracy=0.933, spam_task/spam_dataset/valid/f1=0.923]"
->>>>>>> 0e7cf0ae
-     ]
-    },
-    {
-     "name": "stderr",
-     "output_type": "stream",
-     "text": [
-      "\r",
-<<<<<<< HEAD
-      "Epoch 3::  32%|███▏      | 16/50 [00:01<00:03,  9.40it/s, model/all/train/loss=0.168, model/all/train/lr=0.0001, spam_task/spam_dataset/valid/accuracy=0.933, spam_task/spam_dataset/valid/f1=0.923]"
-=======
-      "Epoch 3::  32%|███▏      | 16/50 [00:03<00:07,  4.66it/s, model/all/train/loss=0.168, model/all/train/lr=0.0001, spam_task/spam_dataset/valid/accuracy=0.933, spam_task/spam_dataset/valid/f1=0.923]"
->>>>>>> 0e7cf0ae
-     ]
-    },
-    {
-     "name": "stderr",
-     "output_type": "stream",
-     "text": [
-      "\r",
-<<<<<<< HEAD
-      "Epoch 3::  32%|███▏      | 16/50 [00:01<00:03,  9.40it/s, model/all/train/loss=0.168, model/all/train/lr=0.0001, spam_task/spam_dataset/valid/accuracy=0.933, spam_task/spam_dataset/valid/f1=0.923]"
-=======
-      "Epoch 3::  32%|███▏      | 16/50 [00:03<00:07,  4.66it/s, model/all/train/loss=0.168, model/all/train/lr=0.0001, spam_task/spam_dataset/valid/accuracy=0.933, spam_task/spam_dataset/valid/f1=0.923]"
->>>>>>> 0e7cf0ae
-     ]
-    },
-    {
-     "name": "stderr",
-     "output_type": "stream",
-     "text": [
-      "\r",
-<<<<<<< HEAD
-      "Epoch 3::  34%|███▍      | 17/50 [00:01<00:03,  9.41it/s, model/all/train/loss=0.168, model/all/train/lr=0.0001, spam_task/spam_dataset/valid/accuracy=0.933, spam_task/spam_dataset/valid/f1=0.923]"
-=======
-      "Epoch 3::  34%|███▍      | 17/50 [00:03<00:07,  4.65it/s, model/all/train/loss=0.168, model/all/train/lr=0.0001, spam_task/spam_dataset/valid/accuracy=0.933, spam_task/spam_dataset/valid/f1=0.923]"
->>>>>>> 0e7cf0ae
-     ]
-    },
-    {
-     "name": "stderr",
-     "output_type": "stream",
-     "text": [
-      "\r",
-<<<<<<< HEAD
-      "Epoch 3::  34%|███▍      | 17/50 [00:01<00:03,  9.41it/s, model/all/train/loss=0.165, model/all/train/lr=0.0001, spam_task/spam_dataset/valid/accuracy=0.933, spam_task/spam_dataset/valid/f1=0.923]"
-=======
-      "Epoch 3::  34%|███▍      | 17/50 [00:04<00:07,  4.65it/s, model/all/train/loss=0.165, model/all/train/lr=0.0001, spam_task/spam_dataset/valid/accuracy=0.933, spam_task/spam_dataset/valid/f1=0.923]"
->>>>>>> 0e7cf0ae
-     ]
-    },
-    {
-     "name": "stderr",
-     "output_type": "stream",
-     "text": [
-      "\r",
-<<<<<<< HEAD
-      "Epoch 3::  36%|███▌      | 18/50 [00:01<00:03,  9.42it/s, model/all/train/loss=0.165, model/all/train/lr=0.0001, spam_task/spam_dataset/valid/accuracy=0.933, spam_task/spam_dataset/valid/f1=0.923]"
-=======
-      "Epoch 3::  36%|███▌      | 18/50 [00:04<00:07,  4.50it/s, model/all/train/loss=0.165, model/all/train/lr=0.0001, spam_task/spam_dataset/valid/accuracy=0.933, spam_task/spam_dataset/valid/f1=0.923]"
->>>>>>> 0e7cf0ae
-     ]
-    },
-    {
-     "name": "stderr",
-     "output_type": "stream",
-     "text": [
-      "\r",
-<<<<<<< HEAD
-      "Epoch 3::  36%|███▌      | 18/50 [00:02<00:03,  9.42it/s, model/all/train/loss=0.163, model/all/train/lr=0.0001, spam_task/spam_dataset/valid/accuracy=0.933, spam_task/spam_dataset/valid/f1=0.923]"
-=======
-      "Epoch 3::  36%|███▌      | 18/50 [00:04<00:07,  4.50it/s, model/all/train/loss=0.163, model/all/train/lr=0.0001, spam_task/spam_dataset/valid/accuracy=0.933, spam_task/spam_dataset/valid/f1=0.923]"
->>>>>>> 0e7cf0ae
-     ]
-    },
-    {
-     "name": "stderr",
-     "output_type": "stream",
-     "text": [
-      "\r",
-<<<<<<< HEAD
-      "Epoch 3::  38%|███▊      | 19/50 [00:02<00:03,  9.42it/s, model/all/train/loss=0.163, model/all/train/lr=0.0001, spam_task/spam_dataset/valid/accuracy=0.933, spam_task/spam_dataset/valid/f1=0.923]"
-=======
-      "Epoch 3::  38%|███▊      | 19/50 [00:04<00:07,  4.42it/s, model/all/train/loss=0.163, model/all/train/lr=0.0001, spam_task/spam_dataset/valid/accuracy=0.933, spam_task/spam_dataset/valid/f1=0.923]"
->>>>>>> 0e7cf0ae
-     ]
-    },
-    {
-     "name": "stderr",
-     "output_type": "stream",
-     "text": [
-      "\r",
-<<<<<<< HEAD
-      "Epoch 3::  38%|███▊      | 19/50 [00:02<00:03,  9.42it/s, model/all/train/loss=0.16, model/all/train/lr=0.0001, spam_task/spam_dataset/valid/accuracy=0.933, spam_task/spam_dataset/valid/f1=0.923] "
-=======
-      "Epoch 3::  38%|███▊      | 19/50 [00:04<00:07,  4.42it/s, model/all/train/loss=0.16, model/all/train/lr=0.0001, spam_task/spam_dataset/valid/accuracy=0.933, spam_task/spam_dataset/valid/f1=0.923] "
->>>>>>> 0e7cf0ae
-     ]
-    },
-    {
-     "name": "stderr",
-     "output_type": "stream",
-     "text": [
-      "\r",
-<<<<<<< HEAD
-      "Epoch 3::  40%|████      | 20/50 [00:02<00:03,  9.41it/s, model/all/train/loss=0.16, model/all/train/lr=0.0001, spam_task/spam_dataset/valid/accuracy=0.933, spam_task/spam_dataset/valid/f1=0.923]"
-=======
-      "Epoch 3::  40%|████      | 20/50 [00:04<00:06,  4.38it/s, model/all/train/loss=0.16, model/all/train/lr=0.0001, spam_task/spam_dataset/valid/accuracy=0.933, spam_task/spam_dataset/valid/f1=0.923]"
->>>>>>> 0e7cf0ae
-     ]
-    },
-    {
-     "name": "stderr",
-     "output_type": "stream",
-     "text": [
-      "\r",
-<<<<<<< HEAD
-      "Epoch 3::  40%|████      | 20/50 [00:02<00:03,  9.41it/s, model/all/train/loss=0.159, model/all/train/lr=0.0001, spam_task/spam_dataset/valid/accuracy=0.933, spam_task/spam_dataset/valid/f1=0.923]"
-=======
-      "Epoch 3::  40%|████      | 20/50 [00:04<00:06,  4.38it/s, model/all/train/loss=0.159, model/all/train/lr=0.0001, spam_task/spam_dataset/valid/accuracy=0.933, spam_task/spam_dataset/valid/f1=0.923]"
->>>>>>> 0e7cf0ae
-     ]
-    },
-    {
-     "name": "stderr",
-     "output_type": "stream",
-     "text": [
-      "\r",
-<<<<<<< HEAD
-      "Epoch 3::  42%|████▏     | 21/50 [00:02<00:03,  9.41it/s, model/all/train/loss=0.159, model/all/train/lr=0.0001, spam_task/spam_dataset/valid/accuracy=0.933, spam_task/spam_dataset/valid/f1=0.923]"
-=======
-      "Epoch 3::  42%|████▏     | 21/50 [00:04<00:06,  4.38it/s, model/all/train/loss=0.159, model/all/train/lr=0.0001, spam_task/spam_dataset/valid/accuracy=0.933, spam_task/spam_dataset/valid/f1=0.923]"
->>>>>>> 0e7cf0ae
-     ]
-    },
-    {
-     "name": "stderr",
-     "output_type": "stream",
-     "text": [
-      "\r",
-<<<<<<< HEAD
-      "Epoch 3::  42%|████▏     | 21/50 [00:02<00:03,  9.41it/s, model/all/train/loss=0.158, model/all/train/lr=0.0001, spam_task/spam_dataset/valid/accuracy=0.933, spam_task/spam_dataset/valid/f1=0.923]"
-=======
-      "Epoch 3::  42%|████▏     | 21/50 [00:04<00:06,  4.38it/s, model/all/train/loss=0.158, model/all/train/lr=0.0001, spam_task/spam_dataset/valid/accuracy=0.933, spam_task/spam_dataset/valid/f1=0.923]"
->>>>>>> 0e7cf0ae
-     ]
-    },
-    {
-     "name": "stderr",
-     "output_type": "stream",
-     "text": [
-      "\r",
-<<<<<<< HEAD
-      "Epoch 3::  44%|████▍     | 22/50 [00:02<00:02,  9.43it/s, model/all/train/loss=0.158, model/all/train/lr=0.0001, spam_task/spam_dataset/valid/accuracy=0.933, spam_task/spam_dataset/valid/f1=0.923]"
-=======
-      "Epoch 3::  44%|████▍     | 22/50 [00:04<00:06,  4.44it/s, model/all/train/loss=0.158, model/all/train/lr=0.0001, spam_task/spam_dataset/valid/accuracy=0.933, spam_task/spam_dataset/valid/f1=0.923]"
->>>>>>> 0e7cf0ae
-     ]
-    },
-    {
-     "name": "stderr",
-     "output_type": "stream",
-     "text": [
-      "\r",
-<<<<<<< HEAD
-      "Epoch 3::  44%|████▍     | 22/50 [00:02<00:02,  9.43it/s, model/all/train/loss=0.157, model/all/train/lr=0.0001, spam_task/spam_dataset/valid/accuracy=0.933, spam_task/spam_dataset/valid/f1=0.923]"
-=======
-      "Epoch 3::  44%|████▍     | 22/50 [00:05<00:06,  4.44it/s, model/all/train/loss=0.157, model/all/train/lr=0.0001, spam_task/spam_dataset/valid/accuracy=0.933, spam_task/spam_dataset/valid/f1=0.923]"
->>>>>>> 0e7cf0ae
-     ]
-    },
-    {
-     "name": "stderr",
-     "output_type": "stream",
-     "text": [
-      "\r",
-<<<<<<< HEAD
-      "Epoch 3::  46%|████▌     | 23/50 [00:02<00:02,  9.44it/s, model/all/train/loss=0.157, model/all/train/lr=0.0001, spam_task/spam_dataset/valid/accuracy=0.933, spam_task/spam_dataset/valid/f1=0.923]"
-=======
-      "Epoch 3::  46%|████▌     | 23/50 [00:05<00:06,  4.41it/s, model/all/train/loss=0.157, model/all/train/lr=0.0001, spam_task/spam_dataset/valid/accuracy=0.933, spam_task/spam_dataset/valid/f1=0.923]"
->>>>>>> 0e7cf0ae
-     ]
-    },
-    {
-     "name": "stderr",
-     "output_type": "stream",
-     "text": [
-      "\r",
-<<<<<<< HEAD
-      "Epoch 3::  46%|████▌     | 23/50 [00:02<00:02,  9.44it/s, model/all/train/loss=0.157, model/all/train/lr=0.0001, spam_task/spam_dataset/valid/accuracy=0.933, spam_task/spam_dataset/valid/f1=0.923]"
-=======
-      "Epoch 3::  46%|████▌     | 23/50 [00:05<00:06,  4.41it/s, model/all/train/loss=0.157, model/all/train/lr=0.0001, spam_task/spam_dataset/valid/accuracy=0.933, spam_task/spam_dataset/valid/f1=0.923]"
->>>>>>> 0e7cf0ae
-     ]
-    },
-    {
-     "name": "stderr",
-     "output_type": "stream",
-     "text": [
-      "\r",
-<<<<<<< HEAD
-      "Epoch 3::  48%|████▊     | 24/50 [00:02<00:02,  9.40it/s, model/all/train/loss=0.157, model/all/train/lr=0.0001, spam_task/spam_dataset/valid/accuracy=0.933, spam_task/spam_dataset/valid/f1=0.923]"
-=======
-      "Epoch 3::  48%|████▊     | 24/50 [00:05<00:05,  4.37it/s, model/all/train/loss=0.157, model/all/train/lr=0.0001, spam_task/spam_dataset/valid/accuracy=0.933, spam_task/spam_dataset/valid/f1=0.923]"
->>>>>>> 0e7cf0ae
-     ]
-    },
-    {
-     "name": "stderr",
-     "output_type": "stream",
-     "text": [
-      "\r",
-<<<<<<< HEAD
-      "Epoch 3::  48%|████▊     | 24/50 [00:02<00:02,  9.40it/s, model/all/train/loss=0.153, model/all/train/lr=0.0001, spam_task/spam_dataset/valid/accuracy=0.933, spam_task/spam_dataset/valid/f1=0.923]"
-=======
-      "Epoch 3::  48%|████▊     | 24/50 [00:05<00:05,  4.37it/s, model/all/train/loss=0.153, model/all/train/lr=0.0001, spam_task/spam_dataset/valid/accuracy=0.933, spam_task/spam_dataset/valid/f1=0.923]"
->>>>>>> 0e7cf0ae
-     ]
-    },
-    {
-     "name": "stderr",
-     "output_type": "stream",
-     "text": [
-      "\r",
-<<<<<<< HEAD
-      "Epoch 3::  50%|█████     | 25/50 [00:02<00:02,  9.40it/s, model/all/train/loss=0.153, model/all/train/lr=0.0001, spam_task/spam_dataset/valid/accuracy=0.933, spam_task/spam_dataset/valid/f1=0.923]"
-=======
-      "Epoch 3::  50%|█████     | 25/50 [00:05<00:05,  4.41it/s, model/all/train/loss=0.153, model/all/train/lr=0.0001, spam_task/spam_dataset/valid/accuracy=0.933, spam_task/spam_dataset/valid/f1=0.923]"
->>>>>>> 0e7cf0ae
-     ]
-    },
-    {
-     "name": "stderr",
-     "output_type": "stream",
-     "text": [
-      "\r",
-<<<<<<< HEAD
-      "Epoch 3::  50%|█████     | 25/50 [00:02<00:02,  9.40it/s, model/all/train/loss=0.153, model/all/train/lr=0.0001, spam_task/spam_dataset/valid/accuracy=0.933, spam_task/spam_dataset/valid/f1=0.923]"
-=======
-      "Epoch 3::  50%|█████     | 25/50 [00:05<00:05,  4.41it/s, model/all/train/loss=0.153, model/all/train/lr=0.0001, spam_task/spam_dataset/valid/accuracy=0.933, spam_task/spam_dataset/valid/f1=0.923]"
->>>>>>> 0e7cf0ae
-     ]
-    },
-    {
-     "name": "stderr",
-     "output_type": "stream",
-     "text": [
-      "\r",
-<<<<<<< HEAD
-      "Epoch 3::  52%|█████▏    | 26/50 [00:02<00:02,  9.40it/s, model/all/train/loss=0.153, model/all/train/lr=0.0001, spam_task/spam_dataset/valid/accuracy=0.933, spam_task/spam_dataset/valid/f1=0.923]"
-=======
-      "Epoch 3::  52%|█████▏    | 26/50 [00:05<00:05,  4.39it/s, model/all/train/loss=0.153, model/all/train/lr=0.0001, spam_task/spam_dataset/valid/accuracy=0.933, spam_task/spam_dataset/valid/f1=0.923]"
->>>>>>> 0e7cf0ae
-     ]
-    },
-    {
-     "name": "stderr",
-     "output_type": "stream",
-     "text": [
-      "\r",
-<<<<<<< HEAD
-      "Epoch 3::  52%|█████▏    | 26/50 [00:02<00:02,  9.40it/s, model/all/train/loss=0.153, model/all/train/lr=0.0001, spam_task/spam_dataset/valid/accuracy=0.933, spam_task/spam_dataset/valid/f1=0.923]"
-=======
-      "Epoch 3::  52%|█████▏    | 26/50 [00:06<00:05,  4.39it/s, model/all/train/loss=0.153, model/all/train/lr=0.0001, spam_task/spam_dataset/valid/accuracy=0.933, spam_task/spam_dataset/valid/f1=0.923]"
->>>>>>> 0e7cf0ae
-     ]
-    },
-    {
-     "name": "stderr",
-     "output_type": "stream",
-     "text": [
-      "\r",
-<<<<<<< HEAD
-      "Epoch 3::  54%|█████▍    | 27/50 [00:02<00:02,  9.40it/s, model/all/train/loss=0.153, model/all/train/lr=0.0001, spam_task/spam_dataset/valid/accuracy=0.933, spam_task/spam_dataset/valid/f1=0.923]"
-=======
-      "Epoch 3::  54%|█████▍    | 27/50 [00:06<00:05,  4.46it/s, model/all/train/loss=0.153, model/all/train/lr=0.0001, spam_task/spam_dataset/valid/accuracy=0.933, spam_task/spam_dataset/valid/f1=0.923]"
->>>>>>> 0e7cf0ae
-     ]
-    },
-    {
-     "name": "stderr",
-     "output_type": "stream",
-     "text": [
-      "\r",
-<<<<<<< HEAD
-      "Epoch 3::  54%|█████▍    | 27/50 [00:02<00:02,  9.40it/s, model/all/train/loss=0.15, model/all/train/lr=0.0001, spam_task/spam_dataset/valid/accuracy=0.933, spam_task/spam_dataset/valid/f1=0.923] "
-=======
-      "Epoch 3::  54%|█████▍    | 27/50 [00:06<00:05,  4.46it/s, model/all/train/loss=0.15, model/all/train/lr=0.0001, spam_task/spam_dataset/valid/accuracy=0.933, spam_task/spam_dataset/valid/f1=0.923] "
->>>>>>> 0e7cf0ae
-     ]
-    },
-    {
-     "name": "stderr",
-     "output_type": "stream",
-     "text": [
-      "\r",
-<<<<<<< HEAD
-      "Epoch 3::  56%|█████▌    | 28/50 [00:02<00:02,  9.23it/s, model/all/train/loss=0.15, model/all/train/lr=0.0001, spam_task/spam_dataset/valid/accuracy=0.933, spam_task/spam_dataset/valid/f1=0.923]"
-=======
-      "Epoch 3::  56%|█████▌    | 28/50 [00:06<00:05,  4.39it/s, model/all/train/loss=0.15, model/all/train/lr=0.0001, spam_task/spam_dataset/valid/accuracy=0.933, spam_task/spam_dataset/valid/f1=0.923]"
->>>>>>> 0e7cf0ae
-     ]
-    },
-    {
-     "name": "stderr",
-     "output_type": "stream",
-     "text": [
-      "\r",
-<<<<<<< HEAD
-      "Epoch 3::  56%|█████▌    | 28/50 [00:03<00:02,  9.23it/s, model/all/train/loss=0.148, model/all/train/lr=0.0001, spam_task/spam_dataset/valid/accuracy=0.933, spam_task/spam_dataset/valid/f1=0.923]"
-=======
-      "Epoch 3::  56%|█████▌    | 28/50 [00:06<00:05,  4.39it/s, model/all/train/loss=0.148, model/all/train/lr=0.0001, spam_task/spam_dataset/valid/accuracy=0.933, spam_task/spam_dataset/valid/f1=0.923]"
->>>>>>> 0e7cf0ae
-     ]
-    },
-    {
-     "name": "stderr",
-     "output_type": "stream",
-     "text": [
-      "\r",
-<<<<<<< HEAD
-      "Epoch 3::  58%|█████▊    | 29/50 [00:03<00:02,  9.26it/s, model/all/train/loss=0.148, model/all/train/lr=0.0001, spam_task/spam_dataset/valid/accuracy=0.933, spam_task/spam_dataset/valid/f1=0.923]"
-=======
-      "Epoch 3::  58%|█████▊    | 29/50 [00:06<00:04,  4.38it/s, model/all/train/loss=0.148, model/all/train/lr=0.0001, spam_task/spam_dataset/valid/accuracy=0.933, spam_task/spam_dataset/valid/f1=0.923]"
->>>>>>> 0e7cf0ae
-     ]
-    },
-    {
-     "name": "stderr",
-     "output_type": "stream",
-     "text": [
-      "\r",
-<<<<<<< HEAD
-      "Epoch 3::  58%|█████▊    | 29/50 [00:03<00:02,  9.26it/s, model/all/train/loss=0.147, model/all/train/lr=0.0001, spam_task/spam_dataset/valid/accuracy=0.933, spam_task/spam_dataset/valid/f1=0.923]"
-=======
-      "Epoch 3::  58%|█████▊    | 29/50 [00:06<00:04,  4.38it/s, model/all/train/loss=0.147, model/all/train/lr=0.0001, spam_task/spam_dataset/valid/accuracy=0.933, spam_task/spam_dataset/valid/f1=0.923]"
->>>>>>> 0e7cf0ae
-     ]
-    },
-    {
-     "name": "stderr",
-     "output_type": "stream",
-     "text": [
-      "\r",
-<<<<<<< HEAD
-      "Epoch 3::  60%|██████    | 30/50 [00:03<00:02,  9.31it/s, model/all/train/loss=0.147, model/all/train/lr=0.0001, spam_task/spam_dataset/valid/accuracy=0.933, spam_task/spam_dataset/valid/f1=0.923]"
-=======
-      "Epoch 3::  60%|██████    | 30/50 [00:06<00:04,  4.27it/s, model/all/train/loss=0.147, model/all/train/lr=0.0001, spam_task/spam_dataset/valid/accuracy=0.933, spam_task/spam_dataset/valid/f1=0.923]"
->>>>>>> 0e7cf0ae
-     ]
-    },
-    {
-     "name": "stderr",
-     "output_type": "stream",
-     "text": [
-      "\r",
-<<<<<<< HEAD
-      "Epoch 3::  60%|██████    | 30/50 [00:03<00:02,  9.31it/s, model/all/train/loss=0.148, model/all/train/lr=0.0001, spam_task/spam_dataset/valid/accuracy=0.933, spam_task/spam_dataset/valid/f1=0.923]"
-=======
-      "Epoch 3::  60%|██████    | 30/50 [00:06<00:04,  4.27it/s, model/all/train/loss=0.148, model/all/train/lr=0.0001, spam_task/spam_dataset/valid/accuracy=0.933, spam_task/spam_dataset/valid/f1=0.923]"
->>>>>>> 0e7cf0ae
-     ]
-    },
-    {
-     "name": "stderr",
-     "output_type": "stream",
-     "text": [
-      "\r",
-<<<<<<< HEAD
-      "Epoch 3::  62%|██████▏   | 31/50 [00:03<00:02,  9.34it/s, model/all/train/loss=0.148, model/all/train/lr=0.0001, spam_task/spam_dataset/valid/accuracy=0.933, spam_task/spam_dataset/valid/f1=0.923]"
-=======
-      "Epoch 3::  62%|██████▏   | 31/50 [00:06<00:04,  4.36it/s, model/all/train/loss=0.148, model/all/train/lr=0.0001, spam_task/spam_dataset/valid/accuracy=0.933, spam_task/spam_dataset/valid/f1=0.923]"
->>>>>>> 0e7cf0ae
-     ]
-    },
-    {
-     "name": "stderr",
-     "output_type": "stream",
-     "text": [
-      "\r",
-<<<<<<< HEAD
-      "Epoch 3::  62%|██████▏   | 31/50 [00:03<00:02,  9.34it/s, model/all/train/loss=0.148, model/all/train/lr=0.0001, spam_task/spam_dataset/valid/accuracy=0.933, spam_task/spam_dataset/valid/f1=0.923]"
-=======
-      "Epoch 3::  62%|██████▏   | 31/50 [00:07<00:04,  4.36it/s, model/all/train/loss=0.148, model/all/train/lr=0.0001, spam_task/spam_dataset/valid/accuracy=0.933, spam_task/spam_dataset/valid/f1=0.923]"
->>>>>>> 0e7cf0ae
-     ]
-    },
-    {
-     "name": "stderr",
-     "output_type": "stream",
-     "text": [
-      "\r",
-<<<<<<< HEAD
-      "Epoch 3::  64%|██████▍   | 32/50 [00:03<00:01,  9.38it/s, model/all/train/loss=0.148, model/all/train/lr=0.0001, spam_task/spam_dataset/valid/accuracy=0.933, spam_task/spam_dataset/valid/f1=0.923]"
-=======
-      "Epoch 3::  64%|██████▍   | 32/50 [00:07<00:04,  4.37it/s, model/all/train/loss=0.148, model/all/train/lr=0.0001, spam_task/spam_dataset/valid/accuracy=0.933, spam_task/spam_dataset/valid/f1=0.923]"
->>>>>>> 0e7cf0ae
-     ]
-    },
-    {
-     "name": "stderr",
-     "output_type": "stream",
-     "text": [
-      "\r",
-<<<<<<< HEAD
-      "Epoch 3::  64%|██████▍   | 32/50 [00:03<00:01,  9.38it/s, model/all/train/loss=0.145, model/all/train/lr=0.0001, spam_task/spam_dataset/valid/accuracy=0.933, spam_task/spam_dataset/valid/f1=0.923]"
-=======
-      "Epoch 3::  64%|██████▍   | 32/50 [00:07<00:04,  4.37it/s, model/all/train/loss=0.145, model/all/train/lr=0.0001, spam_task/spam_dataset/valid/accuracy=0.933, spam_task/spam_dataset/valid/f1=0.923]"
->>>>>>> 0e7cf0ae
-     ]
-    },
-    {
-     "name": "stderr",
-     "output_type": "stream",
-     "text": [
-      "\r",
-<<<<<<< HEAD
-      "Epoch 3::  66%|██████▌   | 33/50 [00:03<00:01,  9.39it/s, model/all/train/loss=0.145, model/all/train/lr=0.0001, spam_task/spam_dataset/valid/accuracy=0.933, spam_task/spam_dataset/valid/f1=0.923]"
-=======
-      "Epoch 3::  66%|██████▌   | 33/50 [00:07<00:03,  4.33it/s, model/all/train/loss=0.145, model/all/train/lr=0.0001, spam_task/spam_dataset/valid/accuracy=0.933, spam_task/spam_dataset/valid/f1=0.923]"
->>>>>>> 0e7cf0ae
-     ]
-    },
-    {
-     "name": "stderr",
-     "output_type": "stream",
-     "text": [
-      "\r",
-<<<<<<< HEAD
-      "Epoch 3::  66%|██████▌   | 33/50 [00:03<00:01,  9.39it/s, model/all/train/loss=0.147, model/all/train/lr=0.0001, spam_task/spam_dataset/valid/accuracy=0.933, spam_task/spam_dataset/valid/f1=0.923]"
-=======
-      "Epoch 3::  66%|██████▌   | 33/50 [00:07<00:03,  4.33it/s, model/all/train/loss=0.147, model/all/train/lr=0.0001, spam_task/spam_dataset/valid/accuracy=0.933, spam_task/spam_dataset/valid/f1=0.923]"
->>>>>>> 0e7cf0ae
-     ]
-    },
-    {
-     "name": "stderr",
-     "output_type": "stream",
-     "text": [
-      "\r",
-<<<<<<< HEAD
-      "Epoch 3::  68%|██████▊   | 34/50 [00:03<00:01,  9.41it/s, model/all/train/loss=0.147, model/all/train/lr=0.0001, spam_task/spam_dataset/valid/accuracy=0.933, spam_task/spam_dataset/valid/f1=0.923]"
-=======
-      "Epoch 3::  68%|██████▊   | 34/50 [00:07<00:03,  4.42it/s, model/all/train/loss=0.147, model/all/train/lr=0.0001, spam_task/spam_dataset/valid/accuracy=0.933, spam_task/spam_dataset/valid/f1=0.923]"
->>>>>>> 0e7cf0ae
-     ]
-    },
-    {
-     "name": "stderr",
-     "output_type": "stream",
-     "text": [
-      "\r",
-<<<<<<< HEAD
-      "Epoch 3::  68%|██████▊   | 34/50 [00:03<00:01,  9.41it/s, model/all/train/loss=0.146, model/all/train/lr=0.0001, spam_task/spam_dataset/valid/accuracy=0.933, spam_task/spam_dataset/valid/f1=0.923]"
-=======
-      "Epoch 3::  68%|██████▊   | 34/50 [00:07<00:03,  4.42it/s, model/all/train/loss=0.146, model/all/train/lr=0.0001, spam_task/spam_dataset/valid/accuracy=0.933, spam_task/spam_dataset/valid/f1=0.923]"
->>>>>>> 0e7cf0ae
-     ]
-    },
-    {
-     "name": "stderr",
-     "output_type": "stream",
-     "text": [
-      "\r",
-<<<<<<< HEAD
-      "Epoch 3::  70%|███████   | 35/50 [00:03<00:01,  9.38it/s, model/all/train/loss=0.146, model/all/train/lr=0.0001, spam_task/spam_dataset/valid/accuracy=0.933, spam_task/spam_dataset/valid/f1=0.923]"
-=======
-      "Epoch 3::  70%|███████   | 35/50 [00:07<00:03,  4.47it/s, model/all/train/loss=0.146, model/all/train/lr=0.0001, spam_task/spam_dataset/valid/accuracy=0.933, spam_task/spam_dataset/valid/f1=0.923]"
->>>>>>> 0e7cf0ae
-     ]
-    },
-    {
-     "name": "stderr",
-     "output_type": "stream",
-     "text": [
-      "\r",
-<<<<<<< HEAD
-      "Epoch 3::  70%|███████   | 35/50 [00:03<00:01,  9.38it/s, model/all/train/loss=0.144, model/all/train/lr=0.0001, spam_task/spam_dataset/valid/accuracy=0.933, spam_task/spam_dataset/valid/f1=0.923]"
-=======
-      "Epoch 3::  70%|███████   | 35/50 [00:08<00:03,  4.47it/s, model/all/train/loss=0.144, model/all/train/lr=0.0001, spam_task/spam_dataset/valid/accuracy=0.933, spam_task/spam_dataset/valid/f1=0.923]"
->>>>>>> 0e7cf0ae
-     ]
-    },
-    {
-     "name": "stderr",
-     "output_type": "stream",
-     "text": [
-      "\r",
-<<<<<<< HEAD
-      "Epoch 3::  72%|███████▏  | 36/50 [00:03<00:01,  9.38it/s, model/all/train/loss=0.144, model/all/train/lr=0.0001, spam_task/spam_dataset/valid/accuracy=0.933, spam_task/spam_dataset/valid/f1=0.923]"
-=======
-      "Epoch 3::  72%|███████▏  | 36/50 [00:08<00:03,  4.51it/s, model/all/train/loss=0.144, model/all/train/lr=0.0001, spam_task/spam_dataset/valid/accuracy=0.933, spam_task/spam_dataset/valid/f1=0.923]"
->>>>>>> 0e7cf0ae
-     ]
-    },
-    {
-     "name": "stderr",
-     "output_type": "stream",
-     "text": [
-      "\r",
-<<<<<<< HEAD
-      "Epoch 3::  72%|███████▏  | 36/50 [00:03<00:01,  9.38it/s, model/all/train/loss=0.144, model/all/train/lr=0.0001, spam_task/spam_dataset/valid/accuracy=0.933, spam_task/spam_dataset/valid/f1=0.923]"
-=======
-      "Epoch 3::  72%|███████▏  | 36/50 [00:08<00:03,  4.51it/s, model/all/train/loss=0.144, model/all/train/lr=0.0001, spam_task/spam_dataset/valid/accuracy=0.933, spam_task/spam_dataset/valid/f1=0.923]"
->>>>>>> 0e7cf0ae
-     ]
-    },
-    {
-     "name": "stderr",
-     "output_type": "stream",
-     "text": [
-      "\r",
-<<<<<<< HEAD
-      "Epoch 3::  74%|███████▍  | 37/50 [00:03<00:01,  9.36it/s, model/all/train/loss=0.144, model/all/train/lr=0.0001, spam_task/spam_dataset/valid/accuracy=0.933, spam_task/spam_dataset/valid/f1=0.923]"
-=======
-      "Epoch 3::  74%|███████▍  | 37/50 [00:08<00:02,  4.52it/s, model/all/train/loss=0.144, model/all/train/lr=0.0001, spam_task/spam_dataset/valid/accuracy=0.933, spam_task/spam_dataset/valid/f1=0.923]"
->>>>>>> 0e7cf0ae
-     ]
-    },
-    {
-     "name": "stderr",
-     "output_type": "stream",
-     "text": [
-      "\r",
-<<<<<<< HEAD
-      "Epoch 3::  74%|███████▍  | 37/50 [00:04<00:01,  9.36it/s, model/all/train/loss=0.143, model/all/train/lr=0.0001, spam_task/spam_dataset/valid/accuracy=0.933, spam_task/spam_dataset/valid/f1=0.923]"
-=======
-      "Epoch 3::  74%|███████▍  | 37/50 [00:08<00:02,  4.52it/s, model/all/train/loss=0.143, model/all/train/lr=0.0001, spam_task/spam_dataset/valid/accuracy=0.933, spam_task/spam_dataset/valid/f1=0.923]"
->>>>>>> 0e7cf0ae
-     ]
-    },
-    {
-     "name": "stderr",
-     "output_type": "stream",
-     "text": [
-      "\r",
-<<<<<<< HEAD
-      "Epoch 3::  76%|███████▌  | 38/50 [00:04<00:01,  9.37it/s, model/all/train/loss=0.143, model/all/train/lr=0.0001, spam_task/spam_dataset/valid/accuracy=0.933, spam_task/spam_dataset/valid/f1=0.923]"
-=======
-      "Epoch 3::  76%|███████▌  | 38/50 [00:08<00:02,  4.54it/s, model/all/train/loss=0.143, model/all/train/lr=0.0001, spam_task/spam_dataset/valid/accuracy=0.933, spam_task/spam_dataset/valid/f1=0.923]"
->>>>>>> 0e7cf0ae
-     ]
-    },
-    {
-     "name": "stderr",
-     "output_type": "stream",
-     "text": [
-      "\r",
-<<<<<<< HEAD
-      "Epoch 3::  76%|███████▌  | 38/50 [00:04<00:01,  9.37it/s, model/all/train/loss=0.143, model/all/train/lr=0.0001, spam_task/spam_dataset/valid/accuracy=0.933, spam_task/spam_dataset/valid/f1=0.923]"
-=======
-      "Epoch 3::  76%|███████▌  | 38/50 [00:08<00:02,  4.54it/s, model/all/train/loss=0.143, model/all/train/lr=0.0001, spam_task/spam_dataset/valid/accuracy=0.933, spam_task/spam_dataset/valid/f1=0.923]"
->>>>>>> 0e7cf0ae
-     ]
-    },
-    {
-     "name": "stderr",
-     "output_type": "stream",
-     "text": [
-      "\r",
-<<<<<<< HEAD
-      "Epoch 3::  78%|███████▊  | 39/50 [00:04<00:01,  9.39it/s, model/all/train/loss=0.143, model/all/train/lr=0.0001, spam_task/spam_dataset/valid/accuracy=0.933, spam_task/spam_dataset/valid/f1=0.923]"
-=======
-      "Epoch 3::  78%|███████▊  | 39/50 [00:08<00:02,  4.49it/s, model/all/train/loss=0.143, model/all/train/lr=0.0001, spam_task/spam_dataset/valid/accuracy=0.933, spam_task/spam_dataset/valid/f1=0.923]"
->>>>>>> 0e7cf0ae
-     ]
-    },
-    {
-     "name": "stderr",
-     "output_type": "stream",
-     "text": [
-      "\r",
-<<<<<<< HEAD
-      "Epoch 3::  78%|███████▊  | 39/50 [00:04<00:01,  9.39it/s, model/all/train/loss=0.142, model/all/train/lr=0.0001, spam_task/spam_dataset/valid/accuracy=0.933, spam_task/spam_dataset/valid/f1=0.923]"
-=======
-      "Epoch 3::  78%|███████▊  | 39/50 [00:08<00:02,  4.49it/s, model/all/train/loss=0.142, model/all/train/lr=0.0001, spam_task/spam_dataset/valid/accuracy=0.933, spam_task/spam_dataset/valid/f1=0.923]"
->>>>>>> 0e7cf0ae
-     ]
-    },
-    {
-     "name": "stderr",
-     "output_type": "stream",
-     "text": [
-      "\r",
-<<<<<<< HEAD
-      "Epoch 3::  80%|████████  | 40/50 [00:04<00:01,  9.40it/s, model/all/train/loss=0.142, model/all/train/lr=0.0001, spam_task/spam_dataset/valid/accuracy=0.933, spam_task/spam_dataset/valid/f1=0.923]"
-=======
-      "Epoch 3::  80%|████████  | 40/50 [00:08<00:02,  4.46it/s, model/all/train/loss=0.142, model/all/train/lr=0.0001, spam_task/spam_dataset/valid/accuracy=0.933, spam_task/spam_dataset/valid/f1=0.923]"
->>>>>>> 0e7cf0ae
-     ]
-    },
-    {
-     "name": "stderr",
-     "output_type": "stream",
-     "text": [
-      "\r",
-<<<<<<< HEAD
-      "Epoch 3::  80%|████████  | 40/50 [00:04<00:01,  9.40it/s, model/all/train/loss=0.143, model/all/train/lr=0.0001, spam_task/spam_dataset/valid/accuracy=0.933, spam_task/spam_dataset/valid/f1=0.923]"
-=======
-      "Epoch 3::  80%|████████  | 40/50 [00:09<00:02,  4.46it/s, model/all/train/loss=0.143, model/all/train/lr=0.0001, spam_task/spam_dataset/valid/accuracy=0.933, spam_task/spam_dataset/valid/f1=0.923]"
->>>>>>> 0e7cf0ae
-     ]
-    },
-    {
-     "name": "stderr",
-     "output_type": "stream",
-     "text": [
-      "\r",
-<<<<<<< HEAD
-      "Epoch 3::  82%|████████▏ | 41/50 [00:04<00:00,  9.41it/s, model/all/train/loss=0.143, model/all/train/lr=0.0001, spam_task/spam_dataset/valid/accuracy=0.933, spam_task/spam_dataset/valid/f1=0.923]"
-=======
-      "Epoch 3::  82%|████████▏ | 41/50 [00:09<00:01,  4.51it/s, model/all/train/loss=0.143, model/all/train/lr=0.0001, spam_task/spam_dataset/valid/accuracy=0.933, spam_task/spam_dataset/valid/f1=0.923]"
->>>>>>> 0e7cf0ae
-     ]
-    },
-    {
-     "name": "stderr",
-     "output_type": "stream",
-     "text": [
-      "\r",
-<<<<<<< HEAD
-      "Epoch 3::  82%|████████▏ | 41/50 [00:04<00:00,  9.41it/s, model/all/train/loss=0.142, model/all/train/lr=0.0001, spam_task/spam_dataset/valid/accuracy=0.933, spam_task/spam_dataset/valid/f1=0.923]"
-=======
-      "Epoch 3::  82%|████████▏ | 41/50 [00:09<00:01,  4.51it/s, model/all/train/loss=0.142, model/all/train/lr=0.0001, spam_task/spam_dataset/valid/accuracy=0.933, spam_task/spam_dataset/valid/f1=0.923]"
->>>>>>> 0e7cf0ae
-     ]
-    },
-    {
-     "name": "stderr",
-     "output_type": "stream",
-     "text": [
-      "\r",
-<<<<<<< HEAD
-      "Epoch 3::  84%|████████▍ | 42/50 [00:04<00:00,  9.43it/s, model/all/train/loss=0.142, model/all/train/lr=0.0001, spam_task/spam_dataset/valid/accuracy=0.933, spam_task/spam_dataset/valid/f1=0.923]"
-=======
-      "Epoch 3::  84%|████████▍ | 42/50 [00:09<00:01,  4.56it/s, model/all/train/loss=0.142, model/all/train/lr=0.0001, spam_task/spam_dataset/valid/accuracy=0.933, spam_task/spam_dataset/valid/f1=0.923]"
->>>>>>> 0e7cf0ae
-     ]
-    },
-    {
-     "name": "stderr",
-     "output_type": "stream",
-     "text": [
-      "\r",
-<<<<<<< HEAD
-      "Epoch 3::  84%|████████▍ | 42/50 [00:04<00:00,  9.43it/s, model/all/train/loss=0.147, model/all/train/lr=0.0001, spam_task/spam_dataset/valid/accuracy=0.933, spam_task/spam_dataset/valid/f1=0.923]"
-=======
-      "Epoch 3::  84%|████████▍ | 42/50 [00:09<00:01,  4.56it/s, model/all/train/loss=0.147, model/all/train/lr=0.0001, spam_task/spam_dataset/valid/accuracy=0.933, spam_task/spam_dataset/valid/f1=0.923]"
->>>>>>> 0e7cf0ae
-     ]
-    },
-    {
-     "name": "stderr",
-     "output_type": "stream",
-     "text": [
-      "\r",
-<<<<<<< HEAD
-      "Epoch 3::  86%|████████▌ | 43/50 [00:04<00:00,  9.44it/s, model/all/train/loss=0.147, model/all/train/lr=0.0001, spam_task/spam_dataset/valid/accuracy=0.933, spam_task/spam_dataset/valid/f1=0.923]"
-=======
-      "Epoch 3::  86%|████████▌ | 43/50 [00:09<00:01,  4.59it/s, model/all/train/loss=0.147, model/all/train/lr=0.0001, spam_task/spam_dataset/valid/accuracy=0.933, spam_task/spam_dataset/valid/f1=0.923]"
->>>>>>> 0e7cf0ae
-     ]
-    },
-    {
-     "name": "stderr",
-     "output_type": "stream",
-     "text": [
-      "\r",
-<<<<<<< HEAD
-      "Epoch 3::  86%|████████▌ | 43/50 [00:04<00:00,  9.44it/s, model/all/train/loss=0.146, model/all/train/lr=0.0001, spam_task/spam_dataset/valid/accuracy=0.933, spam_task/spam_dataset/valid/f1=0.923]"
-=======
-      "Epoch 3::  86%|████████▌ | 43/50 [00:09<00:01,  4.59it/s, model/all/train/loss=0.146, model/all/train/lr=0.0001, spam_task/spam_dataset/valid/accuracy=0.933, spam_task/spam_dataset/valid/f1=0.923]"
->>>>>>> 0e7cf0ae
-     ]
-    },
-    {
-     "name": "stderr",
-     "output_type": "stream",
-     "text": [
-      "\r",
-<<<<<<< HEAD
-      "Epoch 3::  88%|████████▊ | 44/50 [00:04<00:00,  9.43it/s, model/all/train/loss=0.146, model/all/train/lr=0.0001, spam_task/spam_dataset/valid/accuracy=0.933, spam_task/spam_dataset/valid/f1=0.923]"
-=======
-      "Epoch 3::  88%|████████▊ | 44/50 [00:09<00:01,  4.60it/s, model/all/train/loss=0.146, model/all/train/lr=0.0001, spam_task/spam_dataset/valid/accuracy=0.933, spam_task/spam_dataset/valid/f1=0.923]"
->>>>>>> 0e7cf0ae
-     ]
-    },
-    {
-     "name": "stderr",
-     "output_type": "stream",
-     "text": [
-      "\r",
-<<<<<<< HEAD
-      "Epoch 3::  88%|████████▊ | 44/50 [00:04<00:00,  9.43it/s, model/all/train/loss=0.145, model/all/train/lr=0.0001, spam_task/spam_dataset/valid/accuracy=0.933, spam_task/spam_dataset/valid/f1=0.923]"
-=======
-      "Epoch 3::  88%|████████▊ | 44/50 [00:10<00:01,  4.60it/s, model/all/train/loss=0.145, model/all/train/lr=0.0001, spam_task/spam_dataset/valid/accuracy=0.933, spam_task/spam_dataset/valid/f1=0.923]"
->>>>>>> 0e7cf0ae
-     ]
-    },
-    {
-     "name": "stderr",
-     "output_type": "stream",
-     "text": [
-      "\r",
-<<<<<<< HEAD
-      "Epoch 3::  90%|█████████ | 45/50 [00:04<00:00,  9.46it/s, model/all/train/loss=0.145, model/all/train/lr=0.0001, spam_task/spam_dataset/valid/accuracy=0.933, spam_task/spam_dataset/valid/f1=0.923]"
-=======
-      "Epoch 3::  90%|█████████ | 45/50 [00:10<00:01,  4.59it/s, model/all/train/loss=0.145, model/all/train/lr=0.0001, spam_task/spam_dataset/valid/accuracy=0.933, spam_task/spam_dataset/valid/f1=0.923]"
->>>>>>> 0e7cf0ae
-     ]
-    },
-    {
-     "name": "stderr",
-     "output_type": "stream",
-     "text": [
-      "\r",
-<<<<<<< HEAD
-      "Epoch 3::  90%|█████████ | 45/50 [00:04<00:00,  9.46it/s, model/all/train/loss=0.145, model/all/train/lr=0.0001, spam_task/spam_dataset/valid/accuracy=0.933, spam_task/spam_dataset/valid/f1=0.923]"
-=======
-      "Epoch 3::  90%|█████████ | 45/50 [00:10<00:01,  4.59it/s, model/all/train/loss=0.145, model/all/train/lr=0.0001, spam_task/spam_dataset/valid/accuracy=0.933, spam_task/spam_dataset/valid/f1=0.923]"
->>>>>>> 0e7cf0ae
-     ]
-    },
-    {
-     "name": "stderr",
-     "output_type": "stream",
-     "text": [
-      "\r",
-<<<<<<< HEAD
-      "Epoch 3::  92%|█████████▏| 46/50 [00:04<00:00,  9.45it/s, model/all/train/loss=0.145, model/all/train/lr=0.0001, spam_task/spam_dataset/valid/accuracy=0.933, spam_task/spam_dataset/valid/f1=0.923]"
-=======
-      "Epoch 3::  92%|█████████▏| 46/50 [00:10<00:00,  4.59it/s, model/all/train/loss=0.145, model/all/train/lr=0.0001, spam_task/spam_dataset/valid/accuracy=0.933, spam_task/spam_dataset/valid/f1=0.923]"
->>>>>>> 0e7cf0ae
-     ]
-    },
-    {
-     "name": "stderr",
-     "output_type": "stream",
-     "text": [
-      "\r",
-<<<<<<< HEAD
-      "Epoch 3::  92%|█████████▏| 46/50 [00:05<00:00,  9.45it/s, model/all/train/loss=0.145, model/all/train/lr=0.0001, spam_task/spam_dataset/valid/accuracy=0.933, spam_task/spam_dataset/valid/f1=0.923]"
-=======
-      "Epoch 3::  92%|█████████▏| 46/50 [00:10<00:00,  4.59it/s, model/all/train/loss=0.145, model/all/train/lr=0.0001, spam_task/spam_dataset/valid/accuracy=0.933, spam_task/spam_dataset/valid/f1=0.923]"
->>>>>>> 0e7cf0ae
-     ]
-    },
-    {
-     "name": "stderr",
-     "output_type": "stream",
-     "text": [
-      "\r",
-<<<<<<< HEAD
-      "Epoch 3::  94%|█████████▍| 47/50 [00:05<00:00,  9.44it/s, model/all/train/loss=0.145, model/all/train/lr=0.0001, spam_task/spam_dataset/valid/accuracy=0.933, spam_task/spam_dataset/valid/f1=0.923]"
-=======
-      "Epoch 3::  94%|█████████▍| 47/50 [00:10<00:00,  4.64it/s, model/all/train/loss=0.145, model/all/train/lr=0.0001, spam_task/spam_dataset/valid/accuracy=0.933, spam_task/spam_dataset/valid/f1=0.923]"
->>>>>>> 0e7cf0ae
-     ]
-    },
-    {
-     "name": "stderr",
-     "output_type": "stream",
-     "text": [
-      "\r",
-<<<<<<< HEAD
-      "Epoch 3::  94%|█████████▍| 47/50 [00:05<00:00,  9.44it/s, model/all/train/loss=0.144, model/all/train/lr=0.0001, spam_task/spam_dataset/valid/accuracy=0.933, spam_task/spam_dataset/valid/f1=0.923]"
-=======
-      "Epoch 3::  94%|█████████▍| 47/50 [00:10<00:00,  4.64it/s, model/all/train/loss=0.144, model/all/train/lr=0.0001, spam_task/spam_dataset/valid/accuracy=0.933, spam_task/spam_dataset/valid/f1=0.923]"
->>>>>>> 0e7cf0ae
-     ]
-    },
-    {
-     "name": "stderr",
-     "output_type": "stream",
-     "text": [
-      "\r",
-<<<<<<< HEAD
-      "Epoch 3::  96%|█████████▌| 48/50 [00:05<00:00,  9.45it/s, model/all/train/loss=0.144, model/all/train/lr=0.0001, spam_task/spam_dataset/valid/accuracy=0.933, spam_task/spam_dataset/valid/f1=0.923]"
-=======
-      "Epoch 3::  96%|█████████▌| 48/50 [00:10<00:00,  4.67it/s, model/all/train/loss=0.144, model/all/train/lr=0.0001, spam_task/spam_dataset/valid/accuracy=0.933, spam_task/spam_dataset/valid/f1=0.923]"
->>>>>>> 0e7cf0ae
-     ]
-    },
-    {
-     "name": "stderr",
-     "output_type": "stream",
-     "text": [
-      "\r",
-<<<<<<< HEAD
-      "Epoch 3::  96%|█████████▌| 48/50 [00:05<00:00,  9.45it/s, model/all/train/loss=0.144, model/all/train/lr=0.0001, spam_task/spam_dataset/valid/accuracy=0.933, spam_task/spam_dataset/valid/f1=0.923]"
-=======
-      "Epoch 3::  96%|█████████▌| 48/50 [00:10<00:00,  4.67it/s, model/all/train/loss=0.144, model/all/train/lr=0.0001, spam_task/spam_dataset/valid/accuracy=0.933, spam_task/spam_dataset/valid/f1=0.923]"
->>>>>>> 0e7cf0ae
-     ]
-    },
-    {
-     "name": "stderr",
-     "output_type": "stream",
-     "text": [
-      "\r",
-<<<<<<< HEAD
-      "Epoch 3::  98%|█████████▊| 49/50 [00:05<00:00,  9.42it/s, model/all/train/loss=0.144, model/all/train/lr=0.0001, spam_task/spam_dataset/valid/accuracy=0.933, spam_task/spam_dataset/valid/f1=0.923]"
-=======
-      "Epoch 3::  98%|█████████▊| 49/50 [00:10<00:00,  4.64it/s, model/all/train/loss=0.144, model/all/train/lr=0.0001, spam_task/spam_dataset/valid/accuracy=0.933, spam_task/spam_dataset/valid/f1=0.923]"
->>>>>>> 0e7cf0ae
-     ]
-    },
-    {
-     "name": "stderr",
-     "output_type": "stream",
-     "text": [
-      "\r",
-<<<<<<< HEAD
-      "Epoch 3::  98%|█████████▊| 49/50 [00:05<00:00,  9.42it/s, model/all/train/loss=0.144, model/all/train/lr=0.0001, spam_task/spam_dataset/valid/accuracy=0.925, spam_task/spam_dataset/valid/f1=0.913]"
-=======
-      "Epoch 3::  98%|█████████▊| 49/50 [00:11<00:00,  4.64it/s, model/all/train/loss=0.144, model/all/train/lr=0.0001, spam_task/spam_dataset/valid/accuracy=0.925, spam_task/spam_dataset/valid/f1=0.913]"
->>>>>>> 0e7cf0ae
-     ]
-    },
-    {
-     "name": "stderr",
-     "output_type": "stream",
-     "text": [
-      "\r",
-<<<<<<< HEAD
-      "Epoch 3:: 100%|██████████| 50/50 [00:05<00:00,  8.82it/s, model/all/train/loss=0.144, model/all/train/lr=0.0001, spam_task/spam_dataset/valid/accuracy=0.925, spam_task/spam_dataset/valid/f1=0.913]"
-=======
-      "Epoch 3:: 100%|██████████| 50/50 [00:11<00:00,  4.53it/s, model/all/train/loss=0.144, model/all/train/lr=0.0001, spam_task/spam_dataset/valid/accuracy=0.925, spam_task/spam_dataset/valid/f1=0.913]"
->>>>>>> 0e7cf0ae
+      "Epoch 3::   2%|▏         | 1/50 [00:00<00:07,  6.76it/s, model/all/train/loss=0.115, model/all/train/lr=0.0001, spam_task/spam_dataset/valid/accuracy=0.933, spam_task/spam_dataset/valid/f1=0.923]"
+     ]
+    },
+    {
+     "name": "stderr",
+     "output_type": "stream",
+     "text": [
+      "\r",
+      "Epoch 3::   2%|▏         | 1/50 [00:00<00:07,  6.76it/s, model/all/train/loss=0.11, model/all/train/lr=0.0001, spam_task/spam_dataset/valid/accuracy=0.933, spam_task/spam_dataset/valid/f1=0.923] "
+     ]
+    },
+    {
+     "name": "stderr",
+     "output_type": "stream",
+     "text": [
+      "\r",
+      "Epoch 3::   4%|▍         | 2/50 [00:00<00:06,  7.31it/s, model/all/train/loss=0.11, model/all/train/lr=0.0001, spam_task/spam_dataset/valid/accuracy=0.933, spam_task/spam_dataset/valid/f1=0.923]"
+     ]
+    },
+    {
+     "name": "stderr",
+     "output_type": "stream",
+     "text": [
+      "\r",
+      "Epoch 3::   4%|▍         | 2/50 [00:00<00:06,  7.31it/s, model/all/train/loss=0.143, model/all/train/lr=0.0001, spam_task/spam_dataset/valid/accuracy=0.933, spam_task/spam_dataset/valid/f1=0.923]"
+     ]
+    },
+    {
+     "name": "stderr",
+     "output_type": "stream",
+     "text": [
+      "\r",
+      "Epoch 3::   6%|▌         | 3/50 [00:00<00:06,  7.77it/s, model/all/train/loss=0.143, model/all/train/lr=0.0001, spam_task/spam_dataset/valid/accuracy=0.933, spam_task/spam_dataset/valid/f1=0.923]"
+     ]
+    },
+    {
+     "name": "stderr",
+     "output_type": "stream",
+     "text": [
+      "\r",
+      "Epoch 3::   6%|▌         | 3/50 [00:00<00:06,  7.77it/s, model/all/train/loss=0.149, model/all/train/lr=0.0001, spam_task/spam_dataset/valid/accuracy=0.933, spam_task/spam_dataset/valid/f1=0.923]"
+     ]
+    },
+    {
+     "name": "stderr",
+     "output_type": "stream",
+     "text": [
+      "\r",
+      "Epoch 3::   8%|▊         | 4/50 [00:00<00:05,  8.13it/s, model/all/train/loss=0.149, model/all/train/lr=0.0001, spam_task/spam_dataset/valid/accuracy=0.933, spam_task/spam_dataset/valid/f1=0.923]"
+     ]
+    },
+    {
+     "name": "stderr",
+     "output_type": "stream",
+     "text": [
+      "\r",
+      "Epoch 3::   8%|▊         | 4/50 [00:00<00:05,  8.13it/s, model/all/train/loss=0.153, model/all/train/lr=0.0001, spam_task/spam_dataset/valid/accuracy=0.933, spam_task/spam_dataset/valid/f1=0.923]"
+     ]
+    },
+    {
+     "name": "stderr",
+     "output_type": "stream",
+     "text": [
+      "\r",
+      "Epoch 3::  10%|█         | 5/50 [00:00<00:05,  8.40it/s, model/all/train/loss=0.153, model/all/train/lr=0.0001, spam_task/spam_dataset/valid/accuracy=0.933, spam_task/spam_dataset/valid/f1=0.923]"
+     ]
+    },
+    {
+     "name": "stderr",
+     "output_type": "stream",
+     "text": [
+      "\r",
+      "Epoch 3::  10%|█         | 5/50 [00:00<00:05,  8.40it/s, model/all/train/loss=0.162, model/all/train/lr=0.0001, spam_task/spam_dataset/valid/accuracy=0.933, spam_task/spam_dataset/valid/f1=0.923]"
+     ]
+    },
+    {
+     "name": "stderr",
+     "output_type": "stream",
+     "text": [
+      "\r",
+      "Epoch 3::  12%|█▏        | 6/50 [00:00<00:05,  8.16it/s, model/all/train/loss=0.162, model/all/train/lr=0.0001, spam_task/spam_dataset/valid/accuracy=0.933, spam_task/spam_dataset/valid/f1=0.923]"
+     ]
+    },
+    {
+     "name": "stderr",
+     "output_type": "stream",
+     "text": [
+      "\r",
+      "Epoch 3::  12%|█▏        | 6/50 [00:00<00:05,  8.16it/s, model/all/train/loss=0.156, model/all/train/lr=0.0001, spam_task/spam_dataset/valid/accuracy=0.933, spam_task/spam_dataset/valid/f1=0.923]"
+     ]
+    },
+    {
+     "name": "stderr",
+     "output_type": "stream",
+     "text": [
+      "\r",
+      "Epoch 3::  14%|█▍        | 7/50 [00:00<00:05,  7.97it/s, model/all/train/loss=0.156, model/all/train/lr=0.0001, spam_task/spam_dataset/valid/accuracy=0.933, spam_task/spam_dataset/valid/f1=0.923]"
+     ]
+    },
+    {
+     "name": "stderr",
+     "output_type": "stream",
+     "text": [
+      "\r",
+      "Epoch 3::  14%|█▍        | 7/50 [00:00<00:05,  7.97it/s, model/all/train/loss=0.151, model/all/train/lr=0.0001, spam_task/spam_dataset/valid/accuracy=0.933, spam_task/spam_dataset/valid/f1=0.923]"
+     ]
+    },
+    {
+     "name": "stderr",
+     "output_type": "stream",
+     "text": [
+      "\r",
+      "Epoch 3::  16%|█▌        | 8/50 [00:00<00:05,  7.88it/s, model/all/train/loss=0.151, model/all/train/lr=0.0001, spam_task/spam_dataset/valid/accuracy=0.933, spam_task/spam_dataset/valid/f1=0.923]"
+     ]
+    },
+    {
+     "name": "stderr",
+     "output_type": "stream",
+     "text": [
+      "\r",
+      "Epoch 3::  16%|█▌        | 8/50 [00:01<00:05,  7.88it/s, model/all/train/loss=0.152, model/all/train/lr=0.0001, spam_task/spam_dataset/valid/accuracy=0.933, spam_task/spam_dataset/valid/f1=0.923]"
+     ]
+    },
+    {
+     "name": "stderr",
+     "output_type": "stream",
+     "text": [
+      "\r",
+      "Epoch 3::  18%|█▊        | 9/50 [00:01<00:05,  7.80it/s, model/all/train/loss=0.152, model/all/train/lr=0.0001, spam_task/spam_dataset/valid/accuracy=0.933, spam_task/spam_dataset/valid/f1=0.923]"
+     ]
+    },
+    {
+     "name": "stderr",
+     "output_type": "stream",
+     "text": [
+      "\r",
+      "Epoch 3::  18%|█▊        | 9/50 [00:01<00:05,  7.80it/s, model/all/train/loss=0.153, model/all/train/lr=0.0001, spam_task/spam_dataset/valid/accuracy=0.933, spam_task/spam_dataset/valid/f1=0.923]"
+     ]
+    },
+    {
+     "name": "stderr",
+     "output_type": "stream",
+     "text": [
+      "\r",
+      "Epoch 3::  20%|██        | 10/50 [00:01<00:05,  7.75it/s, model/all/train/loss=0.153, model/all/train/lr=0.0001, spam_task/spam_dataset/valid/accuracy=0.933, spam_task/spam_dataset/valid/f1=0.923]"
+     ]
+    },
+    {
+     "name": "stderr",
+     "output_type": "stream",
+     "text": [
+      "\r",
+      "Epoch 3::  20%|██        | 10/50 [00:01<00:05,  7.75it/s, model/all/train/loss=0.158, model/all/train/lr=0.0001, spam_task/spam_dataset/valid/accuracy=0.933, spam_task/spam_dataset/valid/f1=0.923]"
+     ]
+    },
+    {
+     "name": "stderr",
+     "output_type": "stream",
+     "text": [
+      "\r",
+      "Epoch 3::  22%|██▏       | 11/50 [00:01<00:05,  7.59it/s, model/all/train/loss=0.158, model/all/train/lr=0.0001, spam_task/spam_dataset/valid/accuracy=0.933, spam_task/spam_dataset/valid/f1=0.923]"
+     ]
+    },
+    {
+     "name": "stderr",
+     "output_type": "stream",
+     "text": [
+      "\r",
+      "Epoch 3::  22%|██▏       | 11/50 [00:01<00:05,  7.59it/s, model/all/train/loss=0.162, model/all/train/lr=0.0001, spam_task/spam_dataset/valid/accuracy=0.933, spam_task/spam_dataset/valid/f1=0.923]"
+     ]
+    },
+    {
+     "name": "stderr",
+     "output_type": "stream",
+     "text": [
+      "\r",
+      "Epoch 3::  24%|██▍       | 12/50 [00:01<00:05,  7.51it/s, model/all/train/loss=0.162, model/all/train/lr=0.0001, spam_task/spam_dataset/valid/accuracy=0.933, spam_task/spam_dataset/valid/f1=0.923]"
+     ]
+    },
+    {
+     "name": "stderr",
+     "output_type": "stream",
+     "text": [
+      "\r",
+      "Epoch 3::  24%|██▍       | 12/50 [00:01<00:05,  7.51it/s, model/all/train/loss=0.163, model/all/train/lr=0.0001, spam_task/spam_dataset/valid/accuracy=0.933, spam_task/spam_dataset/valid/f1=0.923]"
+     ]
+    },
+    {
+     "name": "stderr",
+     "output_type": "stream",
+     "text": [
+      "\r",
+      "Epoch 3::  26%|██▌       | 13/50 [00:01<00:04,  7.45it/s, model/all/train/loss=0.163, model/all/train/lr=0.0001, spam_task/spam_dataset/valid/accuracy=0.933, spam_task/spam_dataset/valid/f1=0.923]"
+     ]
+    },
+    {
+     "name": "stderr",
+     "output_type": "stream",
+     "text": [
+      "\r",
+      "Epoch 3::  26%|██▌       | 13/50 [00:01<00:04,  7.45it/s, model/all/train/loss=0.164, model/all/train/lr=0.0001, spam_task/spam_dataset/valid/accuracy=0.933, spam_task/spam_dataset/valid/f1=0.923]"
+     ]
+    },
+    {
+     "name": "stderr",
+     "output_type": "stream",
+     "text": [
+      "\r",
+      "Epoch 3::  28%|██▊       | 14/50 [00:01<00:04,  7.47it/s, model/all/train/loss=0.164, model/all/train/lr=0.0001, spam_task/spam_dataset/valid/accuracy=0.933, spam_task/spam_dataset/valid/f1=0.923]"
+     ]
+    },
+    {
+     "name": "stderr",
+     "output_type": "stream",
+     "text": [
+      "\r",
+      "Epoch 3::  28%|██▊       | 14/50 [00:01<00:04,  7.47it/s, model/all/train/loss=0.166, model/all/train/lr=0.0001, spam_task/spam_dataset/valid/accuracy=0.933, spam_task/spam_dataset/valid/f1=0.923]"
+     ]
+    },
+    {
+     "name": "stderr",
+     "output_type": "stream",
+     "text": [
+      "\r",
+      "Epoch 3::  30%|███       | 15/50 [00:01<00:04,  7.50it/s, model/all/train/loss=0.166, model/all/train/lr=0.0001, spam_task/spam_dataset/valid/accuracy=0.933, spam_task/spam_dataset/valid/f1=0.923]"
+     ]
+    },
+    {
+     "name": "stderr",
+     "output_type": "stream",
+     "text": [
+      "\r",
+      "Epoch 3::  30%|███       | 15/50 [00:02<00:04,  7.50it/s, model/all/train/loss=0.168, model/all/train/lr=0.0001, spam_task/spam_dataset/valid/accuracy=0.933, spam_task/spam_dataset/valid/f1=0.923]"
+     ]
+    },
+    {
+     "name": "stderr",
+     "output_type": "stream",
+     "text": [
+      "\r",
+      "Epoch 3::  32%|███▏      | 16/50 [00:02<00:04,  7.53it/s, model/all/train/loss=0.168, model/all/train/lr=0.0001, spam_task/spam_dataset/valid/accuracy=0.933, spam_task/spam_dataset/valid/f1=0.923]"
+     ]
+    },
+    {
+     "name": "stderr",
+     "output_type": "stream",
+     "text": [
+      "\r",
+      "Epoch 3::  32%|███▏      | 16/50 [00:02<00:04,  7.53it/s, model/all/train/loss=0.168, model/all/train/lr=0.0001, spam_task/spam_dataset/valid/accuracy=0.933, spam_task/spam_dataset/valid/f1=0.923]"
+     ]
+    },
+    {
+     "name": "stderr",
+     "output_type": "stream",
+     "text": [
+      "\r",
+      "Epoch 3::  34%|███▍      | 17/50 [00:02<00:04,  7.55it/s, model/all/train/loss=0.168, model/all/train/lr=0.0001, spam_task/spam_dataset/valid/accuracy=0.933, spam_task/spam_dataset/valid/f1=0.923]"
+     ]
+    },
+    {
+     "name": "stderr",
+     "output_type": "stream",
+     "text": [
+      "\r",
+      "Epoch 3::  34%|███▍      | 17/50 [00:02<00:04,  7.55it/s, model/all/train/loss=0.165, model/all/train/lr=0.0001, spam_task/spam_dataset/valid/accuracy=0.933, spam_task/spam_dataset/valid/f1=0.923]"
+     ]
+    },
+    {
+     "name": "stderr",
+     "output_type": "stream",
+     "text": [
+      "\r",
+      "Epoch 3::  36%|███▌      | 18/50 [00:02<00:04,  7.55it/s, model/all/train/loss=0.165, model/all/train/lr=0.0001, spam_task/spam_dataset/valid/accuracy=0.933, spam_task/spam_dataset/valid/f1=0.923]"
+     ]
+    },
+    {
+     "name": "stderr",
+     "output_type": "stream",
+     "text": [
+      "\r",
+      "Epoch 3::  36%|███▌      | 18/50 [00:02<00:04,  7.55it/s, model/all/train/loss=0.163, model/all/train/lr=0.0001, spam_task/spam_dataset/valid/accuracy=0.933, spam_task/spam_dataset/valid/f1=0.923]"
+     ]
+    },
+    {
+     "name": "stderr",
+     "output_type": "stream",
+     "text": [
+      "\r",
+      "Epoch 3::  38%|███▊      | 19/50 [00:02<00:04,  7.57it/s, model/all/train/loss=0.163, model/all/train/lr=0.0001, spam_task/spam_dataset/valid/accuracy=0.933, spam_task/spam_dataset/valid/f1=0.923]"
+     ]
+    },
+    {
+     "name": "stderr",
+     "output_type": "stream",
+     "text": [
+      "\r",
+      "Epoch 3::  38%|███▊      | 19/50 [00:02<00:04,  7.57it/s, model/all/train/loss=0.16, model/all/train/lr=0.0001, spam_task/spam_dataset/valid/accuracy=0.933, spam_task/spam_dataset/valid/f1=0.923] "
+     ]
+    },
+    {
+     "name": "stderr",
+     "output_type": "stream",
+     "text": [
+      "\r",
+      "Epoch 3::  40%|████      | 20/50 [00:02<00:04,  7.48it/s, model/all/train/loss=0.16, model/all/train/lr=0.0001, spam_task/spam_dataset/valid/accuracy=0.933, spam_task/spam_dataset/valid/f1=0.923]"
+     ]
+    },
+    {
+     "name": "stderr",
+     "output_type": "stream",
+     "text": [
+      "\r",
+      "Epoch 3::  40%|████      | 20/50 [00:02<00:04,  7.48it/s, model/all/train/loss=0.159, model/all/train/lr=0.0001, spam_task/spam_dataset/valid/accuracy=0.933, spam_task/spam_dataset/valid/f1=0.923]"
+     ]
+    },
+    {
+     "name": "stderr",
+     "output_type": "stream",
+     "text": [
+      "\r",
+      "Epoch 3::  42%|████▏     | 21/50 [00:02<00:04,  7.20it/s, model/all/train/loss=0.159, model/all/train/lr=0.0001, spam_task/spam_dataset/valid/accuracy=0.933, spam_task/spam_dataset/valid/f1=0.923]"
+     ]
+    },
+    {
+     "name": "stderr",
+     "output_type": "stream",
+     "text": [
+      "\r",
+      "Epoch 3::  42%|████▏     | 21/50 [00:02<00:04,  7.20it/s, model/all/train/loss=0.158, model/all/train/lr=0.0001, spam_task/spam_dataset/valid/accuracy=0.933, spam_task/spam_dataset/valid/f1=0.923]"
+     ]
+    },
+    {
+     "name": "stderr",
+     "output_type": "stream",
+     "text": [
+      "\r",
+      "Epoch 3::  44%|████▍     | 22/50 [00:02<00:03,  7.13it/s, model/all/train/loss=0.158, model/all/train/lr=0.0001, spam_task/spam_dataset/valid/accuracy=0.933, spam_task/spam_dataset/valid/f1=0.923]"
+     ]
+    },
+    {
+     "name": "stderr",
+     "output_type": "stream",
+     "text": [
+      "\r",
+      "Epoch 3::  44%|████▍     | 22/50 [00:03<00:03,  7.13it/s, model/all/train/loss=0.157, model/all/train/lr=0.0001, spam_task/spam_dataset/valid/accuracy=0.933, spam_task/spam_dataset/valid/f1=0.923]"
+     ]
+    },
+    {
+     "name": "stderr",
+     "output_type": "stream",
+     "text": [
+      "\r",
+      "Epoch 3::  46%|████▌     | 23/50 [00:03<00:03,  7.07it/s, model/all/train/loss=0.157, model/all/train/lr=0.0001, spam_task/spam_dataset/valid/accuracy=0.933, spam_task/spam_dataset/valid/f1=0.923]"
+     ]
+    },
+    {
+     "name": "stderr",
+     "output_type": "stream",
+     "text": [
+      "\r",
+      "Epoch 3::  46%|████▌     | 23/50 [00:03<00:03,  7.07it/s, model/all/train/loss=0.157, model/all/train/lr=0.0001, spam_task/spam_dataset/valid/accuracy=0.933, spam_task/spam_dataset/valid/f1=0.923]"
+     ]
+    },
+    {
+     "name": "stderr",
+     "output_type": "stream",
+     "text": [
+      "\r",
+      "Epoch 3::  48%|████▊     | 24/50 [00:03<00:03,  6.99it/s, model/all/train/loss=0.157, model/all/train/lr=0.0001, spam_task/spam_dataset/valid/accuracy=0.933, spam_task/spam_dataset/valid/f1=0.923]"
+     ]
+    },
+    {
+     "name": "stderr",
+     "output_type": "stream",
+     "text": [
+      "\r",
+      "Epoch 3::  48%|████▊     | 24/50 [00:03<00:03,  6.99it/s, model/all/train/loss=0.153, model/all/train/lr=0.0001, spam_task/spam_dataset/valid/accuracy=0.933, spam_task/spam_dataset/valid/f1=0.923]"
+     ]
+    },
+    {
+     "name": "stderr",
+     "output_type": "stream",
+     "text": [
+      "\r",
+      "Epoch 3::  50%|█████     | 25/50 [00:03<00:03,  6.90it/s, model/all/train/loss=0.153, model/all/train/lr=0.0001, spam_task/spam_dataset/valid/accuracy=0.933, spam_task/spam_dataset/valid/f1=0.923]"
+     ]
+    },
+    {
+     "name": "stderr",
+     "output_type": "stream",
+     "text": [
+      "\r",
+      "Epoch 3::  50%|█████     | 25/50 [00:03<00:03,  6.90it/s, model/all/train/loss=0.153, model/all/train/lr=0.0001, spam_task/spam_dataset/valid/accuracy=0.933, spam_task/spam_dataset/valid/f1=0.923]"
+     ]
+    },
+    {
+     "name": "stderr",
+     "output_type": "stream",
+     "text": [
+      "\r",
+      "Epoch 3::  52%|█████▏    | 26/50 [00:03<00:03,  7.00it/s, model/all/train/loss=0.153, model/all/train/lr=0.0001, spam_task/spam_dataset/valid/accuracy=0.933, spam_task/spam_dataset/valid/f1=0.923]"
+     ]
+    },
+    {
+     "name": "stderr",
+     "output_type": "stream",
+     "text": [
+      "\r",
+      "Epoch 3::  52%|█████▏    | 26/50 [00:03<00:03,  7.00it/s, model/all/train/loss=0.153, model/all/train/lr=0.0001, spam_task/spam_dataset/valid/accuracy=0.933, spam_task/spam_dataset/valid/f1=0.923]"
+     ]
+    },
+    {
+     "name": "stderr",
+     "output_type": "stream",
+     "text": [
+      "\r",
+      "Epoch 3::  54%|█████▍    | 27/50 [00:03<00:03,  7.19it/s, model/all/train/loss=0.153, model/all/train/lr=0.0001, spam_task/spam_dataset/valid/accuracy=0.933, spam_task/spam_dataset/valid/f1=0.923]"
+     ]
+    },
+    {
+     "name": "stderr",
+     "output_type": "stream",
+     "text": [
+      "\r",
+      "Epoch 3::  54%|█████▍    | 27/50 [00:03<00:03,  7.19it/s, model/all/train/loss=0.15, model/all/train/lr=0.0001, spam_task/spam_dataset/valid/accuracy=0.933, spam_task/spam_dataset/valid/f1=0.923] "
+     ]
+    },
+    {
+     "name": "stderr",
+     "output_type": "stream",
+     "text": [
+      "\r",
+      "Epoch 3::  56%|█████▌    | 28/50 [00:03<00:03,  7.33it/s, model/all/train/loss=0.15, model/all/train/lr=0.0001, spam_task/spam_dataset/valid/accuracy=0.933, spam_task/spam_dataset/valid/f1=0.923]"
+     ]
+    },
+    {
+     "name": "stderr",
+     "output_type": "stream",
+     "text": [
+      "\r",
+      "Epoch 3::  56%|█████▌    | 28/50 [00:03<00:03,  7.33it/s, model/all/train/loss=0.148, model/all/train/lr=0.0001, spam_task/spam_dataset/valid/accuracy=0.933, spam_task/spam_dataset/valid/f1=0.923]"
+     ]
+    },
+    {
+     "name": "stderr",
+     "output_type": "stream",
+     "text": [
+      "\r",
+      "Epoch 3::  58%|█████▊    | 29/50 [00:03<00:02,  7.08it/s, model/all/train/loss=0.148, model/all/train/lr=0.0001, spam_task/spam_dataset/valid/accuracy=0.933, spam_task/spam_dataset/valid/f1=0.923]"
+     ]
+    },
+    {
+     "name": "stderr",
+     "output_type": "stream",
+     "text": [
+      "\r",
+      "Epoch 3::  58%|█████▊    | 29/50 [00:04<00:02,  7.08it/s, model/all/train/loss=0.147, model/all/train/lr=0.0001, spam_task/spam_dataset/valid/accuracy=0.933, spam_task/spam_dataset/valid/f1=0.923]"
+     ]
+    },
+    {
+     "name": "stderr",
+     "output_type": "stream",
+     "text": [
+      "\r",
+      "Epoch 3::  60%|██████    | 30/50 [00:04<00:02,  7.24it/s, model/all/train/loss=0.147, model/all/train/lr=0.0001, spam_task/spam_dataset/valid/accuracy=0.933, spam_task/spam_dataset/valid/f1=0.923]"
+     ]
+    },
+    {
+     "name": "stderr",
+     "output_type": "stream",
+     "text": [
+      "\r",
+      "Epoch 3::  60%|██████    | 30/50 [00:04<00:02,  7.24it/s, model/all/train/loss=0.148, model/all/train/lr=0.0001, spam_task/spam_dataset/valid/accuracy=0.933, spam_task/spam_dataset/valid/f1=0.923]"
+     ]
+    },
+    {
+     "name": "stderr",
+     "output_type": "stream",
+     "text": [
+      "\r",
+      "Epoch 3::  62%|██████▏   | 31/50 [00:04<00:02,  7.32it/s, model/all/train/loss=0.148, model/all/train/lr=0.0001, spam_task/spam_dataset/valid/accuracy=0.933, spam_task/spam_dataset/valid/f1=0.923]"
+     ]
+    },
+    {
+     "name": "stderr",
+     "output_type": "stream",
+     "text": [
+      "\r",
+      "Epoch 3::  62%|██████▏   | 31/50 [00:04<00:02,  7.32it/s, model/all/train/loss=0.148, model/all/train/lr=0.0001, spam_task/spam_dataset/valid/accuracy=0.933, spam_task/spam_dataset/valid/f1=0.923]"
+     ]
+    },
+    {
+     "name": "stderr",
+     "output_type": "stream",
+     "text": [
+      "\r",
+      "Epoch 3::  64%|██████▍   | 32/50 [00:04<00:02,  7.13it/s, model/all/train/loss=0.148, model/all/train/lr=0.0001, spam_task/spam_dataset/valid/accuracy=0.933, spam_task/spam_dataset/valid/f1=0.923]"
+     ]
+    },
+    {
+     "name": "stderr",
+     "output_type": "stream",
+     "text": [
+      "\r",
+      "Epoch 3::  64%|██████▍   | 32/50 [00:04<00:02,  7.13it/s, model/all/train/loss=0.145, model/all/train/lr=0.0001, spam_task/spam_dataset/valid/accuracy=0.933, spam_task/spam_dataset/valid/f1=0.923]"
+     ]
+    },
+    {
+     "name": "stderr",
+     "output_type": "stream",
+     "text": [
+      "\r",
+      "Epoch 3::  66%|██████▌   | 33/50 [00:04<00:02,  7.28it/s, model/all/train/loss=0.145, model/all/train/lr=0.0001, spam_task/spam_dataset/valid/accuracy=0.933, spam_task/spam_dataset/valid/f1=0.923]"
+     ]
+    },
+    {
+     "name": "stderr",
+     "output_type": "stream",
+     "text": [
+      "\r",
+      "Epoch 3::  66%|██████▌   | 33/50 [00:04<00:02,  7.28it/s, model/all/train/loss=0.147, model/all/train/lr=0.0001, spam_task/spam_dataset/valid/accuracy=0.933, spam_task/spam_dataset/valid/f1=0.923]"
+     ]
+    },
+    {
+     "name": "stderr",
+     "output_type": "stream",
+     "text": [
+      "\r",
+      "Epoch 3::  68%|██████▊   | 34/50 [00:04<00:02,  7.28it/s, model/all/train/loss=0.147, model/all/train/lr=0.0001, spam_task/spam_dataset/valid/accuracy=0.933, spam_task/spam_dataset/valid/f1=0.923]"
+     ]
+    },
+    {
+     "name": "stderr",
+     "output_type": "stream",
+     "text": [
+      "\r",
+      "Epoch 3::  68%|██████▊   | 34/50 [00:04<00:02,  7.28it/s, model/all/train/loss=0.146, model/all/train/lr=0.0001, spam_task/spam_dataset/valid/accuracy=0.933, spam_task/spam_dataset/valid/f1=0.923]"
+     ]
+    },
+    {
+     "name": "stderr",
+     "output_type": "stream",
+     "text": [
+      "\r",
+      "Epoch 3::  70%|███████   | 35/50 [00:04<00:02,  7.08it/s, model/all/train/loss=0.146, model/all/train/lr=0.0001, spam_task/spam_dataset/valid/accuracy=0.933, spam_task/spam_dataset/valid/f1=0.923]"
+     ]
+    },
+    {
+     "name": "stderr",
+     "output_type": "stream",
+     "text": [
+      "\r",
+      "Epoch 3::  70%|███████   | 35/50 [00:04<00:02,  7.08it/s, model/all/train/loss=0.144, model/all/train/lr=0.0001, spam_task/spam_dataset/valid/accuracy=0.933, spam_task/spam_dataset/valid/f1=0.923]"
+     ]
+    },
+    {
+     "name": "stderr",
+     "output_type": "stream",
+     "text": [
+      "\r",
+      "Epoch 3::  72%|███████▏  | 36/50 [00:04<00:01,  7.02it/s, model/all/train/loss=0.144, model/all/train/lr=0.0001, spam_task/spam_dataset/valid/accuracy=0.933, spam_task/spam_dataset/valid/f1=0.923]"
+     ]
+    },
+    {
+     "name": "stderr",
+     "output_type": "stream",
+     "text": [
+      "\r",
+      "Epoch 3::  72%|███████▏  | 36/50 [00:04<00:01,  7.02it/s, model/all/train/loss=0.144, model/all/train/lr=0.0001, spam_task/spam_dataset/valid/accuracy=0.933, spam_task/spam_dataset/valid/f1=0.923]"
+     ]
+    },
+    {
+     "name": "stderr",
+     "output_type": "stream",
+     "text": [
+      "\r",
+      "Epoch 3::  74%|███████▍  | 37/50 [00:04<00:01,  6.97it/s, model/all/train/loss=0.144, model/all/train/lr=0.0001, spam_task/spam_dataset/valid/accuracy=0.933, spam_task/spam_dataset/valid/f1=0.923]"
+     ]
+    },
+    {
+     "name": "stderr",
+     "output_type": "stream",
+     "text": [
+      "\r",
+      "Epoch 3::  74%|███████▍  | 37/50 [00:05<00:01,  6.97it/s, model/all/train/loss=0.143, model/all/train/lr=0.0001, spam_task/spam_dataset/valid/accuracy=0.933, spam_task/spam_dataset/valid/f1=0.923]"
+     ]
+    },
+    {
+     "name": "stderr",
+     "output_type": "stream",
+     "text": [
+      "\r",
+      "Epoch 3::  76%|███████▌  | 38/50 [00:05<00:01,  7.16it/s, model/all/train/loss=0.143, model/all/train/lr=0.0001, spam_task/spam_dataset/valid/accuracy=0.933, spam_task/spam_dataset/valid/f1=0.923]"
+     ]
+    },
+    {
+     "name": "stderr",
+     "output_type": "stream",
+     "text": [
+      "\r",
+      "Epoch 3::  76%|███████▌  | 38/50 [00:05<00:01,  7.16it/s, model/all/train/loss=0.143, model/all/train/lr=0.0001, spam_task/spam_dataset/valid/accuracy=0.933, spam_task/spam_dataset/valid/f1=0.923]"
+     ]
+    },
+    {
+     "name": "stderr",
+     "output_type": "stream",
+     "text": [
+      "\r",
+      "Epoch 3::  78%|███████▊  | 39/50 [00:05<00:01,  7.34it/s, model/all/train/loss=0.143, model/all/train/lr=0.0001, spam_task/spam_dataset/valid/accuracy=0.933, spam_task/spam_dataset/valid/f1=0.923]"
+     ]
+    },
+    {
+     "name": "stderr",
+     "output_type": "stream",
+     "text": [
+      "\r",
+      "Epoch 3::  78%|███████▊  | 39/50 [00:05<00:01,  7.34it/s, model/all/train/loss=0.142, model/all/train/lr=0.0001, spam_task/spam_dataset/valid/accuracy=0.933, spam_task/spam_dataset/valid/f1=0.923]"
+     ]
+    },
+    {
+     "name": "stderr",
+     "output_type": "stream",
+     "text": [
+      "\r",
+      "Epoch 3::  80%|████████  | 40/50 [00:05<00:01,  7.12it/s, model/all/train/loss=0.142, model/all/train/lr=0.0001, spam_task/spam_dataset/valid/accuracy=0.933, spam_task/spam_dataset/valid/f1=0.923]"
+     ]
+    },
+    {
+     "name": "stderr",
+     "output_type": "stream",
+     "text": [
+      "\r",
+      "Epoch 3::  80%|████████  | 40/50 [00:05<00:01,  7.12it/s, model/all/train/loss=0.143, model/all/train/lr=0.0001, spam_task/spam_dataset/valid/accuracy=0.933, spam_task/spam_dataset/valid/f1=0.923]"
+     ]
+    },
+    {
+     "name": "stderr",
+     "output_type": "stream",
+     "text": [
+      "\r",
+      "Epoch 3::  82%|████████▏ | 41/50 [00:05<00:01,  7.29it/s, model/all/train/loss=0.143, model/all/train/lr=0.0001, spam_task/spam_dataset/valid/accuracy=0.933, spam_task/spam_dataset/valid/f1=0.923]"
+     ]
+    },
+    {
+     "name": "stderr",
+     "output_type": "stream",
+     "text": [
+      "\r",
+      "Epoch 3::  82%|████████▏ | 41/50 [00:05<00:01,  7.29it/s, model/all/train/loss=0.142, model/all/train/lr=0.0001, spam_task/spam_dataset/valid/accuracy=0.933, spam_task/spam_dataset/valid/f1=0.923]"
+     ]
+    },
+    {
+     "name": "stderr",
+     "output_type": "stream",
+     "text": [
+      "\r",
+      "Epoch 3::  84%|████████▍ | 42/50 [00:05<00:01,  7.38it/s, model/all/train/loss=0.142, model/all/train/lr=0.0001, spam_task/spam_dataset/valid/accuracy=0.933, spam_task/spam_dataset/valid/f1=0.923]"
+     ]
+    },
+    {
+     "name": "stderr",
+     "output_type": "stream",
+     "text": [
+      "\r",
+      "Epoch 3::  84%|████████▍ | 42/50 [00:05<00:01,  7.38it/s, model/all/train/loss=0.147, model/all/train/lr=0.0001, spam_task/spam_dataset/valid/accuracy=0.933, spam_task/spam_dataset/valid/f1=0.923]"
+     ]
+    },
+    {
+     "name": "stderr",
+     "output_type": "stream",
+     "text": [
+      "\r",
+      "Epoch 3::  86%|████████▌ | 43/50 [00:05<00:00,  7.18it/s, model/all/train/loss=0.147, model/all/train/lr=0.0001, spam_task/spam_dataset/valid/accuracy=0.933, spam_task/spam_dataset/valid/f1=0.923]"
+     ]
+    },
+    {
+     "name": "stderr",
+     "output_type": "stream",
+     "text": [
+      "\r",
+      "Epoch 3::  86%|████████▌ | 43/50 [00:05<00:00,  7.18it/s, model/all/train/loss=0.146, model/all/train/lr=0.0001, spam_task/spam_dataset/valid/accuracy=0.933, spam_task/spam_dataset/valid/f1=0.923]"
+     ]
+    },
+    {
+     "name": "stderr",
+     "output_type": "stream",
+     "text": [
+      "\r",
+      "Epoch 3::  88%|████████▊ | 44/50 [00:05<00:00,  7.29it/s, model/all/train/loss=0.146, model/all/train/lr=0.0001, spam_task/spam_dataset/valid/accuracy=0.933, spam_task/spam_dataset/valid/f1=0.923]"
+     ]
+    },
+    {
+     "name": "stderr",
+     "output_type": "stream",
+     "text": [
+      "\r",
+      "Epoch 3::  88%|████████▊ | 44/50 [00:06<00:00,  7.29it/s, model/all/train/loss=0.145, model/all/train/lr=0.0001, spam_task/spam_dataset/valid/accuracy=0.933, spam_task/spam_dataset/valid/f1=0.923]"
+     ]
+    },
+    {
+     "name": "stderr",
+     "output_type": "stream",
+     "text": [
+      "\r",
+      "Epoch 3::  90%|█████████ | 45/50 [00:06<00:00,  7.40it/s, model/all/train/loss=0.145, model/all/train/lr=0.0001, spam_task/spam_dataset/valid/accuracy=0.933, spam_task/spam_dataset/valid/f1=0.923]"
+     ]
+    },
+    {
+     "name": "stderr",
+     "output_type": "stream",
+     "text": [
+      "\r",
+      "Epoch 3::  90%|█████████ | 45/50 [00:06<00:00,  7.40it/s, model/all/train/loss=0.145, model/all/train/lr=0.0001, spam_task/spam_dataset/valid/accuracy=0.933, spam_task/spam_dataset/valid/f1=0.923]"
+     ]
+    },
+    {
+     "name": "stderr",
+     "output_type": "stream",
+     "text": [
+      "\r",
+      "Epoch 3::  92%|█████████▏| 46/50 [00:06<00:00,  7.48it/s, model/all/train/loss=0.145, model/all/train/lr=0.0001, spam_task/spam_dataset/valid/accuracy=0.933, spam_task/spam_dataset/valid/f1=0.923]"
+     ]
+    },
+    {
+     "name": "stderr",
+     "output_type": "stream",
+     "text": [
+      "\r",
+      "Epoch 3::  92%|█████████▏| 46/50 [00:06<00:00,  7.48it/s, model/all/train/loss=0.145, model/all/train/lr=0.0001, spam_task/spam_dataset/valid/accuracy=0.933, spam_task/spam_dataset/valid/f1=0.923]"
+     ]
+    },
+    {
+     "name": "stderr",
+     "output_type": "stream",
+     "text": [
+      "\r",
+      "Epoch 3::  94%|█████████▍| 47/50 [00:06<00:00,  7.42it/s, model/all/train/loss=0.145, model/all/train/lr=0.0001, spam_task/spam_dataset/valid/accuracy=0.933, spam_task/spam_dataset/valid/f1=0.923]"
+     ]
+    },
+    {
+     "name": "stderr",
+     "output_type": "stream",
+     "text": [
+      "\r",
+      "Epoch 3::  94%|█████████▍| 47/50 [00:06<00:00,  7.42it/s, model/all/train/loss=0.144, model/all/train/lr=0.0001, spam_task/spam_dataset/valid/accuracy=0.933, spam_task/spam_dataset/valid/f1=0.923]"
+     ]
+    },
+    {
+     "name": "stderr",
+     "output_type": "stream",
+     "text": [
+      "\r",
+      "Epoch 3::  96%|█████████▌| 48/50 [00:06<00:00,  7.51it/s, model/all/train/loss=0.144, model/all/train/lr=0.0001, spam_task/spam_dataset/valid/accuracy=0.933, spam_task/spam_dataset/valid/f1=0.923]"
+     ]
+    },
+    {
+     "name": "stderr",
+     "output_type": "stream",
+     "text": [
+      "\r",
+      "Epoch 3::  96%|█████████▌| 48/50 [00:06<00:00,  7.51it/s, model/all/train/loss=0.144, model/all/train/lr=0.0001, spam_task/spam_dataset/valid/accuracy=0.933, spam_task/spam_dataset/valid/f1=0.923]"
+     ]
+    },
+    {
+     "name": "stderr",
+     "output_type": "stream",
+     "text": [
+      "\r",
+      "Epoch 3::  98%|█████████▊| 49/50 [00:06<00:00,  7.29it/s, model/all/train/loss=0.144, model/all/train/lr=0.0001, spam_task/spam_dataset/valid/accuracy=0.933, spam_task/spam_dataset/valid/f1=0.923]"
+     ]
+    },
+    {
+     "name": "stderr",
+     "output_type": "stream",
+     "text": [
+      "\r",
+      "Epoch 3::  98%|█████████▊| 49/50 [00:06<00:00,  7.29it/s, model/all/train/loss=0.144, model/all/train/lr=0.0001, spam_task/spam_dataset/valid/accuracy=0.925, spam_task/spam_dataset/valid/f1=0.913]"
+     ]
+    },
+    {
+     "name": "stderr",
+     "output_type": "stream",
+     "text": [
+      "\r",
+      "Epoch 3:: 100%|██████████| 50/50 [00:06<00:00,  7.01it/s, model/all/train/loss=0.144, model/all/train/lr=0.0001, spam_task/spam_dataset/valid/accuracy=0.925, spam_task/spam_dataset/valid/f1=0.913]"
      ]
     },
     {
@@ -5320,1187 +3732,791 @@
      "output_type": "stream",
      "text": [
       "\r",
-<<<<<<< HEAD
-      "Epoch 4::   2%|▏         | 1/50 [00:00<00:05,  9.48it/s, model/all/train/loss=0.112, model/all/train/lr=0.0001, spam_task/spam_dataset/valid/accuracy=0.925, spam_task/spam_dataset/valid/f1=0.913]"
-=======
-      "Epoch 4::   2%|▏         | 1/50 [00:00<00:11,  4.16it/s, model/all/train/loss=0.112, model/all/train/lr=0.0001, spam_task/spam_dataset/valid/accuracy=0.925, spam_task/spam_dataset/valid/f1=0.913]"
->>>>>>> 0e7cf0ae
-     ]
-    },
-    {
-     "name": "stderr",
-     "output_type": "stream",
-     "text": [
-      "\r",
-<<<<<<< HEAD
-      "Epoch 4::   2%|▏         | 1/50 [00:00<00:05,  9.48it/s, model/all/train/loss=0.106, model/all/train/lr=0.0001, spam_task/spam_dataset/valid/accuracy=0.925, spam_task/spam_dataset/valid/f1=0.913]"
-=======
-      "Epoch 4::   2%|▏         | 1/50 [00:00<00:11,  4.16it/s, model/all/train/loss=0.106, model/all/train/lr=0.0001, spam_task/spam_dataset/valid/accuracy=0.925, spam_task/spam_dataset/valid/f1=0.913]"
->>>>>>> 0e7cf0ae
-     ]
-    },
-    {
-     "name": "stderr",
-     "output_type": "stream",
-     "text": [
-      "\r",
-<<<<<<< HEAD
-      "Epoch 4::   4%|▍         | 2/50 [00:00<00:05,  9.44it/s, model/all/train/loss=0.106, model/all/train/lr=0.0001, spam_task/spam_dataset/valid/accuracy=0.925, spam_task/spam_dataset/valid/f1=0.913]"
-=======
-      "Epoch 4::   4%|▍         | 2/50 [00:00<00:11,  4.25it/s, model/all/train/loss=0.106, model/all/train/lr=0.0001, spam_task/spam_dataset/valid/accuracy=0.925, spam_task/spam_dataset/valid/f1=0.913]"
->>>>>>> 0e7cf0ae
-     ]
-    },
-    {
-     "name": "stderr",
-     "output_type": "stream",
-     "text": [
-      "\r",
-<<<<<<< HEAD
-      "Epoch 4::   4%|▍         | 2/50 [00:00<00:05,  9.44it/s, model/all/train/loss=0.103, model/all/train/lr=0.0001, spam_task/spam_dataset/valid/accuracy=0.925, spam_task/spam_dataset/valid/f1=0.913]"
-=======
-      "Epoch 4::   4%|▍         | 2/50 [00:00<00:11,  4.25it/s, model/all/train/loss=0.103, model/all/train/lr=0.0001, spam_task/spam_dataset/valid/accuracy=0.925, spam_task/spam_dataset/valid/f1=0.913]"
->>>>>>> 0e7cf0ae
-     ]
-    },
-    {
-     "name": "stderr",
-     "output_type": "stream",
-     "text": [
-      "\r",
-<<<<<<< HEAD
-      "Epoch 4::   6%|▌         | 3/50 [00:00<00:04,  9.45it/s, model/all/train/loss=0.103, model/all/train/lr=0.0001, spam_task/spam_dataset/valid/accuracy=0.925, spam_task/spam_dataset/valid/f1=0.913]"
-=======
-      "Epoch 4::   6%|▌         | 3/50 [00:00<00:10,  4.32it/s, model/all/train/loss=0.103, model/all/train/lr=0.0001, spam_task/spam_dataset/valid/accuracy=0.925, spam_task/spam_dataset/valid/f1=0.913]"
->>>>>>> 0e7cf0ae
-     ]
-    },
-    {
-     "name": "stderr",
-     "output_type": "stream",
-     "text": [
-      "\r",
-<<<<<<< HEAD
-      "Epoch 4::   6%|▌         | 3/50 [00:00<00:04,  9.45it/s, model/all/train/loss=0.114, model/all/train/lr=0.0001, spam_task/spam_dataset/valid/accuracy=0.925, spam_task/spam_dataset/valid/f1=0.913]"
-=======
-      "Epoch 4::   6%|▌         | 3/50 [00:00<00:10,  4.32it/s, model/all/train/loss=0.114, model/all/train/lr=0.0001, spam_task/spam_dataset/valid/accuracy=0.925, spam_task/spam_dataset/valid/f1=0.913]"
->>>>>>> 0e7cf0ae
-     ]
-    },
-    {
-     "name": "stderr",
-     "output_type": "stream",
-     "text": [
-      "\r",
-<<<<<<< HEAD
-      "Epoch 4::   8%|▊         | 4/50 [00:00<00:04,  9.43it/s, model/all/train/loss=0.114, model/all/train/lr=0.0001, spam_task/spam_dataset/valid/accuracy=0.925, spam_task/spam_dataset/valid/f1=0.913]"
-=======
-      "Epoch 4::   8%|▊         | 4/50 [00:00<00:10,  4.42it/s, model/all/train/loss=0.114, model/all/train/lr=0.0001, spam_task/spam_dataset/valid/accuracy=0.925, spam_task/spam_dataset/valid/f1=0.913]"
->>>>>>> 0e7cf0ae
-     ]
-    },
-    {
-     "name": "stderr",
-     "output_type": "stream",
-     "text": [
-      "\r",
-<<<<<<< HEAD
-      "Epoch 4::   8%|▊         | 4/50 [00:00<00:04,  9.43it/s, model/all/train/loss=0.109, model/all/train/lr=0.0001, spam_task/spam_dataset/valid/accuracy=0.925, spam_task/spam_dataset/valid/f1=0.913]"
-=======
-      "Epoch 4::   8%|▊         | 4/50 [00:01<00:10,  4.42it/s, model/all/train/loss=0.109, model/all/train/lr=0.0001, spam_task/spam_dataset/valid/accuracy=0.925, spam_task/spam_dataset/valid/f1=0.913]"
->>>>>>> 0e7cf0ae
-     ]
-    },
-    {
-     "name": "stderr",
-     "output_type": "stream",
-     "text": [
-      "\r",
-<<<<<<< HEAD
-      "Epoch 4::  10%|█         | 5/50 [00:00<00:04,  9.43it/s, model/all/train/loss=0.109, model/all/train/lr=0.0001, spam_task/spam_dataset/valid/accuracy=0.925, spam_task/spam_dataset/valid/f1=0.913]"
-=======
-      "Epoch 4::  10%|█         | 5/50 [00:01<00:10,  4.46it/s, model/all/train/loss=0.109, model/all/train/lr=0.0001, spam_task/spam_dataset/valid/accuracy=0.925, spam_task/spam_dataset/valid/f1=0.913]"
->>>>>>> 0e7cf0ae
-     ]
-    },
-    {
-     "name": "stderr",
-     "output_type": "stream",
-     "text": [
-      "\r",
-<<<<<<< HEAD
-      "Epoch 4::  10%|█         | 5/50 [00:00<00:04,  9.43it/s, model/all/train/loss=0.101, model/all/train/lr=0.0001, spam_task/spam_dataset/valid/accuracy=0.925, spam_task/spam_dataset/valid/f1=0.913]"
-=======
-      "Epoch 4::  10%|█         | 5/50 [00:01<00:10,  4.46it/s, model/all/train/loss=0.101, model/all/train/lr=0.0001, spam_task/spam_dataset/valid/accuracy=0.925, spam_task/spam_dataset/valid/f1=0.913]"
->>>>>>> 0e7cf0ae
-     ]
-    },
-    {
-     "name": "stderr",
-     "output_type": "stream",
-     "text": [
-      "\r",
-<<<<<<< HEAD
-      "Epoch 4::  12%|█▏        | 6/50 [00:00<00:04,  9.42it/s, model/all/train/loss=0.101, model/all/train/lr=0.0001, spam_task/spam_dataset/valid/accuracy=0.925, spam_task/spam_dataset/valid/f1=0.913]"
-=======
-      "Epoch 4::  12%|█▏        | 6/50 [00:01<00:09,  4.52it/s, model/all/train/loss=0.101, model/all/train/lr=0.0001, spam_task/spam_dataset/valid/accuracy=0.925, spam_task/spam_dataset/valid/f1=0.913]"
->>>>>>> 0e7cf0ae
-     ]
-    },
-    {
-     "name": "stderr",
-     "output_type": "stream",
-     "text": [
-      "\r",
-<<<<<<< HEAD
-      "Epoch 4::  12%|█▏        | 6/50 [00:00<00:04,  9.42it/s, model/all/train/loss=0.101, model/all/train/lr=0.0001, spam_task/spam_dataset/valid/accuracy=0.925, spam_task/spam_dataset/valid/f1=0.913]"
-=======
-      "Epoch 4::  12%|█▏        | 6/50 [00:01<00:09,  4.52it/s, model/all/train/loss=0.101, model/all/train/lr=0.0001, spam_task/spam_dataset/valid/accuracy=0.925, spam_task/spam_dataset/valid/f1=0.913]"
->>>>>>> 0e7cf0ae
-     ]
-    },
-    {
-     "name": "stderr",
-     "output_type": "stream",
-     "text": [
-      "\r",
-<<<<<<< HEAD
-      "Epoch 4::  14%|█▍        | 7/50 [00:00<00:04,  9.44it/s, model/all/train/loss=0.101, model/all/train/lr=0.0001, spam_task/spam_dataset/valid/accuracy=0.925, spam_task/spam_dataset/valid/f1=0.913]"
-=======
-      "Epoch 4::  14%|█▍        | 7/50 [00:01<00:09,  4.57it/s, model/all/train/loss=0.101, model/all/train/lr=0.0001, spam_task/spam_dataset/valid/accuracy=0.925, spam_task/spam_dataset/valid/f1=0.913]"
->>>>>>> 0e7cf0ae
-     ]
-    },
-    {
-     "name": "stderr",
-     "output_type": "stream",
-     "text": [
-      "\r",
-<<<<<<< HEAD
-      "Epoch 4::  14%|█▍        | 7/50 [00:00<00:04,  9.44it/s, model/all/train/loss=0.102, model/all/train/lr=0.0001, spam_task/spam_dataset/valid/accuracy=0.925, spam_task/spam_dataset/valid/f1=0.913]"
-=======
-      "Epoch 4::  14%|█▍        | 7/50 [00:01<00:09,  4.57it/s, model/all/train/loss=0.102, model/all/train/lr=0.0001, spam_task/spam_dataset/valid/accuracy=0.925, spam_task/spam_dataset/valid/f1=0.913]"
->>>>>>> 0e7cf0ae
-     ]
-    },
-    {
-     "name": "stderr",
-     "output_type": "stream",
-     "text": [
-      "\r",
-<<<<<<< HEAD
-      "Epoch 4::  16%|█▌        | 8/50 [00:00<00:04,  9.44it/s, model/all/train/loss=0.102, model/all/train/lr=0.0001, spam_task/spam_dataset/valid/accuracy=0.925, spam_task/spam_dataset/valid/f1=0.913]"
-=======
-      "Epoch 4::  16%|█▌        | 8/50 [00:01<00:09,  4.62it/s, model/all/train/loss=0.102, model/all/train/lr=0.0001, spam_task/spam_dataset/valid/accuracy=0.925, spam_task/spam_dataset/valid/f1=0.913]"
->>>>>>> 0e7cf0ae
-     ]
-    },
-    {
-     "name": "stderr",
-     "output_type": "stream",
-     "text": [
-      "\r",
-<<<<<<< HEAD
-      "Epoch 4::  16%|█▌        | 8/50 [00:00<00:04,  9.44it/s, model/all/train/loss=0.0999, model/all/train/lr=0.0001, spam_task/spam_dataset/valid/accuracy=0.925, spam_task/spam_dataset/valid/f1=0.913]"
-=======
-      "Epoch 4::  16%|█▌        | 8/50 [00:01<00:09,  4.62it/s, model/all/train/loss=0.0999, model/all/train/lr=0.0001, spam_task/spam_dataset/valid/accuracy=0.925, spam_task/spam_dataset/valid/f1=0.913]"
->>>>>>> 0e7cf0ae
-     ]
-    },
-    {
-     "name": "stderr",
-     "output_type": "stream",
-     "text": [
-      "\r",
-<<<<<<< HEAD
-      "Epoch 4::  18%|█▊        | 9/50 [00:00<00:04,  9.44it/s, model/all/train/loss=0.0999, model/all/train/lr=0.0001, spam_task/spam_dataset/valid/accuracy=0.925, spam_task/spam_dataset/valid/f1=0.913]"
-=======
-      "Epoch 4::  18%|█▊        | 9/50 [00:01<00:08,  4.63it/s, model/all/train/loss=0.0999, model/all/train/lr=0.0001, spam_task/spam_dataset/valid/accuracy=0.925, spam_task/spam_dataset/valid/f1=0.913]"
->>>>>>> 0e7cf0ae
-     ]
-    },
-    {
-     "name": "stderr",
-     "output_type": "stream",
-     "text": [
-      "\r",
-<<<<<<< HEAD
-      "Epoch 4::  18%|█▊        | 9/50 [00:01<00:04,  9.44it/s, model/all/train/loss=0.105, model/all/train/lr=0.0001, spam_task/spam_dataset/valid/accuracy=0.925, spam_task/spam_dataset/valid/f1=0.913] "
-=======
-      "Epoch 4::  18%|█▊        | 9/50 [00:02<00:08,  4.63it/s, model/all/train/loss=0.105, model/all/train/lr=0.0001, spam_task/spam_dataset/valid/accuracy=0.925, spam_task/spam_dataset/valid/f1=0.913] "
->>>>>>> 0e7cf0ae
-     ]
-    },
-    {
-     "name": "stderr",
-     "output_type": "stream",
-     "text": [
-      "\r",
-<<<<<<< HEAD
-      "Epoch 4::  20%|██        | 10/50 [00:01<00:04,  9.45it/s, model/all/train/loss=0.105, model/all/train/lr=0.0001, spam_task/spam_dataset/valid/accuracy=0.925, spam_task/spam_dataset/valid/f1=0.913]"
-=======
-      "Epoch 4::  20%|██        | 10/50 [00:02<00:08,  4.68it/s, model/all/train/loss=0.105, model/all/train/lr=0.0001, spam_task/spam_dataset/valid/accuracy=0.925, spam_task/spam_dataset/valid/f1=0.913]"
->>>>>>> 0e7cf0ae
-     ]
-    },
-    {
-     "name": "stderr",
-     "output_type": "stream",
-     "text": [
-      "\r",
-<<<<<<< HEAD
-      "Epoch 4::  20%|██        | 10/50 [00:01<00:04,  9.45it/s, model/all/train/loss=0.103, model/all/train/lr=0.0001, spam_task/spam_dataset/valid/accuracy=0.925, spam_task/spam_dataset/valid/f1=0.913]"
-=======
-      "Epoch 4::  20%|██        | 10/50 [00:02<00:08,  4.68it/s, model/all/train/loss=0.103, model/all/train/lr=0.0001, spam_task/spam_dataset/valid/accuracy=0.925, spam_task/spam_dataset/valid/f1=0.913]"
->>>>>>> 0e7cf0ae
-     ]
-    },
-    {
-     "name": "stderr",
-     "output_type": "stream",
-     "text": [
-      "\r",
-<<<<<<< HEAD
-      "Epoch 4::  22%|██▏       | 11/50 [00:01<00:04,  9.49it/s, model/all/train/loss=0.103, model/all/train/lr=0.0001, spam_task/spam_dataset/valid/accuracy=0.925, spam_task/spam_dataset/valid/f1=0.913]"
-=======
-      "Epoch 4::  22%|██▏       | 11/50 [00:02<00:08,  4.70it/s, model/all/train/loss=0.103, model/all/train/lr=0.0001, spam_task/spam_dataset/valid/accuracy=0.925, spam_task/spam_dataset/valid/f1=0.913]"
->>>>>>> 0e7cf0ae
-     ]
-    },
-    {
-     "name": "stderr",
-     "output_type": "stream",
-     "text": [
-      "\r",
-<<<<<<< HEAD
-      "Epoch 4::  22%|██▏       | 11/50 [00:01<00:04,  9.49it/s, model/all/train/loss=0.106, model/all/train/lr=0.0001, spam_task/spam_dataset/valid/accuracy=0.925, spam_task/spam_dataset/valid/f1=0.913]"
-=======
-      "Epoch 4::  22%|██▏       | 11/50 [00:02<00:08,  4.70it/s, model/all/train/loss=0.106, model/all/train/lr=0.0001, spam_task/spam_dataset/valid/accuracy=0.925, spam_task/spam_dataset/valid/f1=0.913]"
->>>>>>> 0e7cf0ae
-     ]
-    },
-    {
-     "name": "stderr",
-     "output_type": "stream",
-     "text": [
-      "\r",
-<<<<<<< HEAD
-      "Epoch 4::  24%|██▍       | 12/50 [00:01<00:04,  9.46it/s, model/all/train/loss=0.106, model/all/train/lr=0.0001, spam_task/spam_dataset/valid/accuracy=0.925, spam_task/spam_dataset/valid/f1=0.913]"
-=======
-      "Epoch 4::  24%|██▍       | 12/50 [00:02<00:08,  4.69it/s, model/all/train/loss=0.106, model/all/train/lr=0.0001, spam_task/spam_dataset/valid/accuracy=0.925, spam_task/spam_dataset/valid/f1=0.913]"
->>>>>>> 0e7cf0ae
-     ]
-    },
-    {
-     "name": "stderr",
-     "output_type": "stream",
-     "text": [
-      "\r",
-<<<<<<< HEAD
-      "Epoch 4::  24%|██▍       | 12/50 [00:01<00:04,  9.46it/s, model/all/train/loss=0.105, model/all/train/lr=0.0001, spam_task/spam_dataset/valid/accuracy=0.925, spam_task/spam_dataset/valid/f1=0.913]"
-=======
-      "Epoch 4::  24%|██▍       | 12/50 [00:02<00:08,  4.69it/s, model/all/train/loss=0.105, model/all/train/lr=0.0001, spam_task/spam_dataset/valid/accuracy=0.925, spam_task/spam_dataset/valid/f1=0.913]"
->>>>>>> 0e7cf0ae
-     ]
-    },
-    {
-     "name": "stderr",
-     "output_type": "stream",
-     "text": [
-      "\r",
-<<<<<<< HEAD
-      "Epoch 4::  26%|██▌       | 13/50 [00:01<00:03,  9.44it/s, model/all/train/loss=0.105, model/all/train/lr=0.0001, spam_task/spam_dataset/valid/accuracy=0.925, spam_task/spam_dataset/valid/f1=0.913]"
-=======
-      "Epoch 4::  26%|██▌       | 13/50 [00:02<00:08,  4.58it/s, model/all/train/loss=0.105, model/all/train/lr=0.0001, spam_task/spam_dataset/valid/accuracy=0.925, spam_task/spam_dataset/valid/f1=0.913]"
->>>>>>> 0e7cf0ae
-     ]
-    },
-    {
-     "name": "stderr",
-     "output_type": "stream",
-     "text": [
-      "\r",
-<<<<<<< HEAD
-      "Epoch 4::  26%|██▌       | 13/50 [00:01<00:03,  9.44it/s, model/all/train/loss=0.109, model/all/train/lr=0.0001, spam_task/spam_dataset/valid/accuracy=0.925, spam_task/spam_dataset/valid/f1=0.913]"
-=======
-      "Epoch 4::  26%|██▌       | 13/50 [00:03<00:08,  4.58it/s, model/all/train/loss=0.109, model/all/train/lr=0.0001, spam_task/spam_dataset/valid/accuracy=0.925, spam_task/spam_dataset/valid/f1=0.913]"
->>>>>>> 0e7cf0ae
-     ]
-    },
-    {
-     "name": "stderr",
-     "output_type": "stream",
-     "text": [
-      "\r",
-<<<<<<< HEAD
-      "Epoch 4::  28%|██▊       | 14/50 [00:01<00:03,  9.46it/s, model/all/train/loss=0.109, model/all/train/lr=0.0001, spam_task/spam_dataset/valid/accuracy=0.925, spam_task/spam_dataset/valid/f1=0.913]"
-=======
-      "Epoch 4::  28%|██▊       | 14/50 [00:03<00:07,  4.62it/s, model/all/train/loss=0.109, model/all/train/lr=0.0001, spam_task/spam_dataset/valid/accuracy=0.925, spam_task/spam_dataset/valid/f1=0.913]"
->>>>>>> 0e7cf0ae
-     ]
-    },
-    {
-     "name": "stderr",
-     "output_type": "stream",
-     "text": [
-      "\r",
-<<<<<<< HEAD
-      "Epoch 4::  28%|██▊       | 14/50 [00:01<00:03,  9.46it/s, model/all/train/loss=0.109, model/all/train/lr=0.0001, spam_task/spam_dataset/valid/accuracy=0.925, spam_task/spam_dataset/valid/f1=0.913]"
-=======
-      "Epoch 4::  28%|██▊       | 14/50 [00:03<00:07,  4.62it/s, model/all/train/loss=0.109, model/all/train/lr=0.0001, spam_task/spam_dataset/valid/accuracy=0.925, spam_task/spam_dataset/valid/f1=0.913]"
->>>>>>> 0e7cf0ae
-     ]
-    },
-    {
-     "name": "stderr",
-     "output_type": "stream",
-     "text": [
-      "\r",
-<<<<<<< HEAD
-      "Epoch 4::  30%|███       | 15/50 [00:01<00:03,  9.47it/s, model/all/train/loss=0.109, model/all/train/lr=0.0001, spam_task/spam_dataset/valid/accuracy=0.925, spam_task/spam_dataset/valid/f1=0.913]"
-=======
-      "Epoch 4::  30%|███       | 15/50 [00:03<00:07,  4.64it/s, model/all/train/loss=0.109, model/all/train/lr=0.0001, spam_task/spam_dataset/valid/accuracy=0.925, spam_task/spam_dataset/valid/f1=0.913]"
->>>>>>> 0e7cf0ae
-     ]
-    },
-    {
-     "name": "stderr",
-     "output_type": "stream",
-     "text": [
-      "\r",
-<<<<<<< HEAD
-      "Epoch 4::  30%|███       | 15/50 [00:01<00:03,  9.47it/s, model/all/train/loss=0.107, model/all/train/lr=0.0001, spam_task/spam_dataset/valid/accuracy=0.925, spam_task/spam_dataset/valid/f1=0.913]"
-=======
-      "Epoch 4::  30%|███       | 15/50 [00:03<00:07,  4.64it/s, model/all/train/loss=0.107, model/all/train/lr=0.0001, spam_task/spam_dataset/valid/accuracy=0.925, spam_task/spam_dataset/valid/f1=0.913]"
->>>>>>> 0e7cf0ae
-     ]
-    },
-    {
-     "name": "stderr",
-     "output_type": "stream",
-     "text": [
-      "\r",
-<<<<<<< HEAD
-      "Epoch 4::  32%|███▏      | 16/50 [00:01<00:03,  9.50it/s, model/all/train/loss=0.107, model/all/train/lr=0.0001, spam_task/spam_dataset/valid/accuracy=0.925, spam_task/spam_dataset/valid/f1=0.913]"
-=======
-      "Epoch 4::  32%|███▏      | 16/50 [00:03<00:07,  4.67it/s, model/all/train/loss=0.107, model/all/train/lr=0.0001, spam_task/spam_dataset/valid/accuracy=0.925, spam_task/spam_dataset/valid/f1=0.913]"
->>>>>>> 0e7cf0ae
-     ]
-    },
-    {
-     "name": "stderr",
-     "output_type": "stream",
-     "text": [
-      "\r",
-<<<<<<< HEAD
-      "Epoch 4::  32%|███▏      | 16/50 [00:01<00:03,  9.50it/s, model/all/train/loss=0.109, model/all/train/lr=0.0001, spam_task/spam_dataset/valid/accuracy=0.925, spam_task/spam_dataset/valid/f1=0.913]"
-=======
-      "Epoch 4::  32%|███▏      | 16/50 [00:03<00:07,  4.67it/s, model/all/train/loss=0.109, model/all/train/lr=0.0001, spam_task/spam_dataset/valid/accuracy=0.925, spam_task/spam_dataset/valid/f1=0.913]"
->>>>>>> 0e7cf0ae
-     ]
-    },
-    {
-     "name": "stderr",
-     "output_type": "stream",
-     "text": [
-      "\r",
-<<<<<<< HEAD
-      "Epoch 4::  34%|███▍      | 17/50 [00:01<00:03,  9.50it/s, model/all/train/loss=0.109, model/all/train/lr=0.0001, spam_task/spam_dataset/valid/accuracy=0.925, spam_task/spam_dataset/valid/f1=0.913]"
-=======
-      "Epoch 4::  34%|███▍      | 17/50 [00:03<00:07,  4.68it/s, model/all/train/loss=0.109, model/all/train/lr=0.0001, spam_task/spam_dataset/valid/accuracy=0.925, spam_task/spam_dataset/valid/f1=0.913]"
->>>>>>> 0e7cf0ae
-     ]
-    },
-    {
-     "name": "stderr",
-     "output_type": "stream",
-     "text": [
-      "\r",
-<<<<<<< HEAD
-      "Epoch 4::  34%|███▍      | 17/50 [00:01<00:03,  9.50it/s, model/all/train/loss=0.107, model/all/train/lr=0.0001, spam_task/spam_dataset/valid/accuracy=0.925, spam_task/spam_dataset/valid/f1=0.913]"
-=======
-      "Epoch 4::  34%|███▍      | 17/50 [00:03<00:07,  4.68it/s, model/all/train/loss=0.107, model/all/train/lr=0.0001, spam_task/spam_dataset/valid/accuracy=0.925, spam_task/spam_dataset/valid/f1=0.913]"
->>>>>>> 0e7cf0ae
-     ]
-    },
-    {
-     "name": "stderr",
-     "output_type": "stream",
-     "text": [
-      "\r",
-<<<<<<< HEAD
-      "Epoch 4::  36%|███▌      | 18/50 [00:01<00:03,  9.52it/s, model/all/train/loss=0.107, model/all/train/lr=0.0001, spam_task/spam_dataset/valid/accuracy=0.925, spam_task/spam_dataset/valid/f1=0.913]"
-=======
-      "Epoch 4::  36%|███▌      | 18/50 [00:03<00:06,  4.62it/s, model/all/train/loss=0.107, model/all/train/lr=0.0001, spam_task/spam_dataset/valid/accuracy=0.925, spam_task/spam_dataset/valid/f1=0.913]"
->>>>>>> 0e7cf0ae
-     ]
-    },
-    {
-     "name": "stderr",
-     "output_type": "stream",
-     "text": [
-      "\r",
-<<<<<<< HEAD
-      "Epoch 4::  36%|███▌      | 18/50 [00:02<00:03,  9.52it/s, model/all/train/loss=0.105, model/all/train/lr=0.0001, spam_task/spam_dataset/valid/accuracy=0.925, spam_task/spam_dataset/valid/f1=0.913]"
-=======
-      "Epoch 4::  36%|███▌      | 18/50 [00:04<00:06,  4.62it/s, model/all/train/loss=0.105, model/all/train/lr=0.0001, spam_task/spam_dataset/valid/accuracy=0.925, spam_task/spam_dataset/valid/f1=0.913]"
->>>>>>> 0e7cf0ae
-     ]
-    },
-    {
-     "name": "stderr",
-     "output_type": "stream",
-     "text": [
-      "\r",
-<<<<<<< HEAD
-      "Epoch 4::  38%|███▊      | 19/50 [00:02<00:03,  9.51it/s, model/all/train/loss=0.105, model/all/train/lr=0.0001, spam_task/spam_dataset/valid/accuracy=0.925, spam_task/spam_dataset/valid/f1=0.913]"
-=======
-      "Epoch 4::  38%|███▊      | 19/50 [00:04<00:06,  4.66it/s, model/all/train/loss=0.105, model/all/train/lr=0.0001, spam_task/spam_dataset/valid/accuracy=0.925, spam_task/spam_dataset/valid/f1=0.913]"
->>>>>>> 0e7cf0ae
-     ]
-    },
-    {
-     "name": "stderr",
-     "output_type": "stream",
-     "text": [
-      "\r",
-<<<<<<< HEAD
-      "Epoch 4::  38%|███▊      | 19/50 [00:02<00:03,  9.51it/s, model/all/train/loss=0.107, model/all/train/lr=0.0001, spam_task/spam_dataset/valid/accuracy=0.925, spam_task/spam_dataset/valid/f1=0.913]"
-=======
-      "Epoch 4::  38%|███▊      | 19/50 [00:04<00:06,  4.66it/s, model/all/train/loss=0.107, model/all/train/lr=0.0001, spam_task/spam_dataset/valid/accuracy=0.925, spam_task/spam_dataset/valid/f1=0.913]"
->>>>>>> 0e7cf0ae
-     ]
-    },
-    {
-     "name": "stderr",
-     "output_type": "stream",
-     "text": [
-      "\r",
-<<<<<<< HEAD
-      "Epoch 4::  40%|████      | 20/50 [00:02<00:03,  9.51it/s, model/all/train/loss=0.107, model/all/train/lr=0.0001, spam_task/spam_dataset/valid/accuracy=0.925, spam_task/spam_dataset/valid/f1=0.913]"
-=======
-      "Epoch 4::  40%|████      | 20/50 [00:04<00:06,  4.70it/s, model/all/train/loss=0.107, model/all/train/lr=0.0001, spam_task/spam_dataset/valid/accuracy=0.925, spam_task/spam_dataset/valid/f1=0.913]"
->>>>>>> 0e7cf0ae
-     ]
-    },
-    {
-     "name": "stderr",
-     "output_type": "stream",
-     "text": [
-      "\r",
-<<<<<<< HEAD
-      "Epoch 4::  40%|████      | 20/50 [00:02<00:03,  9.51it/s, model/all/train/loss=0.106, model/all/train/lr=0.0001, spam_task/spam_dataset/valid/accuracy=0.925, spam_task/spam_dataset/valid/f1=0.913]"
-=======
-      "Epoch 4::  40%|████      | 20/50 [00:04<00:06,  4.70it/s, model/all/train/loss=0.106, model/all/train/lr=0.0001, spam_task/spam_dataset/valid/accuracy=0.925, spam_task/spam_dataset/valid/f1=0.913]"
->>>>>>> 0e7cf0ae
-     ]
-    },
-    {
-     "name": "stderr",
-     "output_type": "stream",
-     "text": [
-      "\r",
-<<<<<<< HEAD
-      "Epoch 4::  42%|████▏     | 21/50 [00:02<00:03,  9.48it/s, model/all/train/loss=0.106, model/all/train/lr=0.0001, spam_task/spam_dataset/valid/accuracy=0.925, spam_task/spam_dataset/valid/f1=0.913]"
-=======
-      "Epoch 4::  42%|████▏     | 21/50 [00:04<00:06,  4.68it/s, model/all/train/loss=0.106, model/all/train/lr=0.0001, spam_task/spam_dataset/valid/accuracy=0.925, spam_task/spam_dataset/valid/f1=0.913]"
->>>>>>> 0e7cf0ae
-     ]
-    },
-    {
-     "name": "stderr",
-     "output_type": "stream",
-     "text": [
-      "\r",
-<<<<<<< HEAD
-      "Epoch 4::  42%|████▏     | 21/50 [00:02<00:03,  9.48it/s, model/all/train/loss=0.106, model/all/train/lr=0.0001, spam_task/spam_dataset/valid/accuracy=0.925, spam_task/spam_dataset/valid/f1=0.913]"
-=======
-      "Epoch 4::  42%|████▏     | 21/50 [00:04<00:06,  4.68it/s, model/all/train/loss=0.106, model/all/train/lr=0.0001, spam_task/spam_dataset/valid/accuracy=0.925, spam_task/spam_dataset/valid/f1=0.913]"
->>>>>>> 0e7cf0ae
-     ]
-    },
-    {
-     "name": "stderr",
-     "output_type": "stream",
-     "text": [
-      "\r",
-<<<<<<< HEAD
-      "Epoch 4::  44%|████▍     | 22/50 [00:02<00:02,  9.51it/s, model/all/train/loss=0.106, model/all/train/lr=0.0001, spam_task/spam_dataset/valid/accuracy=0.925, spam_task/spam_dataset/valid/f1=0.913]"
-=======
-      "Epoch 4::  44%|████▍     | 22/50 [00:04<00:06,  4.65it/s, model/all/train/loss=0.106, model/all/train/lr=0.0001, spam_task/spam_dataset/valid/accuracy=0.925, spam_task/spam_dataset/valid/f1=0.913]"
->>>>>>> 0e7cf0ae
-     ]
-    },
-    {
-     "name": "stderr",
-     "output_type": "stream",
-     "text": [
-      "\r",
-<<<<<<< HEAD
-      "Epoch 4::  44%|████▍     | 22/50 [00:02<00:02,  9.51it/s, model/all/train/loss=0.106, model/all/train/lr=0.0001, spam_task/spam_dataset/valid/accuracy=0.925, spam_task/spam_dataset/valid/f1=0.913]"
-=======
-      "Epoch 4::  44%|████▍     | 22/50 [00:04<00:06,  4.65it/s, model/all/train/loss=0.106, model/all/train/lr=0.0001, spam_task/spam_dataset/valid/accuracy=0.925, spam_task/spam_dataset/valid/f1=0.913]"
->>>>>>> 0e7cf0ae
-     ]
-    },
-    {
-     "name": "stderr",
-     "output_type": "stream",
-     "text": [
-      "\r",
-<<<<<<< HEAD
-      "Epoch 4::  46%|████▌     | 23/50 [00:02<00:02,  9.51it/s, model/all/train/loss=0.106, model/all/train/lr=0.0001, spam_task/spam_dataset/valid/accuracy=0.925, spam_task/spam_dataset/valid/f1=0.913]"
-=======
-      "Epoch 4::  46%|████▌     | 23/50 [00:04<00:05,  4.55it/s, model/all/train/loss=0.106, model/all/train/lr=0.0001, spam_task/spam_dataset/valid/accuracy=0.925, spam_task/spam_dataset/valid/f1=0.913]"
->>>>>>> 0e7cf0ae
-     ]
-    },
-    {
-     "name": "stderr",
-     "output_type": "stream",
-     "text": [
-      "\r",
-<<<<<<< HEAD
-      "Epoch 4::  46%|████▌     | 23/50 [00:02<00:02,  9.51it/s, model/all/train/loss=0.104, model/all/train/lr=0.0001, spam_task/spam_dataset/valid/accuracy=0.925, spam_task/spam_dataset/valid/f1=0.913]"
-=======
-      "Epoch 4::  46%|████▌     | 23/50 [00:05<00:05,  4.55it/s, model/all/train/loss=0.104, model/all/train/lr=0.0001, spam_task/spam_dataset/valid/accuracy=0.925, spam_task/spam_dataset/valid/f1=0.913]"
->>>>>>> 0e7cf0ae
-     ]
-    },
-    {
-     "name": "stderr",
-     "output_type": "stream",
-     "text": [
-      "\r",
-<<<<<<< HEAD
-      "Epoch 4::  48%|████▊     | 24/50 [00:02<00:02,  9.49it/s, model/all/train/loss=0.104, model/all/train/lr=0.0001, spam_task/spam_dataset/valid/accuracy=0.925, spam_task/spam_dataset/valid/f1=0.913]"
-=======
-      "Epoch 4::  48%|████▊     | 24/50 [00:05<00:05,  4.58it/s, model/all/train/loss=0.104, model/all/train/lr=0.0001, spam_task/spam_dataset/valid/accuracy=0.925, spam_task/spam_dataset/valid/f1=0.913]"
->>>>>>> 0e7cf0ae
-     ]
-    },
-    {
-     "name": "stderr",
-     "output_type": "stream",
-     "text": [
-      "\r",
-<<<<<<< HEAD
-      "Epoch 4::  48%|████▊     | 24/50 [00:02<00:02,  9.49it/s, model/all/train/loss=0.102, model/all/train/lr=0.0001, spam_task/spam_dataset/valid/accuracy=0.925, spam_task/spam_dataset/valid/f1=0.913]"
-=======
-      "Epoch 4::  48%|████▊     | 24/50 [00:05<00:05,  4.58it/s, model/all/train/loss=0.102, model/all/train/lr=0.0001, spam_task/spam_dataset/valid/accuracy=0.925, spam_task/spam_dataset/valid/f1=0.913]"
->>>>>>> 0e7cf0ae
-     ]
-    },
-    {
-     "name": "stderr",
-     "output_type": "stream",
-     "text": [
-      "\r",
-<<<<<<< HEAD
-      "Epoch 4::  50%|█████     | 25/50 [00:02<00:02,  9.51it/s, model/all/train/loss=0.102, model/all/train/lr=0.0001, spam_task/spam_dataset/valid/accuracy=0.925, spam_task/spam_dataset/valid/f1=0.913]"
-=======
-      "Epoch 4::  50%|█████     | 25/50 [00:05<00:05,  4.55it/s, model/all/train/loss=0.102, model/all/train/lr=0.0001, spam_task/spam_dataset/valid/accuracy=0.925, spam_task/spam_dataset/valid/f1=0.913]"
->>>>>>> 0e7cf0ae
-     ]
-    },
-    {
-     "name": "stderr",
-     "output_type": "stream",
-     "text": [
-      "\r",
-<<<<<<< HEAD
-      "Epoch 4::  50%|█████     | 25/50 [00:02<00:02,  9.51it/s, model/all/train/loss=0.1, model/all/train/lr=0.0001, spam_task/spam_dataset/valid/accuracy=0.925, spam_task/spam_dataset/valid/f1=0.913]  "
-=======
-      "Epoch 4::  50%|█████     | 25/50 [00:05<00:05,  4.55it/s, model/all/train/loss=0.1, model/all/train/lr=0.0001, spam_task/spam_dataset/valid/accuracy=0.925, spam_task/spam_dataset/valid/f1=0.913]  "
->>>>>>> 0e7cf0ae
-     ]
-    },
-    {
-     "name": "stderr",
-     "output_type": "stream",
-     "text": [
-      "\r",
-<<<<<<< HEAD
-      "Epoch 4::  52%|█████▏    | 26/50 [00:02<00:02,  9.48it/s, model/all/train/loss=0.1, model/all/train/lr=0.0001, spam_task/spam_dataset/valid/accuracy=0.925, spam_task/spam_dataset/valid/f1=0.913]"
-=======
-      "Epoch 4::  52%|█████▏    | 26/50 [00:05<00:05,  4.38it/s, model/all/train/loss=0.1, model/all/train/lr=0.0001, spam_task/spam_dataset/valid/accuracy=0.925, spam_task/spam_dataset/valid/f1=0.913]"
->>>>>>> 0e7cf0ae
-     ]
-    },
-    {
-     "name": "stderr",
-     "output_type": "stream",
-     "text": [
-      "\r",
-<<<<<<< HEAD
-      "Epoch 4::  52%|█████▏    | 26/50 [00:02<00:02,  9.48it/s, model/all/train/loss=0.103, model/all/train/lr=0.0001, spam_task/spam_dataset/valid/accuracy=0.925, spam_task/spam_dataset/valid/f1=0.913]"
-=======
-      "Epoch 4::  52%|█████▏    | 26/50 [00:05<00:05,  4.38it/s, model/all/train/loss=0.103, model/all/train/lr=0.0001, spam_task/spam_dataset/valid/accuracy=0.925, spam_task/spam_dataset/valid/f1=0.913]"
->>>>>>> 0e7cf0ae
-     ]
-    },
-    {
-     "name": "stderr",
-     "output_type": "stream",
-     "text": [
-      "\r",
-<<<<<<< HEAD
-      "Epoch 4::  54%|█████▍    | 27/50 [00:02<00:02,  9.50it/s, model/all/train/loss=0.103, model/all/train/lr=0.0001, spam_task/spam_dataset/valid/accuracy=0.925, spam_task/spam_dataset/valid/f1=0.913]"
-=======
-      "Epoch 4::  54%|█████▍    | 27/50 [00:05<00:05,  4.48it/s, model/all/train/loss=0.103, model/all/train/lr=0.0001, spam_task/spam_dataset/valid/accuracy=0.925, spam_task/spam_dataset/valid/f1=0.913]"
->>>>>>> 0e7cf0ae
-     ]
-    },
-    {
-     "name": "stderr",
-     "output_type": "stream",
-     "text": [
-      "\r",
-<<<<<<< HEAD
-      "Epoch 4::  54%|█████▍    | 27/50 [00:02<00:02,  9.50it/s, model/all/train/loss=0.102, model/all/train/lr=0.0001, spam_task/spam_dataset/valid/accuracy=0.925, spam_task/spam_dataset/valid/f1=0.913]"
-=======
-      "Epoch 4::  54%|█████▍    | 27/50 [00:06<00:05,  4.48it/s, model/all/train/loss=0.102, model/all/train/lr=0.0001, spam_task/spam_dataset/valid/accuracy=0.925, spam_task/spam_dataset/valid/f1=0.913]"
->>>>>>> 0e7cf0ae
-     ]
-    },
-    {
-     "name": "stderr",
-     "output_type": "stream",
-     "text": [
-      "\r",
-<<<<<<< HEAD
-      "Epoch 4::  56%|█████▌    | 28/50 [00:02<00:02,  9.48it/s, model/all/train/loss=0.102, model/all/train/lr=0.0001, spam_task/spam_dataset/valid/accuracy=0.925, spam_task/spam_dataset/valid/f1=0.913]"
-=======
-      "Epoch 4::  56%|█████▌    | 28/50 [00:06<00:04,  4.51it/s, model/all/train/loss=0.102, model/all/train/lr=0.0001, spam_task/spam_dataset/valid/accuracy=0.925, spam_task/spam_dataset/valid/f1=0.913]"
->>>>>>> 0e7cf0ae
-     ]
-    },
-    {
-     "name": "stderr",
-     "output_type": "stream",
-     "text": [
-      "\r",
-<<<<<<< HEAD
-      "Epoch 4::  56%|█████▌    | 28/50 [00:03<00:02,  9.48it/s, model/all/train/loss=0.101, model/all/train/lr=0.0001, spam_task/spam_dataset/valid/accuracy=0.925, spam_task/spam_dataset/valid/f1=0.913]"
-=======
-      "Epoch 4::  56%|█████▌    | 28/50 [00:06<00:04,  4.51it/s, model/all/train/loss=0.101, model/all/train/lr=0.0001, spam_task/spam_dataset/valid/accuracy=0.925, spam_task/spam_dataset/valid/f1=0.913]"
->>>>>>> 0e7cf0ae
-     ]
-    },
-    {
-     "name": "stderr",
-     "output_type": "stream",
-     "text": [
-      "\r",
-<<<<<<< HEAD
-      "Epoch 4::  58%|█████▊    | 29/50 [00:03<00:02,  9.48it/s, model/all/train/loss=0.101, model/all/train/lr=0.0001, spam_task/spam_dataset/valid/accuracy=0.925, spam_task/spam_dataset/valid/f1=0.913]"
-=======
-      "Epoch 4::  58%|█████▊    | 29/50 [00:06<00:04,  4.56it/s, model/all/train/loss=0.101, model/all/train/lr=0.0001, spam_task/spam_dataset/valid/accuracy=0.925, spam_task/spam_dataset/valid/f1=0.913]"
->>>>>>> 0e7cf0ae
-     ]
-    },
-    {
-     "name": "stderr",
-     "output_type": "stream",
-     "text": [
-      "\r",
-<<<<<<< HEAD
-      "Epoch 4::  58%|█████▊    | 29/50 [00:03<00:02,  9.48it/s, model/all/train/loss=0.1, model/all/train/lr=0.0001, spam_task/spam_dataset/valid/accuracy=0.925, spam_task/spam_dataset/valid/f1=0.913]  "
-=======
-      "Epoch 4::  58%|█████▊    | 29/50 [00:06<00:04,  4.56it/s, model/all/train/loss=0.1, model/all/train/lr=0.0001, spam_task/spam_dataset/valid/accuracy=0.925, spam_task/spam_dataset/valid/f1=0.913]  "
->>>>>>> 0e7cf0ae
-     ]
-    },
-    {
-     "name": "stderr",
-     "output_type": "stream",
-     "text": [
-      "\r",
-<<<<<<< HEAD
-      "Epoch 4::  60%|██████    | 30/50 [00:03<00:02,  9.49it/s, model/all/train/loss=0.1, model/all/train/lr=0.0001, spam_task/spam_dataset/valid/accuracy=0.925, spam_task/spam_dataset/valid/f1=0.913]"
-=======
-      "Epoch 4::  60%|██████    | 30/50 [00:06<00:04,  4.59it/s, model/all/train/loss=0.1, model/all/train/lr=0.0001, spam_task/spam_dataset/valid/accuracy=0.925, spam_task/spam_dataset/valid/f1=0.913]"
->>>>>>> 0e7cf0ae
-     ]
-    },
-    {
-     "name": "stderr",
-     "output_type": "stream",
-     "text": [
-      "\r",
-<<<<<<< HEAD
-      "Epoch 4::  60%|██████    | 30/50 [00:03<00:02,  9.49it/s, model/all/train/loss=0.1, model/all/train/lr=0.0001, spam_task/spam_dataset/valid/accuracy=0.925, spam_task/spam_dataset/valid/f1=0.913]"
-=======
-      "Epoch 4::  60%|██████    | 30/50 [00:06<00:04,  4.59it/s, model/all/train/loss=0.1, model/all/train/lr=0.0001, spam_task/spam_dataset/valid/accuracy=0.925, spam_task/spam_dataset/valid/f1=0.913]"
->>>>>>> 0e7cf0ae
-     ]
-    },
-    {
-     "name": "stderr",
-     "output_type": "stream",
-     "text": [
-      "\r",
-<<<<<<< HEAD
-      "Epoch 4::  62%|██████▏   | 31/50 [00:03<00:02,  9.49it/s, model/all/train/loss=0.1, model/all/train/lr=0.0001, spam_task/spam_dataset/valid/accuracy=0.925, spam_task/spam_dataset/valid/f1=0.913]"
-=======
-      "Epoch 4::  62%|██████▏   | 31/50 [00:06<00:04,  4.63it/s, model/all/train/loss=0.1, model/all/train/lr=0.0001, spam_task/spam_dataset/valid/accuracy=0.925, spam_task/spam_dataset/valid/f1=0.913]"
->>>>>>> 0e7cf0ae
-     ]
-    },
-    {
-     "name": "stderr",
-     "output_type": "stream",
-     "text": [
-      "\r",
-<<<<<<< HEAD
-      "Epoch 4::  62%|██████▏   | 31/50 [00:03<00:02,  9.49it/s, model/all/train/loss=0.0998, model/all/train/lr=0.0001, spam_task/spam_dataset/valid/accuracy=0.925, spam_task/spam_dataset/valid/f1=0.913]"
-=======
-      "Epoch 4::  62%|██████▏   | 31/50 [00:06<00:04,  4.63it/s, model/all/train/loss=0.0998, model/all/train/lr=0.0001, spam_task/spam_dataset/valid/accuracy=0.925, spam_task/spam_dataset/valid/f1=0.913]"
->>>>>>> 0e7cf0ae
-     ]
-    },
-    {
-     "name": "stderr",
-     "output_type": "stream",
-     "text": [
-      "\r",
-<<<<<<< HEAD
-      "Epoch 4::  64%|██████▍   | 32/50 [00:03<00:01,  9.50it/s, model/all/train/loss=0.0998, model/all/train/lr=0.0001, spam_task/spam_dataset/valid/accuracy=0.925, spam_task/spam_dataset/valid/f1=0.913]"
-=======
-      "Epoch 4::  64%|██████▍   | 32/50 [00:06<00:03,  4.65it/s, model/all/train/loss=0.0998, model/all/train/lr=0.0001, spam_task/spam_dataset/valid/accuracy=0.925, spam_task/spam_dataset/valid/f1=0.913]"
->>>>>>> 0e7cf0ae
-     ]
-    },
-    {
-     "name": "stderr",
-     "output_type": "stream",
-     "text": [
-      "\r",
-<<<<<<< HEAD
-      "Epoch 4::  64%|██████▍   | 32/50 [00:03<00:01,  9.50it/s, model/all/train/loss=0.0988, model/all/train/lr=0.0001, spam_task/spam_dataset/valid/accuracy=0.925, spam_task/spam_dataset/valid/f1=0.913]"
-=======
-      "Epoch 4::  64%|██████▍   | 32/50 [00:07<00:03,  4.65it/s, model/all/train/loss=0.0988, model/all/train/lr=0.0001, spam_task/spam_dataset/valid/accuracy=0.925, spam_task/spam_dataset/valid/f1=0.913]"
->>>>>>> 0e7cf0ae
-     ]
-    },
-    {
-     "name": "stderr",
-     "output_type": "stream",
-     "text": [
-      "\r",
-<<<<<<< HEAD
-      "Epoch 4::  66%|██████▌   | 33/50 [00:03<00:01,  9.53it/s, model/all/train/loss=0.0988, model/all/train/lr=0.0001, spam_task/spam_dataset/valid/accuracy=0.925, spam_task/spam_dataset/valid/f1=0.913]"
-=======
-      "Epoch 4::  66%|██████▌   | 33/50 [00:07<00:03,  4.65it/s, model/all/train/loss=0.0988, model/all/train/lr=0.0001, spam_task/spam_dataset/valid/accuracy=0.925, spam_task/spam_dataset/valid/f1=0.913]"
->>>>>>> 0e7cf0ae
-     ]
-    },
-    {
-     "name": "stderr",
-     "output_type": "stream",
-     "text": [
-      "\r",
-<<<<<<< HEAD
-      "Epoch 4::  66%|██████▌   | 33/50 [00:03<00:01,  9.53it/s, model/all/train/loss=0.0982, model/all/train/lr=0.0001, spam_task/spam_dataset/valid/accuracy=0.925, spam_task/spam_dataset/valid/f1=0.913]"
-=======
-      "Epoch 4::  66%|██████▌   | 33/50 [00:07<00:03,  4.65it/s, model/all/train/loss=0.0982, model/all/train/lr=0.0001, spam_task/spam_dataset/valid/accuracy=0.925, spam_task/spam_dataset/valid/f1=0.913]"
->>>>>>> 0e7cf0ae
-     ]
-    },
-    {
-     "name": "stderr",
-     "output_type": "stream",
-     "text": [
-      "\r",
-<<<<<<< HEAD
-      "Epoch 4::  68%|██████▊   | 34/50 [00:03<00:01,  9.51it/s, model/all/train/loss=0.0982, model/all/train/lr=0.0001, spam_task/spam_dataset/valid/accuracy=0.925, spam_task/spam_dataset/valid/f1=0.913]"
-=======
-      "Epoch 4::  68%|██████▊   | 34/50 [00:07<00:03,  4.62it/s, model/all/train/loss=0.0982, model/all/train/lr=0.0001, spam_task/spam_dataset/valid/accuracy=0.925, spam_task/spam_dataset/valid/f1=0.913]"
->>>>>>> 0e7cf0ae
-     ]
-    },
-    {
-     "name": "stderr",
-     "output_type": "stream",
-     "text": [
-      "\r",
-<<<<<<< HEAD
-      "Epoch 4::  68%|██████▊   | 34/50 [00:03<00:01,  9.51it/s, model/all/train/loss=0.0973, model/all/train/lr=0.0001, spam_task/spam_dataset/valid/accuracy=0.925, spam_task/spam_dataset/valid/f1=0.913]"
-=======
-      "Epoch 4::  68%|██████▊   | 34/50 [00:07<00:03,  4.62it/s, model/all/train/loss=0.0973, model/all/train/lr=0.0001, spam_task/spam_dataset/valid/accuracy=0.925, spam_task/spam_dataset/valid/f1=0.913]"
->>>>>>> 0e7cf0ae
-     ]
-    },
-    {
-     "name": "stderr",
-     "output_type": "stream",
-     "text": [
-      "\r",
-<<<<<<< HEAD
-      "Epoch 4::  70%|███████   | 35/50 [00:03<00:01,  9.51it/s, model/all/train/loss=0.0973, model/all/train/lr=0.0001, spam_task/spam_dataset/valid/accuracy=0.925, spam_task/spam_dataset/valid/f1=0.913]"
-=======
-      "Epoch 4::  70%|███████   | 35/50 [00:07<00:03,  4.59it/s, model/all/train/loss=0.0973, model/all/train/lr=0.0001, spam_task/spam_dataset/valid/accuracy=0.925, spam_task/spam_dataset/valid/f1=0.913]"
->>>>>>> 0e7cf0ae
-     ]
-    },
-    {
-     "name": "stderr",
-     "output_type": "stream",
-     "text": [
-      "\r",
-<<<<<<< HEAD
-      "Epoch 4::  70%|███████   | 35/50 [00:03<00:01,  9.51it/s, model/all/train/loss=0.0974, model/all/train/lr=0.0001, spam_task/spam_dataset/valid/accuracy=0.925, spam_task/spam_dataset/valid/f1=0.913]"
-=======
-      "Epoch 4::  70%|███████   | 35/50 [00:07<00:03,  4.59it/s, model/all/train/loss=0.0974, model/all/train/lr=0.0001, spam_task/spam_dataset/valid/accuracy=0.925, spam_task/spam_dataset/valid/f1=0.913]"
->>>>>>> 0e7cf0ae
-     ]
-    },
-    {
-     "name": "stderr",
-     "output_type": "stream",
-     "text": [
-      "\r",
-<<<<<<< HEAD
-      "Epoch 4::  72%|███████▏  | 36/50 [00:03<00:01,  9.52it/s, model/all/train/loss=0.0974, model/all/train/lr=0.0001, spam_task/spam_dataset/valid/accuracy=0.925, spam_task/spam_dataset/valid/f1=0.913]"
-=======
-      "Epoch 4::  72%|███████▏  | 36/50 [00:07<00:03,  4.51it/s, model/all/train/loss=0.0974, model/all/train/lr=0.0001, spam_task/spam_dataset/valid/accuracy=0.925, spam_task/spam_dataset/valid/f1=0.913]"
->>>>>>> 0e7cf0ae
-     ]
-    },
-    {
-     "name": "stderr",
-     "output_type": "stream",
-     "text": [
-      "\r",
-<<<<<<< HEAD
-      "Epoch 4::  72%|███████▏  | 36/50 [00:03<00:01,  9.52it/s, model/all/train/loss=0.0965, model/all/train/lr=0.0001, spam_task/spam_dataset/valid/accuracy=0.925, spam_task/spam_dataset/valid/f1=0.913]"
-=======
-      "Epoch 4::  72%|███████▏  | 36/50 [00:08<00:03,  4.51it/s, model/all/train/loss=0.0965, model/all/train/lr=0.0001, spam_task/spam_dataset/valid/accuracy=0.925, spam_task/spam_dataset/valid/f1=0.913]"
->>>>>>> 0e7cf0ae
-     ]
-    },
-    {
-     "name": "stderr",
-     "output_type": "stream",
-     "text": [
-      "\r",
-<<<<<<< HEAD
-      "Epoch 4::  74%|███████▍  | 37/50 [00:03<00:01,  9.50it/s, model/all/train/loss=0.0965, model/all/train/lr=0.0001, spam_task/spam_dataset/valid/accuracy=0.925, spam_task/spam_dataset/valid/f1=0.913]"
-=======
-      "Epoch 4::  74%|███████▍  | 37/50 [00:08<00:02,  4.57it/s, model/all/train/loss=0.0965, model/all/train/lr=0.0001, spam_task/spam_dataset/valid/accuracy=0.925, spam_task/spam_dataset/valid/f1=0.913]"
->>>>>>> 0e7cf0ae
-     ]
-    },
-    {
-     "name": "stderr",
-     "output_type": "stream",
-     "text": [
-      "\r",
-<<<<<<< HEAD
-      "Epoch 4::  74%|███████▍  | 37/50 [00:04<00:01,  9.50it/s, model/all/train/loss=0.0953, model/all/train/lr=0.0001, spam_task/spam_dataset/valid/accuracy=0.925, spam_task/spam_dataset/valid/f1=0.913]"
-=======
-      "Epoch 4::  74%|███████▍  | 37/50 [00:08<00:02,  4.57it/s, model/all/train/loss=0.0953, model/all/train/lr=0.0001, spam_task/spam_dataset/valid/accuracy=0.925, spam_task/spam_dataset/valid/f1=0.913]"
->>>>>>> 0e7cf0ae
-     ]
-    },
-    {
-     "name": "stderr",
-     "output_type": "stream",
-     "text": [
-      "\r",
-<<<<<<< HEAD
-      "Epoch 4::  76%|███████▌  | 38/50 [00:04<00:01,  9.51it/s, model/all/train/loss=0.0953, model/all/train/lr=0.0001, spam_task/spam_dataset/valid/accuracy=0.925, spam_task/spam_dataset/valid/f1=0.913]"
-=======
-      "Epoch 4::  76%|███████▌  | 38/50 [00:08<00:02,  4.58it/s, model/all/train/loss=0.0953, model/all/train/lr=0.0001, spam_task/spam_dataset/valid/accuracy=0.925, spam_task/spam_dataset/valid/f1=0.913]"
->>>>>>> 0e7cf0ae
-     ]
-    },
-    {
-     "name": "stderr",
-     "output_type": "stream",
-     "text": [
-      "\r",
-<<<<<<< HEAD
-      "Epoch 4::  76%|███████▌  | 38/50 [00:04<00:01,  9.51it/s, model/all/train/loss=0.0947, model/all/train/lr=0.0001, spam_task/spam_dataset/valid/accuracy=0.925, spam_task/spam_dataset/valid/f1=0.913]"
-=======
-      "Epoch 4::  76%|███████▌  | 38/50 [00:08<00:02,  4.58it/s, model/all/train/loss=0.0947, model/all/train/lr=0.0001, spam_task/spam_dataset/valid/accuracy=0.925, spam_task/spam_dataset/valid/f1=0.913]"
->>>>>>> 0e7cf0ae
-     ]
-    },
-    {
-     "name": "stderr",
-     "output_type": "stream",
-     "text": [
-      "\r",
-<<<<<<< HEAD
-      "Epoch 4::  78%|███████▊  | 39/50 [00:04<00:01,  9.54it/s, model/all/train/loss=0.0947, model/all/train/lr=0.0001, spam_task/spam_dataset/valid/accuracy=0.925, spam_task/spam_dataset/valid/f1=0.913]"
-=======
-      "Epoch 4::  78%|███████▊  | 39/50 [00:08<00:02,  4.62it/s, model/all/train/loss=0.0947, model/all/train/lr=0.0001, spam_task/spam_dataset/valid/accuracy=0.925, spam_task/spam_dataset/valid/f1=0.913]"
->>>>>>> 0e7cf0ae
-     ]
-    },
-    {
-     "name": "stderr",
-     "output_type": "stream",
-     "text": [
-      "\r",
-<<<<<<< HEAD
-      "Epoch 4::  78%|███████▊  | 39/50 [00:04<00:01,  9.54it/s, model/all/train/loss=0.0942, model/all/train/lr=0.0001, spam_task/spam_dataset/valid/accuracy=0.925, spam_task/spam_dataset/valid/f1=0.913]"
-=======
-      "Epoch 4::  78%|███████▊  | 39/50 [00:08<00:02,  4.62it/s, model/all/train/loss=0.0942, model/all/train/lr=0.0001, spam_task/spam_dataset/valid/accuracy=0.925, spam_task/spam_dataset/valid/f1=0.913]"
->>>>>>> 0e7cf0ae
-     ]
-    },
-    {
-     "name": "stderr",
-     "output_type": "stream",
-     "text": [
-      "\r",
-<<<<<<< HEAD
-      "Epoch 4::  80%|████████  | 40/50 [00:04<00:01,  9.52it/s, model/all/train/loss=0.0942, model/all/train/lr=0.0001, spam_task/spam_dataset/valid/accuracy=0.925, spam_task/spam_dataset/valid/f1=0.913]"
-=======
-      "Epoch 4::  80%|████████  | 40/50 [00:08<00:02,  4.55it/s, model/all/train/loss=0.0942, model/all/train/lr=0.0001, spam_task/spam_dataset/valid/accuracy=0.925, spam_task/spam_dataset/valid/f1=0.913]"
->>>>>>> 0e7cf0ae
-     ]
-    },
-    {
-     "name": "stderr",
-     "output_type": "stream",
-     "text": [
-      "\r",
-<<<<<<< HEAD
-      "Epoch 4::  80%|████████  | 40/50 [00:04<00:01,  9.52it/s, model/all/train/loss=0.0946, model/all/train/lr=0.0001, spam_task/spam_dataset/valid/accuracy=0.925, spam_task/spam_dataset/valid/f1=0.913]"
-=======
-      "Epoch 4::  80%|████████  | 40/50 [00:08<00:02,  4.55it/s, model/all/train/loss=0.0946, model/all/train/lr=0.0001, spam_task/spam_dataset/valid/accuracy=0.925, spam_task/spam_dataset/valid/f1=0.913]"
->>>>>>> 0e7cf0ae
-     ]
-    },
-    {
-     "name": "stderr",
-     "output_type": "stream",
-     "text": [
-      "\r",
-<<<<<<< HEAD
-      "Epoch 4::  82%|████████▏ | 41/50 [00:04<00:00,  9.53it/s, model/all/train/loss=0.0946, model/all/train/lr=0.0001, spam_task/spam_dataset/valid/accuracy=0.925, spam_task/spam_dataset/valid/f1=0.913]"
-=======
-      "Epoch 4::  82%|████████▏ | 41/50 [00:08<00:02,  4.42it/s, model/all/train/loss=0.0946, model/all/train/lr=0.0001, spam_task/spam_dataset/valid/accuracy=0.925, spam_task/spam_dataset/valid/f1=0.913]"
->>>>>>> 0e7cf0ae
-     ]
-    },
-    {
-     "name": "stderr",
-     "output_type": "stream",
-     "text": [
-      "\r",
-<<<<<<< HEAD
-      "Epoch 4::  82%|████████▏ | 41/50 [00:04<00:00,  9.53it/s, model/all/train/loss=0.0948, model/all/train/lr=0.0001, spam_task/spam_dataset/valid/accuracy=0.925, spam_task/spam_dataset/valid/f1=0.913]"
-=======
-      "Epoch 4::  82%|████████▏ | 41/50 [00:09<00:02,  4.42it/s, model/all/train/loss=0.0948, model/all/train/lr=0.0001, spam_task/spam_dataset/valid/accuracy=0.925, spam_task/spam_dataset/valid/f1=0.913]"
->>>>>>> 0e7cf0ae
-     ]
-    },
-    {
-     "name": "stderr",
-     "output_type": "stream",
-     "text": [
-      "\r",
-<<<<<<< HEAD
-      "Epoch 4::  84%|████████▍ | 42/50 [00:04<00:00,  9.54it/s, model/all/train/loss=0.0948, model/all/train/lr=0.0001, spam_task/spam_dataset/valid/accuracy=0.925, spam_task/spam_dataset/valid/f1=0.913]"
-=======
-      "Epoch 4::  84%|████████▍ | 42/50 [00:09<00:01,  4.36it/s, model/all/train/loss=0.0948, model/all/train/lr=0.0001, spam_task/spam_dataset/valid/accuracy=0.925, spam_task/spam_dataset/valid/f1=0.913]"
->>>>>>> 0e7cf0ae
-     ]
-    },
-    {
-     "name": "stderr",
-     "output_type": "stream",
-     "text": [
-      "\r",
-<<<<<<< HEAD
-      "Epoch 4::  84%|████████▍ | 42/50 [00:04<00:00,  9.54it/s, model/all/train/loss=0.0953, model/all/train/lr=0.0001, spam_task/spam_dataset/valid/accuracy=0.925, spam_task/spam_dataset/valid/f1=0.913]"
-=======
-      "Epoch 4::  84%|████████▍ | 42/50 [00:09<00:01,  4.36it/s, model/all/train/loss=0.0953, model/all/train/lr=0.0001, spam_task/spam_dataset/valid/accuracy=0.925, spam_task/spam_dataset/valid/f1=0.913]"
->>>>>>> 0e7cf0ae
-     ]
-    },
-    {
-     "name": "stderr",
-     "output_type": "stream",
-     "text": [
-      "\r",
-<<<<<<< HEAD
-      "Epoch 4::  86%|████████▌ | 43/50 [00:04<00:00,  9.54it/s, model/all/train/loss=0.0953, model/all/train/lr=0.0001, spam_task/spam_dataset/valid/accuracy=0.925, spam_task/spam_dataset/valid/f1=0.913]"
-=======
-      "Epoch 4::  86%|████████▌ | 43/50 [00:09<00:01,  4.40it/s, model/all/train/loss=0.0953, model/all/train/lr=0.0001, spam_task/spam_dataset/valid/accuracy=0.925, spam_task/spam_dataset/valid/f1=0.913]"
->>>>>>> 0e7cf0ae
-     ]
-    },
-    {
-     "name": "stderr",
-     "output_type": "stream",
-     "text": [
-      "\r",
-<<<<<<< HEAD
-      "Epoch 4::  86%|████████▌ | 43/50 [00:04<00:00,  9.54it/s, model/all/train/loss=0.0954, model/all/train/lr=0.0001, spam_task/spam_dataset/valid/accuracy=0.925, spam_task/spam_dataset/valid/f1=0.913]"
-=======
-      "Epoch 4::  86%|████████▌ | 43/50 [00:09<00:01,  4.40it/s, model/all/train/loss=0.0954, model/all/train/lr=0.0001, spam_task/spam_dataset/valid/accuracy=0.925, spam_task/spam_dataset/valid/f1=0.913]"
->>>>>>> 0e7cf0ae
-     ]
-    },
-    {
-     "name": "stderr",
-     "output_type": "stream",
-     "text": [
-      "\r",
-<<<<<<< HEAD
-      "Epoch 4::  88%|████████▊ | 44/50 [00:04<00:00,  9.55it/s, model/all/train/loss=0.0954, model/all/train/lr=0.0001, spam_task/spam_dataset/valid/accuracy=0.925, spam_task/spam_dataset/valid/f1=0.913]"
-=======
-      "Epoch 4::  88%|████████▊ | 44/50 [00:09<00:01,  4.38it/s, model/all/train/loss=0.0954, model/all/train/lr=0.0001, spam_task/spam_dataset/valid/accuracy=0.925, spam_task/spam_dataset/valid/f1=0.913]"
->>>>>>> 0e7cf0ae
-     ]
-    },
-    {
-     "name": "stderr",
-     "output_type": "stream",
-     "text": [
-      "\r",
-<<<<<<< HEAD
-      "Epoch 4::  88%|████████▊ | 44/50 [00:04<00:00,  9.55it/s, model/all/train/loss=0.0947, model/all/train/lr=0.0001, spam_task/spam_dataset/valid/accuracy=0.925, spam_task/spam_dataset/valid/f1=0.913]"
-=======
-      "Epoch 4::  88%|████████▊ | 44/50 [00:09<00:01,  4.38it/s, model/all/train/loss=0.0947, model/all/train/lr=0.0001, spam_task/spam_dataset/valid/accuracy=0.925, spam_task/spam_dataset/valid/f1=0.913]"
->>>>>>> 0e7cf0ae
-     ]
-    },
-    {
-     "name": "stderr",
-     "output_type": "stream",
-     "text": [
-      "\r",
-<<<<<<< HEAD
-      "Epoch 4::  90%|█████████ | 45/50 [00:04<00:00,  9.17it/s, model/all/train/loss=0.0947, model/all/train/lr=0.0001, spam_task/spam_dataset/valid/accuracy=0.925, spam_task/spam_dataset/valid/f1=0.913]"
-=======
-      "Epoch 4::  90%|█████████ | 45/50 [00:09<00:01,  4.43it/s, model/all/train/loss=0.0947, model/all/train/lr=0.0001, spam_task/spam_dataset/valid/accuracy=0.925, spam_task/spam_dataset/valid/f1=0.913]"
->>>>>>> 0e7cf0ae
-     ]
-    },
-    {
-     "name": "stderr",
-     "output_type": "stream",
-     "text": [
-      "\r",
-<<<<<<< HEAD
-      "Epoch 4::  90%|█████████ | 45/50 [00:04<00:00,  9.17it/s, model/all/train/loss=0.0942, model/all/train/lr=0.0001, spam_task/spam_dataset/valid/accuracy=0.925, spam_task/spam_dataset/valid/f1=0.913]"
-=======
-      "Epoch 4::  90%|█████████ | 45/50 [00:10<00:01,  4.43it/s, model/all/train/loss=0.0942, model/all/train/lr=0.0001, spam_task/spam_dataset/valid/accuracy=0.925, spam_task/spam_dataset/valid/f1=0.913]"
->>>>>>> 0e7cf0ae
-     ]
-    },
-    {
-     "name": "stderr",
-     "output_type": "stream",
-     "text": [
-      "\r",
-<<<<<<< HEAD
-      "Epoch 4::  92%|█████████▏| 46/50 [00:04<00:00,  8.74it/s, model/all/train/loss=0.0942, model/all/train/lr=0.0001, spam_task/spam_dataset/valid/accuracy=0.925, spam_task/spam_dataset/valid/f1=0.913]"
-=======
-      "Epoch 4::  92%|█████████▏| 46/50 [00:10<00:00,  4.39it/s, model/all/train/loss=0.0942, model/all/train/lr=0.0001, spam_task/spam_dataset/valid/accuracy=0.925, spam_task/spam_dataset/valid/f1=0.913]"
->>>>>>> 0e7cf0ae
-     ]
-    },
-    {
-     "name": "stderr",
-     "output_type": "stream",
-     "text": [
-      "\r",
-<<<<<<< HEAD
-      "Epoch 4::  92%|█████████▏| 46/50 [00:05<00:00,  8.74it/s, model/all/train/loss=0.0933, model/all/train/lr=0.0001, spam_task/spam_dataset/valid/accuracy=0.925, spam_task/spam_dataset/valid/f1=0.913]"
-=======
-      "Epoch 4::  92%|█████████▏| 46/50 [00:10<00:00,  4.39it/s, model/all/train/loss=0.0933, model/all/train/lr=0.0001, spam_task/spam_dataset/valid/accuracy=0.925, spam_task/spam_dataset/valid/f1=0.913]"
->>>>>>> 0e7cf0ae
-     ]
-    },
-    {
-     "name": "stderr",
-     "output_type": "stream",
-     "text": [
-      "\r",
-<<<<<<< HEAD
-      "Epoch 4::  94%|█████████▍| 47/50 [00:05<00:00,  8.48it/s, model/all/train/loss=0.0933, model/all/train/lr=0.0001, spam_task/spam_dataset/valid/accuracy=0.925, spam_task/spam_dataset/valid/f1=0.913]"
-=======
-      "Epoch 4::  94%|█████████▍| 47/50 [00:10<00:00,  4.36it/s, model/all/train/loss=0.0933, model/all/train/lr=0.0001, spam_task/spam_dataset/valid/accuracy=0.925, spam_task/spam_dataset/valid/f1=0.913]"
->>>>>>> 0e7cf0ae
-     ]
-    },
-    {
-     "name": "stderr",
-     "output_type": "stream",
-     "text": [
-      "\r",
-<<<<<<< HEAD
-      "Epoch 4::  94%|█████████▍| 47/50 [00:05<00:00,  8.48it/s, model/all/train/loss=0.0932, model/all/train/lr=0.0001, spam_task/spam_dataset/valid/accuracy=0.925, spam_task/spam_dataset/valid/f1=0.913]"
-=======
-      "Epoch 4::  94%|█████████▍| 47/50 [00:10<00:00,  4.36it/s, model/all/train/loss=0.0932, model/all/train/lr=0.0001, spam_task/spam_dataset/valid/accuracy=0.925, spam_task/spam_dataset/valid/f1=0.913]"
->>>>>>> 0e7cf0ae
-     ]
-    },
-    {
-     "name": "stderr",
-     "output_type": "stream",
-     "text": [
-      "\r",
-<<<<<<< HEAD
-      "Epoch 4::  96%|█████████▌| 48/50 [00:05<00:00,  8.77it/s, model/all/train/loss=0.0932, model/all/train/lr=0.0001, spam_task/spam_dataset/valid/accuracy=0.925, spam_task/spam_dataset/valid/f1=0.913]"
-=======
-      "Epoch 4::  96%|█████████▌| 48/50 [00:10<00:00,  4.17it/s, model/all/train/loss=0.0932, model/all/train/lr=0.0001, spam_task/spam_dataset/valid/accuracy=0.925, spam_task/spam_dataset/valid/f1=0.913]"
->>>>>>> 0e7cf0ae
-     ]
-    },
-    {
-     "name": "stderr",
-     "output_type": "stream",
-     "text": [
-      "\r",
-<<<<<<< HEAD
-      "Epoch 4::  96%|█████████▌| 48/50 [00:05<00:00,  8.77it/s, model/all/train/loss=0.0922, model/all/train/lr=0.0001, spam_task/spam_dataset/valid/accuracy=0.925, spam_task/spam_dataset/valid/f1=0.913]"
-=======
-      "Epoch 4::  96%|█████████▌| 48/50 [00:10<00:00,  4.17it/s, model/all/train/loss=0.0922, model/all/train/lr=0.0001, spam_task/spam_dataset/valid/accuracy=0.925, spam_task/spam_dataset/valid/f1=0.913]"
->>>>>>> 0e7cf0ae
-     ]
-    },
-    {
-     "name": "stderr",
-     "output_type": "stream",
-     "text": [
-      "\r",
-<<<<<<< HEAD
-      "Epoch 4::  98%|█████████▊| 49/50 [00:05<00:00,  8.97it/s, model/all/train/loss=0.0922, model/all/train/lr=0.0001, spam_task/spam_dataset/valid/accuracy=0.925, spam_task/spam_dataset/valid/f1=0.913]"
-=======
-      "Epoch 4::  98%|█████████▊| 49/50 [00:10<00:00,  4.28it/s, model/all/train/loss=0.0922, model/all/train/lr=0.0001, spam_task/spam_dataset/valid/accuracy=0.925, spam_task/spam_dataset/valid/f1=0.913]"
->>>>>>> 0e7cf0ae
-     ]
-    },
-    {
-     "name": "stderr",
-     "output_type": "stream",
-     "text": [
-      "\r",
-<<<<<<< HEAD
-      "Epoch 4::  98%|█████████▊| 49/50 [00:05<00:00,  8.97it/s, model/all/train/loss=0.0923, model/all/train/lr=0.0001, spam_task/spam_dataset/valid/accuracy=0.917, spam_task/spam_dataset/valid/f1=0.902]"
-=======
-      "Epoch 4::  98%|█████████▊| 49/50 [00:11<00:00,  4.28it/s, model/all/train/loss=0.0923, model/all/train/lr=0.0001, spam_task/spam_dataset/valid/accuracy=0.917, spam_task/spam_dataset/valid/f1=0.902]"
->>>>>>> 0e7cf0ae
-     ]
-    },
-    {
-     "name": "stderr",
-     "output_type": "stream",
-     "text": [
-      "\r",
-<<<<<<< HEAD
-      "Epoch 4:: 100%|██████████| 50/50 [00:05<00:00,  8.60it/s, model/all/train/loss=0.0923, model/all/train/lr=0.0001, spam_task/spam_dataset/valid/accuracy=0.917, spam_task/spam_dataset/valid/f1=0.902]"
-=======
-      "Epoch 4:: 100%|██████████| 50/50 [00:11<00:00,  4.25it/s, model/all/train/loss=0.0923, model/all/train/lr=0.0001, spam_task/spam_dataset/valid/accuracy=0.917, spam_task/spam_dataset/valid/f1=0.902]"
->>>>>>> 0e7cf0ae
+      "Epoch 4::   2%|▏         | 1/50 [00:00<00:06,  7.77it/s, model/all/train/loss=0.112, model/all/train/lr=0.0001, spam_task/spam_dataset/valid/accuracy=0.925, spam_task/spam_dataset/valid/f1=0.913]"
+     ]
+    },
+    {
+     "name": "stderr",
+     "output_type": "stream",
+     "text": [
+      "\r",
+      "Epoch 4::   2%|▏         | 1/50 [00:00<00:06,  7.77it/s, model/all/train/loss=0.106, model/all/train/lr=0.0001, spam_task/spam_dataset/valid/accuracy=0.925, spam_task/spam_dataset/valid/f1=0.913]"
+     ]
+    },
+    {
+     "name": "stderr",
+     "output_type": "stream",
+     "text": [
+      "\r",
+      "Epoch 4::   4%|▍         | 2/50 [00:00<00:06,  7.71it/s, model/all/train/loss=0.106, model/all/train/lr=0.0001, spam_task/spam_dataset/valid/accuracy=0.925, spam_task/spam_dataset/valid/f1=0.913]"
+     ]
+    },
+    {
+     "name": "stderr",
+     "output_type": "stream",
+     "text": [
+      "\r",
+      "Epoch 4::   4%|▍         | 2/50 [00:00<00:06,  7.71it/s, model/all/train/loss=0.103, model/all/train/lr=0.0001, spam_task/spam_dataset/valid/accuracy=0.925, spam_task/spam_dataset/valid/f1=0.913]"
+     ]
+    },
+    {
+     "name": "stderr",
+     "output_type": "stream",
+     "text": [
+      "\r",
+      "Epoch 4::   6%|▌         | 3/50 [00:00<00:06,  7.70it/s, model/all/train/loss=0.103, model/all/train/lr=0.0001, spam_task/spam_dataset/valid/accuracy=0.925, spam_task/spam_dataset/valid/f1=0.913]"
+     ]
+    },
+    {
+     "name": "stderr",
+     "output_type": "stream",
+     "text": [
+      "\r",
+      "Epoch 4::   6%|▌         | 3/50 [00:00<00:06,  7.70it/s, model/all/train/loss=0.114, model/all/train/lr=0.0001, spam_task/spam_dataset/valid/accuracy=0.925, spam_task/spam_dataset/valid/f1=0.913]"
+     ]
+    },
+    {
+     "name": "stderr",
+     "output_type": "stream",
+     "text": [
+      "\r",
+      "Epoch 4::   8%|▊         | 4/50 [00:00<00:06,  7.45it/s, model/all/train/loss=0.114, model/all/train/lr=0.0001, spam_task/spam_dataset/valid/accuracy=0.925, spam_task/spam_dataset/valid/f1=0.913]"
+     ]
+    },
+    {
+     "name": "stderr",
+     "output_type": "stream",
+     "text": [
+      "\r",
+      "Epoch 4::   8%|▊         | 4/50 [00:00<00:06,  7.45it/s, model/all/train/loss=0.109, model/all/train/lr=0.0001, spam_task/spam_dataset/valid/accuracy=0.925, spam_task/spam_dataset/valid/f1=0.913]"
+     ]
+    },
+    {
+     "name": "stderr",
+     "output_type": "stream",
+     "text": [
+      "\r",
+      "Epoch 4::  10%|█         | 5/50 [00:00<00:06,  7.27it/s, model/all/train/loss=0.109, model/all/train/lr=0.0001, spam_task/spam_dataset/valid/accuracy=0.925, spam_task/spam_dataset/valid/f1=0.913]"
+     ]
+    },
+    {
+     "name": "stderr",
+     "output_type": "stream",
+     "text": [
+      "\r",
+      "Epoch 4::  10%|█         | 5/50 [00:00<00:06,  7.27it/s, model/all/train/loss=0.101, model/all/train/lr=0.0001, spam_task/spam_dataset/valid/accuracy=0.925, spam_task/spam_dataset/valid/f1=0.913]"
+     ]
+    },
+    {
+     "name": "stderr",
+     "output_type": "stream",
+     "text": [
+      "\r",
+      "Epoch 4::  12%|█▏        | 6/50 [00:00<00:05,  7.35it/s, model/all/train/loss=0.101, model/all/train/lr=0.0001, spam_task/spam_dataset/valid/accuracy=0.925, spam_task/spam_dataset/valid/f1=0.913]"
+     ]
+    },
+    {
+     "name": "stderr",
+     "output_type": "stream",
+     "text": [
+      "\r",
+      "Epoch 4::  12%|█▏        | 6/50 [00:00<00:05,  7.35it/s, model/all/train/loss=0.101, model/all/train/lr=0.0001, spam_task/spam_dataset/valid/accuracy=0.925, spam_task/spam_dataset/valid/f1=0.913]"
+     ]
+    },
+    {
+     "name": "stderr",
+     "output_type": "stream",
+     "text": [
+      "\r",
+      "Epoch 4::  14%|█▍        | 7/50 [00:00<00:05,  7.43it/s, model/all/train/loss=0.101, model/all/train/lr=0.0001, spam_task/spam_dataset/valid/accuracy=0.925, spam_task/spam_dataset/valid/f1=0.913]"
+     ]
+    },
+    {
+     "name": "stderr",
+     "output_type": "stream",
+     "text": [
+      "\r",
+      "Epoch 4::  14%|█▍        | 7/50 [00:01<00:05,  7.43it/s, model/all/train/loss=0.102, model/all/train/lr=0.0001, spam_task/spam_dataset/valid/accuracy=0.925, spam_task/spam_dataset/valid/f1=0.913]"
+     ]
+    },
+    {
+     "name": "stderr",
+     "output_type": "stream",
+     "text": [
+      "\r",
+      "Epoch 4::  16%|█▌        | 8/50 [00:01<00:05,  7.48it/s, model/all/train/loss=0.102, model/all/train/lr=0.0001, spam_task/spam_dataset/valid/accuracy=0.925, spam_task/spam_dataset/valid/f1=0.913]"
+     ]
+    },
+    {
+     "name": "stderr",
+     "output_type": "stream",
+     "text": [
+      "\r",
+      "Epoch 4::  16%|█▌        | 8/50 [00:01<00:05,  7.48it/s, model/all/train/loss=0.0999, model/all/train/lr=0.0001, spam_task/spam_dataset/valid/accuracy=0.925, spam_task/spam_dataset/valid/f1=0.913]"
+     ]
+    },
+    {
+     "name": "stderr",
+     "output_type": "stream",
+     "text": [
+      "\r",
+      "Epoch 4::  18%|█▊        | 9/50 [00:01<00:05,  7.51it/s, model/all/train/loss=0.0999, model/all/train/lr=0.0001, spam_task/spam_dataset/valid/accuracy=0.925, spam_task/spam_dataset/valid/f1=0.913]"
+     ]
+    },
+    {
+     "name": "stderr",
+     "output_type": "stream",
+     "text": [
+      "\r",
+      "Epoch 4::  18%|█▊        | 9/50 [00:01<00:05,  7.51it/s, model/all/train/loss=0.105, model/all/train/lr=0.0001, spam_task/spam_dataset/valid/accuracy=0.925, spam_task/spam_dataset/valid/f1=0.913] "
+     ]
+    },
+    {
+     "name": "stderr",
+     "output_type": "stream",
+     "text": [
+      "\r",
+      "Epoch 4::  20%|██        | 10/50 [00:01<00:05,  7.55it/s, model/all/train/loss=0.105, model/all/train/lr=0.0001, spam_task/spam_dataset/valid/accuracy=0.925, spam_task/spam_dataset/valid/f1=0.913]"
+     ]
+    },
+    {
+     "name": "stderr",
+     "output_type": "stream",
+     "text": [
+      "\r",
+      "Epoch 4::  20%|██        | 10/50 [00:01<00:05,  7.55it/s, model/all/train/loss=0.103, model/all/train/lr=0.0001, spam_task/spam_dataset/valid/accuracy=0.925, spam_task/spam_dataset/valid/f1=0.913]"
+     ]
+    },
+    {
+     "name": "stderr",
+     "output_type": "stream",
+     "text": [
+      "\r",
+      "Epoch 4::  22%|██▏       | 11/50 [00:01<00:05,  7.58it/s, model/all/train/loss=0.103, model/all/train/lr=0.0001, spam_task/spam_dataset/valid/accuracy=0.925, spam_task/spam_dataset/valid/f1=0.913]"
+     ]
+    },
+    {
+     "name": "stderr",
+     "output_type": "stream",
+     "text": [
+      "\r",
+      "Epoch 4::  22%|██▏       | 11/50 [00:01<00:05,  7.58it/s, model/all/train/loss=0.106, model/all/train/lr=0.0001, spam_task/spam_dataset/valid/accuracy=0.925, spam_task/spam_dataset/valid/f1=0.913]"
+     ]
+    },
+    {
+     "name": "stderr",
+     "output_type": "stream",
+     "text": [
+      "\r",
+      "Epoch 4::  24%|██▍       | 12/50 [00:01<00:05,  7.57it/s, model/all/train/loss=0.106, model/all/train/lr=0.0001, spam_task/spam_dataset/valid/accuracy=0.925, spam_task/spam_dataset/valid/f1=0.913]"
+     ]
+    },
+    {
+     "name": "stderr",
+     "output_type": "stream",
+     "text": [
+      "\r",
+      "Epoch 4::  24%|██▍       | 12/50 [00:01<00:05,  7.57it/s, model/all/train/loss=0.105, model/all/train/lr=0.0001, spam_task/spam_dataset/valid/accuracy=0.925, spam_task/spam_dataset/valid/f1=0.913]"
+     ]
+    },
+    {
+     "name": "stderr",
+     "output_type": "stream",
+     "text": [
+      "\r",
+      "Epoch 4::  26%|██▌       | 13/50 [00:01<00:04,  7.58it/s, model/all/train/loss=0.105, model/all/train/lr=0.0001, spam_task/spam_dataset/valid/accuracy=0.925, spam_task/spam_dataset/valid/f1=0.913]"
+     ]
+    },
+    {
+     "name": "stderr",
+     "output_type": "stream",
+     "text": [
+      "\r",
+      "Epoch 4::  26%|██▌       | 13/50 [00:01<00:04,  7.58it/s, model/all/train/loss=0.109, model/all/train/lr=0.0001, spam_task/spam_dataset/valid/accuracy=0.925, spam_task/spam_dataset/valid/f1=0.913]"
+     ]
+    },
+    {
+     "name": "stderr",
+     "output_type": "stream",
+     "text": [
+      "\r",
+      "Epoch 4::  28%|██▊       | 14/50 [00:01<00:04,  7.37it/s, model/all/train/loss=0.109, model/all/train/lr=0.0001, spam_task/spam_dataset/valid/accuracy=0.925, spam_task/spam_dataset/valid/f1=0.913]"
+     ]
+    },
+    {
+     "name": "stderr",
+     "output_type": "stream",
+     "text": [
+      "\r",
+      "Epoch 4::  28%|██▊       | 14/50 [00:02<00:04,  7.37it/s, model/all/train/loss=0.109, model/all/train/lr=0.0001, spam_task/spam_dataset/valid/accuracy=0.925, spam_task/spam_dataset/valid/f1=0.913]"
+     ]
+    },
+    {
+     "name": "stderr",
+     "output_type": "stream",
+     "text": [
+      "\r",
+      "Epoch 4::  30%|███       | 15/50 [00:02<00:04,  7.42it/s, model/all/train/loss=0.109, model/all/train/lr=0.0001, spam_task/spam_dataset/valid/accuracy=0.925, spam_task/spam_dataset/valid/f1=0.913]"
+     ]
+    },
+    {
+     "name": "stderr",
+     "output_type": "stream",
+     "text": [
+      "\r",
+      "Epoch 4::  30%|███       | 15/50 [00:02<00:04,  7.42it/s, model/all/train/loss=0.107, model/all/train/lr=0.0001, spam_task/spam_dataset/valid/accuracy=0.925, spam_task/spam_dataset/valid/f1=0.913]"
+     ]
+    },
+    {
+     "name": "stderr",
+     "output_type": "stream",
+     "text": [
+      "\r",
+      "Epoch 4::  32%|███▏      | 16/50 [00:02<00:04,  7.27it/s, model/all/train/loss=0.107, model/all/train/lr=0.0001, spam_task/spam_dataset/valid/accuracy=0.925, spam_task/spam_dataset/valid/f1=0.913]"
+     ]
+    },
+    {
+     "name": "stderr",
+     "output_type": "stream",
+     "text": [
+      "\r",
+      "Epoch 4::  32%|███▏      | 16/50 [00:02<00:04,  7.27it/s, model/all/train/loss=0.109, model/all/train/lr=0.0001, spam_task/spam_dataset/valid/accuracy=0.925, spam_task/spam_dataset/valid/f1=0.913]"
+     ]
+    },
+    {
+     "name": "stderr",
+     "output_type": "stream",
+     "text": [
+      "\r",
+      "Epoch 4::  34%|███▍      | 17/50 [00:02<00:04,  7.28it/s, model/all/train/loss=0.109, model/all/train/lr=0.0001, spam_task/spam_dataset/valid/accuracy=0.925, spam_task/spam_dataset/valid/f1=0.913]"
+     ]
+    },
+    {
+     "name": "stderr",
+     "output_type": "stream",
+     "text": [
+      "\r",
+      "Epoch 4::  34%|███▍      | 17/50 [00:02<00:04,  7.28it/s, model/all/train/loss=0.107, model/all/train/lr=0.0001, spam_task/spam_dataset/valid/accuracy=0.925, spam_task/spam_dataset/valid/f1=0.913]"
+     ]
+    },
+    {
+     "name": "stderr",
+     "output_type": "stream",
+     "text": [
+      "\r",
+      "Epoch 4::  36%|███▌      | 18/50 [00:02<00:04,  7.60it/s, model/all/train/loss=0.107, model/all/train/lr=0.0001, spam_task/spam_dataset/valid/accuracy=0.925, spam_task/spam_dataset/valid/f1=0.913]"
+     ]
+    },
+    {
+     "name": "stderr",
+     "output_type": "stream",
+     "text": [
+      "\r",
+      "Epoch 4::  36%|███▌      | 18/50 [00:02<00:04,  7.60it/s, model/all/train/loss=0.105, model/all/train/lr=0.0001, spam_task/spam_dataset/valid/accuracy=0.925, spam_task/spam_dataset/valid/f1=0.913]"
+     ]
+    },
+    {
+     "name": "stderr",
+     "output_type": "stream",
+     "text": [
+      "\r",
+      "Epoch 4::  38%|███▊      | 19/50 [00:02<00:03,  8.01it/s, model/all/train/loss=0.105, model/all/train/lr=0.0001, spam_task/spam_dataset/valid/accuracy=0.925, spam_task/spam_dataset/valid/f1=0.913]"
+     ]
+    },
+    {
+     "name": "stderr",
+     "output_type": "stream",
+     "text": [
+      "\r",
+      "Epoch 4::  38%|███▊      | 19/50 [00:02<00:03,  8.01it/s, model/all/train/loss=0.107, model/all/train/lr=0.0001, spam_task/spam_dataset/valid/accuracy=0.925, spam_task/spam_dataset/valid/f1=0.913]"
+     ]
+    },
+    {
+     "name": "stderr",
+     "output_type": "stream",
+     "text": [
+      "\r",
+      "Epoch 4::  40%|████      | 20/50 [00:02<00:03,  8.37it/s, model/all/train/loss=0.107, model/all/train/lr=0.0001, spam_task/spam_dataset/valid/accuracy=0.925, spam_task/spam_dataset/valid/f1=0.913]"
+     ]
+    },
+    {
+     "name": "stderr",
+     "output_type": "stream",
+     "text": [
+      "\r",
+      "Epoch 4::  40%|████      | 20/50 [00:02<00:03,  8.37it/s, model/all/train/loss=0.106, model/all/train/lr=0.0001, spam_task/spam_dataset/valid/accuracy=0.925, spam_task/spam_dataset/valid/f1=0.913]"
+     ]
+    },
+    {
+     "name": "stderr",
+     "output_type": "stream",
+     "text": [
+      "\r",
+      "Epoch 4::  42%|████▏     | 21/50 [00:02<00:03,  8.63it/s, model/all/train/loss=0.106, model/all/train/lr=0.0001, spam_task/spam_dataset/valid/accuracy=0.925, spam_task/spam_dataset/valid/f1=0.913]"
+     ]
+    },
+    {
+     "name": "stderr",
+     "output_type": "stream",
+     "text": [
+      "\r",
+      "Epoch 4::  42%|████▏     | 21/50 [00:02<00:03,  8.63it/s, model/all/train/loss=0.106, model/all/train/lr=0.0001, spam_task/spam_dataset/valid/accuracy=0.925, spam_task/spam_dataset/valid/f1=0.913]"
+     ]
+    },
+    {
+     "name": "stderr",
+     "output_type": "stream",
+     "text": [
+      "\r",
+      "Epoch 4::  44%|████▍     | 22/50 [00:02<00:03,  8.83it/s, model/all/train/loss=0.106, model/all/train/lr=0.0001, spam_task/spam_dataset/valid/accuracy=0.925, spam_task/spam_dataset/valid/f1=0.913]"
+     ]
+    },
+    {
+     "name": "stderr",
+     "output_type": "stream",
+     "text": [
+      "\r",
+      "Epoch 4::  44%|████▍     | 22/50 [00:02<00:03,  8.83it/s, model/all/train/loss=0.106, model/all/train/lr=0.0001, spam_task/spam_dataset/valid/accuracy=0.925, spam_task/spam_dataset/valid/f1=0.913]"
+     ]
+    },
+    {
+     "name": "stderr",
+     "output_type": "stream",
+     "text": [
+      "\r",
+      "Epoch 4::  46%|████▌     | 23/50 [00:02<00:03,  8.97it/s, model/all/train/loss=0.106, model/all/train/lr=0.0001, spam_task/spam_dataset/valid/accuracy=0.925, spam_task/spam_dataset/valid/f1=0.913]"
+     ]
+    },
+    {
+     "name": "stderr",
+     "output_type": "stream",
+     "text": [
+      "\r",
+      "Epoch 4::  46%|████▌     | 23/50 [00:03<00:03,  8.97it/s, model/all/train/loss=0.104, model/all/train/lr=0.0001, spam_task/spam_dataset/valid/accuracy=0.925, spam_task/spam_dataset/valid/f1=0.913]"
+     ]
+    },
+    {
+     "name": "stderr",
+     "output_type": "stream",
+     "text": [
+      "\r",
+      "Epoch 4::  48%|████▊     | 24/50 [00:03<00:02,  9.02it/s, model/all/train/loss=0.104, model/all/train/lr=0.0001, spam_task/spam_dataset/valid/accuracy=0.925, spam_task/spam_dataset/valid/f1=0.913]"
+     ]
+    },
+    {
+     "name": "stderr",
+     "output_type": "stream",
+     "text": [
+      "\r",
+      "Epoch 4::  48%|████▊     | 24/50 [00:03<00:02,  9.02it/s, model/all/train/loss=0.102, model/all/train/lr=0.0001, spam_task/spam_dataset/valid/accuracy=0.925, spam_task/spam_dataset/valid/f1=0.913]"
+     ]
+    },
+    {
+     "name": "stderr",
+     "output_type": "stream",
+     "text": [
+      "\r",
+      "Epoch 4::  50%|█████     | 25/50 [00:03<00:02,  9.07it/s, model/all/train/loss=0.102, model/all/train/lr=0.0001, spam_task/spam_dataset/valid/accuracy=0.925, spam_task/spam_dataset/valid/f1=0.913]"
+     ]
+    },
+    {
+     "name": "stderr",
+     "output_type": "stream",
+     "text": [
+      "\r",
+      "Epoch 4::  50%|█████     | 25/50 [00:03<00:02,  9.07it/s, model/all/train/loss=0.1, model/all/train/lr=0.0001, spam_task/spam_dataset/valid/accuracy=0.925, spam_task/spam_dataset/valid/f1=0.913]  "
+     ]
+    },
+    {
+     "name": "stderr",
+     "output_type": "stream",
+     "text": [
+      "\r",
+      "Epoch 4::  52%|█████▏    | 26/50 [00:03<00:02,  9.13it/s, model/all/train/loss=0.1, model/all/train/lr=0.0001, spam_task/spam_dataset/valid/accuracy=0.925, spam_task/spam_dataset/valid/f1=0.913]"
+     ]
+    },
+    {
+     "name": "stderr",
+     "output_type": "stream",
+     "text": [
+      "\r",
+      "Epoch 4::  52%|█████▏    | 26/50 [00:03<00:02,  9.13it/s, model/all/train/loss=0.103, model/all/train/lr=0.0001, spam_task/spam_dataset/valid/accuracy=0.925, spam_task/spam_dataset/valid/f1=0.913]"
+     ]
+    },
+    {
+     "name": "stderr",
+     "output_type": "stream",
+     "text": [
+      "\r",
+      "Epoch 4::  54%|█████▍    | 27/50 [00:03<00:02,  9.19it/s, model/all/train/loss=0.103, model/all/train/lr=0.0001, spam_task/spam_dataset/valid/accuracy=0.925, spam_task/spam_dataset/valid/f1=0.913]"
+     ]
+    },
+    {
+     "name": "stderr",
+     "output_type": "stream",
+     "text": [
+      "\r",
+      "Epoch 4::  54%|█████▍    | 27/50 [00:03<00:02,  9.19it/s, model/all/train/loss=0.102, model/all/train/lr=0.0001, spam_task/spam_dataset/valid/accuracy=0.925, spam_task/spam_dataset/valid/f1=0.913]"
+     ]
+    },
+    {
+     "name": "stderr",
+     "output_type": "stream",
+     "text": [
+      "\r",
+      "Epoch 4::  56%|█████▌    | 28/50 [00:03<00:02,  9.21it/s, model/all/train/loss=0.102, model/all/train/lr=0.0001, spam_task/spam_dataset/valid/accuracy=0.925, spam_task/spam_dataset/valid/f1=0.913]"
+     ]
+    },
+    {
+     "name": "stderr",
+     "output_type": "stream",
+     "text": [
+      "\r",
+      "Epoch 4::  56%|█████▌    | 28/50 [00:03<00:02,  9.21it/s, model/all/train/loss=0.101, model/all/train/lr=0.0001, spam_task/spam_dataset/valid/accuracy=0.925, spam_task/spam_dataset/valid/f1=0.913]"
+     ]
+    },
+    {
+     "name": "stderr",
+     "output_type": "stream",
+     "text": [
+      "\r",
+      "Epoch 4::  58%|█████▊    | 29/50 [00:03<00:02,  9.22it/s, model/all/train/loss=0.101, model/all/train/lr=0.0001, spam_task/spam_dataset/valid/accuracy=0.925, spam_task/spam_dataset/valid/f1=0.913]"
+     ]
+    },
+    {
+     "name": "stderr",
+     "output_type": "stream",
+     "text": [
+      "\r",
+      "Epoch 4::  58%|█████▊    | 29/50 [00:03<00:02,  9.22it/s, model/all/train/loss=0.1, model/all/train/lr=0.0001, spam_task/spam_dataset/valid/accuracy=0.925, spam_task/spam_dataset/valid/f1=0.913]  "
+     ]
+    },
+    {
+     "name": "stderr",
+     "output_type": "stream",
+     "text": [
+      "\r",
+      "Epoch 4::  60%|██████    | 30/50 [00:03<00:02,  9.23it/s, model/all/train/loss=0.1, model/all/train/lr=0.0001, spam_task/spam_dataset/valid/accuracy=0.925, spam_task/spam_dataset/valid/f1=0.913]"
+     ]
+    },
+    {
+     "name": "stderr",
+     "output_type": "stream",
+     "text": [
+      "\r",
+      "Epoch 4::  60%|██████    | 30/50 [00:03<00:02,  9.23it/s, model/all/train/loss=0.1, model/all/train/lr=0.0001, spam_task/spam_dataset/valid/accuracy=0.925, spam_task/spam_dataset/valid/f1=0.913]"
+     ]
+    },
+    {
+     "name": "stderr",
+     "output_type": "stream",
+     "text": [
+      "\r",
+      "Epoch 4::  62%|██████▏   | 31/50 [00:03<00:02,  9.24it/s, model/all/train/loss=0.1, model/all/train/lr=0.0001, spam_task/spam_dataset/valid/accuracy=0.925, spam_task/spam_dataset/valid/f1=0.913]"
+     ]
+    },
+    {
+     "name": "stderr",
+     "output_type": "stream",
+     "text": [
+      "\r",
+      "Epoch 4::  62%|██████▏   | 31/50 [00:03<00:02,  9.24it/s, model/all/train/loss=0.0998, model/all/train/lr=0.0001, spam_task/spam_dataset/valid/accuracy=0.925, spam_task/spam_dataset/valid/f1=0.913]"
+     ]
+    },
+    {
+     "name": "stderr",
+     "output_type": "stream",
+     "text": [
+      "\r",
+      "Epoch 4::  64%|██████▍   | 32/50 [00:03<00:01,  9.24it/s, model/all/train/loss=0.0998, model/all/train/lr=0.0001, spam_task/spam_dataset/valid/accuracy=0.925, spam_task/spam_dataset/valid/f1=0.913]"
+     ]
+    },
+    {
+     "name": "stderr",
+     "output_type": "stream",
+     "text": [
+      "\r",
+      "Epoch 4::  64%|██████▍   | 32/50 [00:04<00:01,  9.24it/s, model/all/train/loss=0.0988, model/all/train/lr=0.0001, spam_task/spam_dataset/valid/accuracy=0.925, spam_task/spam_dataset/valid/f1=0.913]"
+     ]
+    },
+    {
+     "name": "stderr",
+     "output_type": "stream",
+     "text": [
+      "\r",
+      "Epoch 4::  66%|██████▌   | 33/50 [00:04<00:01,  9.00it/s, model/all/train/loss=0.0988, model/all/train/lr=0.0001, spam_task/spam_dataset/valid/accuracy=0.925, spam_task/spam_dataset/valid/f1=0.913]"
+     ]
+    },
+    {
+     "name": "stderr",
+     "output_type": "stream",
+     "text": [
+      "\r",
+      "Epoch 4::  66%|██████▌   | 33/50 [00:04<00:01,  9.00it/s, model/all/train/loss=0.0982, model/all/train/lr=0.0001, spam_task/spam_dataset/valid/accuracy=0.925, spam_task/spam_dataset/valid/f1=0.913]"
+     ]
+    },
+    {
+     "name": "stderr",
+     "output_type": "stream",
+     "text": [
+      "\r",
+      "Epoch 4::  68%|██████▊   | 34/50 [00:04<00:01,  9.06it/s, model/all/train/loss=0.0982, model/all/train/lr=0.0001, spam_task/spam_dataset/valid/accuracy=0.925, spam_task/spam_dataset/valid/f1=0.913]"
+     ]
+    },
+    {
+     "name": "stderr",
+     "output_type": "stream",
+     "text": [
+      "\r",
+      "Epoch 4::  68%|██████▊   | 34/50 [00:04<00:01,  9.06it/s, model/all/train/loss=0.0973, model/all/train/lr=0.0001, spam_task/spam_dataset/valid/accuracy=0.925, spam_task/spam_dataset/valid/f1=0.913]"
+     ]
+    },
+    {
+     "name": "stderr",
+     "output_type": "stream",
+     "text": [
+      "\r",
+      "Epoch 4::  70%|███████   | 35/50 [00:04<00:01,  9.07it/s, model/all/train/loss=0.0973, model/all/train/lr=0.0001, spam_task/spam_dataset/valid/accuracy=0.925, spam_task/spam_dataset/valid/f1=0.913]"
+     ]
+    },
+    {
+     "name": "stderr",
+     "output_type": "stream",
+     "text": [
+      "\r",
+      "Epoch 4::  70%|███████   | 35/50 [00:04<00:01,  9.07it/s, model/all/train/loss=0.0974, model/all/train/lr=0.0001, spam_task/spam_dataset/valid/accuracy=0.925, spam_task/spam_dataset/valid/f1=0.913]"
+     ]
+    },
+    {
+     "name": "stderr",
+     "output_type": "stream",
+     "text": [
+      "\r",
+      "Epoch 4::  72%|███████▏  | 36/50 [00:04<00:01,  9.10it/s, model/all/train/loss=0.0974, model/all/train/lr=0.0001, spam_task/spam_dataset/valid/accuracy=0.925, spam_task/spam_dataset/valid/f1=0.913]"
+     ]
+    },
+    {
+     "name": "stderr",
+     "output_type": "stream",
+     "text": [
+      "\r",
+      "Epoch 4::  72%|███████▏  | 36/50 [00:04<00:01,  9.10it/s, model/all/train/loss=0.0965, model/all/train/lr=0.0001, spam_task/spam_dataset/valid/accuracy=0.925, spam_task/spam_dataset/valid/f1=0.913]"
+     ]
+    },
+    {
+     "name": "stderr",
+     "output_type": "stream",
+     "text": [
+      "\r",
+      "Epoch 4::  74%|███████▍  | 37/50 [00:04<00:01,  9.14it/s, model/all/train/loss=0.0965, model/all/train/lr=0.0001, spam_task/spam_dataset/valid/accuracy=0.925, spam_task/spam_dataset/valid/f1=0.913]"
+     ]
+    },
+    {
+     "name": "stderr",
+     "output_type": "stream",
+     "text": [
+      "\r",
+      "Epoch 4::  74%|███████▍  | 37/50 [00:04<00:01,  9.14it/s, model/all/train/loss=0.0953, model/all/train/lr=0.0001, spam_task/spam_dataset/valid/accuracy=0.925, spam_task/spam_dataset/valid/f1=0.913]"
+     ]
+    },
+    {
+     "name": "stderr",
+     "output_type": "stream",
+     "text": [
+      "\r",
+      "Epoch 4::  76%|███████▌  | 38/50 [00:04<00:01,  9.15it/s, model/all/train/loss=0.0953, model/all/train/lr=0.0001, spam_task/spam_dataset/valid/accuracy=0.925, spam_task/spam_dataset/valid/f1=0.913]"
+     ]
+    },
+    {
+     "name": "stderr",
+     "output_type": "stream",
+     "text": [
+      "\r",
+      "Epoch 4::  76%|███████▌  | 38/50 [00:04<00:01,  9.15it/s, model/all/train/loss=0.0947, model/all/train/lr=0.0001, spam_task/spam_dataset/valid/accuracy=0.925, spam_task/spam_dataset/valid/f1=0.913]"
+     ]
+    },
+    {
+     "name": "stderr",
+     "output_type": "stream",
+     "text": [
+      "\r",
+      "Epoch 4::  78%|███████▊  | 39/50 [00:04<00:01,  9.21it/s, model/all/train/loss=0.0947, model/all/train/lr=0.0001, spam_task/spam_dataset/valid/accuracy=0.925, spam_task/spam_dataset/valid/f1=0.913]"
+     ]
+    },
+    {
+     "name": "stderr",
+     "output_type": "stream",
+     "text": [
+      "\r",
+      "Epoch 4::  78%|███████▊  | 39/50 [00:04<00:01,  9.21it/s, model/all/train/loss=0.0942, model/all/train/lr=0.0001, spam_task/spam_dataset/valid/accuracy=0.925, spam_task/spam_dataset/valid/f1=0.913]"
+     ]
+    },
+    {
+     "name": "stderr",
+     "output_type": "stream",
+     "text": [
+      "\r",
+      "Epoch 4::  80%|████████  | 40/50 [00:04<00:01,  9.23it/s, model/all/train/loss=0.0942, model/all/train/lr=0.0001, spam_task/spam_dataset/valid/accuracy=0.925, spam_task/spam_dataset/valid/f1=0.913]"
+     ]
+    },
+    {
+     "name": "stderr",
+     "output_type": "stream",
+     "text": [
+      "\r",
+      "Epoch 4::  80%|████████  | 40/50 [00:04<00:01,  9.23it/s, model/all/train/loss=0.0946, model/all/train/lr=0.0001, spam_task/spam_dataset/valid/accuracy=0.925, spam_task/spam_dataset/valid/f1=0.913]"
+     ]
+    },
+    {
+     "name": "stderr",
+     "output_type": "stream",
+     "text": [
+      "\r",
+      "Epoch 4::  82%|████████▏ | 41/50 [00:04<00:00,  9.24it/s, model/all/train/loss=0.0946, model/all/train/lr=0.0001, spam_task/spam_dataset/valid/accuracy=0.925, spam_task/spam_dataset/valid/f1=0.913]"
+     ]
+    },
+    {
+     "name": "stderr",
+     "output_type": "stream",
+     "text": [
+      "\r",
+      "Epoch 4::  82%|████████▏ | 41/50 [00:05<00:00,  9.24it/s, model/all/train/loss=0.0948, model/all/train/lr=0.0001, spam_task/spam_dataset/valid/accuracy=0.925, spam_task/spam_dataset/valid/f1=0.913]"
+     ]
+    },
+    {
+     "name": "stderr",
+     "output_type": "stream",
+     "text": [
+      "\r",
+      "Epoch 4::  84%|████████▍ | 42/50 [00:05<00:00,  9.23it/s, model/all/train/loss=0.0948, model/all/train/lr=0.0001, spam_task/spam_dataset/valid/accuracy=0.925, spam_task/spam_dataset/valid/f1=0.913]"
+     ]
+    },
+    {
+     "name": "stderr",
+     "output_type": "stream",
+     "text": [
+      "\r",
+      "Epoch 4::  84%|████████▍ | 42/50 [00:05<00:00,  9.23it/s, model/all/train/loss=0.0953, model/all/train/lr=0.0001, spam_task/spam_dataset/valid/accuracy=0.925, spam_task/spam_dataset/valid/f1=0.913]"
+     ]
+    },
+    {
+     "name": "stderr",
+     "output_type": "stream",
+     "text": [
+      "\r",
+      "Epoch 4::  86%|████████▌ | 43/50 [00:05<00:00,  9.24it/s, model/all/train/loss=0.0953, model/all/train/lr=0.0001, spam_task/spam_dataset/valid/accuracy=0.925, spam_task/spam_dataset/valid/f1=0.913]"
+     ]
+    },
+    {
+     "name": "stderr",
+     "output_type": "stream",
+     "text": [
+      "\r",
+      "Epoch 4::  86%|████████▌ | 43/50 [00:05<00:00,  9.24it/s, model/all/train/loss=0.0954, model/all/train/lr=0.0001, spam_task/spam_dataset/valid/accuracy=0.925, spam_task/spam_dataset/valid/f1=0.913]"
+     ]
+    },
+    {
+     "name": "stderr",
+     "output_type": "stream",
+     "text": [
+      "\r",
+      "Epoch 4::  88%|████████▊ | 44/50 [00:05<00:00,  9.23it/s, model/all/train/loss=0.0954, model/all/train/lr=0.0001, spam_task/spam_dataset/valid/accuracy=0.925, spam_task/spam_dataset/valid/f1=0.913]"
+     ]
+    },
+    {
+     "name": "stderr",
+     "output_type": "stream",
+     "text": [
+      "\r",
+      "Epoch 4::  88%|████████▊ | 44/50 [00:05<00:00,  9.23it/s, model/all/train/loss=0.0947, model/all/train/lr=0.0001, spam_task/spam_dataset/valid/accuracy=0.925, spam_task/spam_dataset/valid/f1=0.913]"
+     ]
+    },
+    {
+     "name": "stderr",
+     "output_type": "stream",
+     "text": [
+      "\r",
+      "Epoch 4::  90%|█████████ | 45/50 [00:05<00:00,  9.21it/s, model/all/train/loss=0.0947, model/all/train/lr=0.0001, spam_task/spam_dataset/valid/accuracy=0.925, spam_task/spam_dataset/valid/f1=0.913]"
+     ]
+    },
+    {
+     "name": "stderr",
+     "output_type": "stream",
+     "text": [
+      "\r",
+      "Epoch 4::  90%|█████████ | 45/50 [00:05<00:00,  9.21it/s, model/all/train/loss=0.0942, model/all/train/lr=0.0001, spam_task/spam_dataset/valid/accuracy=0.925, spam_task/spam_dataset/valid/f1=0.913]"
+     ]
+    },
+    {
+     "name": "stderr",
+     "output_type": "stream",
+     "text": [
+      "\r",
+      "Epoch 4::  92%|█████████▏| 46/50 [00:05<00:00,  9.23it/s, model/all/train/loss=0.0942, model/all/train/lr=0.0001, spam_task/spam_dataset/valid/accuracy=0.925, spam_task/spam_dataset/valid/f1=0.913]"
+     ]
+    },
+    {
+     "name": "stderr",
+     "output_type": "stream",
+     "text": [
+      "\r",
+      "Epoch 4::  92%|█████████▏| 46/50 [00:05<00:00,  9.23it/s, model/all/train/loss=0.0933, model/all/train/lr=0.0001, spam_task/spam_dataset/valid/accuracy=0.925, spam_task/spam_dataset/valid/f1=0.913]"
+     ]
+    },
+    {
+     "name": "stderr",
+     "output_type": "stream",
+     "text": [
+      "\r",
+      "Epoch 4::  94%|█████████▍| 47/50 [00:05<00:00,  9.24it/s, model/all/train/loss=0.0933, model/all/train/lr=0.0001, spam_task/spam_dataset/valid/accuracy=0.925, spam_task/spam_dataset/valid/f1=0.913]"
+     ]
+    },
+    {
+     "name": "stderr",
+     "output_type": "stream",
+     "text": [
+      "\r",
+      "Epoch 4::  94%|█████████▍| 47/50 [00:05<00:00,  9.24it/s, model/all/train/loss=0.0932, model/all/train/lr=0.0001, spam_task/spam_dataset/valid/accuracy=0.925, spam_task/spam_dataset/valid/f1=0.913]"
+     ]
+    },
+    {
+     "name": "stderr",
+     "output_type": "stream",
+     "text": [
+      "\r",
+      "Epoch 4::  96%|█████████▌| 48/50 [00:05<00:00,  9.27it/s, model/all/train/loss=0.0932, model/all/train/lr=0.0001, spam_task/spam_dataset/valid/accuracy=0.925, spam_task/spam_dataset/valid/f1=0.913]"
+     ]
+    },
+    {
+     "name": "stderr",
+     "output_type": "stream",
+     "text": [
+      "\r",
+      "Epoch 4::  96%|█████████▌| 48/50 [00:05<00:00,  9.27it/s, model/all/train/loss=0.0922, model/all/train/lr=0.0001, spam_task/spam_dataset/valid/accuracy=0.925, spam_task/spam_dataset/valid/f1=0.913]"
+     ]
+    },
+    {
+     "name": "stderr",
+     "output_type": "stream",
+     "text": [
+      "\r",
+      "Epoch 4::  98%|█████████▊| 49/50 [00:05<00:00,  9.27it/s, model/all/train/loss=0.0922, model/all/train/lr=0.0001, spam_task/spam_dataset/valid/accuracy=0.925, spam_task/spam_dataset/valid/f1=0.913]"
+     ]
+    },
+    {
+     "name": "stderr",
+     "output_type": "stream",
+     "text": [
+      "\r",
+      "Epoch 4::  98%|█████████▊| 49/50 [00:05<00:00,  9.27it/s, model/all/train/loss=0.0923, model/all/train/lr=0.0001, spam_task/spam_dataset/valid/accuracy=0.917, spam_task/spam_dataset/valid/f1=0.902]"
+     ]
+    },
+    {
+     "name": "stderr",
+     "output_type": "stream",
+     "text": [
+      "\r",
+      "Epoch 4:: 100%|██████████| 50/50 [00:05<00:00,  8.69it/s, model/all/train/loss=0.0923, model/all/train/lr=0.0001, spam_task/spam_dataset/valid/accuracy=0.917, spam_task/spam_dataset/valid/f1=0.902]"
      ]
     },
     {
@@ -6772,11 +4788,7 @@
      "output_type": "stream",
      "text": [
       "\r",
-<<<<<<< HEAD
-      "100%|██████████| 1586/1586 [00:00<00:00, 42788.28it/s]"
-=======
-      "100%|██████████| 1586/1586 [00:00<00:00, 27651.80it/s]"
->>>>>>> 0e7cf0ae
+      "100%|██████████| 1586/1586 [00:00<00:00, 41737.77it/s]"
      ]
     },
     {
@@ -6793,11 +4805,7 @@
      "output_type": "stream",
      "text": [
       "\r",
-<<<<<<< HEAD
-      "100%|██████████| 120/120 [00:00<00:00, 28760.94it/s]"
-=======
-      "100%|██████████| 120/120 [00:00<00:00, 26390.34it/s]"
->>>>>>> 0e7cf0ae
+      "100%|██████████| 120/120 [00:00<00:00, 28759.30it/s]"
      ]
     },
     {
@@ -6814,11 +4822,7 @@
      "output_type": "stream",
      "text": [
       "\r",
-<<<<<<< HEAD
-      "100%|██████████| 250/250 [00:00<00:00, 35684.06it/s]"
-=======
-      "100%|██████████| 250/250 [00:00<00:00, 31047.76it/s]"
->>>>>>> 0e7cf0ae
+      "100%|██████████| 250/250 [00:00<00:00, 35188.29it/s]"
      ]
     },
     {
@@ -6899,14 +4903,14 @@
      "name": "stderr",
      "output_type": "stream",
      "text": [
-      "WARNING:root:Ignoring extra labels in dataloader (valid): {'spam_task_slice:short_link_ind', 'spam_task_slice:base_ind', 'spam_task_slice:base_pred'}\n"
-     ]
-    },
-    {
-     "name": "stderr",
-     "output_type": "stream",
-     "text": [
-      "WARNING:root:Ignoring extra labels in dataloader (test): {'spam_task_slice:short_link_ind', 'spam_task_slice:base_ind', 'spam_task_slice:base_pred'}\n"
+      "WARNING:root:Ignoring extra labels in dataloader (valid): {'spam_task_slice:base_ind', 'spam_task_slice:base_pred', 'spam_task_slice:short_link_ind'}\n"
+     ]
+    },
+    {
+     "name": "stderr",
+     "output_type": "stream",
+     "text": [
+      "WARNING:root:Ignoring extra labels in dataloader (test): {'spam_task_slice:base_ind', 'spam_task_slice:base_pred', 'spam_task_slice:short_link_ind'}\n"
      ]
     },
     {
@@ -7248,23 +5252,15 @@
      "output_type": "stream",
      "text": [
       "\r",
-<<<<<<< HEAD
-      " 60%|██████    | 72/120 [00:00<00:00, 717.11it/s]"
-=======
-      " 42%|████▎     | 51/120 [00:00<00:00, 508.77it/s]"
->>>>>>> 0e7cf0ae
-     ]
-    },
-    {
-     "name": "stderr",
-     "output_type": "stream",
-     "text": [
-      "\r",
-<<<<<<< HEAD
-      "100%|██████████| 120/120 [00:00<00:00, 841.21it/s]"
-=======
-      "100%|██████████| 120/120 [00:00<00:00, 753.58it/s]"
->>>>>>> 0e7cf0ae
+      " 58%|█████▊    | 70/120 [00:00<00:00, 695.46it/s]"
+     ]
+    },
+    {
+     "name": "stderr",
+     "output_type": "stream",
+     "text": [
+      "\r",
+      "100%|██████████| 120/120 [00:00<00:00, 818.95it/s]"
      ]
     },
     {
@@ -7391,31 +5387,23 @@
      "output_type": "stream",
      "text": [
       "\r",
-<<<<<<< HEAD
-      " 42%|████▏     | 104/250 [00:00<00:00, 1033.27it/s]"
-=======
-      " 54%|█████▎    | 134/250 [00:00<00:00, 1336.84it/s]"
->>>>>>> 0e7cf0ae
-     ]
-    },
-    {
-     "name": "stderr",
-     "output_type": "stream",
-     "text": [
-      "\r",
-<<<<<<< HEAD
-      " 82%|████████▏ | 204/250 [00:00<00:00, 1021.03it/s]"
-     ]
-    },
-    {
-     "name": "stderr",
-     "output_type": "stream",
-     "text": [
-      "\r",
-      "100%|██████████| 250/250 [00:00<00:00, 1009.63it/s]"
-=======
-      "100%|██████████| 250/250 [00:00<00:00, 1323.13it/s]"
->>>>>>> 0e7cf0ae
+      " 40%|████      | 101/250 [00:00<00:00, 1006.87it/s]"
+     ]
+    },
+    {
+     "name": "stderr",
+     "output_type": "stream",
+     "text": [
+      "\r",
+      " 80%|███████▉  | 199/250 [00:00<00:00, 996.44it/s] "
+     ]
+    },
+    {
+     "name": "stderr",
+     "output_type": "stream",
+     "text": [
+      "\r",
+      "100%|██████████| 250/250 [00:00<00:00, 984.72it/s]"
      ]
     },
     {
@@ -7570,179 +5558,127 @@
      "output_type": "stream",
      "text": [
       "\r",
-<<<<<<< HEAD
-      "  7%|▋         | 104/1586 [00:00<00:01, 1036.61it/s]"
-     ]
-    },
-    {
-     "name": "stderr",
-     "output_type": "stream",
-     "text": [
-      "\r",
-      " 13%|█▎        | 207/1586 [00:00<00:01, 1034.35it/s]"
-     ]
-    },
-    {
-     "name": "stderr",
-     "output_type": "stream",
-     "text": [
-      "\r",
-      " 16%|█▋        | 260/1586 [00:00<00:01, 744.79it/s] "
-     ]
-    },
-    {
-     "name": "stderr",
-     "output_type": "stream",
-     "text": [
-      "\r",
-      " 23%|██▎       | 364/1586 [00:00<00:01, 813.03it/s]"
-=======
-      "  8%|▊         | 133/1586 [00:00<00:01, 1322.96it/s]"
->>>>>>> 0e7cf0ae
-     ]
-    },
-    {
-     "name": "stderr",
-     "output_type": "stream",
-     "text": [
-      "\r",
-<<<<<<< HEAD
-      " 29%|██▉       | 466/1586 [00:00<00:01, 865.27it/s]"
-=======
-      " 17%|█▋        | 270/1586 [00:00<00:00, 1336.45it/s]"
->>>>>>> 0e7cf0ae
-     ]
-    },
-    {
-     "name": "stderr",
-     "output_type": "stream",
-     "text": [
-      "\r",
-<<<<<<< HEAD
-      " 36%|███▌      | 567/1586 [00:00<00:01, 903.50it/s]"
-=======
-      " 26%|██▌       | 410/1586 [00:00<00:00, 1353.47it/s]"
->>>>>>> 0e7cf0ae
-     ]
-    },
-    {
-     "name": "stderr",
-     "output_type": "stream",
-     "text": [
-      "\r",
-<<<<<<< HEAD
-      " 42%|████▏     | 671/1586 [00:00<00:00, 937.98it/s]"
-=======
-      " 34%|███▍      | 546/1586 [00:00<00:00, 1354.04it/s]"
->>>>>>> 0e7cf0ae
-     ]
-    },
-    {
-     "name": "stderr",
-     "output_type": "stream",
-     "text": [
-      "\r",
-<<<<<<< HEAD
-      " 49%|████▉     | 776/1586 [00:00<00:00, 967.92it/s]"
-=======
-      " 42%|████▏     | 664/1586 [00:00<00:00, 1296.17it/s]"
->>>>>>> 0e7cf0ae
-     ]
-    },
-    {
-     "name": "stderr",
-     "output_type": "stream",
-     "text": [
-      "\r",
-<<<<<<< HEAD
-      " 56%|█████▌    | 886/1586 [00:00<00:00, 1002.09it/s]"
-=======
-      " 49%|████▉     | 785/1586 [00:00<00:00, 1266.78it/s]"
->>>>>>> 0e7cf0ae
-     ]
-    },
-    {
-     "name": "stderr",
-     "output_type": "stream",
-     "text": [
-      "\r",
-<<<<<<< HEAD
-      " 63%|██████▎   | 992/1586 [00:01<00:00, 1016.14it/s]"
-=======
-      " 58%|█████▊    | 917/1586 [00:00<00:00, 1280.66it/s]"
->>>>>>> 0e7cf0ae
-     ]
-    },
-    {
-     "name": "stderr",
-     "output_type": "stream",
-     "text": [
-      "\r",
-<<<<<<< HEAD
-      " 69%|██████▉   | 1099/1586 [00:01<00:00, 1030.97it/s]"
-=======
-      " 65%|██████▌   | 1035/1586 [00:00<00:00, 1073.04it/s]"
->>>>>>> 0e7cf0ae
-     ]
-    },
-    {
-     "name": "stderr",
-     "output_type": "stream",
-     "text": [
-      "\r",
-<<<<<<< HEAD
-      " 76%|███████▌  | 1203/1586 [00:01<00:00, 1031.16it/s]"
-=======
-      " 72%|███████▏  | 1148/1586 [00:00<00:00, 1087.79it/s]"
->>>>>>> 0e7cf0ae
-     ]
-    },
-    {
-     "name": "stderr",
-     "output_type": "stream",
-     "text": [
-      "\r",
-<<<<<<< HEAD
-      " 82%|████████▏ | 1306/1586 [00:01<00:00, 1029.49it/s]"
-=======
-      " 81%|████████  | 1288/1586 [00:01<00:00, 1164.82it/s]"
->>>>>>> 0e7cf0ae
-     ]
-    },
-    {
-     "name": "stderr",
-     "output_type": "stream",
-     "text": [
-      "\r",
-<<<<<<< HEAD
-      " 89%|████████▉ | 1413/1586 [00:01<00:00, 1040.21it/s]"
-=======
-      " 90%|█████████ | 1430/1586 [00:01<00:00, 1229.30it/s]"
->>>>>>> 0e7cf0ae
-     ]
-    },
-    {
-     "name": "stderr",
-     "output_type": "stream",
-     "text": [
-      "\r",
-<<<<<<< HEAD
-      " 96%|█████████▌| 1517/1586 [00:01<00:00, 1035.91it/s]"
-=======
-      " 99%|█████████▉| 1571/1586 [00:01<00:00, 1276.25it/s]"
->>>>>>> 0e7cf0ae
-     ]
-    },
-    {
-     "name": "stderr",
-     "output_type": "stream",
-     "text": [
-      "\r",
-<<<<<<< HEAD
-      "100%|██████████| 1586/1586 [00:01<00:00, 996.90it/s] "
-=======
-      "100%|██████████| 1586/1586 [00:01<00:00, 1249.80it/s]"
->>>>>>> 0e7cf0ae
+      "  6%|▋         | 102/1586 [00:00<00:01, 1019.60it/s]"
+     ]
+    },
+    {
+     "name": "stderr",
+     "output_type": "stream",
+     "text": [
+      "\r",
+      " 13%|█▎        | 203/1586 [00:00<00:01, 1015.08it/s]"
+     ]
+    },
+    {
+     "name": "stderr",
+     "output_type": "stream",
+     "text": [
+      "\r",
+      " 19%|█▉        | 304/1586 [00:00<00:01, 1013.11it/s]"
+     ]
+    },
+    {
+     "name": "stderr",
+     "output_type": "stream",
+     "text": [
+      "\r",
+      " 26%|██▌       | 406/1586 [00:00<00:01, 1014.36it/s]"
+     ]
+    },
+    {
+     "name": "stderr",
+     "output_type": "stream",
+     "text": [
+      "\r",
+      " 32%|███▏      | 507/1586 [00:00<00:01, 1010.58it/s]"
+     ]
+    },
+    {
+     "name": "stderr",
+     "output_type": "stream",
+     "text": [
+      "\r",
+      " 38%|███▊      | 609/1586 [00:00<00:00, 1011.20it/s]"
+     ]
+    },
+    {
+     "name": "stderr",
+     "output_type": "stream",
+     "text": [
+      "\r",
+      " 45%|████▍     | 711/1586 [00:00<00:00, 1011.06it/s]"
+     ]
+    },
+    {
+     "name": "stderr",
+     "output_type": "stream",
+     "text": [
+      "\r",
+      " 51%|█████▏    | 815/1586 [00:00<00:00, 1019.09it/s]"
+     ]
+    },
+    {
+     "name": "stderr",
+     "output_type": "stream",
+     "text": [
+      "\r",
+      " 58%|█████▊    | 912/1586 [00:00<00:00, 850.91it/s] "
+     ]
+    },
+    {
+     "name": "stderr",
+     "output_type": "stream",
+     "text": [
+      "\r",
+      " 64%|██████▍   | 1016/1586 [00:01<00:00, 897.73it/s]"
+     ]
+    },
+    {
+     "name": "stderr",
+     "output_type": "stream",
+     "text": [
+      "\r",
+      " 71%|███████   | 1120/1586 [00:01<00:00, 935.05it/s]"
+     ]
+    },
+    {
+     "name": "stderr",
+     "output_type": "stream",
+     "text": [
+      "\r",
+      " 77%|███████▋  | 1222/1586 [00:01<00:00, 957.29it/s]"
+     ]
+    },
+    {
+     "name": "stderr",
+     "output_type": "stream",
+     "text": [
+      "\r",
+      " 83%|████████▎ | 1323/1586 [00:01<00:00, 971.07it/s]"
+     ]
+    },
+    {
+     "name": "stderr",
+     "output_type": "stream",
+     "text": [
+      "\r",
+      " 90%|█████████ | 1428/1586 [00:01<00:00, 992.31it/s]"
+     ]
+    },
+    {
+     "name": "stderr",
+     "output_type": "stream",
+     "text": [
+      "\r",
+      " 96%|█████████▋| 1530/1586 [00:01<00:00, 998.77it/s]"
+     ]
+    },
+    {
+     "name": "stderr",
+     "output_type": "stream",
+     "text": [
+      "\r",
+      "100%|██████████| 1586/1586 [00:01<00:00, 979.45it/s]"
      ]
     },
     {
@@ -7759,11 +5695,7 @@
      "output_type": "stream",
      "text": [
       "\r",
-<<<<<<< HEAD
-      "100%|██████████| 120/120 [00:00<00:00, 8057.83it/s]"
-=======
-      "100%|██████████| 120/120 [00:00<00:00, 5948.66it/s]"
->>>>>>> 0e7cf0ae
+      "100%|██████████| 120/120 [00:00<00:00, 7988.90it/s]"
      ]
     },
     {
@@ -7876,1197 +5808,801 @@
      "output_type": "stream",
      "text": [
       "\r",
-      "Epoch 0::   0%|          | 0/50 [00:03<?, ?it/s, model/all/train/loss=0.689, model/all/train/lr=0.0001]"
-     ]
-    },
-    {
-     "name": "stderr",
-     "output_type": "stream",
-     "text": [
-      "\r",
-<<<<<<< HEAD
-      "Epoch 0::   2%|▏         | 1/50 [00:00<00:47,  1.04it/s, model/all/train/loss=0.689, model/all/train/lr=0.0001]"
-=======
-      "Epoch 0::   2%|▏         | 1/50 [00:03<02:44,  3.35s/it, model/all/train/loss=0.689, model/all/train/lr=0.0001]"
->>>>>>> 0e7cf0ae
-     ]
-    },
-    {
-     "name": "stderr",
-     "output_type": "stream",
-     "text": [
-      "\r",
-<<<<<<< HEAD
-      "Epoch 0::   2%|▏         | 1/50 [00:01<00:47,  1.04it/s, model/all/train/loss=0.646, model/all/train/lr=0.0001]"
-=======
-      "Epoch 0::   2%|▏         | 1/50 [00:06<02:44,  3.35s/it, model/all/train/loss=0.646, model/all/train/lr=0.0001]"
->>>>>>> 0e7cf0ae
-     ]
-    },
-    {
-     "name": "stderr",
-     "output_type": "stream",
-     "text": [
-      "\r",
-<<<<<<< HEAD
-      "Epoch 0::   4%|▍         | 2/50 [00:01<00:44,  1.07it/s, model/all/train/loss=0.646, model/all/train/lr=0.0001]"
-=======
-      "Epoch 0::   4%|▍         | 2/50 [00:06<02:31,  3.16s/it, model/all/train/loss=0.646, model/all/train/lr=0.0001]"
->>>>>>> 0e7cf0ae
-     ]
-    },
-    {
-     "name": "stderr",
-     "output_type": "stream",
-     "text": [
-      "\r",
-<<<<<<< HEAD
-      "Epoch 0::   4%|▍         | 2/50 [00:02<00:44,  1.07it/s, model/all/train/loss=0.626, model/all/train/lr=0.0001]"
-=======
-      "Epoch 0::   4%|▍         | 2/50 [00:08<02:31,  3.16s/it, model/all/train/loss=0.626, model/all/train/lr=0.0001]"
->>>>>>> 0e7cf0ae
-     ]
-    },
-    {
-     "name": "stderr",
-     "output_type": "stream",
-     "text": [
-      "\r",
-<<<<<<< HEAD
-      "Epoch 0::   6%|▌         | 3/50 [00:02<00:43,  1.09it/s, model/all/train/loss=0.626, model/all/train/lr=0.0001]"
-=======
-      "Epoch 0::   6%|▌         | 3/50 [00:08<02:18,  2.95s/it, model/all/train/loss=0.626, model/all/train/lr=0.0001]"
->>>>>>> 0e7cf0ae
-     ]
-    },
-    {
-     "name": "stderr",
-     "output_type": "stream",
-     "text": [
-      "\r",
-<<<<<<< HEAD
-      "Epoch 0::   6%|▌         | 3/50 [00:03<00:43,  1.09it/s, model/all/train/loss=0.603, model/all/train/lr=0.0001]"
-=======
-      "Epoch 0::   6%|▌         | 3/50 [00:10<02:18,  2.95s/it, model/all/train/loss=0.603, model/all/train/lr=0.0001]"
->>>>>>> 0e7cf0ae
-     ]
-    },
-    {
-     "name": "stderr",
-     "output_type": "stream",
-     "text": [
-      "\r",
-<<<<<<< HEAD
-      "Epoch 0::   8%|▊         | 4/50 [00:03<00:41,  1.11it/s, model/all/train/loss=0.603, model/all/train/lr=0.0001]"
-=======
-      "Epoch 0::   8%|▊         | 4/50 [00:10<02:08,  2.80s/it, model/all/train/loss=0.603, model/all/train/lr=0.0001]"
->>>>>>> 0e7cf0ae
-     ]
-    },
-    {
-     "name": "stderr",
-     "output_type": "stream",
-     "text": [
-      "\r",
-<<<<<<< HEAD
-      "Epoch 0::   8%|▊         | 4/50 [00:04<00:41,  1.11it/s, model/all/train/loss=0.58, model/all/train/lr=0.0001] "
-=======
-      "Epoch 0::   8%|▊         | 4/50 [00:13<02:08,  2.80s/it, model/all/train/loss=0.58, model/all/train/lr=0.0001] "
->>>>>>> 0e7cf0ae
-     ]
-    },
-    {
-     "name": "stderr",
-     "output_type": "stream",
-     "text": [
-      "\r",
-<<<<<<< HEAD
-      "Epoch 0::  10%|█         | 5/50 [00:04<00:40,  1.12it/s, model/all/train/loss=0.58, model/all/train/lr=0.0001]"
-=======
-      "Epoch 0::  10%|█         | 5/50 [00:13<02:00,  2.69s/it, model/all/train/loss=0.58, model/all/train/lr=0.0001]"
->>>>>>> 0e7cf0ae
-     ]
-    },
-    {
-     "name": "stderr",
-     "output_type": "stream",
-     "text": [
-      "\r",
-<<<<<<< HEAD
-      "Epoch 0::  10%|█         | 5/50 [00:05<00:40,  1.12it/s, model/all/train/loss=0.566, model/all/train/lr=0.0001]"
-=======
-      "Epoch 0::  10%|█         | 5/50 [00:15<02:00,  2.69s/it, model/all/train/loss=0.566, model/all/train/lr=0.0001]"
->>>>>>> 0e7cf0ae
-     ]
-    },
-    {
-     "name": "stderr",
-     "output_type": "stream",
-     "text": [
-      "\r",
-<<<<<<< HEAD
-      "Epoch 0::  12%|█▏        | 6/50 [00:05<00:39,  1.12it/s, model/all/train/loss=0.566, model/all/train/lr=0.0001]"
-=======
-      "Epoch 0::  12%|█▏        | 6/50 [00:15<01:56,  2.65s/it, model/all/train/loss=0.566, model/all/train/lr=0.0001]"
->>>>>>> 0e7cf0ae
-     ]
-    },
-    {
-     "name": "stderr",
-     "output_type": "stream",
-     "text": [
-      "\r",
-<<<<<<< HEAD
-      "Epoch 0::  12%|█▏        | 6/50 [00:06<00:39,  1.12it/s, model/all/train/loss=0.554, model/all/train/lr=0.0001]"
-=======
-      "Epoch 0::  12%|█▏        | 6/50 [00:18<01:56,  2.65s/it, model/all/train/loss=0.554, model/all/train/lr=0.0001]"
->>>>>>> 0e7cf0ae
-     ]
-    },
-    {
-     "name": "stderr",
-     "output_type": "stream",
-     "text": [
-      "\r",
-<<<<<<< HEAD
-      "Epoch 0::  14%|█▍        | 7/50 [00:06<00:38,  1.12it/s, model/all/train/loss=0.554, model/all/train/lr=0.0001]"
-=======
-      "Epoch 0::  14%|█▍        | 7/50 [00:18<01:53,  2.65s/it, model/all/train/loss=0.554, model/all/train/lr=0.0001]"
->>>>>>> 0e7cf0ae
-     ]
-    },
-    {
-     "name": "stderr",
-     "output_type": "stream",
-     "text": [
-      "\r",
-<<<<<<< HEAD
-      "Epoch 0::  14%|█▍        | 7/50 [00:07<00:38,  1.12it/s, model/all/train/loss=0.542, model/all/train/lr=0.0001]"
-=======
-      "Epoch 0::  14%|█▍        | 7/50 [00:21<01:53,  2.65s/it, model/all/train/loss=0.543, model/all/train/lr=0.0001]"
->>>>>>> 0e7cf0ae
-     ]
-    },
-    {
-     "name": "stderr",
-     "output_type": "stream",
-     "text": [
-      "\r",
-<<<<<<< HEAD
-      "Epoch 0::  16%|█▌        | 8/50 [00:07<00:37,  1.13it/s, model/all/train/loss=0.542, model/all/train/lr=0.0001]"
-=======
-      "Epoch 0::  16%|█▌        | 8/50 [00:21<01:49,  2.60s/it, model/all/train/loss=0.543, model/all/train/lr=0.0001]"
->>>>>>> 0e7cf0ae
-     ]
-    },
-    {
-     "name": "stderr",
-     "output_type": "stream",
-     "text": [
-      "\r",
-<<<<<<< HEAD
-      "Epoch 0::  16%|█▌        | 8/50 [00:07<00:37,  1.13it/s, model/all/train/loss=0.532, model/all/train/lr=0.0001]"
-=======
-      "Epoch 0::  16%|█▌        | 8/50 [00:23<01:49,  2.60s/it, model/all/train/loss=0.533, model/all/train/lr=0.0001]"
->>>>>>> 0e7cf0ae
-     ]
-    },
-    {
-     "name": "stderr",
-     "output_type": "stream",
-     "text": [
-      "\r",
-<<<<<<< HEAD
-      "Epoch 0::  18%|█▊        | 9/50 [00:07<00:36,  1.13it/s, model/all/train/loss=0.532, model/all/train/lr=0.0001]"
-=======
-      "Epoch 0::  18%|█▊        | 9/50 [00:23<01:44,  2.55s/it, model/all/train/loss=0.533, model/all/train/lr=0.0001]"
->>>>>>> 0e7cf0ae
-     ]
-    },
-    {
-     "name": "stderr",
-     "output_type": "stream",
-     "text": [
-      "\r",
-<<<<<<< HEAD
-      "Epoch 0::  18%|█▊        | 9/50 [00:08<00:36,  1.13it/s, model/all/train/loss=0.523, model/all/train/lr=0.0001]"
-=======
-      "Epoch 0::  18%|█▊        | 9/50 [00:25<01:44,  2.55s/it, model/all/train/loss=0.523, model/all/train/lr=0.0001]"
->>>>>>> 0e7cf0ae
-     ]
-    },
-    {
-     "name": "stderr",
-     "output_type": "stream",
-     "text": [
-      "\r",
-<<<<<<< HEAD
-      "Epoch 0::  20%|██        | 10/50 [00:08<00:35,  1.14it/s, model/all/train/loss=0.523, model/all/train/lr=0.0001]"
-=======
-      "Epoch 0::  20%|██        | 10/50 [00:25<01:40,  2.52s/it, model/all/train/loss=0.523, model/all/train/lr=0.0001]"
->>>>>>> 0e7cf0ae
-     ]
-    },
-    {
-     "name": "stderr",
-     "output_type": "stream",
-     "text": [
-      "\r",
-<<<<<<< HEAD
-      "Epoch 0::  20%|██        | 10/50 [00:09<00:35,  1.14it/s, model/all/train/loss=0.514, model/all/train/lr=0.0001]"
-=======
-      "Epoch 0::  20%|██        | 10/50 [00:28<01:40,  2.52s/it, model/all/train/loss=0.514, model/all/train/lr=0.0001]"
->>>>>>> 0e7cf0ae
-     ]
-    },
-    {
-     "name": "stderr",
-     "output_type": "stream",
-     "text": [
-      "\r",
-<<<<<<< HEAD
-      "Epoch 0::  22%|██▏       | 11/50 [00:09<00:34,  1.14it/s, model/all/train/loss=0.514, model/all/train/lr=0.0001]"
-=======
-      "Epoch 0::  22%|██▏       | 11/50 [00:28<01:36,  2.49s/it, model/all/train/loss=0.514, model/all/train/lr=0.0001]"
->>>>>>> 0e7cf0ae
-     ]
-    },
-    {
-     "name": "stderr",
-     "output_type": "stream",
-     "text": [
-      "\r",
-<<<<<<< HEAD
-      "Epoch 0::  22%|██▏       | 11/50 [00:10<00:34,  1.14it/s, model/all/train/loss=0.504, model/all/train/lr=0.0001]"
-=======
-      "Epoch 0::  22%|██▏       | 11/50 [00:30<01:36,  2.49s/it, model/all/train/loss=0.504, model/all/train/lr=0.0001]"
->>>>>>> 0e7cf0ae
-     ]
-    },
-    {
-     "name": "stderr",
-     "output_type": "stream",
-     "text": [
-      "\r",
-<<<<<<< HEAD
-      "Epoch 0::  24%|██▍       | 12/50 [00:10<00:33,  1.14it/s, model/all/train/loss=0.504, model/all/train/lr=0.0001]"
-=======
-      "Epoch 0::  24%|██▍       | 12/50 [00:30<01:34,  2.48s/it, model/all/train/loss=0.504, model/all/train/lr=0.0001]"
->>>>>>> 0e7cf0ae
-     ]
-    },
-    {
-     "name": "stderr",
-     "output_type": "stream",
-     "text": [
-      "\r",
-<<<<<<< HEAD
-      "Epoch 0::  24%|██▍       | 12/50 [00:11<00:33,  1.14it/s, model/all/train/loss=0.496, model/all/train/lr=0.0001]"
-=======
-      "Epoch 0::  24%|██▍       | 12/50 [00:33<01:34,  2.48s/it, model/all/train/loss=0.497, model/all/train/lr=0.0001]"
->>>>>>> 0e7cf0ae
-     ]
-    },
-    {
-     "name": "stderr",
-     "output_type": "stream",
-     "text": [
-      "\r",
-<<<<<<< HEAD
-      "Epoch 0::  26%|██▌       | 13/50 [00:11<00:32,  1.14it/s, model/all/train/loss=0.496, model/all/train/lr=0.0001]"
-=======
-      "Epoch 0::  26%|██▌       | 13/50 [00:33<01:32,  2.49s/it, model/all/train/loss=0.497, model/all/train/lr=0.0001]"
->>>>>>> 0e7cf0ae
-     ]
-    },
-    {
-     "name": "stderr",
-     "output_type": "stream",
-     "text": [
-      "\r",
-<<<<<<< HEAD
-      "Epoch 0::  26%|██▌       | 13/50 [00:12<00:32,  1.14it/s, model/all/train/loss=0.49, model/all/train/lr=0.0001] "
-=======
-      "Epoch 0::  26%|██▌       | 13/50 [00:35<01:32,  2.49s/it, model/all/train/loss=0.49, model/all/train/lr=0.0001] "
->>>>>>> 0e7cf0ae
-     ]
-    },
-    {
-     "name": "stderr",
-     "output_type": "stream",
-     "text": [
-      "\r",
-<<<<<<< HEAD
-      "Epoch 0::  28%|██▊       | 14/50 [00:12<00:31,  1.14it/s, model/all/train/loss=0.49, model/all/train/lr=0.0001]"
-=======
-      "Epoch 0::  28%|██▊       | 14/50 [00:35<01:29,  2.49s/it, model/all/train/loss=0.49, model/all/train/lr=0.0001]"
->>>>>>> 0e7cf0ae
-     ]
-    },
-    {
-     "name": "stderr",
-     "output_type": "stream",
-     "text": [
-      "\r",
-<<<<<<< HEAD
-      "Epoch 0::  28%|██▊       | 14/50 [00:13<00:31,  1.14it/s, model/all/train/loss=0.483, model/all/train/lr=0.0001]"
-=======
-      "Epoch 0::  28%|██▊       | 14/50 [00:38<01:29,  2.49s/it, model/all/train/loss=0.483, model/all/train/lr=0.0001]"
->>>>>>> 0e7cf0ae
-     ]
-    },
-    {
-     "name": "stderr",
-     "output_type": "stream",
-     "text": [
-      "\r",
-<<<<<<< HEAD
-      "Epoch 0::  30%|███       | 15/50 [00:13<00:30,  1.14it/s, model/all/train/loss=0.483, model/all/train/lr=0.0001]"
-=======
-      "Epoch 0::  30%|███       | 15/50 [00:38<01:27,  2.49s/it, model/all/train/loss=0.483, model/all/train/lr=0.0001]"
->>>>>>> 0e7cf0ae
-     ]
-    },
-    {
-     "name": "stderr",
-     "output_type": "stream",
-     "text": [
-      "\r",
-<<<<<<< HEAD
-      "Epoch 0::  30%|███       | 15/50 [00:14<00:30,  1.14it/s, model/all/train/loss=0.477, model/all/train/lr=0.0001]"
-=======
-      "Epoch 0::  30%|███       | 15/50 [00:40<01:27,  2.49s/it, model/all/train/loss=0.477, model/all/train/lr=0.0001]"
->>>>>>> 0e7cf0ae
-     ]
-    },
-    {
-     "name": "stderr",
-     "output_type": "stream",
-     "text": [
-      "\r",
-<<<<<<< HEAD
-      "Epoch 0::  32%|███▏      | 16/50 [00:14<00:29,  1.14it/s, model/all/train/loss=0.477, model/all/train/lr=0.0001]"
-=======
-      "Epoch 0::  32%|███▏      | 16/50 [00:40<01:24,  2.48s/it, model/all/train/loss=0.477, model/all/train/lr=0.0001]"
->>>>>>> 0e7cf0ae
-     ]
-    },
-    {
-     "name": "stderr",
-     "output_type": "stream",
-     "text": [
-      "\r",
-<<<<<<< HEAD
-      "Epoch 0::  32%|███▏      | 16/50 [00:15<00:29,  1.14it/s, model/all/train/loss=0.471, model/all/train/lr=0.0001]"
-=======
-      "Epoch 0::  32%|███▏      | 16/50 [00:43<01:24,  2.48s/it, model/all/train/loss=0.472, model/all/train/lr=0.0001]"
->>>>>>> 0e7cf0ae
-     ]
-    },
-    {
-     "name": "stderr",
-     "output_type": "stream",
-     "text": [
-      "\r",
-<<<<<<< HEAD
-      "Epoch 0::  34%|███▍      | 17/50 [00:15<00:29,  1.14it/s, model/all/train/loss=0.471, model/all/train/lr=0.0001]"
-=======
-      "Epoch 0::  34%|███▍      | 17/50 [00:43<01:21,  2.46s/it, model/all/train/loss=0.472, model/all/train/lr=0.0001]"
->>>>>>> 0e7cf0ae
-     ]
-    },
-    {
-     "name": "stderr",
-     "output_type": "stream",
-     "text": [
-      "\r",
-<<<<<<< HEAD
-      "Epoch 0::  34%|███▍      | 17/50 [00:15<00:29,  1.14it/s, model/all/train/loss=0.465, model/all/train/lr=0.0001]"
-=======
-      "Epoch 0::  34%|███▍      | 17/50 [00:45<01:21,  2.46s/it, model/all/train/loss=0.465, model/all/train/lr=0.0001]"
->>>>>>> 0e7cf0ae
-     ]
-    },
-    {
-     "name": "stderr",
-     "output_type": "stream",
-     "text": [
-      "\r",
-<<<<<<< HEAD
-      "Epoch 0::  36%|███▌      | 18/50 [00:15<00:28,  1.13it/s, model/all/train/loss=0.465, model/all/train/lr=0.0001]"
-=======
-      "Epoch 0::  36%|███▌      | 18/50 [00:45<01:18,  2.46s/it, model/all/train/loss=0.465, model/all/train/lr=0.0001]"
->>>>>>> 0e7cf0ae
-     ]
-    },
-    {
-     "name": "stderr",
-     "output_type": "stream",
-     "text": [
-      "\r",
-<<<<<<< HEAD
-      "Epoch 0::  36%|███▌      | 18/50 [00:16<00:28,  1.13it/s, model/all/train/loss=0.459, model/all/train/lr=0.0001]"
-=======
-      "Epoch 0::  36%|███▌      | 18/50 [00:48<01:18,  2.46s/it, model/all/train/loss=0.459, model/all/train/lr=0.0001]"
->>>>>>> 0e7cf0ae
-     ]
-    },
-    {
-     "name": "stderr",
-     "output_type": "stream",
-     "text": [
-      "\r",
-<<<<<<< HEAD
-      "Epoch 0::  38%|███▊      | 19/50 [00:16<00:27,  1.13it/s, model/all/train/loss=0.459, model/all/train/lr=0.0001]"
-=======
-      "Epoch 0::  38%|███▊      | 19/50 [00:48<01:16,  2.46s/it, model/all/train/loss=0.459, model/all/train/lr=0.0001]"
->>>>>>> 0e7cf0ae
-     ]
-    },
-    {
-     "name": "stderr",
-     "output_type": "stream",
-     "text": [
-      "\r",
-<<<<<<< HEAD
-      "Epoch 0::  38%|███▊      | 19/50 [00:17<00:27,  1.13it/s, model/all/train/loss=0.453, model/all/train/lr=0.0001]"
-=======
-      "Epoch 0::  38%|███▊      | 19/50 [00:50<01:16,  2.46s/it, model/all/train/loss=0.453, model/all/train/lr=0.0001]"
->>>>>>> 0e7cf0ae
-     ]
-    },
-    {
-     "name": "stderr",
-     "output_type": "stream",
-     "text": [
-      "\r",
-<<<<<<< HEAD
-      "Epoch 0::  40%|████      | 20/50 [00:17<00:26,  1.13it/s, model/all/train/loss=0.453, model/all/train/lr=0.0001]"
-=======
-      "Epoch 0::  40%|████      | 20/50 [00:50<01:15,  2.50s/it, model/all/train/loss=0.453, model/all/train/lr=0.0001]"
->>>>>>> 0e7cf0ae
-     ]
-    },
-    {
-     "name": "stderr",
-     "output_type": "stream",
-     "text": [
-      "\r",
-<<<<<<< HEAD
-      "Epoch 0::  40%|████      | 20/50 [00:18<00:26,  1.13it/s, model/all/train/loss=0.449, model/all/train/lr=0.0001]"
-=======
-      "Epoch 0::  40%|████      | 20/50 [00:53<01:15,  2.50s/it, model/all/train/loss=0.449, model/all/train/lr=0.0001]"
->>>>>>> 0e7cf0ae
-     ]
-    },
-    {
-     "name": "stderr",
-     "output_type": "stream",
-     "text": [
-      "\r",
-<<<<<<< HEAD
-      "Epoch 0::  42%|████▏     | 21/50 [00:18<00:25,  1.13it/s, model/all/train/loss=0.449, model/all/train/lr=0.0001]"
-=======
-      "Epoch 0::  42%|████▏     | 21/50 [00:53<01:11,  2.48s/it, model/all/train/loss=0.449, model/all/train/lr=0.0001]"
->>>>>>> 0e7cf0ae
-     ]
-    },
-    {
-     "name": "stderr",
-     "output_type": "stream",
-     "text": [
-      "\r",
-<<<<<<< HEAD
-      "Epoch 0::  42%|████▏     | 21/50 [00:19<00:25,  1.13it/s, model/all/train/loss=0.445, model/all/train/lr=0.0001]"
-=======
-      "Epoch 0::  42%|████▏     | 21/50 [00:55<01:11,  2.48s/it, model/all/train/loss=0.445, model/all/train/lr=0.0001]"
->>>>>>> 0e7cf0ae
-     ]
-    },
-    {
-     "name": "stderr",
-     "output_type": "stream",
-     "text": [
-      "\r",
-<<<<<<< HEAD
-      "Epoch 0::  44%|████▍     | 22/50 [00:19<00:24,  1.12it/s, model/all/train/loss=0.445, model/all/train/lr=0.0001]"
-=======
-      "Epoch 0::  44%|████▍     | 22/50 [00:55<01:10,  2.51s/it, model/all/train/loss=0.445, model/all/train/lr=0.0001]"
->>>>>>> 0e7cf0ae
-     ]
-    },
-    {
-     "name": "stderr",
-     "output_type": "stream",
-     "text": [
-      "\r",
-<<<<<<< HEAD
-      "Epoch 0::  44%|████▍     | 22/50 [00:20<00:24,  1.12it/s, model/all/train/loss=0.441, model/all/train/lr=0.0001]"
-=======
-      "Epoch 0::  44%|████▍     | 22/50 [00:58<01:10,  2.51s/it, model/all/train/loss=0.441, model/all/train/lr=0.0001]"
->>>>>>> 0e7cf0ae
-     ]
-    },
-    {
-     "name": "stderr",
-     "output_type": "stream",
-     "text": [
-      "\r",
-<<<<<<< HEAD
-      "Epoch 0::  46%|████▌     | 23/50 [00:20<00:23,  1.13it/s, model/all/train/loss=0.441, model/all/train/lr=0.0001]"
-=======
-      "Epoch 0::  46%|████▌     | 23/50 [00:58<01:06,  2.48s/it, model/all/train/loss=0.441, model/all/train/lr=0.0001]"
->>>>>>> 0e7cf0ae
-     ]
-    },
-    {
-     "name": "stderr",
-     "output_type": "stream",
-     "text": [
-      "\r",
-<<<<<<< HEAD
-      "Epoch 0::  46%|████▌     | 23/50 [00:21<00:23,  1.13it/s, model/all/train/loss=0.436, model/all/train/lr=0.0001]"
-=======
-      "Epoch 0::  46%|████▌     | 23/50 [01:00<01:06,  2.48s/it, model/all/train/loss=0.436, model/all/train/lr=0.0001]"
->>>>>>> 0e7cf0ae
-     ]
-    },
-    {
-     "name": "stderr",
-     "output_type": "stream",
-     "text": [
-      "\r",
-<<<<<<< HEAD
-      "Epoch 0::  48%|████▊     | 24/50 [00:21<00:23,  1.13it/s, model/all/train/loss=0.436, model/all/train/lr=0.0001]"
-=======
-      "Epoch 0::  48%|████▊     | 24/50 [01:00<01:04,  2.47s/it, model/all/train/loss=0.436, model/all/train/lr=0.0001]"
->>>>>>> 0e7cf0ae
-     ]
-    },
-    {
-     "name": "stderr",
-     "output_type": "stream",
-     "text": [
-      "\r",
-<<<<<<< HEAD
-      "Epoch 0::  48%|████▊     | 24/50 [00:22<00:23,  1.13it/s, model/all/train/loss=0.432, model/all/train/lr=0.0001]"
-=======
-      "Epoch 0::  48%|████▊     | 24/50 [01:03<01:04,  2.47s/it, model/all/train/loss=0.432, model/all/train/lr=0.0001]"
->>>>>>> 0e7cf0ae
-     ]
-    },
-    {
-     "name": "stderr",
-     "output_type": "stream",
-     "text": [
-      "\r",
-<<<<<<< HEAD
-      "Epoch 0::  50%|█████     | 25/50 [00:22<00:22,  1.13it/s, model/all/train/loss=0.432, model/all/train/lr=0.0001]"
-=======
-      "Epoch 0::  50%|█████     | 25/50 [01:03<01:01,  2.47s/it, model/all/train/loss=0.432, model/all/train/lr=0.0001]"
->>>>>>> 0e7cf0ae
-     ]
-    },
-    {
-     "name": "stderr",
-     "output_type": "stream",
-     "text": [
-      "\r",
-<<<<<<< HEAD
-      "Epoch 0::  50%|█████     | 25/50 [00:22<00:22,  1.13it/s, model/all/train/loss=0.429, model/all/train/lr=0.0001]"
-=======
-      "Epoch 0::  50%|█████     | 25/50 [01:05<01:01,  2.47s/it, model/all/train/loss=0.429, model/all/train/lr=0.0001]"
->>>>>>> 0e7cf0ae
-     ]
-    },
-    {
-     "name": "stderr",
-     "output_type": "stream",
-     "text": [
-      "\r",
-<<<<<<< HEAD
-      "Epoch 0::  52%|█████▏    | 26/50 [00:22<00:21,  1.13it/s, model/all/train/loss=0.429, model/all/train/lr=0.0001]"
-=======
-      "Epoch 0::  52%|█████▏    | 26/50 [01:05<00:58,  2.46s/it, model/all/train/loss=0.429, model/all/train/lr=0.0001]"
->>>>>>> 0e7cf0ae
-     ]
-    },
-    {
-     "name": "stderr",
-     "output_type": "stream",
-     "text": [
-      "\r",
-<<<<<<< HEAD
-      "Epoch 0::  52%|█████▏    | 26/50 [00:23<00:21,  1.13it/s, model/all/train/loss=0.425, model/all/train/lr=0.0001]"
-=======
-      "Epoch 0::  52%|█████▏    | 26/50 [01:07<00:58,  2.46s/it, model/all/train/loss=0.425, model/all/train/lr=0.0001]"
->>>>>>> 0e7cf0ae
-     ]
-    },
-    {
-     "name": "stderr",
-     "output_type": "stream",
-     "text": [
-      "\r",
-<<<<<<< HEAD
-      "Epoch 0::  54%|█████▍    | 27/50 [00:23<00:20,  1.13it/s, model/all/train/loss=0.425, model/all/train/lr=0.0001]"
-=======
-      "Epoch 0::  54%|█████▍    | 27/50 [01:07<00:56,  2.45s/it, model/all/train/loss=0.425, model/all/train/lr=0.0001]"
->>>>>>> 0e7cf0ae
-     ]
-    },
-    {
-     "name": "stderr",
-     "output_type": "stream",
-     "text": [
-      "\r",
-<<<<<<< HEAD
-      "Epoch 0::  54%|█████▍    | 27/50 [00:24<00:20,  1.13it/s, model/all/train/loss=0.422, model/all/train/lr=0.0001]"
-=======
-      "Epoch 0::  54%|█████▍    | 27/50 [01:10<00:56,  2.45s/it, model/all/train/loss=0.422, model/all/train/lr=0.0001]"
->>>>>>> 0e7cf0ae
-     ]
-    },
-    {
-     "name": "stderr",
-     "output_type": "stream",
-     "text": [
-      "\r",
-<<<<<<< HEAD
-      "Epoch 0::  56%|█████▌    | 28/50 [00:24<00:19,  1.13it/s, model/all/train/loss=0.422, model/all/train/lr=0.0001]"
-=======
-      "Epoch 0::  56%|█████▌    | 28/50 [01:10<00:53,  2.45s/it, model/all/train/loss=0.422, model/all/train/lr=0.0001]"
->>>>>>> 0e7cf0ae
-     ]
-    },
-    {
-     "name": "stderr",
-     "output_type": "stream",
-     "text": [
-      "\r",
-<<<<<<< HEAD
-      "Epoch 0::  56%|█████▌    | 28/50 [00:25<00:19,  1.13it/s, model/all/train/loss=0.418, model/all/train/lr=0.0001]"
-=======
-      "Epoch 0::  56%|█████▌    | 28/50 [01:12<00:53,  2.45s/it, model/all/train/loss=0.418, model/all/train/lr=0.0001]"
->>>>>>> 0e7cf0ae
-     ]
-    },
-    {
-     "name": "stderr",
-     "output_type": "stream",
-     "text": [
-      "\r",
-<<<<<<< HEAD
-      "Epoch 0::  58%|█████▊    | 29/50 [00:25<00:18,  1.13it/s, model/all/train/loss=0.418, model/all/train/lr=0.0001]"
-=======
-      "Epoch 0::  58%|█████▊    | 29/50 [01:12<00:51,  2.45s/it, model/all/train/loss=0.418, model/all/train/lr=0.0001]"
->>>>>>> 0e7cf0ae
-     ]
-    },
-    {
-     "name": "stderr",
-     "output_type": "stream",
-     "text": [
-      "\r",
-<<<<<<< HEAD
-      "Epoch 0::  58%|█████▊    | 29/50 [00:26<00:18,  1.13it/s, model/all/train/loss=0.414, model/all/train/lr=0.0001]"
-=======
-      "Epoch 0::  58%|█████▊    | 29/50 [01:15<00:51,  2.45s/it, model/all/train/loss=0.414, model/all/train/lr=0.0001]"
->>>>>>> 0e7cf0ae
-     ]
-    },
-    {
-     "name": "stderr",
-     "output_type": "stream",
-     "text": [
-      "\r",
-<<<<<<< HEAD
-      "Epoch 0::  60%|██████    | 30/50 [00:26<00:17,  1.13it/s, model/all/train/loss=0.414, model/all/train/lr=0.0001]"
-=======
-      "Epoch 0::  60%|██████    | 30/50 [01:15<00:49,  2.46s/it, model/all/train/loss=0.414, model/all/train/lr=0.0001]"
->>>>>>> 0e7cf0ae
-     ]
-    },
-    {
-     "name": "stderr",
-     "output_type": "stream",
-     "text": [
-      "\r",
-<<<<<<< HEAD
-      "Epoch 0::  60%|██████    | 30/50 [00:27<00:17,  1.13it/s, model/all/train/loss=0.41, model/all/train/lr=0.0001] "
-=======
-      "Epoch 0::  60%|██████    | 30/50 [01:18<00:49,  2.46s/it, model/all/train/loss=0.41, model/all/train/lr=0.0001] "
->>>>>>> 0e7cf0ae
-     ]
-    },
-    {
-     "name": "stderr",
-     "output_type": "stream",
-     "text": [
-      "\r",
-<<<<<<< HEAD
-      "Epoch 0::  62%|██████▏   | 31/50 [00:27<00:17,  1.07it/s, model/all/train/loss=0.41, model/all/train/lr=0.0001]"
-=======
-      "Epoch 0::  62%|██████▏   | 31/50 [01:18<00:48,  2.55s/it, model/all/train/loss=0.41, model/all/train/lr=0.0001]"
->>>>>>> 0e7cf0ae
-     ]
-    },
-    {
-     "name": "stderr",
-     "output_type": "stream",
-     "text": [
-      "\r",
-<<<<<<< HEAD
-      "Epoch 0::  62%|██████▏   | 31/50 [00:28<00:17,  1.07it/s, model/all/train/loss=0.406, model/all/train/lr=0.0001]"
-=======
-      "Epoch 0::  62%|██████▏   | 31/50 [01:20<00:48,  2.55s/it, model/all/train/loss=0.406, model/all/train/lr=0.0001]"
->>>>>>> 0e7cf0ae
-     ]
-    },
-    {
-     "name": "stderr",
-     "output_type": "stream",
-     "text": [
-      "\r",
-<<<<<<< HEAD
-      "Epoch 0::  64%|██████▍   | 32/50 [00:28<00:16,  1.09it/s, model/all/train/loss=0.406, model/all/train/lr=0.0001]"
-=======
-      "Epoch 0::  64%|██████▍   | 32/50 [01:20<00:45,  2.55s/it, model/all/train/loss=0.406, model/all/train/lr=0.0001]"
->>>>>>> 0e7cf0ae
-     ]
-    },
-    {
-     "name": "stderr",
-     "output_type": "stream",
-     "text": [
-      "\r",
-<<<<<<< HEAD
-      "Epoch 0::  64%|██████▍   | 32/50 [00:29<00:16,  1.09it/s, model/all/train/loss=0.403, model/all/train/lr=0.0001]"
-=======
-      "Epoch 0::  64%|██████▍   | 32/50 [01:23<00:45,  2.55s/it, model/all/train/loss=0.403, model/all/train/lr=0.0001]"
->>>>>>> 0e7cf0ae
-     ]
-    },
-    {
-     "name": "stderr",
-     "output_type": "stream",
-     "text": [
-      "\r",
-<<<<<<< HEAD
-      "Epoch 0::  66%|██████▌   | 33/50 [00:29<00:15,  1.10it/s, model/all/train/loss=0.403, model/all/train/lr=0.0001]"
-=======
-      "Epoch 0::  66%|██████▌   | 33/50 [01:23<00:43,  2.54s/it, model/all/train/loss=0.403, model/all/train/lr=0.0001]"
->>>>>>> 0e7cf0ae
-     ]
-    },
-    {
-     "name": "stderr",
-     "output_type": "stream",
-     "text": [
-      "\r",
-<<<<<<< HEAD
-      "Epoch 0::  66%|██████▌   | 33/50 [00:30<00:15,  1.10it/s, model/all/train/loss=0.398, model/all/train/lr=0.0001]"
-=======
-      "Epoch 0::  66%|██████▌   | 33/50 [01:25<00:43,  2.54s/it, model/all/train/loss=0.398, model/all/train/lr=0.0001]"
->>>>>>> 0e7cf0ae
-     ]
-    },
-    {
-     "name": "stderr",
-     "output_type": "stream",
-     "text": [
-      "\r",
-<<<<<<< HEAD
-      "Epoch 0::  68%|██████▊   | 34/50 [00:30<00:14,  1.11it/s, model/all/train/loss=0.398, model/all/train/lr=0.0001]"
-=======
-      "Epoch 0::  68%|██████▊   | 34/50 [01:25<00:40,  2.53s/it, model/all/train/loss=0.398, model/all/train/lr=0.0001]"
->>>>>>> 0e7cf0ae
-     ]
-    },
-    {
-     "name": "stderr",
-     "output_type": "stream",
-     "text": [
-      "\r",
-<<<<<<< HEAD
-      "Epoch 0::  68%|██████▊   | 34/50 [00:31<00:14,  1.11it/s, model/all/train/loss=0.394, model/all/train/lr=0.0001]"
-=======
-      "Epoch 0::  68%|██████▊   | 34/50 [01:28<00:40,  2.53s/it, model/all/train/loss=0.394, model/all/train/lr=0.0001]"
->>>>>>> 0e7cf0ae
-     ]
-    },
-    {
-     "name": "stderr",
-     "output_type": "stream",
-     "text": [
-      "\r",
-<<<<<<< HEAD
-      "Epoch 0::  70%|███████   | 35/50 [00:31<00:13,  1.12it/s, model/all/train/loss=0.394, model/all/train/lr=0.0001]"
-=======
-      "Epoch 0::  70%|███████   | 35/50 [01:28<00:37,  2.53s/it, model/all/train/loss=0.394, model/all/train/lr=0.0001]"
->>>>>>> 0e7cf0ae
-     ]
-    },
-    {
-     "name": "stderr",
-     "output_type": "stream",
-     "text": [
-      "\r",
-<<<<<<< HEAD
-      "Epoch 0::  70%|███████   | 35/50 [00:31<00:13,  1.12it/s, model/all/train/loss=0.391, model/all/train/lr=0.0001]"
-=======
-      "Epoch 0::  70%|███████   | 35/50 [01:30<00:37,  2.53s/it, model/all/train/loss=0.391, model/all/train/lr=0.0001]"
->>>>>>> 0e7cf0ae
-     ]
-    },
-    {
-     "name": "stderr",
-     "output_type": "stream",
-     "text": [
-      "\r",
-<<<<<<< HEAD
-      "Epoch 0::  72%|███████▏  | 36/50 [00:31<00:12,  1.13it/s, model/all/train/loss=0.391, model/all/train/lr=0.0001]"
-=======
-      "Epoch 0::  72%|███████▏  | 36/50 [01:30<00:35,  2.51s/it, model/all/train/loss=0.391, model/all/train/lr=0.0001]"
->>>>>>> 0e7cf0ae
-     ]
-    },
-    {
-     "name": "stderr",
-     "output_type": "stream",
-     "text": [
-      "\r",
-<<<<<<< HEAD
-      "Epoch 0::  72%|███████▏  | 36/50 [00:32<00:12,  1.13it/s, model/all/train/loss=0.388, model/all/train/lr=0.0001]"
-=======
-      "Epoch 0::  72%|███████▏  | 36/50 [01:33<00:35,  2.51s/it, model/all/train/loss=0.388, model/all/train/lr=0.0001]"
->>>>>>> 0e7cf0ae
-     ]
-    },
-    {
-     "name": "stderr",
-     "output_type": "stream",
-     "text": [
-      "\r",
-<<<<<<< HEAD
-      "Epoch 0::  74%|███████▍  | 37/50 [00:32<00:11,  1.13it/s, model/all/train/loss=0.388, model/all/train/lr=0.0001]"
-=======
-      "Epoch 0::  74%|███████▍  | 37/50 [01:33<00:32,  2.53s/it, model/all/train/loss=0.388, model/all/train/lr=0.0001]"
->>>>>>> 0e7cf0ae
-     ]
-    },
-    {
-     "name": "stderr",
-     "output_type": "stream",
-     "text": [
-      "\r",
-<<<<<<< HEAD
-      "Epoch 0::  74%|███████▍  | 37/50 [00:33<00:11,  1.13it/s, model/all/train/loss=0.385, model/all/train/lr=0.0001]"
-=======
-      "Epoch 0::  74%|███████▍  | 37/50 [01:36<00:32,  2.53s/it, model/all/train/loss=0.385, model/all/train/lr=0.0001]"
->>>>>>> 0e7cf0ae
-     ]
-    },
-    {
-     "name": "stderr",
-     "output_type": "stream",
-     "text": [
-      "\r",
-<<<<<<< HEAD
-      "Epoch 0::  76%|███████▌  | 38/50 [00:33<00:11,  1.08it/s, model/all/train/loss=0.385, model/all/train/lr=0.0001]"
-=======
-      "Epoch 0::  76%|███████▌  | 38/50 [01:36<00:31,  2.60s/it, model/all/train/loss=0.385, model/all/train/lr=0.0001]"
->>>>>>> 0e7cf0ae
-     ]
-    },
-    {
-     "name": "stderr",
-     "output_type": "stream",
-     "text": [
-      "\r",
-<<<<<<< HEAD
-      "Epoch 0::  76%|███████▌  | 38/50 [00:34<00:11,  1.08it/s, model/all/train/loss=0.382, model/all/train/lr=0.0001]"
-=======
-      "Epoch 0::  76%|███████▌  | 38/50 [01:38<00:31,  2.60s/it, model/all/train/loss=0.382, model/all/train/lr=0.0001]"
->>>>>>> 0e7cf0ae
-     ]
-    },
-    {
-     "name": "stderr",
-     "output_type": "stream",
-     "text": [
-      "\r",
-<<<<<<< HEAD
-      "Epoch 0::  78%|███████▊  | 39/50 [00:34<00:09,  1.10it/s, model/all/train/loss=0.382, model/all/train/lr=0.0001]"
-=======
-      "Epoch 0::  78%|███████▊  | 39/50 [01:38<00:28,  2.55s/it, model/all/train/loss=0.382, model/all/train/lr=0.0001]"
->>>>>>> 0e7cf0ae
-     ]
-    },
-    {
-     "name": "stderr",
-     "output_type": "stream",
-     "text": [
-      "\r",
-<<<<<<< HEAD
-      "Epoch 0::  78%|███████▊  | 39/50 [00:35<00:09,  1.10it/s, model/all/train/loss=0.38, model/all/train/lr=0.0001] "
-=======
-      "Epoch 0::  78%|███████▊  | 39/50 [01:40<00:28,  2.55s/it, model/all/train/loss=0.38, model/all/train/lr=0.0001] "
->>>>>>> 0e7cf0ae
-     ]
-    },
-    {
-     "name": "stderr",
-     "output_type": "stream",
-     "text": [
-      "\r",
-<<<<<<< HEAD
-      "Epoch 0::  80%|████████  | 40/50 [00:35<00:08,  1.11it/s, model/all/train/loss=0.38, model/all/train/lr=0.0001]"
-=======
-      "Epoch 0::  80%|████████  | 40/50 [01:40<00:25,  2.54s/it, model/all/train/loss=0.38, model/all/train/lr=0.0001]"
->>>>>>> 0e7cf0ae
-     ]
-    },
-    {
-     "name": "stderr",
-     "output_type": "stream",
-     "text": [
-      "\r",
-<<<<<<< HEAD
-      "Epoch 0::  80%|████████  | 40/50 [00:36<00:08,  1.11it/s, model/all/train/loss=0.378, model/all/train/lr=0.0001]"
-=======
-      "Epoch 0::  80%|████████  | 40/50 [01:43<00:25,  2.54s/it, model/all/train/loss=0.378, model/all/train/lr=0.0001]"
->>>>>>> 0e7cf0ae
-     ]
-    },
-    {
-     "name": "stderr",
-     "output_type": "stream",
-     "text": [
-      "\r",
-<<<<<<< HEAD
-      "Epoch 0::  82%|████████▏ | 41/50 [00:36<00:08,  1.12it/s, model/all/train/loss=0.378, model/all/train/lr=0.0001]"
-=======
-      "Epoch 0::  82%|████████▏ | 41/50 [01:43<00:22,  2.54s/it, model/all/train/loss=0.378, model/all/train/lr=0.0001]"
->>>>>>> 0e7cf0ae
-     ]
-    },
-    {
-     "name": "stderr",
-     "output_type": "stream",
-     "text": [
-      "\r",
-<<<<<<< HEAD
-      "Epoch 0::  82%|████████▏ | 41/50 [00:37<00:08,  1.12it/s, model/all/train/loss=0.375, model/all/train/lr=0.0001]"
-=======
-      "Epoch 0::  82%|████████▏ | 41/50 [01:45<00:22,  2.54s/it, model/all/train/loss=0.375, model/all/train/lr=0.0001]"
->>>>>>> 0e7cf0ae
-     ]
-    },
-    {
-     "name": "stderr",
-     "output_type": "stream",
-     "text": [
-      "\r",
-<<<<<<< HEAD
-      "Epoch 0::  84%|████████▍ | 42/50 [00:37<00:07,  1.13it/s, model/all/train/loss=0.375, model/all/train/lr=0.0001]"
-=======
-      "Epoch 0::  84%|████████▍ | 42/50 [01:45<00:20,  2.52s/it, model/all/train/loss=0.375, model/all/train/lr=0.0001]"
->>>>>>> 0e7cf0ae
-     ]
-    },
-    {
-     "name": "stderr",
-     "output_type": "stream",
-     "text": [
-      "\r",
-<<<<<<< HEAD
-      "Epoch 0::  84%|████████▍ | 42/50 [00:38<00:07,  1.13it/s, model/all/train/loss=0.372, model/all/train/lr=0.0001]"
-=======
-      "Epoch 0::  84%|████████▍ | 42/50 [01:48<00:20,  2.52s/it, model/all/train/loss=0.372, model/all/train/lr=0.0001]"
->>>>>>> 0e7cf0ae
-     ]
-    },
-    {
-     "name": "stderr",
-     "output_type": "stream",
-     "text": [
-      "\r",
-<<<<<<< HEAD
-      "Epoch 0::  86%|████████▌ | 43/50 [00:38<00:06,  1.13it/s, model/all/train/loss=0.372, model/all/train/lr=0.0001]"
-=======
-      "Epoch 0::  86%|████████▌ | 43/50 [01:48<00:17,  2.50s/it, model/all/train/loss=0.372, model/all/train/lr=0.0001]"
->>>>>>> 0e7cf0ae
-     ]
-    },
-    {
-     "name": "stderr",
-     "output_type": "stream",
-     "text": [
-      "\r",
-<<<<<<< HEAD
-      "Epoch 0::  86%|████████▌ | 43/50 [00:39<00:06,  1.13it/s, model/all/train/loss=0.37, model/all/train/lr=0.0001] "
-=======
-      "Epoch 0::  86%|████████▌ | 43/50 [01:50<00:17,  2.50s/it, model/all/train/loss=0.37, model/all/train/lr=0.0001] "
->>>>>>> 0e7cf0ae
-     ]
-    },
-    {
-     "name": "stderr",
-     "output_type": "stream",
-     "text": [
-      "\r",
-<<<<<<< HEAD
-      "Epoch 0::  88%|████████▊ | 44/50 [00:39<00:05,  1.13it/s, model/all/train/loss=0.37, model/all/train/lr=0.0001]"
-=======
-      "Epoch 0::  88%|████████▊ | 44/50 [01:50<00:14,  2.49s/it, model/all/train/loss=0.37, model/all/train/lr=0.0001]"
->>>>>>> 0e7cf0ae
-     ]
-    },
-    {
-     "name": "stderr",
-     "output_type": "stream",
-     "text": [
-      "\r",
-<<<<<<< HEAD
-      "Epoch 0::  88%|████████▊ | 44/50 [00:39<00:05,  1.13it/s, model/all/train/loss=0.367, model/all/train/lr=0.0001]"
-=======
-      "Epoch 0::  88%|████████▊ | 44/50 [01:53<00:14,  2.49s/it, model/all/train/loss=0.367, model/all/train/lr=0.0001]"
->>>>>>> 0e7cf0ae
-     ]
-    },
-    {
-     "name": "stderr",
-     "output_type": "stream",
-     "text": [
-      "\r",
-<<<<<<< HEAD
-      "Epoch 0::  90%|█████████ | 45/50 [00:39<00:04,  1.13it/s, model/all/train/loss=0.367, model/all/train/lr=0.0001]"
-=======
-      "Epoch 0::  90%|█████████ | 45/50 [01:53<00:12,  2.50s/it, model/all/train/loss=0.367, model/all/train/lr=0.0001]"
->>>>>>> 0e7cf0ae
-     ]
-    },
-    {
-     "name": "stderr",
-     "output_type": "stream",
-     "text": [
-      "\r",
-<<<<<<< HEAD
-      "Epoch 0::  90%|█████████ | 45/50 [00:40<00:04,  1.13it/s, model/all/train/loss=0.365, model/all/train/lr=0.0001]"
-=======
-      "Epoch 0::  90%|█████████ | 45/50 [01:55<00:12,  2.50s/it, model/all/train/loss=0.365, model/all/train/lr=0.0001]"
->>>>>>> 0e7cf0ae
-     ]
-    },
-    {
-     "name": "stderr",
-     "output_type": "stream",
-     "text": [
-      "\r",
-<<<<<<< HEAD
-      "Epoch 0::  92%|█████████▏| 46/50 [00:40<00:03,  1.13it/s, model/all/train/loss=0.365, model/all/train/lr=0.0001]"
-=======
-      "Epoch 0::  92%|█████████▏| 46/50 [01:55<00:09,  2.49s/it, model/all/train/loss=0.365, model/all/train/lr=0.0001]"
->>>>>>> 0e7cf0ae
-     ]
-    },
-    {
-     "name": "stderr",
-     "output_type": "stream",
-     "text": [
-      "\r",
-<<<<<<< HEAD
-      "Epoch 0::  92%|█████████▏| 46/50 [00:41<00:03,  1.13it/s, model/all/train/loss=0.362, model/all/train/lr=0.0001]"
-=======
-      "Epoch 0::  92%|█████████▏| 46/50 [01:58<00:09,  2.49s/it, model/all/train/loss=0.362, model/all/train/lr=0.0001]"
->>>>>>> 0e7cf0ae
-     ]
-    },
-    {
-     "name": "stderr",
-     "output_type": "stream",
-     "text": [
-      "\r",
-<<<<<<< HEAD
-      "Epoch 0::  94%|█████████▍| 47/50 [00:41<00:02,  1.14it/s, model/all/train/loss=0.362, model/all/train/lr=0.0001]"
-=======
-      "Epoch 0::  94%|█████████▍| 47/50 [01:58<00:07,  2.48s/it, model/all/train/loss=0.362, model/all/train/lr=0.0001]"
->>>>>>> 0e7cf0ae
-     ]
-    },
-    {
-     "name": "stderr",
-     "output_type": "stream",
-     "text": [
-      "\r",
-<<<<<<< HEAD
-      "Epoch 0::  94%|█████████▍| 47/50 [00:42<00:02,  1.14it/s, model/all/train/loss=0.359, model/all/train/lr=0.0001]"
-=======
-      "Epoch 0::  94%|█████████▍| 47/50 [02:00<00:07,  2.48s/it, model/all/train/loss=0.36, model/all/train/lr=0.0001] "
->>>>>>> 0e7cf0ae
-     ]
-    },
-    {
-     "name": "stderr",
-     "output_type": "stream",
-     "text": [
-      "\r",
-<<<<<<< HEAD
-      "Epoch 0::  96%|█████████▌| 48/50 [00:42<00:01,  1.14it/s, model/all/train/loss=0.359, model/all/train/lr=0.0001]"
-=======
-      "Epoch 0::  96%|█████████▌| 48/50 [02:00<00:04,  2.48s/it, model/all/train/loss=0.36, model/all/train/lr=0.0001]"
->>>>>>> 0e7cf0ae
-     ]
-    },
-    {
-     "name": "stderr",
-     "output_type": "stream",
-     "text": [
-      "\r",
-<<<<<<< HEAD
-      "Epoch 0::  96%|█████████▌| 48/50 [00:43<00:01,  1.14it/s, model/all/train/loss=0.357, model/all/train/lr=0.0001]"
-=======
-      "Epoch 0::  96%|█████████▌| 48/50 [02:03<00:04,  2.48s/it, model/all/train/loss=0.357, model/all/train/lr=0.0001]"
->>>>>>> 0e7cf0ae
-     ]
-    },
-    {
-     "name": "stderr",
-     "output_type": "stream",
-     "text": [
-      "\r",
-<<<<<<< HEAD
-      "Epoch 0::  98%|█████████▊| 49/50 [00:43<00:00,  1.14it/s, model/all/train/loss=0.357, model/all/train/lr=0.0001]"
-=======
-      "Epoch 0::  98%|█████████▊| 49/50 [02:03<00:02,  2.50s/it, model/all/train/loss=0.357, model/all/train/lr=0.0001]"
->>>>>>> 0e7cf0ae
-     ]
-    },
-    {
-     "name": "stderr",
-     "output_type": "stream",
-     "text": [
-      "/Users/braden/repos/snorkel-tutorials/.tox/spam/lib/python3.7/site-packages/sklearn/metrics/classification.py:1437: UndefinedMetricWarning: F-score is ill-defined and being set to 0.0 due to no predicted samples.\n",
+      "Epoch 0::   0%|          | 0/50 [00:01<?, ?it/s, model/all/train/loss=0.689, model/all/train/lr=0.0001]"
+     ]
+    },
+    {
+     "name": "stderr",
+     "output_type": "stream",
+     "text": [
+      "\r",
+      "Epoch 0::   2%|▏         | 1/50 [00:01<00:49,  1.01s/it, model/all/train/loss=0.689, model/all/train/lr=0.0001]"
+     ]
+    },
+    {
+     "name": "stderr",
+     "output_type": "stream",
+     "text": [
+      "\r",
+      "Epoch 0::   2%|▏         | 1/50 [00:01<00:49,  1.01s/it, model/all/train/loss=0.646, model/all/train/lr=0.0001]"
+     ]
+    },
+    {
+     "name": "stderr",
+     "output_type": "stream",
+     "text": [
+      "\r",
+      "Epoch 0::   4%|▍         | 2/50 [00:01<00:47,  1.02it/s, model/all/train/loss=0.646, model/all/train/lr=0.0001]"
+     ]
+    },
+    {
+     "name": "stderr",
+     "output_type": "stream",
+     "text": [
+      "\r",
+      "Epoch 0::   4%|▍         | 2/50 [00:02<00:47,  1.02it/s, model/all/train/loss=0.626, model/all/train/lr=0.0001]"
+     ]
+    },
+    {
+     "name": "stderr",
+     "output_type": "stream",
+     "text": [
+      "\r",
+      "Epoch 0::   6%|▌         | 3/50 [00:02<00:44,  1.04it/s, model/all/train/loss=0.626, model/all/train/lr=0.0001]"
+     ]
+    },
+    {
+     "name": "stderr",
+     "output_type": "stream",
+     "text": [
+      "\r",
+      "Epoch 0::   6%|▌         | 3/50 [00:03<00:44,  1.04it/s, model/all/train/loss=0.603, model/all/train/lr=0.0001]"
+     ]
+    },
+    {
+     "name": "stderr",
+     "output_type": "stream",
+     "text": [
+      "\r",
+      "Epoch 0::   8%|▊         | 4/50 [00:03<00:43,  1.06it/s, model/all/train/loss=0.603, model/all/train/lr=0.0001]"
+     ]
+    },
+    {
+     "name": "stderr",
+     "output_type": "stream",
+     "text": [
+      "\r",
+      "Epoch 0::   8%|▊         | 4/50 [00:04<00:43,  1.06it/s, model/all/train/loss=0.58, model/all/train/lr=0.0001] "
+     ]
+    },
+    {
+     "name": "stderr",
+     "output_type": "stream",
+     "text": [
+      "\r",
+      "Epoch 0::  10%|█         | 5/50 [00:04<00:41,  1.07it/s, model/all/train/loss=0.58, model/all/train/lr=0.0001]"
+     ]
+    },
+    {
+     "name": "stderr",
+     "output_type": "stream",
+     "text": [
+      "\r",
+      "Epoch 0::  10%|█         | 5/50 [00:05<00:41,  1.07it/s, model/all/train/loss=0.566, model/all/train/lr=0.0001]"
+     ]
+    },
+    {
+     "name": "stderr",
+     "output_type": "stream",
+     "text": [
+      "\r",
+      "Epoch 0::  12%|█▏        | 6/50 [00:05<00:40,  1.08it/s, model/all/train/loss=0.566, model/all/train/lr=0.0001]"
+     ]
+    },
+    {
+     "name": "stderr",
+     "output_type": "stream",
+     "text": [
+      "\r",
+      "Epoch 0::  12%|█▏        | 6/50 [00:06<00:40,  1.08it/s, model/all/train/loss=0.554, model/all/train/lr=0.0001]"
+     ]
+    },
+    {
+     "name": "stderr",
+     "output_type": "stream",
+     "text": [
+      "\r",
+      "Epoch 0::  14%|█▍        | 7/50 [00:06<00:39,  1.09it/s, model/all/train/loss=0.554, model/all/train/lr=0.0001]"
+     ]
+    },
+    {
+     "name": "stderr",
+     "output_type": "stream",
+     "text": [
+      "\r",
+      "Epoch 0::  14%|█▍        | 7/50 [00:07<00:39,  1.09it/s, model/all/train/loss=0.543, model/all/train/lr=0.0001]"
+     ]
+    },
+    {
+     "name": "stderr",
+     "output_type": "stream",
+     "text": [
+      "\r",
+      "Epoch 0::  16%|█▌        | 8/50 [00:07<00:38,  1.09it/s, model/all/train/loss=0.543, model/all/train/lr=0.0001]"
+     ]
+    },
+    {
+     "name": "stderr",
+     "output_type": "stream",
+     "text": [
+      "\r",
+      "Epoch 0::  16%|█▌        | 8/50 [00:08<00:38,  1.09it/s, model/all/train/loss=0.533, model/all/train/lr=0.0001]"
+     ]
+    },
+    {
+     "name": "stderr",
+     "output_type": "stream",
+     "text": [
+      "\r",
+      "Epoch 0::  18%|█▊        | 9/50 [00:08<00:37,  1.10it/s, model/all/train/loss=0.533, model/all/train/lr=0.0001]"
+     ]
+    },
+    {
+     "name": "stderr",
+     "output_type": "stream",
+     "text": [
+      "\r",
+      "Epoch 0::  18%|█▊        | 9/50 [00:09<00:37,  1.10it/s, model/all/train/loss=0.523, model/all/train/lr=0.0001]"
+     ]
+    },
+    {
+     "name": "stderr",
+     "output_type": "stream",
+     "text": [
+      "\r",
+      "Epoch 0::  20%|██        | 10/50 [00:09<00:36,  1.10it/s, model/all/train/loss=0.523, model/all/train/lr=0.0001]"
+     ]
+    },
+    {
+     "name": "stderr",
+     "output_type": "stream",
+     "text": [
+      "\r",
+      "Epoch 0::  20%|██        | 10/50 [00:10<00:36,  1.10it/s, model/all/train/loss=0.514, model/all/train/lr=0.0001]"
+     ]
+    },
+    {
+     "name": "stderr",
+     "output_type": "stream",
+     "text": [
+      "\r",
+      "Epoch 0::  22%|██▏       | 11/50 [00:10<00:35,  1.10it/s, model/all/train/loss=0.514, model/all/train/lr=0.0001]"
+     ]
+    },
+    {
+     "name": "stderr",
+     "output_type": "stream",
+     "text": [
+      "\r",
+      "Epoch 0::  22%|██▏       | 11/50 [00:10<00:35,  1.10it/s, model/all/train/loss=0.504, model/all/train/lr=0.0001]"
+     ]
+    },
+    {
+     "name": "stderr",
+     "output_type": "stream",
+     "text": [
+      "\r",
+      "Epoch 0::  24%|██▍       | 12/50 [00:10<00:34,  1.10it/s, model/all/train/loss=0.504, model/all/train/lr=0.0001]"
+     ]
+    },
+    {
+     "name": "stderr",
+     "output_type": "stream",
+     "text": [
+      "\r",
+      "Epoch 0::  24%|██▍       | 12/50 [00:11<00:34,  1.10it/s, model/all/train/loss=0.497, model/all/train/lr=0.0001]"
+     ]
+    },
+    {
+     "name": "stderr",
+     "output_type": "stream",
+     "text": [
+      "\r",
+      "Epoch 0::  26%|██▌       | 13/50 [00:11<00:33,  1.10it/s, model/all/train/loss=0.497, model/all/train/lr=0.0001]"
+     ]
+    },
+    {
+     "name": "stderr",
+     "output_type": "stream",
+     "text": [
+      "\r",
+      "Epoch 0::  26%|██▌       | 13/50 [00:12<00:33,  1.10it/s, model/all/train/loss=0.49, model/all/train/lr=0.0001] "
+     ]
+    },
+    {
+     "name": "stderr",
+     "output_type": "stream",
+     "text": [
+      "\r",
+      "Epoch 0::  28%|██▊       | 14/50 [00:12<00:32,  1.10it/s, model/all/train/loss=0.49, model/all/train/lr=0.0001]"
+     ]
+    },
+    {
+     "name": "stderr",
+     "output_type": "stream",
+     "text": [
+      "\r",
+      "Epoch 0::  28%|██▊       | 14/50 [00:13<00:32,  1.10it/s, model/all/train/loss=0.483, model/all/train/lr=0.0001]"
+     ]
+    },
+    {
+     "name": "stderr",
+     "output_type": "stream",
+     "text": [
+      "\r",
+      "Epoch 0::  30%|███       | 15/50 [00:13<00:31,  1.10it/s, model/all/train/loss=0.483, model/all/train/lr=0.0001]"
+     ]
+    },
+    {
+     "name": "stderr",
+     "output_type": "stream",
+     "text": [
+      "\r",
+      "Epoch 0::  30%|███       | 15/50 [00:14<00:31,  1.10it/s, model/all/train/loss=0.477, model/all/train/lr=0.0001]"
+     ]
+    },
+    {
+     "name": "stderr",
+     "output_type": "stream",
+     "text": [
+      "\r",
+      "Epoch 0::  32%|███▏      | 16/50 [00:14<00:30,  1.10it/s, model/all/train/loss=0.477, model/all/train/lr=0.0001]"
+     ]
+    },
+    {
+     "name": "stderr",
+     "output_type": "stream",
+     "text": [
+      "\r",
+      "Epoch 0::  32%|███▏      | 16/50 [00:15<00:30,  1.10it/s, model/all/train/loss=0.472, model/all/train/lr=0.0001]"
+     ]
+    },
+    {
+     "name": "stderr",
+     "output_type": "stream",
+     "text": [
+      "\r",
+      "Epoch 0::  34%|███▍      | 17/50 [00:15<00:29,  1.10it/s, model/all/train/loss=0.472, model/all/train/lr=0.0001]"
+     ]
+    },
+    {
+     "name": "stderr",
+     "output_type": "stream",
+     "text": [
+      "\r",
+      "Epoch 0::  34%|███▍      | 17/50 [00:16<00:29,  1.10it/s, model/all/train/loss=0.465, model/all/train/lr=0.0001]"
+     ]
+    },
+    {
+     "name": "stderr",
+     "output_type": "stream",
+     "text": [
+      "\r",
+      "Epoch 0::  36%|███▌      | 18/50 [00:16<00:29,  1.10it/s, model/all/train/loss=0.465, model/all/train/lr=0.0001]"
+     ]
+    },
+    {
+     "name": "stderr",
+     "output_type": "stream",
+     "text": [
+      "\r",
+      "Epoch 0::  36%|███▌      | 18/50 [00:17<00:29,  1.10it/s, model/all/train/loss=0.459, model/all/train/lr=0.0001]"
+     ]
+    },
+    {
+     "name": "stderr",
+     "output_type": "stream",
+     "text": [
+      "\r",
+      "Epoch 0::  38%|███▊      | 19/50 [00:17<00:28,  1.10it/s, model/all/train/loss=0.459, model/all/train/lr=0.0001]"
+     ]
+    },
+    {
+     "name": "stderr",
+     "output_type": "stream",
+     "text": [
+      "\r",
+      "Epoch 0::  38%|███▊      | 19/50 [00:18<00:28,  1.10it/s, model/all/train/loss=0.453, model/all/train/lr=0.0001]"
+     ]
+    },
+    {
+     "name": "stderr",
+     "output_type": "stream",
+     "text": [
+      "\r",
+      "Epoch 0::  40%|████      | 20/50 [00:18<00:27,  1.10it/s, model/all/train/loss=0.453, model/all/train/lr=0.0001]"
+     ]
+    },
+    {
+     "name": "stderr",
+     "output_type": "stream",
+     "text": [
+      "\r",
+      "Epoch 0::  40%|████      | 20/50 [00:19<00:27,  1.10it/s, model/all/train/loss=0.449, model/all/train/lr=0.0001]"
+     ]
+    },
+    {
+     "name": "stderr",
+     "output_type": "stream",
+     "text": [
+      "\r",
+      "Epoch 0::  42%|████▏     | 21/50 [00:19<00:26,  1.10it/s, model/all/train/loss=0.449, model/all/train/lr=0.0001]"
+     ]
+    },
+    {
+     "name": "stderr",
+     "output_type": "stream",
+     "text": [
+      "\r",
+      "Epoch 0::  42%|████▏     | 21/50 [00:20<00:26,  1.10it/s, model/all/train/loss=0.445, model/all/train/lr=0.0001]"
+     ]
+    },
+    {
+     "name": "stderr",
+     "output_type": "stream",
+     "text": [
+      "\r",
+      "Epoch 0::  44%|████▍     | 22/50 [00:20<00:25,  1.09it/s, model/all/train/loss=0.445, model/all/train/lr=0.0001]"
+     ]
+    },
+    {
+     "name": "stderr",
+     "output_type": "stream",
+     "text": [
+      "\r",
+      "Epoch 0::  44%|████▍     | 22/50 [00:21<00:25,  1.09it/s, model/all/train/loss=0.441, model/all/train/lr=0.0001]"
+     ]
+    },
+    {
+     "name": "stderr",
+     "output_type": "stream",
+     "text": [
+      "\r",
+      "Epoch 0::  46%|████▌     | 23/50 [00:21<00:25,  1.08it/s, model/all/train/loss=0.441, model/all/train/lr=0.0001]"
+     ]
+    },
+    {
+     "name": "stderr",
+     "output_type": "stream",
+     "text": [
+      "\r",
+      "Epoch 0::  46%|████▌     | 23/50 [00:22<00:25,  1.08it/s, model/all/train/loss=0.436, model/all/train/lr=0.0001]"
+     ]
+    },
+    {
+     "name": "stderr",
+     "output_type": "stream",
+     "text": [
+      "\r",
+      "Epoch 0::  48%|████▊     | 24/50 [00:22<00:24,  1.06it/s, model/all/train/loss=0.436, model/all/train/lr=0.0001]"
+     ]
+    },
+    {
+     "name": "stderr",
+     "output_type": "stream",
+     "text": [
+      "\r",
+      "Epoch 0::  48%|████▊     | 24/50 [00:22<00:24,  1.06it/s, model/all/train/loss=0.432, model/all/train/lr=0.0001]"
+     ]
+    },
+    {
+     "name": "stderr",
+     "output_type": "stream",
+     "text": [
+      "\r",
+      "Epoch 0::  50%|█████     | 25/50 [00:22<00:23,  1.07it/s, model/all/train/loss=0.432, model/all/train/lr=0.0001]"
+     ]
+    },
+    {
+     "name": "stderr",
+     "output_type": "stream",
+     "text": [
+      "\r",
+      "Epoch 0::  50%|█████     | 25/50 [00:23<00:23,  1.07it/s, model/all/train/loss=0.429, model/all/train/lr=0.0001]"
+     ]
+    },
+    {
+     "name": "stderr",
+     "output_type": "stream",
+     "text": [
+      "\r",
+      "Epoch 0::  52%|█████▏    | 26/50 [00:23<00:22,  1.08it/s, model/all/train/loss=0.429, model/all/train/lr=0.0001]"
+     ]
+    },
+    {
+     "name": "stderr",
+     "output_type": "stream",
+     "text": [
+      "\r",
+      "Epoch 0::  52%|█████▏    | 26/50 [00:24<00:22,  1.08it/s, model/all/train/loss=0.425, model/all/train/lr=0.0001]"
+     ]
+    },
+    {
+     "name": "stderr",
+     "output_type": "stream",
+     "text": [
+      "\r",
+      "Epoch 0::  54%|█████▍    | 27/50 [00:24<00:21,  1.09it/s, model/all/train/loss=0.425, model/all/train/lr=0.0001]"
+     ]
+    },
+    {
+     "name": "stderr",
+     "output_type": "stream",
+     "text": [
+      "\r",
+      "Epoch 0::  54%|█████▍    | 27/50 [00:25<00:21,  1.09it/s, model/all/train/loss=0.422, model/all/train/lr=0.0001]"
+     ]
+    },
+    {
+     "name": "stderr",
+     "output_type": "stream",
+     "text": [
+      "\r",
+      "Epoch 0::  56%|█████▌    | 28/50 [00:25<00:20,  1.09it/s, model/all/train/loss=0.422, model/all/train/lr=0.0001]"
+     ]
+    },
+    {
+     "name": "stderr",
+     "output_type": "stream",
+     "text": [
+      "\r",
+      "Epoch 0::  56%|█████▌    | 28/50 [00:26<00:20,  1.09it/s, model/all/train/loss=0.418, model/all/train/lr=0.0001]"
+     ]
+    },
+    {
+     "name": "stderr",
+     "output_type": "stream",
+     "text": [
+      "\r",
+      "Epoch 0::  58%|█████▊    | 29/50 [00:26<00:19,  1.09it/s, model/all/train/loss=0.418, model/all/train/lr=0.0001]"
+     ]
+    },
+    {
+     "name": "stderr",
+     "output_type": "stream",
+     "text": [
+      "\r",
+      "Epoch 0::  58%|█████▊    | 29/50 [00:27<00:19,  1.09it/s, model/all/train/loss=0.414, model/all/train/lr=0.0001]"
+     ]
+    },
+    {
+     "name": "stderr",
+     "output_type": "stream",
+     "text": [
+      "\r",
+      "Epoch 0::  60%|██████    | 30/50 [00:27<00:18,  1.09it/s, model/all/train/loss=0.414, model/all/train/lr=0.0001]"
+     ]
+    },
+    {
+     "name": "stderr",
+     "output_type": "stream",
+     "text": [
+      "\r",
+      "Epoch 0::  60%|██████    | 30/50 [00:28<00:18,  1.09it/s, model/all/train/loss=0.41, model/all/train/lr=0.0001] "
+     ]
+    },
+    {
+     "name": "stderr",
+     "output_type": "stream",
+     "text": [
+      "\r",
+      "Epoch 0::  62%|██████▏   | 31/50 [00:28<00:18,  1.04it/s, model/all/train/loss=0.41, model/all/train/lr=0.0001]"
+     ]
+    },
+    {
+     "name": "stderr",
+     "output_type": "stream",
+     "text": [
+      "\r",
+      "Epoch 0::  62%|██████▏   | 31/50 [00:29<00:18,  1.04it/s, model/all/train/loss=0.406, model/all/train/lr=0.0001]"
+     ]
+    },
+    {
+     "name": "stderr",
+     "output_type": "stream",
+     "text": [
+      "\r",
+      "Epoch 0::  64%|██████▍   | 32/50 [00:29<00:17,  1.05it/s, model/all/train/loss=0.406, model/all/train/lr=0.0001]"
+     ]
+    },
+    {
+     "name": "stderr",
+     "output_type": "stream",
+     "text": [
+      "\r",
+      "Epoch 0::  64%|██████▍   | 32/50 [00:30<00:17,  1.05it/s, model/all/train/loss=0.403, model/all/train/lr=0.0001]"
+     ]
+    },
+    {
+     "name": "stderr",
+     "output_type": "stream",
+     "text": [
+      "\r",
+      "Epoch 0::  66%|██████▌   | 33/50 [00:30<00:15,  1.07it/s, model/all/train/loss=0.403, model/all/train/lr=0.0001]"
+     ]
+    },
+    {
+     "name": "stderr",
+     "output_type": "stream",
+     "text": [
+      "\r",
+      "Epoch 0::  66%|██████▌   | 33/50 [00:31<00:15,  1.07it/s, model/all/train/loss=0.398, model/all/train/lr=0.0001]"
+     ]
+    },
+    {
+     "name": "stderr",
+     "output_type": "stream",
+     "text": [
+      "\r",
+      "Epoch 0::  68%|██████▊   | 34/50 [00:31<00:14,  1.08it/s, model/all/train/loss=0.398, model/all/train/lr=0.0001]"
+     ]
+    },
+    {
+     "name": "stderr",
+     "output_type": "stream",
+     "text": [
+      "\r",
+      "Epoch 0::  68%|██████▊   | 34/50 [00:32<00:14,  1.08it/s, model/all/train/loss=0.394, model/all/train/lr=0.0001]"
+     ]
+    },
+    {
+     "name": "stderr",
+     "output_type": "stream",
+     "text": [
+      "\r",
+      "Epoch 0::  70%|███████   | 35/50 [00:32<00:13,  1.08it/s, model/all/train/loss=0.394, model/all/train/lr=0.0001]"
+     ]
+    },
+    {
+     "name": "stderr",
+     "output_type": "stream",
+     "text": [
+      "\r",
+      "Epoch 0::  70%|███████   | 35/50 [00:33<00:13,  1.08it/s, model/all/train/loss=0.391, model/all/train/lr=0.0001]"
+     ]
+    },
+    {
+     "name": "stderr",
+     "output_type": "stream",
+     "text": [
+      "\r",
+      "Epoch 0::  72%|███████▏  | 36/50 [00:33<00:12,  1.09it/s, model/all/train/loss=0.391, model/all/train/lr=0.0001]"
+     ]
+    },
+    {
+     "name": "stderr",
+     "output_type": "stream",
+     "text": [
+      "\r",
+      "Epoch 0::  72%|███████▏  | 36/50 [00:34<00:12,  1.09it/s, model/all/train/loss=0.388, model/all/train/lr=0.0001]"
+     ]
+    },
+    {
+     "name": "stderr",
+     "output_type": "stream",
+     "text": [
+      "\r",
+      "Epoch 0::  74%|███████▍  | 37/50 [00:34<00:11,  1.09it/s, model/all/train/loss=0.388, model/all/train/lr=0.0001]"
+     ]
+    },
+    {
+     "name": "stderr",
+     "output_type": "stream",
+     "text": [
+      "\r",
+      "Epoch 0::  74%|███████▍  | 37/50 [00:35<00:11,  1.09it/s, model/all/train/loss=0.385, model/all/train/lr=0.0001]"
+     ]
+    },
+    {
+     "name": "stderr",
+     "output_type": "stream",
+     "text": [
+      "\r",
+      "Epoch 0::  76%|███████▌  | 38/50 [00:35<00:11,  1.05it/s, model/all/train/loss=0.385, model/all/train/lr=0.0001]"
+     ]
+    },
+    {
+     "name": "stderr",
+     "output_type": "stream",
+     "text": [
+      "\r",
+      "Epoch 0::  76%|███████▌  | 38/50 [00:35<00:11,  1.05it/s, model/all/train/loss=0.382, model/all/train/lr=0.0001]"
+     ]
+    },
+    {
+     "name": "stderr",
+     "output_type": "stream",
+     "text": [
+      "\r",
+      "Epoch 0::  78%|███████▊  | 39/50 [00:35<00:10,  1.06it/s, model/all/train/loss=0.382, model/all/train/lr=0.0001]"
+     ]
+    },
+    {
+     "name": "stderr",
+     "output_type": "stream",
+     "text": [
+      "\r",
+      "Epoch 0::  78%|███████▊  | 39/50 [00:36<00:10,  1.06it/s, model/all/train/loss=0.38, model/all/train/lr=0.0001] "
+     ]
+    },
+    {
+     "name": "stderr",
+     "output_type": "stream",
+     "text": [
+      "\r",
+      "Epoch 0::  80%|████████  | 40/50 [00:36<00:09,  1.07it/s, model/all/train/loss=0.38, model/all/train/lr=0.0001]"
+     ]
+    },
+    {
+     "name": "stderr",
+     "output_type": "stream",
+     "text": [
+      "\r",
+      "Epoch 0::  80%|████████  | 40/50 [00:37<00:09,  1.07it/s, model/all/train/loss=0.378, model/all/train/lr=0.0001]"
+     ]
+    },
+    {
+     "name": "stderr",
+     "output_type": "stream",
+     "text": [
+      "\r",
+      "Epoch 0::  82%|████████▏ | 41/50 [00:37<00:08,  1.08it/s, model/all/train/loss=0.378, model/all/train/lr=0.0001]"
+     ]
+    },
+    {
+     "name": "stderr",
+     "output_type": "stream",
+     "text": [
+      "\r",
+      "Epoch 0::  82%|████████▏ | 41/50 [00:38<00:08,  1.08it/s, model/all/train/loss=0.375, model/all/train/lr=0.0001]"
+     ]
+    },
+    {
+     "name": "stderr",
+     "output_type": "stream",
+     "text": [
+      "\r",
+      "Epoch 0::  84%|████████▍ | 42/50 [00:38<00:07,  1.09it/s, model/all/train/loss=0.375, model/all/train/lr=0.0001]"
+     ]
+    },
+    {
+     "name": "stderr",
+     "output_type": "stream",
+     "text": [
+      "\r",
+      "Epoch 0::  84%|████████▍ | 42/50 [00:39<00:07,  1.09it/s, model/all/train/loss=0.372, model/all/train/lr=0.0001]"
+     ]
+    },
+    {
+     "name": "stderr",
+     "output_type": "stream",
+     "text": [
+      "\r",
+      "Epoch 0::  86%|████████▌ | 43/50 [00:39<00:06,  1.09it/s, model/all/train/loss=0.372, model/all/train/lr=0.0001]"
+     ]
+    },
+    {
+     "name": "stderr",
+     "output_type": "stream",
+     "text": [
+      "\r",
+      "Epoch 0::  86%|████████▌ | 43/50 [00:40<00:06,  1.09it/s, model/all/train/loss=0.37, model/all/train/lr=0.0001] "
+     ]
+    },
+    {
+     "name": "stderr",
+     "output_type": "stream",
+     "text": [
+      "\r",
+      "Epoch 0::  88%|████████▊ | 44/50 [00:40<00:05,  1.09it/s, model/all/train/loss=0.37, model/all/train/lr=0.0001]"
+     ]
+    },
+    {
+     "name": "stderr",
+     "output_type": "stream",
+     "text": [
+      "\r",
+      "Epoch 0::  88%|████████▊ | 44/50 [00:41<00:05,  1.09it/s, model/all/train/loss=0.367, model/all/train/lr=0.0001]"
+     ]
+    },
+    {
+     "name": "stderr",
+     "output_type": "stream",
+     "text": [
+      "\r",
+      "Epoch 0::  90%|█████████ | 45/50 [00:41<00:04,  1.07it/s, model/all/train/loss=0.367, model/all/train/lr=0.0001]"
+     ]
+    },
+    {
+     "name": "stderr",
+     "output_type": "stream",
+     "text": [
+      "\r",
+      "Epoch 0::  90%|█████████ | 45/50 [00:42<00:04,  1.07it/s, model/all/train/loss=0.365, model/all/train/lr=0.0001]"
+     ]
+    },
+    {
+     "name": "stderr",
+     "output_type": "stream",
+     "text": [
+      "\r",
+      "Epoch 0::  92%|█████████▏| 46/50 [00:42<00:03,  1.08it/s, model/all/train/loss=0.365, model/all/train/lr=0.0001]"
+     ]
+    },
+    {
+     "name": "stderr",
+     "output_type": "stream",
+     "text": [
+      "\r",
+      "Epoch 0::  92%|█████████▏| 46/50 [00:43<00:03,  1.08it/s, model/all/train/loss=0.362, model/all/train/lr=0.0001]"
+     ]
+    },
+    {
+     "name": "stderr",
+     "output_type": "stream",
+     "text": [
+      "\r",
+      "Epoch 0::  94%|█████████▍| 47/50 [00:43<00:02,  1.09it/s, model/all/train/loss=0.362, model/all/train/lr=0.0001]"
+     ]
+    },
+    {
+     "name": "stderr",
+     "output_type": "stream",
+     "text": [
+      "\r",
+      "Epoch 0::  94%|█████████▍| 47/50 [00:44<00:02,  1.09it/s, model/all/train/loss=0.36, model/all/train/lr=0.0001] "
+     ]
+    },
+    {
+     "name": "stderr",
+     "output_type": "stream",
+     "text": [
+      "\r",
+      "Epoch 0::  96%|█████████▌| 48/50 [00:44<00:01,  1.10it/s, model/all/train/loss=0.36, model/all/train/lr=0.0001]"
+     ]
+    },
+    {
+     "name": "stderr",
+     "output_type": "stream",
+     "text": [
+      "\r",
+      "Epoch 0::  96%|█████████▌| 48/50 [00:45<00:01,  1.10it/s, model/all/train/loss=0.357, model/all/train/lr=0.0001]"
+     ]
+    },
+    {
+     "name": "stderr",
+     "output_type": "stream",
+     "text": [
+      "\r",
+      "Epoch 0::  98%|█████████▊| 49/50 [00:45<00:00,  1.10it/s, model/all/train/loss=0.357, model/all/train/lr=0.0001]"
+     ]
+    },
+    {
+     "name": "stderr",
+     "output_type": "stream",
+     "text": [
+      "/home/ubuntu/snorkel-tutorials/.tox/spam/lib/python3.6/site-packages/sklearn/metrics/classification.py:1437: UndefinedMetricWarning: F-score is ill-defined and being set to 0.0 due to no predicted samples.\n",
       "  'precision', 'predicted', average, warn_for)\n",
       "\r",
-<<<<<<< HEAD
-      "Epoch 0::  98%|█████████▊| 49/50 [00:44<00:00,  1.14it/s, model/all/train/loss=0.356, model/all/train/lr=0.0001, spam_task/spam_dataset/valid/accuracy=0.942, spam_task/spam_dataset/valid/f1=0.935, spam_task_slice:short_link_ind/spam_dataset/valid/f1=0, spam_task_slice:short_link_pred/spam_dataset/valid/accuracy=1, spam_task_slice:short_link_pred/spam_dataset/valid/f1=1, spam_task_slice:base_ind/spam_dataset/valid/f1=1, spam_task_slice:base_pred/spam_dataset/valid/accuracy=0.933, spam_task_slice:base_pred/spam_dataset/valid/f1=0.926, spam_task_slice:keyword_subscribe_ind/spam_dataset/valid/f1=0, spam_task_slice:keyword_subscribe_pred/spam_dataset/valid/accuracy=1, spam_task_slice:keyword_subscribe_pred/spam_dataset/valid/f1=1, spam_task_slice:keyword_please_ind/spam_dataset/valid/f1=0, spam_task_slice:keyword_please_pred/spam_dataset/valid/accuracy=1, spam_task_slice:keyword_please_pred/spam_dataset/valid/f1=1, spam_task_slice:regex_check_out_ind/spam_dataset/valid/f1=0.762, spam_task_slice:regex_check_out_pred/spam_dataset/valid/accuracy=1, spam_task_slice:regex_check_out_pred/spam_dataset/valid/f1=1, spam_task_slice:short_comment_ind/spam_dataset/valid/f1=0, spam_task_slice:short_comment_pred/spam_dataset/valid/accuracy=0.947, spam_task_slice:short_comment_pred/spam_dataset/valid/f1=0.5, spam_task_slice:textblob_polarity_ind/spam_dataset/valid/f1=0, spam_task_slice:textblob_polarity_pred/spam_dataset/valid/accuracy=1, spam_task_slice:textblob_polarity_pred/spam_dataset/valid/f1=1]"
-=======
-      "Epoch 0::  98%|█████████▊| 49/50 [02:06<00:02,  2.50s/it, model/all/train/loss=0.356, model/all/train/lr=0.0001, spam_task/spam_dataset/valid/accuracy=0.942, spam_task/spam_dataset/valid/f1=0.935, spam_task_slice:short_link_ind/spam_dataset/valid/f1=0, spam_task_slice:short_link_pred/spam_dataset/valid/accuracy=1, spam_task_slice:short_link_pred/spam_dataset/valid/f1=1, spam_task_slice:base_ind/spam_dataset/valid/f1=1, spam_task_slice:base_pred/spam_dataset/valid/accuracy=0.933, spam_task_slice:base_pred/spam_dataset/valid/f1=0.926, spam_task_slice:keyword_subscribe_ind/spam_dataset/valid/f1=0, spam_task_slice:keyword_subscribe_pred/spam_dataset/valid/accuracy=1, spam_task_slice:keyword_subscribe_pred/spam_dataset/valid/f1=1, spam_task_slice:keyword_please_ind/spam_dataset/valid/f1=0, spam_task_slice:keyword_please_pred/spam_dataset/valid/accuracy=1, spam_task_slice:keyword_please_pred/spam_dataset/valid/f1=1, spam_task_slice:regex_check_out_ind/spam_dataset/valid/f1=0.762, spam_task_slice:regex_check_out_pred/spam_dataset/valid/accuracy=1, spam_task_slice:regex_check_out_pred/spam_dataset/valid/f1=1, spam_task_slice:short_comment_ind/spam_dataset/valid/f1=0, spam_task_slice:short_comment_pred/spam_dataset/valid/accuracy=0.947, spam_task_slice:short_comment_pred/spam_dataset/valid/f1=0.5, spam_task_slice:textblob_polarity_ind/spam_dataset/valid/f1=0, spam_task_slice:textblob_polarity_pred/spam_dataset/valid/accuracy=1, spam_task_slice:textblob_polarity_pred/spam_dataset/valid/f1=1]"
->>>>>>> 0e7cf0ae
-     ]
-    },
-    {
-     "name": "stderr",
-     "output_type": "stream",
-     "text": [
-      "\r",
-<<<<<<< HEAD
-      "Epoch 0:: 100%|██████████| 50/50 [00:44<00:00,  1.07it/s, model/all/train/loss=0.356, model/all/train/lr=0.0001, spam_task/spam_dataset/valid/accuracy=0.942, spam_task/spam_dataset/valid/f1=0.935, spam_task_slice:short_link_ind/spam_dataset/valid/f1=0, spam_task_slice:short_link_pred/spam_dataset/valid/accuracy=1, spam_task_slice:short_link_pred/spam_dataset/valid/f1=1, spam_task_slice:base_ind/spam_dataset/valid/f1=1, spam_task_slice:base_pred/spam_dataset/valid/accuracy=0.933, spam_task_slice:base_pred/spam_dataset/valid/f1=0.926, spam_task_slice:keyword_subscribe_ind/spam_dataset/valid/f1=0, spam_task_slice:keyword_subscribe_pred/spam_dataset/valid/accuracy=1, spam_task_slice:keyword_subscribe_pred/spam_dataset/valid/f1=1, spam_task_slice:keyword_please_ind/spam_dataset/valid/f1=0, spam_task_slice:keyword_please_pred/spam_dataset/valid/accuracy=1, spam_task_slice:keyword_please_pred/spam_dataset/valid/f1=1, spam_task_slice:regex_check_out_ind/spam_dataset/valid/f1=0.762, spam_task_slice:regex_check_out_pred/spam_dataset/valid/accuracy=1, spam_task_slice:regex_check_out_pred/spam_dataset/valid/f1=1, spam_task_slice:short_comment_ind/spam_dataset/valid/f1=0, spam_task_slice:short_comment_pred/spam_dataset/valid/accuracy=0.947, spam_task_slice:short_comment_pred/spam_dataset/valid/f1=0.5, spam_task_slice:textblob_polarity_ind/spam_dataset/valid/f1=0, spam_task_slice:textblob_polarity_pred/spam_dataset/valid/accuracy=1, spam_task_slice:textblob_polarity_pred/spam_dataset/valid/f1=1]"
-=======
-      "Epoch 0:: 100%|██████████| 50/50 [02:06<00:00,  2.55s/it, model/all/train/loss=0.356, model/all/train/lr=0.0001, spam_task/spam_dataset/valid/accuracy=0.942, spam_task/spam_dataset/valid/f1=0.935, spam_task_slice:short_link_ind/spam_dataset/valid/f1=0, spam_task_slice:short_link_pred/spam_dataset/valid/accuracy=1, spam_task_slice:short_link_pred/spam_dataset/valid/f1=1, spam_task_slice:base_ind/spam_dataset/valid/f1=1, spam_task_slice:base_pred/spam_dataset/valid/accuracy=0.933, spam_task_slice:base_pred/spam_dataset/valid/f1=0.926, spam_task_slice:keyword_subscribe_ind/spam_dataset/valid/f1=0, spam_task_slice:keyword_subscribe_pred/spam_dataset/valid/accuracy=1, spam_task_slice:keyword_subscribe_pred/spam_dataset/valid/f1=1, spam_task_slice:keyword_please_ind/spam_dataset/valid/f1=0, spam_task_slice:keyword_please_pred/spam_dataset/valid/accuracy=1, spam_task_slice:keyword_please_pred/spam_dataset/valid/f1=1, spam_task_slice:regex_check_out_ind/spam_dataset/valid/f1=0.762, spam_task_slice:regex_check_out_pred/spam_dataset/valid/accuracy=1, spam_task_slice:regex_check_out_pred/spam_dataset/valid/f1=1, spam_task_slice:short_comment_ind/spam_dataset/valid/f1=0, spam_task_slice:short_comment_pred/spam_dataset/valid/accuracy=0.947, spam_task_slice:short_comment_pred/spam_dataset/valid/f1=0.5, spam_task_slice:textblob_polarity_ind/spam_dataset/valid/f1=0, spam_task_slice:textblob_polarity_pred/spam_dataset/valid/accuracy=1, spam_task_slice:textblob_polarity_pred/spam_dataset/valid/f1=1]"
->>>>>>> 0e7cf0ae
+      "Epoch 0::  98%|█████████▊| 49/50 [00:46<00:00,  1.10it/s, model/all/train/loss=0.356, model/all/train/lr=0.0001, spam_task/spam_dataset/valid/accuracy=0.942, spam_task/spam_dataset/valid/f1=0.935, spam_task_slice:short_link_ind/spam_dataset/valid/f1=0, spam_task_slice:short_link_pred/spam_dataset/valid/accuracy=1, spam_task_slice:short_link_pred/spam_dataset/valid/f1=1, spam_task_slice:base_ind/spam_dataset/valid/f1=1, spam_task_slice:base_pred/spam_dataset/valid/accuracy=0.933, spam_task_slice:base_pred/spam_dataset/valid/f1=0.926, spam_task_slice:keyword_subscribe_ind/spam_dataset/valid/f1=0, spam_task_slice:keyword_subscribe_pred/spam_dataset/valid/accuracy=1, spam_task_slice:keyword_subscribe_pred/spam_dataset/valid/f1=1, spam_task_slice:keyword_please_ind/spam_dataset/valid/f1=0, spam_task_slice:keyword_please_pred/spam_dataset/valid/accuracy=1, spam_task_slice:keyword_please_pred/spam_dataset/valid/f1=1, spam_task_slice:regex_check_out_ind/spam_dataset/valid/f1=0.762, spam_task_slice:regex_check_out_pred/spam_dataset/valid/accuracy=1, spam_task_slice:regex_check_out_pred/spam_dataset/valid/f1=1, spam_task_slice:short_comment_ind/spam_dataset/valid/f1=0, spam_task_slice:short_comment_pred/spam_dataset/valid/accuracy=0.947, spam_task_slice:short_comment_pred/spam_dataset/valid/f1=0.5, spam_task_slice:textblob_polarity_ind/spam_dataset/valid/f1=0, spam_task_slice:textblob_polarity_pred/spam_dataset/valid/accuracy=1, spam_task_slice:textblob_polarity_pred/spam_dataset/valid/f1=1]"
+     ]
+    },
+    {
+     "name": "stderr",
+     "output_type": "stream",
+     "text": [
+      "\r",
+      "Epoch 0:: 100%|██████████| 50/50 [00:46<00:00,  1.04it/s, model/all/train/loss=0.356, model/all/train/lr=0.0001, spam_task/spam_dataset/valid/accuracy=0.942, spam_task/spam_dataset/valid/f1=0.935, spam_task_slice:short_link_ind/spam_dataset/valid/f1=0, spam_task_slice:short_link_pred/spam_dataset/valid/accuracy=1, spam_task_slice:short_link_pred/spam_dataset/valid/f1=1, spam_task_slice:base_ind/spam_dataset/valid/f1=1, spam_task_slice:base_pred/spam_dataset/valid/accuracy=0.933, spam_task_slice:base_pred/spam_dataset/valid/f1=0.926, spam_task_slice:keyword_subscribe_ind/spam_dataset/valid/f1=0, spam_task_slice:keyword_subscribe_pred/spam_dataset/valid/accuracy=1, spam_task_slice:keyword_subscribe_pred/spam_dataset/valid/f1=1, spam_task_slice:keyword_please_ind/spam_dataset/valid/f1=0, spam_task_slice:keyword_please_pred/spam_dataset/valid/accuracy=1, spam_task_slice:keyword_please_pred/spam_dataset/valid/f1=1, spam_task_slice:regex_check_out_ind/spam_dataset/valid/f1=0.762, spam_task_slice:regex_check_out_pred/spam_dataset/valid/accuracy=1, spam_task_slice:regex_check_out_pred/spam_dataset/valid/f1=1, spam_task_slice:short_comment_ind/spam_dataset/valid/f1=0, spam_task_slice:short_comment_pred/spam_dataset/valid/accuracy=0.947, spam_task_slice:short_comment_pred/spam_dataset/valid/f1=0.5, spam_task_slice:textblob_polarity_ind/spam_dataset/valid/f1=0, spam_task_slice:textblob_polarity_pred/spam_dataset/valid/accuracy=1, spam_task_slice:textblob_polarity_pred/spam_dataset/valid/f1=1]"
      ]
     },
     {
@@ -9120,22 +6656,14 @@
      "name": "stderr",
      "output_type": "stream",
      "text": [
-<<<<<<< HEAD
-      "WARNING:root:Ignoring extra labels in dataloader (valid): {'spam_task_slice:regex_check_out_ind', 'spam_task_slice:textblob_polarity_ind', 'spam_task_slice:short_comment_ind', 'spam_task_slice:keyword_subscribe_ind', 'spam_task_slice:short_link_ind', 'spam_task_slice:keyword_please_ind', 'spam_task_slice:base_ind'}\n"
-=======
-      "WARNING:root:Ignoring extra labels in dataloader (valid): {'spam_task_slice:regex_check_out_ind', 'spam_task_slice:base_ind', 'spam_task_slice:keyword_please_ind', 'spam_task_slice:short_link_ind', 'spam_task_slice:keyword_subscribe_ind', 'spam_task_slice:short_comment_ind', 'spam_task_slice:textblob_polarity_ind'}\n"
->>>>>>> 0e7cf0ae
-     ]
-    },
-    {
-     "name": "stderr",
-     "output_type": "stream",
-     "text": [
-<<<<<<< HEAD
-      "WARNING:root:Ignoring extra labels in dataloader (test): {'spam_task_slice:regex_check_out_ind', 'spam_task_slice:textblob_polarity_ind', 'spam_task_slice:short_comment_ind', 'spam_task_slice:keyword_subscribe_ind', 'spam_task_slice:short_link_ind', 'spam_task_slice:keyword_please_ind', 'spam_task_slice:base_ind'}\n"
-=======
-      "WARNING:root:Ignoring extra labels in dataloader (test): {'spam_task_slice:regex_check_out_ind', 'spam_task_slice:base_ind', 'spam_task_slice:keyword_please_ind', 'spam_task_slice:short_link_ind', 'spam_task_slice:keyword_subscribe_ind', 'spam_task_slice:short_comment_ind', 'spam_task_slice:textblob_polarity_ind'}\n"
->>>>>>> 0e7cf0ae
+      "WARNING:root:Ignoring extra labels in dataloader (valid): {'spam_task_slice:textblob_polarity_ind', 'spam_task_slice:keyword_subscribe_ind', 'spam_task_slice:short_link_ind', 'spam_task_slice:regex_check_out_ind', 'spam_task_slice:base_ind', 'spam_task_slice:short_comment_ind', 'spam_task_slice:keyword_please_ind'}\n"
+     ]
+    },
+    {
+     "name": "stderr",
+     "output_type": "stream",
+     "text": [
+      "WARNING:root:Ignoring extra labels in dataloader (test): {'spam_task_slice:textblob_polarity_ind', 'spam_task_slice:keyword_subscribe_ind', 'spam_task_slice:short_link_ind', 'spam_task_slice:regex_check_out_ind', 'spam_task_slice:base_ind', 'spam_task_slice:short_comment_ind', 'spam_task_slice:keyword_please_ind'}\n"
      ]
     },
     {
@@ -9543,7 +7071,7 @@
    "name": "python",
    "nbconvert_exporter": "python",
    "pygments_lexer": "ipython3",
-   "version": "3.7.3"
+   "version": "3.6.8"
   }
  },
  "nbformat": 4,
