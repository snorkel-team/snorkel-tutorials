--- conflicted
+++ resolved
@@ -182,11 +182,7 @@
      "output_type": "stream",
      "text": [
       "\r",
-<<<<<<< HEAD
-      "100%|██████████| 120/120 [00:00<00:00, 22382.55it/s]"
-=======
-      "100%|██████████| 120/120 [00:00<00:00, 19941.22it/s]"
->>>>>>> fa61c771
+      "100%|██████████| 120/120 [00:00<00:00, 16666.66it/s]"
      ]
     },
     {
@@ -396,11 +392,7 @@
      "output_type": "stream",
      "text": [
       "\r",
-<<<<<<< HEAD
-      "100%|██████████| 250/250 [00:00<00:00, 33733.63it/s]"
-=======
-      "100%|██████████| 250/250 [00:00<00:00, 18507.77it/s]"
->>>>>>> fa61c771
+      "100%|██████████| 250/250 [00:00<00:00, 27752.59it/s]"
      ]
     },
     {
@@ -612,23 +604,15 @@
      "output_type": "stream",
      "text": [
       "\r",
-<<<<<<< HEAD
-      " 32%|███▎      | 39/120 [00:00<00:00, 388.01it/s]"
-=======
-      " 61%|██████    | 73/120 [00:00<00:00, 726.68it/s]"
->>>>>>> fa61c771
-     ]
-    },
-    {
-     "name": "stderr",
-     "output_type": "stream",
-     "text": [
-      "\r",
-<<<<<<< HEAD
-      "100%|██████████| 120/120 [00:00<00:00, 739.88it/s]"
-=======
-      "100%|██████████| 120/120 [00:00<00:00, 847.49it/s]"
->>>>>>> fa61c771
+      " 63%|██████▎   | 76/120 [00:00<00:00, 759.49it/s]"
+     ]
+    },
+    {
+     "name": "stderr",
+     "output_type": "stream",
+     "text": [
+      "\r",
+      "100%|██████████| 120/120 [00:00<00:00, 933.32it/s]"
      ]
     },
     {
@@ -775,35 +759,23 @@
      "output_type": "stream",
      "text": [
       "\r",
-<<<<<<< HEAD
-      " 14%|█▍        | 36/250 [00:00<00:00, 358.61it/s]"
-=======
-      " 42%|████▏     | 104/250 [00:00<00:00, 1029.69it/s]"
->>>>>>> fa61c771
-     ]
-    },
-    {
-     "name": "stderr",
-     "output_type": "stream",
-     "text": [
-      "\r",
-<<<<<<< HEAD
-      " 64%|██████▍   | 160/250 [00:00<00:00, 455.71it/s]"
-=======
-      " 82%|████████▏ | 204/250 [00:00<00:00, 1020.17it/s]"
->>>>>>> fa61c771
-     ]
-    },
-    {
-     "name": "stderr",
-     "output_type": "stream",
-     "text": [
-      "\r",
-<<<<<<< HEAD
-      "100%|██████████| 250/250 [00:00<00:00, 948.37it/s]"
-=======
-      "100%|██████████| 250/250 [00:00<00:00, 1007.48it/s]"
->>>>>>> fa61c771
+      " 14%|█▍        | 35/250 [00:00<00:00, 348.60it/s]"
+     ]
+    },
+    {
+     "name": "stderr",
+     "output_type": "stream",
+     "text": [
+      "\r",
+      " 59%|█████▉    | 147/250 [00:00<00:00, 439.28it/s]"
+     ]
+    },
+    {
+     "name": "stderr",
+     "output_type": "stream",
+     "text": [
+      "\r",
+      "100%|██████████| 250/250 [00:00<00:00, 880.65it/s]"
      ]
     },
     {
@@ -1043,587 +1015,391 @@
      "output_type": "stream",
      "text": [
       "\r",
-<<<<<<< HEAD
-      "Epoch 0::   4%|▍         | 1/25 [00:03<01:35,  3.96s/it, model/all/train/loss=0.693, model/all/train/lr=0.0001]"
-=======
-      "Epoch 0::   4%|▍         | 1/25 [00:01<00:28,  1.20s/it, model/all/train/loss=0.693, model/all/train/lr=0.0001]"
->>>>>>> fa61c771
-     ]
-    },
-    {
-     "name": "stderr",
-     "output_type": "stream",
-     "text": [
-      "\r",
-<<<<<<< HEAD
-      "Epoch 0::   4%|▍         | 1/25 [00:06<01:35,  3.96s/it, model/all/train/loss=0.686, model/all/train/lr=0.0001]"
-=======
-      "Epoch 0::   4%|▍         | 1/25 [00:02<00:28,  1.20s/it, model/all/train/loss=0.686, model/all/train/lr=0.0001]"
->>>>>>> fa61c771
-     ]
-    },
-    {
-     "name": "stderr",
-     "output_type": "stream",
-     "text": [
-      "\r",
-<<<<<<< HEAD
-      "Epoch 0::   8%|▊         | 2/25 [00:06<01:23,  3.63s/it, model/all/train/loss=0.686, model/all/train/lr=0.0001]"
-=======
-      "Epoch 0::   8%|▊         | 2/25 [00:02<00:26,  1.16s/it, model/all/train/loss=0.686, model/all/train/lr=0.0001]"
->>>>>>> fa61c771
-     ]
-    },
-    {
-     "name": "stderr",
-     "output_type": "stream",
-     "text": [
-      "\r",
-<<<<<<< HEAD
-      "Epoch 0::   8%|▊         | 2/25 [00:09<01:23,  3.63s/it, model/all/train/loss=0.677, model/all/train/lr=0.0001]"
-=======
-      "Epoch 0::   8%|▊         | 2/25 [00:03<00:26,  1.16s/it, model/all/train/loss=0.677, model/all/train/lr=0.0001]"
->>>>>>> fa61c771
-     ]
-    },
-    {
-     "name": "stderr",
-     "output_type": "stream",
-     "text": [
-      "\r",
-<<<<<<< HEAD
-      "Epoch 0::  12%|█▏        | 3/25 [00:09<01:15,  3.43s/it, model/all/train/loss=0.677, model/all/train/lr=0.0001]"
-=======
-      "Epoch 0::  12%|█▏        | 3/25 [00:03<00:24,  1.13s/it, model/all/train/loss=0.677, model/all/train/lr=0.0001]"
->>>>>>> fa61c771
-     ]
-    },
-    {
-     "name": "stderr",
-     "output_type": "stream",
-     "text": [
-      "\r",
-<<<<<<< HEAD
-      "Epoch 0::  12%|█▏        | 3/25 [00:12<01:15,  3.43s/it, model/all/train/loss=0.671, model/all/train/lr=0.0001]"
-=======
-      "Epoch 0::  12%|█▏        | 3/25 [00:04<00:24,  1.13s/it, model/all/train/loss=0.671, model/all/train/lr=0.0001]"
->>>>>>> fa61c771
-     ]
-    },
-    {
-     "name": "stderr",
-     "output_type": "stream",
-     "text": [
-      "\r",
-<<<<<<< HEAD
-      "Epoch 0::  16%|█▌        | 4/25 [00:12<01:08,  3.26s/it, model/all/train/loss=0.671, model/all/train/lr=0.0001]"
-=======
-      "Epoch 0::  16%|█▌        | 4/25 [00:04<00:23,  1.11s/it, model/all/train/loss=0.671, model/all/train/lr=0.0001]"
->>>>>>> fa61c771
-     ]
-    },
-    {
-     "name": "stderr",
-     "output_type": "stream",
-     "text": [
-      "\r",
-<<<<<<< HEAD
-      "Epoch 0::  16%|█▌        | 4/25 [00:15<01:08,  3.26s/it, model/all/train/loss=0.663, model/all/train/lr=0.0001]"
-=======
-      "Epoch 0::  16%|█▌        | 4/25 [00:05<00:23,  1.11s/it, model/all/train/loss=0.663, model/all/train/lr=0.0001]"
->>>>>>> fa61c771
-     ]
-    },
-    {
-     "name": "stderr",
-     "output_type": "stream",
-     "text": [
-      "\r",
-<<<<<<< HEAD
-      "Epoch 0::  20%|██        | 5/25 [00:15<01:04,  3.22s/it, model/all/train/loss=0.663, model/all/train/lr=0.0001]"
-=======
-      "Epoch 0::  20%|██        | 5/25 [00:05<00:21,  1.09s/it, model/all/train/loss=0.663, model/all/train/lr=0.0001]"
->>>>>>> fa61c771
-     ]
-    },
-    {
-     "name": "stderr",
-     "output_type": "stream",
-     "text": [
-      "\r",
-<<<<<<< HEAD
-      "Epoch 0::  20%|██        | 5/25 [00:18<01:04,  3.22s/it, model/all/train/loss=0.653, model/all/train/lr=0.0001]"
-=======
-      "Epoch 0::  20%|██        | 5/25 [00:06<00:21,  1.09s/it, model/all/train/loss=0.653, model/all/train/lr=0.0001]"
->>>>>>> fa61c771
-     ]
-    },
-    {
-     "name": "stderr",
-     "output_type": "stream",
-     "text": [
-      "\r",
-<<<<<<< HEAD
-      "Epoch 0::  24%|██▍       | 6/25 [00:18<00:59,  3.16s/it, model/all/train/loss=0.653, model/all/train/lr=0.0001]"
-=======
-      "Epoch 0::  24%|██▍       | 6/25 [00:06<00:20,  1.08s/it, model/all/train/loss=0.653, model/all/train/lr=0.0001]"
->>>>>>> fa61c771
-     ]
-    },
-    {
-     "name": "stderr",
-     "output_type": "stream",
-     "text": [
-      "\r",
-<<<<<<< HEAD
-      "Epoch 0::  24%|██▍       | 6/25 [00:21<00:59,  3.16s/it, model/all/train/loss=0.654, model/all/train/lr=0.0001]"
-=======
-      "Epoch 0::  24%|██▍       | 6/25 [00:07<00:20,  1.08s/it, model/all/train/loss=0.654, model/all/train/lr=0.0001]"
->>>>>>> fa61c771
-     ]
-    },
-    {
-     "name": "stderr",
-     "output_type": "stream",
-     "text": [
-      "\r",
-<<<<<<< HEAD
-      "Epoch 0::  28%|██▊       | 7/25 [00:21<00:54,  3.04s/it, model/all/train/loss=0.654, model/all/train/lr=0.0001]"
-=======
-      "Epoch 0::  28%|██▊       | 7/25 [00:07<00:19,  1.08s/it, model/all/train/loss=0.654, model/all/train/lr=0.0001]"
->>>>>>> fa61c771
-     ]
-    },
-    {
-     "name": "stderr",
-     "output_type": "stream",
-     "text": [
-      "\r",
-<<<<<<< HEAD
-      "Epoch 0::  28%|██▊       | 7/25 [00:24<00:54,  3.04s/it, model/all/train/loss=0.649, model/all/train/lr=0.0001]"
-=======
-      "Epoch 0::  28%|██▊       | 7/25 [00:08<00:19,  1.08s/it, model/all/train/loss=0.649, model/all/train/lr=0.0001]"
->>>>>>> fa61c771
-     ]
-    },
-    {
-     "name": "stderr",
-     "output_type": "stream",
-     "text": [
-      "\r",
-<<<<<<< HEAD
-      "Epoch 0::  32%|███▏      | 8/25 [00:24<00:50,  2.99s/it, model/all/train/loss=0.649, model/all/train/lr=0.0001]"
-=======
-      "Epoch 0::  32%|███▏      | 8/25 [00:08<00:18,  1.07s/it, model/all/train/loss=0.649, model/all/train/lr=0.0001]"
->>>>>>> fa61c771
-     ]
-    },
-    {
-     "name": "stderr",
-     "output_type": "stream",
-     "text": [
-      "\r",
-<<<<<<< HEAD
-      "Epoch 0::  32%|███▏      | 8/25 [00:27<00:50,  2.99s/it, model/all/train/loss=0.639, model/all/train/lr=0.0001]"
-=======
-      "Epoch 0::  32%|███▏      | 8/25 [00:09<00:18,  1.07s/it, model/all/train/loss=0.639, model/all/train/lr=0.0001]"
->>>>>>> fa61c771
-     ]
-    },
-    {
-     "name": "stderr",
-     "output_type": "stream",
-     "text": [
-      "\r",
-<<<<<<< HEAD
-      "Epoch 0::  36%|███▌      | 9/25 [00:27<00:47,  2.94s/it, model/all/train/loss=0.639, model/all/train/lr=0.0001]"
-=======
-      "Epoch 0::  36%|███▌      | 9/25 [00:09<00:17,  1.06s/it, model/all/train/loss=0.639, model/all/train/lr=0.0001]"
->>>>>>> fa61c771
-     ]
-    },
-    {
-     "name": "stderr",
-     "output_type": "stream",
-     "text": [
-      "\r",
-<<<<<<< HEAD
-      "Epoch 0::  36%|███▌      | 9/25 [00:30<00:47,  2.94s/it, model/all/train/loss=0.634, model/all/train/lr=0.0001]"
-=======
-      "Epoch 0::  36%|███▌      | 9/25 [00:10<00:17,  1.06s/it, model/all/train/loss=0.634, model/all/train/lr=0.0001]"
->>>>>>> fa61c771
-     ]
-    },
-    {
-     "name": "stderr",
-     "output_type": "stream",
-     "text": [
-      "\r",
-<<<<<<< HEAD
-      "Epoch 0::  40%|████      | 10/25 [00:30<00:44,  2.95s/it, model/all/train/loss=0.634, model/all/train/lr=0.0001]"
-=======
-      "Epoch 0::  40%|████      | 10/25 [00:10<00:15,  1.06s/it, model/all/train/loss=0.634, model/all/train/lr=0.0001]"
->>>>>>> fa61c771
-     ]
-    },
-    {
-     "name": "stderr",
-     "output_type": "stream",
-     "text": [
-      "\r",
-<<<<<<< HEAD
-      "Epoch 0::  40%|████      | 10/25 [00:33<00:44,  2.95s/it, model/all/train/loss=0.627, model/all/train/lr=0.0001]"
-=======
-      "Epoch 0::  40%|████      | 10/25 [00:11<00:15,  1.06s/it, model/all/train/loss=0.627, model/all/train/lr=0.0001]"
->>>>>>> fa61c771
-     ]
-    },
-    {
-     "name": "stderr",
-     "output_type": "stream",
-     "text": [
-      "\r",
-<<<<<<< HEAD
-      "Epoch 0::  44%|████▍     | 11/25 [00:33<00:40,  2.90s/it, model/all/train/loss=0.627, model/all/train/lr=0.0001]"
-=======
-      "Epoch 0::  44%|████▍     | 11/25 [00:11<00:14,  1.06s/it, model/all/train/loss=0.627, model/all/train/lr=0.0001]"
->>>>>>> fa61c771
-     ]
-    },
-    {
-     "name": "stderr",
-     "output_type": "stream",
-     "text": [
-      "\r",
-<<<<<<< HEAD
-      "Epoch 0::  44%|████▍     | 11/25 [00:35<00:40,  2.90s/it, model/all/train/loss=0.618, model/all/train/lr=0.0001]"
-=======
-      "Epoch 0::  44%|████▍     | 11/25 [00:12<00:14,  1.06s/it, model/all/train/loss=0.618, model/all/train/lr=0.0001]"
->>>>>>> fa61c771
-     ]
-    },
-    {
-     "name": "stderr",
-     "output_type": "stream",
-     "text": [
-      "\r",
-<<<<<<< HEAD
-      "Epoch 0::  48%|████▊     | 12/25 [00:35<00:37,  2.90s/it, model/all/train/loss=0.618, model/all/train/lr=0.0001]"
-=======
-      "Epoch 0::  48%|████▊     | 12/25 [00:12<00:13,  1.06s/it, model/all/train/loss=0.618, model/all/train/lr=0.0001]"
->>>>>>> fa61c771
-     ]
-    },
-    {
-     "name": "stderr",
-     "output_type": "stream",
-     "text": [
-      "\r",
-<<<<<<< HEAD
-      "Epoch 0::  48%|████▊     | 12/25 [00:38<00:37,  2.90s/it, model/all/train/loss=0.612, model/all/train/lr=0.0001]"
-=======
-      "Epoch 0::  48%|████▊     | 12/25 [00:13<00:13,  1.06s/it, model/all/train/loss=0.612, model/all/train/lr=0.0001]"
->>>>>>> fa61c771
-     ]
-    },
-    {
-     "name": "stderr",
-     "output_type": "stream",
-     "text": [
-      "\r",
-<<<<<<< HEAD
-      "Epoch 0::  52%|█████▏    | 13/25 [00:38<00:34,  2.90s/it, model/all/train/loss=0.612, model/all/train/lr=0.0001]"
-=======
-      "Epoch 0::  52%|█████▏    | 13/25 [00:13<00:12,  1.06s/it, model/all/train/loss=0.612, model/all/train/lr=0.0001]"
->>>>>>> fa61c771
-     ]
-    },
-    {
-     "name": "stderr",
-     "output_type": "stream",
-     "text": [
-      "\r",
-<<<<<<< HEAD
-      "Epoch 0::  52%|█████▏    | 13/25 [00:41<00:34,  2.90s/it, model/all/train/loss=0.602, model/all/train/lr=0.0001]"
-=======
-      "Epoch 0::  52%|█████▏    | 13/25 [00:14<00:12,  1.06s/it, model/all/train/loss=0.602, model/all/train/lr=0.0001]"
->>>>>>> fa61c771
-     ]
-    },
-    {
-     "name": "stderr",
-     "output_type": "stream",
-     "text": [
-      "\r",
-<<<<<<< HEAD
-      "Epoch 0::  56%|█████▌    | 14/25 [00:41<00:31,  2.87s/it, model/all/train/loss=0.602, model/all/train/lr=0.0001]"
-=======
-      "Epoch 0::  56%|█████▌    | 14/25 [00:14<00:11,  1.06s/it, model/all/train/loss=0.602, model/all/train/lr=0.0001]"
->>>>>>> fa61c771
-     ]
-    },
-    {
-     "name": "stderr",
-     "output_type": "stream",
-     "text": [
-      "\r",
-<<<<<<< HEAD
-      "Epoch 0::  56%|█████▌    | 14/25 [00:44<00:31,  2.87s/it, model/all/train/loss=0.592, model/all/train/lr=0.0001]"
-=======
-      "Epoch 0::  56%|█████▌    | 14/25 [00:15<00:11,  1.06s/it, model/all/train/loss=0.592, model/all/train/lr=0.0001]"
->>>>>>> fa61c771
-     ]
-    },
-    {
-     "name": "stderr",
-     "output_type": "stream",
-     "text": [
-      "\r",
-<<<<<<< HEAD
-      "Epoch 0::  60%|██████    | 15/25 [00:44<00:28,  2.87s/it, model/all/train/loss=0.592, model/all/train/lr=0.0001]"
-=======
-      "Epoch 0::  60%|██████    | 15/25 [00:15<00:10,  1.06s/it, model/all/train/loss=0.592, model/all/train/lr=0.0001]"
->>>>>>> fa61c771
-     ]
-    },
-    {
-     "name": "stderr",
-     "output_type": "stream",
-     "text": [
-      "\r",
-<<<<<<< HEAD
-      "Epoch 0::  60%|██████    | 15/25 [00:47<00:28,  2.87s/it, model/all/train/loss=0.581, model/all/train/lr=0.0001]"
-=======
-      "Epoch 0::  60%|██████    | 15/25 [00:17<00:10,  1.06s/it, model/all/train/loss=0.581, model/all/train/lr=0.0001]"
->>>>>>> fa61c771
-     ]
-    },
-    {
-     "name": "stderr",
-     "output_type": "stream",
-     "text": [
-      "\r",
-<<<<<<< HEAD
-      "Epoch 0::  64%|██████▍   | 16/25 [00:47<00:25,  2.83s/it, model/all/train/loss=0.581, model/all/train/lr=0.0001]"
-=======
-      "Epoch 0::  64%|██████▍   | 16/25 [00:17<00:09,  1.05s/it, model/all/train/loss=0.581, model/all/train/lr=0.0001]"
->>>>>>> fa61c771
-     ]
-    },
-    {
-     "name": "stderr",
-     "output_type": "stream",
-     "text": [
-      "\r",
-<<<<<<< HEAD
-      "Epoch 0::  64%|██████▍   | 16/25 [00:50<00:25,  2.83s/it, model/all/train/loss=0.572, model/all/train/lr=0.0001]"
-=======
-      "Epoch 0::  64%|██████▍   | 16/25 [00:18<00:09,  1.05s/it, model/all/train/loss=0.572, model/all/train/lr=0.0001]"
->>>>>>> fa61c771
-     ]
-    },
-    {
-     "name": "stderr",
-     "output_type": "stream",
-     "text": [
-      "\r",
-<<<<<<< HEAD
-      "Epoch 0::  68%|██████▊   | 17/25 [00:50<00:22,  2.86s/it, model/all/train/loss=0.572, model/all/train/lr=0.0001]"
-=======
-      "Epoch 0::  68%|██████▊   | 17/25 [00:18<00:08,  1.05s/it, model/all/train/loss=0.572, model/all/train/lr=0.0001]"
->>>>>>> fa61c771
-     ]
-    },
-    {
-     "name": "stderr",
-     "output_type": "stream",
-     "text": [
-      "\r",
-<<<<<<< HEAD
-      "Epoch 0::  68%|██████▊   | 17/25 [00:53<00:22,  2.86s/it, model/all/train/loss=0.557, model/all/train/lr=0.0001]"
-=======
-      "Epoch 0::  68%|██████▊   | 17/25 [00:19<00:08,  1.05s/it, model/all/train/loss=0.557, model/all/train/lr=0.0001]"
->>>>>>> fa61c771
-     ]
-    },
-    {
-     "name": "stderr",
-     "output_type": "stream",
-     "text": [
-      "\r",
-<<<<<<< HEAD
-      "Epoch 0::  72%|███████▏  | 18/25 [00:53<00:20,  2.93s/it, model/all/train/loss=0.557, model/all/train/lr=0.0001]"
-=======
-      "Epoch 0::  72%|███████▏  | 18/25 [00:19<00:07,  1.05s/it, model/all/train/loss=0.557, model/all/train/lr=0.0001]"
->>>>>>> fa61c771
-     ]
-    },
-    {
-     "name": "stderr",
-     "output_type": "stream",
-     "text": [
-      "\r",
-<<<<<<< HEAD
-      "Epoch 0::  72%|███████▏  | 18/25 [00:56<00:20,  2.93s/it, model/all/train/loss=0.545, model/all/train/lr=0.0001]"
-=======
-      "Epoch 0::  72%|███████▏  | 18/25 [00:20<00:07,  1.05s/it, model/all/train/loss=0.545, model/all/train/lr=0.0001]"
->>>>>>> fa61c771
-     ]
-    },
-    {
-     "name": "stderr",
-     "output_type": "stream",
-     "text": [
-      "\r",
-<<<<<<< HEAD
-      "Epoch 0::  76%|███████▌  | 19/25 [00:56<00:17,  2.89s/it, model/all/train/loss=0.545, model/all/train/lr=0.0001]"
-=======
-      "Epoch 0::  76%|███████▌  | 19/25 [00:20<00:06,  1.06s/it, model/all/train/loss=0.545, model/all/train/lr=0.0001]"
->>>>>>> fa61c771
-     ]
-    },
-    {
-     "name": "stderr",
-     "output_type": "stream",
-     "text": [
-      "\r",
-<<<<<<< HEAD
-      "Epoch 0::  76%|███████▌  | 19/25 [00:58<00:17,  2.89s/it, model/all/train/loss=0.53, model/all/train/lr=0.0001] "
-=======
-      "Epoch 0::  76%|███████▌  | 19/25 [00:21<00:06,  1.06s/it, model/all/train/loss=0.53, model/all/train/lr=0.0001] "
->>>>>>> fa61c771
-     ]
-    },
-    {
-     "name": "stderr",
-     "output_type": "stream",
-     "text": [
-      "\r",
-<<<<<<< HEAD
-      "Epoch 0::  80%|████████  | 20/25 [00:58<00:14,  2.86s/it, model/all/train/loss=0.53, model/all/train/lr=0.0001]"
-=======
-      "Epoch 0::  80%|████████  | 20/25 [00:21<00:05,  1.05s/it, model/all/train/loss=0.53, model/all/train/lr=0.0001]"
->>>>>>> fa61c771
-     ]
-    },
-    {
-     "name": "stderr",
-     "output_type": "stream",
-     "text": [
-      "\r",
-<<<<<<< HEAD
-      "Epoch 0::  80%|████████  | 20/25 [01:01<00:14,  2.86s/it, model/all/train/loss=0.517, model/all/train/lr=0.0001]"
-=======
-      "Epoch 0::  80%|████████  | 20/25 [00:22<00:05,  1.05s/it, model/all/train/loss=0.517, model/all/train/lr=0.0001]"
->>>>>>> fa61c771
-     ]
-    },
-    {
-     "name": "stderr",
-     "output_type": "stream",
-     "text": [
-      "\r",
-<<<<<<< HEAD
-      "Epoch 0::  84%|████████▍ | 21/25 [01:01<00:11,  2.83s/it, model/all/train/loss=0.517, model/all/train/lr=0.0001]"
-=======
-      "Epoch 0::  84%|████████▍ | 21/25 [00:22<00:04,  1.05s/it, model/all/train/loss=0.517, model/all/train/lr=0.0001]"
->>>>>>> fa61c771
-     ]
-    },
-    {
-     "name": "stderr",
-     "output_type": "stream",
-     "text": [
-      "\r",
-<<<<<<< HEAD
-      "Epoch 0::  84%|████████▍ | 21/25 [01:04<00:11,  2.83s/it, model/all/train/loss=0.503, model/all/train/lr=0.0001]"
-=======
-      "Epoch 0::  84%|████████▍ | 21/25 [00:23<00:04,  1.05s/it, model/all/train/loss=0.503, model/all/train/lr=0.0001]"
->>>>>>> fa61c771
-     ]
-    },
-    {
-     "name": "stderr",
-     "output_type": "stream",
-     "text": [
-      "\r",
-<<<<<<< HEAD
-      "Epoch 0::  88%|████████▊ | 22/25 [01:04<00:08,  2.95s/it, model/all/train/loss=0.503, model/all/train/lr=0.0001]"
-=======
-      "Epoch 0::  88%|████████▊ | 22/25 [00:23<00:03,  1.05s/it, model/all/train/loss=0.503, model/all/train/lr=0.0001]"
->>>>>>> fa61c771
-     ]
-    },
-    {
-     "name": "stderr",
-     "output_type": "stream",
-     "text": [
-      "\r",
-<<<<<<< HEAD
-      "Epoch 0::  88%|████████▊ | 22/25 [01:07<00:08,  2.95s/it, model/all/train/loss=0.492, model/all/train/lr=0.0001]"
-=======
-      "Epoch 0::  88%|████████▊ | 22/25 [00:24<00:03,  1.05s/it, model/all/train/loss=0.492, model/all/train/lr=0.0001]"
->>>>>>> fa61c771
-     ]
-    },
-    {
-     "name": "stderr",
-     "output_type": "stream",
-     "text": [
-      "\r",
-<<<<<<< HEAD
-      "Epoch 0::  92%|█████████▏| 23/25 [01:07<00:05,  2.91s/it, model/all/train/loss=0.492, model/all/train/lr=0.0001]"
-=======
-      "Epoch 0::  92%|█████████▏| 23/25 [00:24<00:02,  1.05s/it, model/all/train/loss=0.492, model/all/train/lr=0.0001]"
->>>>>>> fa61c771
-     ]
-    },
-    {
-     "name": "stderr",
-     "output_type": "stream",
-     "text": [
-      "\r",
-<<<<<<< HEAD
-      "Epoch 0::  92%|█████████▏| 23/25 [01:10<00:05,  2.91s/it, model/all/train/loss=0.477, model/all/train/lr=0.0001]"
-=======
-      "Epoch 0::  92%|█████████▏| 23/25 [00:25<00:02,  1.05s/it, model/all/train/loss=0.477, model/all/train/lr=0.0001]"
->>>>>>> fa61c771
-     ]
-    },
-    {
-     "name": "stderr",
-     "output_type": "stream",
-     "text": [
-      "\r",
-<<<<<<< HEAD
-      "Epoch 0::  96%|█████████▌| 24/25 [01:10<00:02,  2.89s/it, model/all/train/loss=0.477, model/all/train/lr=0.0001]"
-=======
-      "Epoch 0::  96%|█████████▌| 24/25 [00:25<00:01,  1.05s/it, model/all/train/loss=0.477, model/all/train/lr=0.0001]"
->>>>>>> fa61c771
-     ]
-    },
-    {
-     "name": "stderr",
-     "output_type": "stream",
-     "text": [
-      "\r",
-<<<<<<< HEAD
-      "Epoch 0::  96%|█████████▌| 24/25 [01:13<00:02,  2.89s/it, model/all/train/loss=0.472, model/all/train/lr=0.0001, task/SnorkelDataset/valid/accuracy=0.908, task/SnorkelDataset/valid/f1=0.893]"
-=======
-      "Epoch 0::  96%|█████████▌| 24/25 [00:26<00:01,  1.05s/it, model/all/train/loss=0.472, model/all/train/lr=0.0001, task/SnorkelDataset/valid/accuracy=0.908, task/SnorkelDataset/valid/f1=0.893]"
->>>>>>> fa61c771
-     ]
-    },
-    {
-     "name": "stderr",
-     "output_type": "stream",
-     "text": [
-      "\r",
-<<<<<<< HEAD
-      "Epoch 0:: 100%|██████████| 25/25 [01:13<00:00,  2.91s/it, model/all/train/loss=0.472, model/all/train/lr=0.0001, task/SnorkelDataset/valid/accuracy=0.908, task/SnorkelDataset/valid/f1=0.893]"
-=======
-      "Epoch 0:: 100%|██████████| 25/25 [00:26<00:00,  1.09s/it, model/all/train/loss=0.472, model/all/train/lr=0.0001, task/SnorkelDataset/valid/accuracy=0.908, task/SnorkelDataset/valid/f1=0.893]"
->>>>>>> fa61c771
+      "Epoch 0::   4%|▍         | 1/25 [00:03<01:30,  3.79s/it, model/all/train/loss=0.693, model/all/train/lr=0.0001]"
+     ]
+    },
+    {
+     "name": "stderr",
+     "output_type": "stream",
+     "text": [
+      "\r",
+      "Epoch 0::   4%|▍         | 1/25 [00:06<01:30,  3.79s/it, model/all/train/loss=0.686, model/all/train/lr=0.0001]"
+     ]
+    },
+    {
+     "name": "stderr",
+     "output_type": "stream",
+     "text": [
+      "\r",
+      "Epoch 0::   8%|▊         | 2/25 [00:06<01:19,  3.48s/it, model/all/train/loss=0.686, model/all/train/lr=0.0001]"
+     ]
+    },
+    {
+     "name": "stderr",
+     "output_type": "stream",
+     "text": [
+      "\r",
+      "Epoch 0::   8%|▊         | 2/25 [00:09<01:19,  3.48s/it, model/all/train/loss=0.677, model/all/train/lr=0.0001]"
+     ]
+    },
+    {
+     "name": "stderr",
+     "output_type": "stream",
+     "text": [
+      "\r",
+      "Epoch 0::  12%|█▏        | 3/25 [00:09<01:13,  3.32s/it, model/all/train/loss=0.677, model/all/train/lr=0.0001]"
+     ]
+    },
+    {
+     "name": "stderr",
+     "output_type": "stream",
+     "text": [
+      "\r",
+      "Epoch 0::  12%|█▏        | 3/25 [00:12<01:13,  3.32s/it, model/all/train/loss=0.671, model/all/train/lr=0.0001]"
+     ]
+    },
+    {
+     "name": "stderr",
+     "output_type": "stream",
+     "text": [
+      "\r",
+      "Epoch 0::  16%|█▌        | 4/25 [00:12<01:06,  3.18s/it, model/all/train/loss=0.671, model/all/train/lr=0.0001]"
+     ]
+    },
+    {
+     "name": "stderr",
+     "output_type": "stream",
+     "text": [
+      "\r",
+      "Epoch 0::  16%|█▌        | 4/25 [00:15<01:06,  3.18s/it, model/all/train/loss=0.663, model/all/train/lr=0.0001]"
+     ]
+    },
+    {
+     "name": "stderr",
+     "output_type": "stream",
+     "text": [
+      "\r",
+      "Epoch 0::  20%|██        | 5/25 [00:15<01:01,  3.06s/it, model/all/train/loss=0.663, model/all/train/lr=0.0001]"
+     ]
+    },
+    {
+     "name": "stderr",
+     "output_type": "stream",
+     "text": [
+      "\r",
+      "Epoch 0::  20%|██        | 5/25 [00:17<01:01,  3.06s/it, model/all/train/loss=0.653, model/all/train/lr=0.0001]"
+     ]
+    },
+    {
+     "name": "stderr",
+     "output_type": "stream",
+     "text": [
+      "\r",
+      "Epoch 0::  24%|██▍       | 6/25 [00:17<00:56,  2.98s/it, model/all/train/loss=0.653, model/all/train/lr=0.0001]"
+     ]
+    },
+    {
+     "name": "stderr",
+     "output_type": "stream",
+     "text": [
+      "\r",
+      "Epoch 0::  24%|██▍       | 6/25 [00:20<00:56,  2.98s/it, model/all/train/loss=0.654, model/all/train/lr=0.0001]"
+     ]
+    },
+    {
+     "name": "stderr",
+     "output_type": "stream",
+     "text": [
+      "\r",
+      "Epoch 0::  28%|██▊       | 7/25 [00:20<00:52,  2.92s/it, model/all/train/loss=0.654, model/all/train/lr=0.0001]"
+     ]
+    },
+    {
+     "name": "stderr",
+     "output_type": "stream",
+     "text": [
+      "\r",
+      "Epoch 0::  28%|██▊       | 7/25 [00:23<00:52,  2.92s/it, model/all/train/loss=0.649, model/all/train/lr=0.0001]"
+     ]
+    },
+    {
+     "name": "stderr",
+     "output_type": "stream",
+     "text": [
+      "\r",
+      "Epoch 0::  32%|███▏      | 8/25 [00:23<00:49,  2.89s/it, model/all/train/loss=0.649, model/all/train/lr=0.0001]"
+     ]
+    },
+    {
+     "name": "stderr",
+     "output_type": "stream",
+     "text": [
+      "\r",
+      "Epoch 0::  32%|███▏      | 8/25 [00:26<00:49,  2.89s/it, model/all/train/loss=0.639, model/all/train/lr=0.0001]"
+     ]
+    },
+    {
+     "name": "stderr",
+     "output_type": "stream",
+     "text": [
+      "\r",
+      "Epoch 0::  36%|███▌      | 9/25 [00:26<00:45,  2.85s/it, model/all/train/loss=0.639, model/all/train/lr=0.0001]"
+     ]
+    },
+    {
+     "name": "stderr",
+     "output_type": "stream",
+     "text": [
+      "\r",
+      "Epoch 0::  36%|███▌      | 9/25 [00:29<00:45,  2.85s/it, model/all/train/loss=0.634, model/all/train/lr=0.0001]"
+     ]
+    },
+    {
+     "name": "stderr",
+     "output_type": "stream",
+     "text": [
+      "\r",
+      "Epoch 0::  40%|████      | 10/25 [00:29<00:42,  2.84s/it, model/all/train/loss=0.634, model/all/train/lr=0.0001]"
+     ]
+    },
+    {
+     "name": "stderr",
+     "output_type": "stream",
+     "text": [
+      "\r",
+      "Epoch 0::  40%|████      | 10/25 [00:31<00:42,  2.84s/it, model/all/train/loss=0.627, model/all/train/lr=0.0001]"
+     ]
+    },
+    {
+     "name": "stderr",
+     "output_type": "stream",
+     "text": [
+      "\r",
+      "Epoch 0::  44%|████▍     | 11/25 [00:31<00:39,  2.81s/it, model/all/train/loss=0.627, model/all/train/lr=0.0001]"
+     ]
+    },
+    {
+     "name": "stderr",
+     "output_type": "stream",
+     "text": [
+      "\r",
+      "Epoch 0::  44%|████▍     | 11/25 [00:34<00:39,  2.81s/it, model/all/train/loss=0.618, model/all/train/lr=0.0001]"
+     ]
+    },
+    {
+     "name": "stderr",
+     "output_type": "stream",
+     "text": [
+      "\r",
+      "Epoch 0::  48%|████▊     | 12/25 [00:34<00:36,  2.81s/it, model/all/train/loss=0.618, model/all/train/lr=0.0001]"
+     ]
+    },
+    {
+     "name": "stderr",
+     "output_type": "stream",
+     "text": [
+      "\r",
+      "Epoch 0::  48%|████▊     | 12/25 [00:37<00:36,  2.81s/it, model/all/train/loss=0.612, model/all/train/lr=0.0001]"
+     ]
+    },
+    {
+     "name": "stderr",
+     "output_type": "stream",
+     "text": [
+      "\r",
+      "Epoch 0::  52%|█████▏    | 13/25 [00:37<00:33,  2.80s/it, model/all/train/loss=0.612, model/all/train/lr=0.0001]"
+     ]
+    },
+    {
+     "name": "stderr",
+     "output_type": "stream",
+     "text": [
+      "\r",
+      "Epoch 0::  52%|█████▏    | 13/25 [00:40<00:33,  2.80s/it, model/all/train/loss=0.602, model/all/train/lr=0.0001]"
+     ]
+    },
+    {
+     "name": "stderr",
+     "output_type": "stream",
+     "text": [
+      "\r",
+      "Epoch 0::  56%|█████▌    | 14/25 [00:40<00:30,  2.80s/it, model/all/train/loss=0.602, model/all/train/lr=0.0001]"
+     ]
+    },
+    {
+     "name": "stderr",
+     "output_type": "stream",
+     "text": [
+      "\r",
+      "Epoch 0::  56%|█████▌    | 14/25 [00:43<00:30,  2.80s/it, model/all/train/loss=0.592, model/all/train/lr=0.0001]"
+     ]
+    },
+    {
+     "name": "stderr",
+     "output_type": "stream",
+     "text": [
+      "\r",
+      "Epoch 0::  60%|██████    | 15/25 [00:43<00:28,  2.80s/it, model/all/train/loss=0.592, model/all/train/lr=0.0001]"
+     ]
+    },
+    {
+     "name": "stderr",
+     "output_type": "stream",
+     "text": [
+      "\r",
+      "Epoch 0::  60%|██████    | 15/25 [00:45<00:28,  2.80s/it, model/all/train/loss=0.581, model/all/train/lr=0.0001]"
+     ]
+    },
+    {
+     "name": "stderr",
+     "output_type": "stream",
+     "text": [
+      "\r",
+      "Epoch 0::  64%|██████▍   | 16/25 [00:45<00:25,  2.79s/it, model/all/train/loss=0.581, model/all/train/lr=0.0001]"
+     ]
+    },
+    {
+     "name": "stderr",
+     "output_type": "stream",
+     "text": [
+      "\r",
+      "Epoch 0::  64%|██████▍   | 16/25 [00:48<00:25,  2.79s/it, model/all/train/loss=0.572, model/all/train/lr=0.0001]"
+     ]
+    },
+    {
+     "name": "stderr",
+     "output_type": "stream",
+     "text": [
+      "\r",
+      "Epoch 0::  68%|██████▊   | 17/25 [00:48<00:22,  2.80s/it, model/all/train/loss=0.572, model/all/train/lr=0.0001]"
+     ]
+    },
+    {
+     "name": "stderr",
+     "output_type": "stream",
+     "text": [
+      "\r",
+      "Epoch 0::  68%|██████▊   | 17/25 [00:51<00:22,  2.80s/it, model/all/train/loss=0.557, model/all/train/lr=0.0001]"
+     ]
+    },
+    {
+     "name": "stderr",
+     "output_type": "stream",
+     "text": [
+      "\r",
+      "Epoch 0::  72%|███████▏  | 18/25 [00:51<00:19,  2.80s/it, model/all/train/loss=0.557, model/all/train/lr=0.0001]"
+     ]
+    },
+    {
+     "name": "stderr",
+     "output_type": "stream",
+     "text": [
+      "\r",
+      "Epoch 0::  72%|███████▏  | 18/25 [00:54<00:19,  2.80s/it, model/all/train/loss=0.545, model/all/train/lr=0.0001]"
+     ]
+    },
+    {
+     "name": "stderr",
+     "output_type": "stream",
+     "text": [
+      "\r",
+      "Epoch 0::  76%|███████▌  | 19/25 [00:54<00:16,  2.79s/it, model/all/train/loss=0.545, model/all/train/lr=0.0001]"
+     ]
+    },
+    {
+     "name": "stderr",
+     "output_type": "stream",
+     "text": [
+      "\r",
+      "Epoch 0::  76%|███████▌  | 19/25 [00:56<00:16,  2.79s/it, model/all/train/loss=0.53, model/all/train/lr=0.0001] "
+     ]
+    },
+    {
+     "name": "stderr",
+     "output_type": "stream",
+     "text": [
+      "\r",
+      "Epoch 0::  80%|████████  | 20/25 [00:56<00:13,  2.76s/it, model/all/train/loss=0.53, model/all/train/lr=0.0001]"
+     ]
+    },
+    {
+     "name": "stderr",
+     "output_type": "stream",
+     "text": [
+      "\r",
+      "Epoch 0::  80%|████████  | 20/25 [00:59<00:13,  2.76s/it, model/all/train/loss=0.517, model/all/train/lr=0.0001]"
+     ]
+    },
+    {
+     "name": "stderr",
+     "output_type": "stream",
+     "text": [
+      "\r",
+      "Epoch 0::  84%|████████▍ | 21/25 [00:59<00:11,  2.78s/it, model/all/train/loss=0.517, model/all/train/lr=0.0001]"
+     ]
+    },
+    {
+     "name": "stderr",
+     "output_type": "stream",
+     "text": [
+      "\r",
+      "Epoch 0::  84%|████████▍ | 21/25 [01:02<00:11,  2.78s/it, model/all/train/loss=0.503, model/all/train/lr=0.0001]"
+     ]
+    },
+    {
+     "name": "stderr",
+     "output_type": "stream",
+     "text": [
+      "\r",
+      "Epoch 0::  88%|████████▊ | 22/25 [01:02<00:08,  2.80s/it, model/all/train/loss=0.503, model/all/train/lr=0.0001]"
+     ]
+    },
+    {
+     "name": "stderr",
+     "output_type": "stream",
+     "text": [
+      "\r",
+      "Epoch 0::  88%|████████▊ | 22/25 [01:05<00:08,  2.80s/it, model/all/train/loss=0.492, model/all/train/lr=0.0001]"
+     ]
+    },
+    {
+     "name": "stderr",
+     "output_type": "stream",
+     "text": [
+      "\r",
+      "Epoch 0::  92%|█████████▏| 23/25 [01:05<00:05,  2.79s/it, model/all/train/loss=0.492, model/all/train/lr=0.0001]"
+     ]
+    },
+    {
+     "name": "stderr",
+     "output_type": "stream",
+     "text": [
+      "\r",
+      "Epoch 0::  92%|█████████▏| 23/25 [01:08<00:05,  2.79s/it, model/all/train/loss=0.477, model/all/train/lr=0.0001]"
+     ]
+    },
+    {
+     "name": "stderr",
+     "output_type": "stream",
+     "text": [
+      "\r",
+      "Epoch 0::  96%|█████████▌| 24/25 [01:08<00:02,  2.81s/it, model/all/train/loss=0.477, model/all/train/lr=0.0001]"
+     ]
+    },
+    {
+     "name": "stderr",
+     "output_type": "stream",
+     "text": [
+      "\r",
+      "Epoch 0::  96%|█████████▌| 24/25 [01:11<00:02,  2.81s/it, model/all/train/loss=0.472, model/all/train/lr=0.0001, task/SnorkelDataset/valid/accuracy=0.908, task/SnorkelDataset/valid/f1=0.893]"
+     ]
+    },
+    {
+     "name": "stderr",
+     "output_type": "stream",
+     "text": [
+      "\r",
+      "Epoch 0:: 100%|██████████| 25/25 [01:11<00:00,  2.84s/it, model/all/train/loss=0.472, model/all/train/lr=0.0001, task/SnorkelDataset/valid/accuracy=0.908, task/SnorkelDataset/valid/f1=0.893]"
      ]
     },
     {
@@ -1648,587 +1424,391 @@
      "output_type": "stream",
      "text": [
       "\r",
-<<<<<<< HEAD
-      "Epoch 1::   4%|▍         | 1/25 [00:02<01:05,  2.75s/it, model/all/train/loss=0.102, model/all/train/lr=0.0001, task/SnorkelDataset/valid/accuracy=0.908, task/SnorkelDataset/valid/f1=0.893]"
-=======
-      "Epoch 1::   4%|▍         | 1/25 [00:01<00:25,  1.06s/it, model/all/train/loss=0.102, model/all/train/lr=0.0001, task/SnorkelDataset/valid/accuracy=0.908, task/SnorkelDataset/valid/f1=0.893]"
->>>>>>> fa61c771
-     ]
-    },
-    {
-     "name": "stderr",
-     "output_type": "stream",
-     "text": [
-      "\r",
-<<<<<<< HEAD
-      "Epoch 1::   4%|▍         | 1/25 [00:05<01:05,  2.75s/it, model/all/train/loss=0.114, model/all/train/lr=0.0001, task/SnorkelDataset/valid/accuracy=0.908, task/SnorkelDataset/valid/f1=0.893]"
-=======
-      "Epoch 1::   4%|▍         | 1/25 [00:02<00:25,  1.06s/it, model/all/train/loss=0.114, model/all/train/lr=0.0001, task/SnorkelDataset/valid/accuracy=0.908, task/SnorkelDataset/valid/f1=0.893]"
->>>>>>> fa61c771
-     ]
-    },
-    {
-     "name": "stderr",
-     "output_type": "stream",
-     "text": [
-      "\r",
-<<<<<<< HEAD
-      "Epoch 1::   8%|▊         | 2/25 [00:05<01:03,  2.77s/it, model/all/train/loss=0.114, model/all/train/lr=0.0001, task/SnorkelDataset/valid/accuracy=0.908, task/SnorkelDataset/valid/f1=0.893]"
-=======
-      "Epoch 1::   8%|▊         | 2/25 [00:02<00:24,  1.06s/it, model/all/train/loss=0.114, model/all/train/lr=0.0001, task/SnorkelDataset/valid/accuracy=0.908, task/SnorkelDataset/valid/f1=0.893]"
->>>>>>> fa61c771
-     ]
-    },
-    {
-     "name": "stderr",
-     "output_type": "stream",
-     "text": [
-      "\r",
-<<<<<<< HEAD
-      "Epoch 1::   8%|▊         | 2/25 [00:08<01:03,  2.77s/it, model/all/train/loss=0.137, model/all/train/lr=0.0001, task/SnorkelDataset/valid/accuracy=0.908, task/SnorkelDataset/valid/f1=0.893]"
-=======
-      "Epoch 1::   8%|▊         | 2/25 [00:03<00:24,  1.06s/it, model/all/train/loss=0.137, model/all/train/lr=0.0001, task/SnorkelDataset/valid/accuracy=0.908, task/SnorkelDataset/valid/f1=0.893]"
->>>>>>> fa61c771
-     ]
-    },
-    {
-     "name": "stderr",
-     "output_type": "stream",
-     "text": [
-      "\r",
-<<<<<<< HEAD
-      "Epoch 1::  12%|█▏        | 3/25 [00:08<01:01,  2.80s/it, model/all/train/loss=0.137, model/all/train/lr=0.0001, task/SnorkelDataset/valid/accuracy=0.908, task/SnorkelDataset/valid/f1=0.893]"
-=======
-      "Epoch 1::  12%|█▏        | 3/25 [00:03<00:23,  1.06s/it, model/all/train/loss=0.137, model/all/train/lr=0.0001, task/SnorkelDataset/valid/accuracy=0.908, task/SnorkelDataset/valid/f1=0.893]"
->>>>>>> fa61c771
-     ]
-    },
-    {
-     "name": "stderr",
-     "output_type": "stream",
-     "text": [
-      "\r",
-<<<<<<< HEAD
-      "Epoch 1::  12%|█▏        | 3/25 [00:11<01:01,  2.80s/it, model/all/train/loss=0.176, model/all/train/lr=0.0001, task/SnorkelDataset/valid/accuracy=0.908, task/SnorkelDataset/valid/f1=0.893]"
-=======
-      "Epoch 1::  12%|█▏        | 3/25 [00:04<00:23,  1.06s/it, model/all/train/loss=0.176, model/all/train/lr=0.0001, task/SnorkelDataset/valid/accuracy=0.908, task/SnorkelDataset/valid/f1=0.893]"
->>>>>>> fa61c771
-     ]
-    },
-    {
-     "name": "stderr",
-     "output_type": "stream",
-     "text": [
-      "\r",
-<<<<<<< HEAD
+      "Epoch 1::   4%|▍         | 1/25 [00:02<01:10,  2.94s/it, model/all/train/loss=0.102, model/all/train/lr=0.0001, task/SnorkelDataset/valid/accuracy=0.908, task/SnorkelDataset/valid/f1=0.893]"
+     ]
+    },
+    {
+     "name": "stderr",
+     "output_type": "stream",
+     "text": [
+      "\r",
+      "Epoch 1::   4%|▍         | 1/25 [00:05<01:10,  2.94s/it, model/all/train/loss=0.114, model/all/train/lr=0.0001, task/SnorkelDataset/valid/accuracy=0.908, task/SnorkelDataset/valid/f1=0.893]"
+     ]
+    },
+    {
+     "name": "stderr",
+     "output_type": "stream",
+     "text": [
+      "\r",
+      "Epoch 1::   8%|▊         | 2/25 [00:05<01:06,  2.89s/it, model/all/train/loss=0.114, model/all/train/lr=0.0001, task/SnorkelDataset/valid/accuracy=0.908, task/SnorkelDataset/valid/f1=0.893]"
+     ]
+    },
+    {
+     "name": "stderr",
+     "output_type": "stream",
+     "text": [
+      "\r",
+      "Epoch 1::   8%|▊         | 2/25 [00:08<01:06,  2.89s/it, model/all/train/loss=0.137, model/all/train/lr=0.0001, task/SnorkelDataset/valid/accuracy=0.908, task/SnorkelDataset/valid/f1=0.893]"
+     ]
+    },
+    {
+     "name": "stderr",
+     "output_type": "stream",
+     "text": [
+      "\r",
+      "Epoch 1::  12%|█▏        | 3/25 [00:08<01:03,  2.88s/it, model/all/train/loss=0.137, model/all/train/lr=0.0001, task/SnorkelDataset/valid/accuracy=0.908, task/SnorkelDataset/valid/f1=0.893]"
+     ]
+    },
+    {
+     "name": "stderr",
+     "output_type": "stream",
+     "text": [
+      "\r",
+      "Epoch 1::  12%|█▏        | 3/25 [00:11<01:03,  2.88s/it, model/all/train/loss=0.176, model/all/train/lr=0.0001, task/SnorkelDataset/valid/accuracy=0.908, task/SnorkelDataset/valid/f1=0.893]"
+     ]
+    },
+    {
+     "name": "stderr",
+     "output_type": "stream",
+     "text": [
+      "\r",
       "Epoch 1::  16%|█▌        | 4/25 [00:11<00:59,  2.84s/it, model/all/train/loss=0.176, model/all/train/lr=0.0001, task/SnorkelDataset/valid/accuracy=0.908, task/SnorkelDataset/valid/f1=0.893]"
-=======
-      "Epoch 1::  16%|█▌        | 4/25 [00:04<00:22,  1.06s/it, model/all/train/loss=0.176, model/all/train/lr=0.0001, task/SnorkelDataset/valid/accuracy=0.908, task/SnorkelDataset/valid/f1=0.893]"
->>>>>>> fa61c771
-     ]
-    },
-    {
-     "name": "stderr",
-     "output_type": "stream",
-     "text": [
-      "\r",
-<<<<<<< HEAD
+     ]
+    },
+    {
+     "name": "stderr",
+     "output_type": "stream",
+     "text": [
+      "\r",
       "Epoch 1::  16%|█▌        | 4/25 [00:14<00:59,  2.84s/it, model/all/train/loss=0.163, model/all/train/lr=0.0001, task/SnorkelDataset/valid/accuracy=0.908, task/SnorkelDataset/valid/f1=0.893]"
-=======
-      "Epoch 1::  16%|█▌        | 4/25 [00:05<00:22,  1.06s/it, model/all/train/loss=0.163, model/all/train/lr=0.0001, task/SnorkelDataset/valid/accuracy=0.908, task/SnorkelDataset/valid/f1=0.893]"
->>>>>>> fa61c771
-     ]
-    },
-    {
-     "name": "stderr",
-     "output_type": "stream",
-     "text": [
-      "\r",
-<<<<<<< HEAD
+     ]
+    },
+    {
+     "name": "stderr",
+     "output_type": "stream",
+     "text": [
+      "\r",
       "Epoch 1::  20%|██        | 5/25 [00:14<00:56,  2.82s/it, model/all/train/loss=0.163, model/all/train/lr=0.0001, task/SnorkelDataset/valid/accuracy=0.908, task/SnorkelDataset/valid/f1=0.893]"
-=======
-      "Epoch 1::  20%|██        | 5/25 [00:05<00:21,  1.06s/it, model/all/train/loss=0.163, model/all/train/lr=0.0001, task/SnorkelDataset/valid/accuracy=0.908, task/SnorkelDataset/valid/f1=0.893]"
->>>>>>> fa61c771
-     ]
-    },
-    {
-     "name": "stderr",
-     "output_type": "stream",
-     "text": [
-      "\r",
-<<<<<<< HEAD
+     ]
+    },
+    {
+     "name": "stderr",
+     "output_type": "stream",
+     "text": [
+      "\r",
       "Epoch 1::  20%|██        | 5/25 [00:16<00:56,  2.82s/it, model/all/train/loss=0.147, model/all/train/lr=0.0001, task/SnorkelDataset/valid/accuracy=0.908, task/SnorkelDataset/valid/f1=0.893]"
-=======
-      "Epoch 1::  20%|██        | 5/25 [00:06<00:21,  1.06s/it, model/all/train/loss=0.147, model/all/train/lr=0.0001, task/SnorkelDataset/valid/accuracy=0.908, task/SnorkelDataset/valid/f1=0.893]"
->>>>>>> fa61c771
-     ]
-    },
-    {
-     "name": "stderr",
-     "output_type": "stream",
-     "text": [
-      "\r",
-<<<<<<< HEAD
+     ]
+    },
+    {
+     "name": "stderr",
+     "output_type": "stream",
+     "text": [
+      "\r",
       "Epoch 1::  24%|██▍       | 6/25 [00:16<00:53,  2.82s/it, model/all/train/loss=0.147, model/all/train/lr=0.0001, task/SnorkelDataset/valid/accuracy=0.908, task/SnorkelDataset/valid/f1=0.893]"
-=======
-      "Epoch 1::  24%|██▍       | 6/25 [00:06<00:20,  1.06s/it, model/all/train/loss=0.147, model/all/train/lr=0.0001, task/SnorkelDataset/valid/accuracy=0.908, task/SnorkelDataset/valid/f1=0.893]"
->>>>>>> fa61c771
-     ]
-    },
-    {
-     "name": "stderr",
-     "output_type": "stream",
-     "text": [
-      "\r",
-<<<<<<< HEAD
+     ]
+    },
+    {
+     "name": "stderr",
+     "output_type": "stream",
+     "text": [
+      "\r",
       "Epoch 1::  24%|██▍       | 6/25 [00:19<00:53,  2.82s/it, model/all/train/loss=0.136, model/all/train/lr=0.0001, task/SnorkelDataset/valid/accuracy=0.908, task/SnorkelDataset/valid/f1=0.893]"
-=======
-      "Epoch 1::  24%|██▍       | 6/25 [00:07<00:20,  1.06s/it, model/all/train/loss=0.136, model/all/train/lr=0.0001, task/SnorkelDataset/valid/accuracy=0.908, task/SnorkelDataset/valid/f1=0.893]"
->>>>>>> fa61c771
-     ]
-    },
-    {
-     "name": "stderr",
-     "output_type": "stream",
-     "text": [
-      "\r",
-<<<<<<< HEAD
+     ]
+    },
+    {
+     "name": "stderr",
+     "output_type": "stream",
+     "text": [
+      "\r",
       "Epoch 1::  28%|██▊       | 7/25 [00:19<00:50,  2.79s/it, model/all/train/loss=0.136, model/all/train/lr=0.0001, task/SnorkelDataset/valid/accuracy=0.908, task/SnorkelDataset/valid/f1=0.893]"
-=======
-      "Epoch 1::  28%|██▊       | 7/25 [00:07<00:19,  1.06s/it, model/all/train/loss=0.136, model/all/train/lr=0.0001, task/SnorkelDataset/valid/accuracy=0.908, task/SnorkelDataset/valid/f1=0.893]"
->>>>>>> fa61c771
-     ]
-    },
-    {
-     "name": "stderr",
-     "output_type": "stream",
-     "text": [
-      "\r",
-<<<<<<< HEAD
+     ]
+    },
+    {
+     "name": "stderr",
+     "output_type": "stream",
+     "text": [
+      "\r",
       "Epoch 1::  28%|██▊       | 7/25 [00:22<00:50,  2.79s/it, model/all/train/loss=0.149, model/all/train/lr=0.0001, task/SnorkelDataset/valid/accuracy=0.908, task/SnorkelDataset/valid/f1=0.893]"
-=======
-      "Epoch 1::  28%|██▊       | 7/25 [00:08<00:19,  1.06s/it, model/all/train/loss=0.149, model/all/train/lr=0.0001, task/SnorkelDataset/valid/accuracy=0.908, task/SnorkelDataset/valid/f1=0.893]"
->>>>>>> fa61c771
-     ]
-    },
-    {
-     "name": "stderr",
-     "output_type": "stream",
-     "text": [
-      "\r",
-<<<<<<< HEAD
-      "Epoch 1::  32%|███▏      | 8/25 [00:22<00:47,  2.80s/it, model/all/train/loss=0.149, model/all/train/lr=0.0001, task/SnorkelDataset/valid/accuracy=0.908, task/SnorkelDataset/valid/f1=0.893]"
-=======
-      "Epoch 1::  32%|███▏      | 8/25 [00:08<00:18,  1.06s/it, model/all/train/loss=0.149, model/all/train/lr=0.0001, task/SnorkelDataset/valid/accuracy=0.908, task/SnorkelDataset/valid/f1=0.893]"
->>>>>>> fa61c771
-     ]
-    },
-    {
-     "name": "stderr",
-     "output_type": "stream",
-     "text": [
-      "\r",
-<<<<<<< HEAD
-      "Epoch 1::  32%|███▏      | 8/25 [00:25<00:47,  2.80s/it, model/all/train/loss=0.143, model/all/train/lr=0.0001, task/SnorkelDataset/valid/accuracy=0.908, task/SnorkelDataset/valid/f1=0.893]"
-=======
-      "Epoch 1::  32%|███▏      | 8/25 [00:09<00:18,  1.06s/it, model/all/train/loss=0.143, model/all/train/lr=0.0001, task/SnorkelDataset/valid/accuracy=0.908, task/SnorkelDataset/valid/f1=0.893]"
->>>>>>> fa61c771
-     ]
-    },
-    {
-     "name": "stderr",
-     "output_type": "stream",
-     "text": [
-      "\r",
-<<<<<<< HEAD
-      "Epoch 1::  36%|███▌      | 9/25 [00:25<00:44,  2.81s/it, model/all/train/loss=0.143, model/all/train/lr=0.0001, task/SnorkelDataset/valid/accuracy=0.908, task/SnorkelDataset/valid/f1=0.893]"
-=======
-      "Epoch 1::  36%|███▌      | 9/25 [00:09<00:17,  1.07s/it, model/all/train/loss=0.143, model/all/train/lr=0.0001, task/SnorkelDataset/valid/accuracy=0.908, task/SnorkelDataset/valid/f1=0.893]"
->>>>>>> fa61c771
-     ]
-    },
-    {
-     "name": "stderr",
-     "output_type": "stream",
-     "text": [
-      "\r",
-<<<<<<< HEAD
-      "Epoch 1::  36%|███▌      | 9/25 [00:27<00:44,  2.81s/it, model/all/train/loss=0.134, model/all/train/lr=0.0001, task/SnorkelDataset/valid/accuracy=0.908, task/SnorkelDataset/valid/f1=0.893]"
-=======
-      "Epoch 1::  36%|███▌      | 9/25 [00:10<00:17,  1.07s/it, model/all/train/loss=0.134, model/all/train/lr=0.0001, task/SnorkelDataset/valid/accuracy=0.908, task/SnorkelDataset/valid/f1=0.893]"
->>>>>>> fa61c771
-     ]
-    },
-    {
-     "name": "stderr",
-     "output_type": "stream",
-     "text": [
-      "\r",
-<<<<<<< HEAD
-      "Epoch 1::  40%|████      | 10/25 [00:27<00:41,  2.77s/it, model/all/train/loss=0.134, model/all/train/lr=0.0001, task/SnorkelDataset/valid/accuracy=0.908, task/SnorkelDataset/valid/f1=0.893]"
-=======
-      "Epoch 1::  40%|████      | 10/25 [00:10<00:15,  1.06s/it, model/all/train/loss=0.134, model/all/train/lr=0.0001, task/SnorkelDataset/valid/accuracy=0.908, task/SnorkelDataset/valid/f1=0.893]"
->>>>>>> fa61c771
-     ]
-    },
-    {
-     "name": "stderr",
-     "output_type": "stream",
-     "text": [
-      "\r",
-<<<<<<< HEAD
-      "Epoch 1::  40%|████      | 10/25 [00:30<00:41,  2.77s/it, model/all/train/loss=0.136, model/all/train/lr=0.0001, task/SnorkelDataset/valid/accuracy=0.908, task/SnorkelDataset/valid/f1=0.893]"
-=======
-      "Epoch 1::  40%|████      | 10/25 [00:11<00:15,  1.06s/it, model/all/train/loss=0.136, model/all/train/lr=0.0001, task/SnorkelDataset/valid/accuracy=0.908, task/SnorkelDataset/valid/f1=0.893]"
->>>>>>> fa61c771
-     ]
-    },
-    {
-     "name": "stderr",
-     "output_type": "stream",
-     "text": [
-      "\r",
-<<<<<<< HEAD
-      "Epoch 1::  44%|████▍     | 11/25 [00:30<00:39,  2.79s/it, model/all/train/loss=0.136, model/all/train/lr=0.0001, task/SnorkelDataset/valid/accuracy=0.908, task/SnorkelDataset/valid/f1=0.893]"
-=======
-      "Epoch 1::  44%|████▍     | 11/25 [00:11<00:14,  1.07s/it, model/all/train/loss=0.136, model/all/train/lr=0.0001, task/SnorkelDataset/valid/accuracy=0.908, task/SnorkelDataset/valid/f1=0.893]"
->>>>>>> fa61c771
-     ]
-    },
-    {
-     "name": "stderr",
-     "output_type": "stream",
-     "text": [
-      "\r",
-<<<<<<< HEAD
-      "Epoch 1::  44%|████▍     | 11/25 [00:33<00:39,  2.79s/it, model/all/train/loss=0.131, model/all/train/lr=0.0001, task/SnorkelDataset/valid/accuracy=0.908, task/SnorkelDataset/valid/f1=0.893]"
-=======
-      "Epoch 1::  44%|████▍     | 11/25 [00:12<00:14,  1.07s/it, model/all/train/loss=0.131, model/all/train/lr=0.0001, task/SnorkelDataset/valid/accuracy=0.908, task/SnorkelDataset/valid/f1=0.893]"
->>>>>>> fa61c771
-     ]
-    },
-    {
-     "name": "stderr",
-     "output_type": "stream",
-     "text": [
-      "\r",
-<<<<<<< HEAD
-      "Epoch 1::  48%|████▊     | 12/25 [00:33<00:36,  2.77s/it, model/all/train/loss=0.131, model/all/train/lr=0.0001, task/SnorkelDataset/valid/accuracy=0.908, task/SnorkelDataset/valid/f1=0.893]"
-=======
-      "Epoch 1::  48%|████▊     | 12/25 [00:12<00:13,  1.06s/it, model/all/train/loss=0.131, model/all/train/lr=0.0001, task/SnorkelDataset/valid/accuracy=0.908, task/SnorkelDataset/valid/f1=0.893]"
->>>>>>> fa61c771
-     ]
-    },
-    {
-     "name": "stderr",
-     "output_type": "stream",
-     "text": [
-      "\r",
-<<<<<<< HEAD
-      "Epoch 1::  48%|████▊     | 12/25 [00:36<00:36,  2.77s/it, model/all/train/loss=0.128, model/all/train/lr=0.0001, task/SnorkelDataset/valid/accuracy=0.908, task/SnorkelDataset/valid/f1=0.893]"
-=======
-      "Epoch 1::  48%|████▊     | 12/25 [00:13<00:13,  1.06s/it, model/all/train/loss=0.128, model/all/train/lr=0.0001, task/SnorkelDataset/valid/accuracy=0.908, task/SnorkelDataset/valid/f1=0.893]"
->>>>>>> fa61c771
-     ]
-    },
-    {
-     "name": "stderr",
-     "output_type": "stream",
-     "text": [
-      "\r",
-<<<<<<< HEAD
-      "Epoch 1::  52%|█████▏    | 13/25 [00:36<00:33,  2.80s/it, model/all/train/loss=0.128, model/all/train/lr=0.0001, task/SnorkelDataset/valid/accuracy=0.908, task/SnorkelDataset/valid/f1=0.893]"
-=======
-      "Epoch 1::  52%|█████▏    | 13/25 [00:13<00:12,  1.07s/it, model/all/train/loss=0.128, model/all/train/lr=0.0001, task/SnorkelDataset/valid/accuracy=0.908, task/SnorkelDataset/valid/f1=0.893]"
->>>>>>> fa61c771
-     ]
-    },
-    {
-     "name": "stderr",
-     "output_type": "stream",
-     "text": [
-      "\r",
-<<<<<<< HEAD
-      "Epoch 1::  52%|█████▏    | 13/25 [00:39<00:33,  2.80s/it, model/all/train/loss=0.125, model/all/train/lr=0.0001, task/SnorkelDataset/valid/accuracy=0.908, task/SnorkelDataset/valid/f1=0.893]"
-=======
-      "Epoch 1::  52%|█████▏    | 13/25 [00:14<00:12,  1.07s/it, model/all/train/loss=0.125, model/all/train/lr=0.0001, task/SnorkelDataset/valid/accuracy=0.908, task/SnorkelDataset/valid/f1=0.893]"
->>>>>>> fa61c771
-     ]
-    },
-    {
-     "name": "stderr",
-     "output_type": "stream",
-     "text": [
-      "\r",
-<<<<<<< HEAD
-      "Epoch 1::  56%|█████▌    | 14/25 [00:39<00:30,  2.79s/it, model/all/train/loss=0.125, model/all/train/lr=0.0001, task/SnorkelDataset/valid/accuracy=0.908, task/SnorkelDataset/valid/f1=0.893]"
-=======
-      "Epoch 1::  56%|█████▌    | 14/25 [00:14<00:11,  1.07s/it, model/all/train/loss=0.125, model/all/train/lr=0.0001, task/SnorkelDataset/valid/accuracy=0.908, task/SnorkelDataset/valid/f1=0.893]"
->>>>>>> fa61c771
-     ]
-    },
-    {
-     "name": "stderr",
-     "output_type": "stream",
-     "text": [
-      "\r",
-<<<<<<< HEAD
-      "Epoch 1::  56%|█████▌    | 14/25 [00:42<00:30,  2.79s/it, model/all/train/loss=0.121, model/all/train/lr=0.0001, task/SnorkelDataset/valid/accuracy=0.908, task/SnorkelDataset/valid/f1=0.893]"
-=======
-      "Epoch 1::  56%|█████▌    | 14/25 [00:16<00:11,  1.07s/it, model/all/train/loss=0.121, model/all/train/lr=0.0001, task/SnorkelDataset/valid/accuracy=0.908, task/SnorkelDataset/valid/f1=0.893]"
->>>>>>> fa61c771
-     ]
-    },
-    {
-     "name": "stderr",
-     "output_type": "stream",
-     "text": [
-      "\r",
-<<<<<<< HEAD
+     ]
+    },
+    {
+     "name": "stderr",
+     "output_type": "stream",
+     "text": [
+      "\r",
+      "Epoch 1::  32%|███▏      | 8/25 [00:22<00:47,  2.82s/it, model/all/train/loss=0.149, model/all/train/lr=0.0001, task/SnorkelDataset/valid/accuracy=0.908, task/SnorkelDataset/valid/f1=0.893]"
+     ]
+    },
+    {
+     "name": "stderr",
+     "output_type": "stream",
+     "text": [
+      "\r",
+      "Epoch 1::  32%|███▏      | 8/25 [00:25<00:47,  2.82s/it, model/all/train/loss=0.143, model/all/train/lr=0.0001, task/SnorkelDataset/valid/accuracy=0.908, task/SnorkelDataset/valid/f1=0.893]"
+     ]
+    },
+    {
+     "name": "stderr",
+     "output_type": "stream",
+     "text": [
+      "\r",
+      "Epoch 1::  36%|███▌      | 9/25 [00:25<00:45,  2.81s/it, model/all/train/loss=0.143, model/all/train/lr=0.0001, task/SnorkelDataset/valid/accuracy=0.908, task/SnorkelDataset/valid/f1=0.893]"
+     ]
+    },
+    {
+     "name": "stderr",
+     "output_type": "stream",
+     "text": [
+      "\r",
+      "Epoch 1::  36%|███▌      | 9/25 [00:28<00:45,  2.81s/it, model/all/train/loss=0.134, model/all/train/lr=0.0001, task/SnorkelDataset/valid/accuracy=0.908, task/SnorkelDataset/valid/f1=0.893]"
+     ]
+    },
+    {
+     "name": "stderr",
+     "output_type": "stream",
+     "text": [
+      "\r",
+      "Epoch 1::  40%|████      | 10/25 [00:28<00:42,  2.81s/it, model/all/train/loss=0.134, model/all/train/lr=0.0001, task/SnorkelDataset/valid/accuracy=0.908, task/SnorkelDataset/valid/f1=0.893]"
+     ]
+    },
+    {
+     "name": "stderr",
+     "output_type": "stream",
+     "text": [
+      "\r",
+      "Epoch 1::  40%|████      | 10/25 [00:30<00:42,  2.81s/it, model/all/train/loss=0.136, model/all/train/lr=0.0001, task/SnorkelDataset/valid/accuracy=0.908, task/SnorkelDataset/valid/f1=0.893]"
+     ]
+    },
+    {
+     "name": "stderr",
+     "output_type": "stream",
+     "text": [
+      "\r",
+      "Epoch 1::  44%|████▍     | 11/25 [00:30<00:39,  2.81s/it, model/all/train/loss=0.136, model/all/train/lr=0.0001, task/SnorkelDataset/valid/accuracy=0.908, task/SnorkelDataset/valid/f1=0.893]"
+     ]
+    },
+    {
+     "name": "stderr",
+     "output_type": "stream",
+     "text": [
+      "\r",
+      "Epoch 1::  44%|████▍     | 11/25 [00:33<00:39,  2.81s/it, model/all/train/loss=0.131, model/all/train/lr=0.0001, task/SnorkelDataset/valid/accuracy=0.908, task/SnorkelDataset/valid/f1=0.893]"
+     ]
+    },
+    {
+     "name": "stderr",
+     "output_type": "stream",
+     "text": [
+      "\r",
+      "Epoch 1::  48%|████▊     | 12/25 [00:33<00:37,  2.85s/it, model/all/train/loss=0.131, model/all/train/lr=0.0001, task/SnorkelDataset/valid/accuracy=0.908, task/SnorkelDataset/valid/f1=0.893]"
+     ]
+    },
+    {
+     "name": "stderr",
+     "output_type": "stream",
+     "text": [
+      "\r",
+      "Epoch 1::  48%|████▊     | 12/25 [00:36<00:37,  2.85s/it, model/all/train/loss=0.128, model/all/train/lr=0.0001, task/SnorkelDataset/valid/accuracy=0.908, task/SnorkelDataset/valid/f1=0.893]"
+     ]
+    },
+    {
+     "name": "stderr",
+     "output_type": "stream",
+     "text": [
+      "\r",
+      "Epoch 1::  52%|█████▏    | 13/25 [00:36<00:34,  2.85s/it, model/all/train/loss=0.128, model/all/train/lr=0.0001, task/SnorkelDataset/valid/accuracy=0.908, task/SnorkelDataset/valid/f1=0.893]"
+     ]
+    },
+    {
+     "name": "stderr",
+     "output_type": "stream",
+     "text": [
+      "\r",
+      "Epoch 1::  52%|█████▏    | 13/25 [00:39<00:34,  2.85s/it, model/all/train/loss=0.125, model/all/train/lr=0.0001, task/SnorkelDataset/valid/accuracy=0.908, task/SnorkelDataset/valid/f1=0.893]"
+     ]
+    },
+    {
+     "name": "stderr",
+     "output_type": "stream",
+     "text": [
+      "\r",
+      "Epoch 1::  56%|█████▌    | 14/25 [00:39<00:31,  2.83s/it, model/all/train/loss=0.125, model/all/train/lr=0.0001, task/SnorkelDataset/valid/accuracy=0.908, task/SnorkelDataset/valid/f1=0.893]"
+     ]
+    },
+    {
+     "name": "stderr",
+     "output_type": "stream",
+     "text": [
+      "\r",
+      "Epoch 1::  56%|█████▌    | 14/25 [00:42<00:31,  2.83s/it, model/all/train/loss=0.121, model/all/train/lr=0.0001, task/SnorkelDataset/valid/accuracy=0.908, task/SnorkelDataset/valid/f1=0.893]"
+     ]
+    },
+    {
+     "name": "stderr",
+     "output_type": "stream",
+     "text": [
+      "\r",
       "Epoch 1::  60%|██████    | 15/25 [00:42<00:29,  2.93s/it, model/all/train/loss=0.121, model/all/train/lr=0.0001, task/SnorkelDataset/valid/accuracy=0.908, task/SnorkelDataset/valid/f1=0.893]"
-=======
-      "Epoch 1::  60%|██████    | 15/25 [00:16<00:11,  1.12s/it, model/all/train/loss=0.121, model/all/train/lr=0.0001, task/SnorkelDataset/valid/accuracy=0.908, task/SnorkelDataset/valid/f1=0.893]"
->>>>>>> fa61c771
-     ]
-    },
-    {
-     "name": "stderr",
-     "output_type": "stream",
-     "text": [
-      "\r",
-<<<<<<< HEAD
+     ]
+    },
+    {
+     "name": "stderr",
+     "output_type": "stream",
+     "text": [
+      "\r",
       "Epoch 1::  60%|██████    | 15/25 [00:45<00:29,  2.93s/it, model/all/train/loss=0.114, model/all/train/lr=0.0001, task/SnorkelDataset/valid/accuracy=0.908, task/SnorkelDataset/valid/f1=0.893]"
-=======
-      "Epoch 1::  60%|██████    | 15/25 [00:17<00:11,  1.12s/it, model/all/train/loss=0.114, model/all/train/lr=0.0001, task/SnorkelDataset/valid/accuracy=0.908, task/SnorkelDataset/valid/f1=0.893]"
->>>>>>> fa61c771
-     ]
-    },
-    {
-     "name": "stderr",
-     "output_type": "stream",
-     "text": [
-      "\r",
-<<<<<<< HEAD
-      "Epoch 1::  64%|██████▍   | 16/25 [00:45<00:26,  2.91s/it, model/all/train/loss=0.114, model/all/train/lr=0.0001, task/SnorkelDataset/valid/accuracy=0.908, task/SnorkelDataset/valid/f1=0.893]"
-=======
-      "Epoch 1::  64%|██████▍   | 16/25 [00:17<00:09,  1.10s/it, model/all/train/loss=0.114, model/all/train/lr=0.0001, task/SnorkelDataset/valid/accuracy=0.908, task/SnorkelDataset/valid/f1=0.893]"
->>>>>>> fa61c771
-     ]
-    },
-    {
-     "name": "stderr",
-     "output_type": "stream",
-     "text": [
-      "\r",
-<<<<<<< HEAD
-      "Epoch 1::  64%|██████▍   | 16/25 [00:48<00:26,  2.91s/it, model/all/train/loss=0.109, model/all/train/lr=0.0001, task/SnorkelDataset/valid/accuracy=0.908, task/SnorkelDataset/valid/f1=0.893]"
-=======
-      "Epoch 1::  64%|██████▍   | 16/25 [00:18<00:09,  1.10s/it, model/all/train/loss=0.109, model/all/train/lr=0.0001, task/SnorkelDataset/valid/accuracy=0.908, task/SnorkelDataset/valid/f1=0.893]"
->>>>>>> fa61c771
-     ]
-    },
-    {
-     "name": "stderr",
-     "output_type": "stream",
-     "text": [
-      "\r",
-<<<<<<< HEAD
-      "Epoch 1::  68%|██████▊   | 17/25 [00:48<00:22,  2.86s/it, model/all/train/loss=0.109, model/all/train/lr=0.0001, task/SnorkelDataset/valid/accuracy=0.908, task/SnorkelDataset/valid/f1=0.893]"
-=======
-      "Epoch 1::  68%|██████▊   | 17/25 [00:18<00:08,  1.09s/it, model/all/train/loss=0.109, model/all/train/lr=0.0001, task/SnorkelDataset/valid/accuracy=0.908, task/SnorkelDataset/valid/f1=0.893]"
->>>>>>> fa61c771
-     ]
-    },
-    {
-     "name": "stderr",
-     "output_type": "stream",
-     "text": [
-      "\r",
-<<<<<<< HEAD
-      "Epoch 1::  68%|██████▊   | 17/25 [00:50<00:22,  2.86s/it, model/all/train/loss=0.108, model/all/train/lr=0.0001, task/SnorkelDataset/valid/accuracy=0.908, task/SnorkelDataset/valid/f1=0.893]"
-=======
-      "Epoch 1::  68%|██████▊   | 17/25 [00:19<00:08,  1.09s/it, model/all/train/loss=0.108, model/all/train/lr=0.0001, task/SnorkelDataset/valid/accuracy=0.908, task/SnorkelDataset/valid/f1=0.893]"
->>>>>>> fa61c771
-     ]
-    },
-    {
-     "name": "stderr",
-     "output_type": "stream",
-     "text": [
-      "\r",
-<<<<<<< HEAD
-      "Epoch 1::  72%|███████▏  | 18/25 [00:50<00:20,  2.88s/it, model/all/train/loss=0.108, model/all/train/lr=0.0001, task/SnorkelDataset/valid/accuracy=0.908, task/SnorkelDataset/valid/f1=0.893]"
-=======
-      "Epoch 1::  72%|███████▏  | 18/25 [00:19<00:07,  1.08s/it, model/all/train/loss=0.108, model/all/train/lr=0.0001, task/SnorkelDataset/valid/accuracy=0.908, task/SnorkelDataset/valid/f1=0.893]"
->>>>>>> fa61c771
-     ]
-    },
-    {
-     "name": "stderr",
-     "output_type": "stream",
-     "text": [
-      "\r",
-<<<<<<< HEAD
-      "Epoch 1::  72%|███████▏  | 18/25 [00:53<00:20,  2.88s/it, model/all/train/loss=0.103, model/all/train/lr=0.0001, task/SnorkelDataset/valid/accuracy=0.908, task/SnorkelDataset/valid/f1=0.893]"
-=======
-      "Epoch 1::  72%|███████▏  | 18/25 [00:20<00:07,  1.08s/it, model/all/train/loss=0.103, model/all/train/lr=0.0001, task/SnorkelDataset/valid/accuracy=0.908, task/SnorkelDataset/valid/f1=0.893]"
->>>>>>> fa61c771
-     ]
-    },
-    {
-     "name": "stderr",
-     "output_type": "stream",
-     "text": [
-      "\r",
-<<<<<<< HEAD
-      "Epoch 1::  76%|███████▌  | 19/25 [00:53<00:16,  2.83s/it, model/all/train/loss=0.103, model/all/train/lr=0.0001, task/SnorkelDataset/valid/accuracy=0.908, task/SnorkelDataset/valid/f1=0.893]"
-=======
-      "Epoch 1::  76%|███████▌  | 19/25 [00:20<00:06,  1.08s/it, model/all/train/loss=0.103, model/all/train/lr=0.0001, task/SnorkelDataset/valid/accuracy=0.908, task/SnorkelDataset/valid/f1=0.893]"
->>>>>>> fa61c771
-     ]
-    },
-    {
-     "name": "stderr",
-     "output_type": "stream",
-     "text": [
-      "\r",
-<<<<<<< HEAD
-      "Epoch 1::  76%|███████▌  | 19/25 [00:56<00:16,  2.83s/it, model/all/train/loss=0.0999, model/all/train/lr=0.0001, task/SnorkelDataset/valid/accuracy=0.908, task/SnorkelDataset/valid/f1=0.893]"
-=======
-      "Epoch 1::  76%|███████▌  | 19/25 [00:21<00:06,  1.08s/it, model/all/train/loss=0.0999, model/all/train/lr=0.0001, task/SnorkelDataset/valid/accuracy=0.908, task/SnorkelDataset/valid/f1=0.893]"
->>>>>>> fa61c771
-     ]
-    },
-    {
-     "name": "stderr",
-     "output_type": "stream",
-     "text": [
-      "\r",
-<<<<<<< HEAD
-      "Epoch 1::  80%|████████  | 20/25 [00:56<00:14,  2.83s/it, model/all/train/loss=0.0999, model/all/train/lr=0.0001, task/SnorkelDataset/valid/accuracy=0.908, task/SnorkelDataset/valid/f1=0.893]"
-=======
-      "Epoch 1::  80%|████████  | 20/25 [00:21<00:05,  1.07s/it, model/all/train/loss=0.0999, model/all/train/lr=0.0001, task/SnorkelDataset/valid/accuracy=0.908, task/SnorkelDataset/valid/f1=0.893]"
->>>>>>> fa61c771
-     ]
-    },
-    {
-     "name": "stderr",
-     "output_type": "stream",
-     "text": [
-      "\r",
-<<<<<<< HEAD
-      "Epoch 1::  80%|████████  | 20/25 [00:59<00:14,  2.83s/it, model/all/train/loss=0.0956, model/all/train/lr=0.0001, task/SnorkelDataset/valid/accuracy=0.908, task/SnorkelDataset/valid/f1=0.893]"
-=======
-      "Epoch 1::  80%|████████  | 20/25 [00:22<00:05,  1.07s/it, model/all/train/loss=0.0956, model/all/train/lr=0.0001, task/SnorkelDataset/valid/accuracy=0.908, task/SnorkelDataset/valid/f1=0.893]"
->>>>>>> fa61c771
-     ]
-    },
-    {
-     "name": "stderr",
-     "output_type": "stream",
-     "text": [
-      "\r",
-<<<<<<< HEAD
-      "Epoch 1::  84%|████████▍ | 21/25 [00:59<00:11,  2.79s/it, model/all/train/loss=0.0956, model/all/train/lr=0.0001, task/SnorkelDataset/valid/accuracy=0.908, task/SnorkelDataset/valid/f1=0.893]"
-=======
-      "Epoch 1::  84%|████████▍ | 21/25 [00:22<00:04,  1.06s/it, model/all/train/loss=0.0956, model/all/train/lr=0.0001, task/SnorkelDataset/valid/accuracy=0.908, task/SnorkelDataset/valid/f1=0.893]"
->>>>>>> fa61c771
-     ]
-    },
-    {
-     "name": "stderr",
-     "output_type": "stream",
-     "text": [
-      "\r",
-<<<<<<< HEAD
-      "Epoch 1::  84%|████████▍ | 21/25 [01:02<00:11,  2.79s/it, model/all/train/loss=0.0979, model/all/train/lr=0.0001, task/SnorkelDataset/valid/accuracy=0.908, task/SnorkelDataset/valid/f1=0.893]"
-=======
-      "Epoch 1::  84%|████████▍ | 21/25 [00:23<00:04,  1.06s/it, model/all/train/loss=0.0979, model/all/train/lr=0.0001, task/SnorkelDataset/valid/accuracy=0.908, task/SnorkelDataset/valid/f1=0.893]"
->>>>>>> fa61c771
-     ]
-    },
-    {
-     "name": "stderr",
-     "output_type": "stream",
-     "text": [
-      "\r",
-<<<<<<< HEAD
-      "Epoch 1::  88%|████████▊ | 22/25 [01:02<00:08,  2.80s/it, model/all/train/loss=0.0979, model/all/train/lr=0.0001, task/SnorkelDataset/valid/accuracy=0.908, task/SnorkelDataset/valid/f1=0.893]"
-=======
-      "Epoch 1::  88%|████████▊ | 22/25 [00:23<00:03,  1.06s/it, model/all/train/loss=0.0979, model/all/train/lr=0.0001, task/SnorkelDataset/valid/accuracy=0.908, task/SnorkelDataset/valid/f1=0.893]"
->>>>>>> fa61c771
-     ]
-    },
-    {
-     "name": "stderr",
-     "output_type": "stream",
-     "text": [
-      "\r",
-<<<<<<< HEAD
-      "Epoch 1::  88%|████████▊ | 22/25 [01:05<00:08,  2.80s/it, model/all/train/loss=0.0974, model/all/train/lr=0.0001, task/SnorkelDataset/valid/accuracy=0.908, task/SnorkelDataset/valid/f1=0.893]"
-=======
-      "Epoch 1::  88%|████████▊ | 22/25 [00:24<00:03,  1.06s/it, model/all/train/loss=0.0974, model/all/train/lr=0.0001, task/SnorkelDataset/valid/accuracy=0.908, task/SnorkelDataset/valid/f1=0.893]"
->>>>>>> fa61c771
-     ]
-    },
-    {
-     "name": "stderr",
-     "output_type": "stream",
-     "text": [
-      "\r",
-<<<<<<< HEAD
-      "Epoch 1::  92%|█████████▏| 23/25 [01:05<00:05,  2.84s/it, model/all/train/loss=0.0974, model/all/train/lr=0.0001, task/SnorkelDataset/valid/accuracy=0.908, task/SnorkelDataset/valid/f1=0.893]"
-=======
-      "Epoch 1::  92%|█████████▏| 23/25 [00:24<00:02,  1.07s/it, model/all/train/loss=0.0974, model/all/train/lr=0.0001, task/SnorkelDataset/valid/accuracy=0.908, task/SnorkelDataset/valid/f1=0.893]"
->>>>>>> fa61c771
-     ]
-    },
-    {
-     "name": "stderr",
-     "output_type": "stream",
-     "text": [
-      "\r",
-<<<<<<< HEAD
-      "Epoch 1::  92%|█████████▏| 23/25 [01:07<00:05,  2.84s/it, model/all/train/loss=0.0959, model/all/train/lr=0.0001, task/SnorkelDataset/valid/accuracy=0.908, task/SnorkelDataset/valid/f1=0.893]"
-=======
-      "Epoch 1::  92%|█████████▏| 23/25 [00:25<00:02,  1.07s/it, model/all/train/loss=0.0959, model/all/train/lr=0.0001, task/SnorkelDataset/valid/accuracy=0.908, task/SnorkelDataset/valid/f1=0.893]"
->>>>>>> fa61c771
-     ]
-    },
-    {
-     "name": "stderr",
-     "output_type": "stream",
-     "text": [
-      "\r",
-<<<<<<< HEAD
-      "Epoch 1::  96%|█████████▌| 24/25 [01:07<00:02,  2.82s/it, model/all/train/loss=0.0959, model/all/train/lr=0.0001, task/SnorkelDataset/valid/accuracy=0.908, task/SnorkelDataset/valid/f1=0.893]"
-=======
-      "Epoch 1::  96%|█████████▌| 24/25 [00:25<00:01,  1.06s/it, model/all/train/loss=0.0959, model/all/train/lr=0.0001, task/SnorkelDataset/valid/accuracy=0.908, task/SnorkelDataset/valid/f1=0.893]"
->>>>>>> fa61c771
-     ]
-    },
-    {
-     "name": "stderr",
-     "output_type": "stream",
-     "text": [
-      "\r",
-<<<<<<< HEAD
-      "Epoch 1::  96%|█████████▌| 24/25 [01:10<00:02,  2.82s/it, model/all/train/loss=0.0931, model/all/train/lr=0.0001, task/SnorkelDataset/valid/accuracy=0.933, task/SnorkelDataset/valid/f1=0.926]"
-=======
-      "Epoch 1::  96%|█████████▌| 24/25 [00:26<00:01,  1.06s/it, model/all/train/loss=0.0931, model/all/train/lr=0.0001, task/SnorkelDataset/valid/accuracy=0.933, task/SnorkelDataset/valid/f1=0.926]"
->>>>>>> fa61c771
-     ]
-    },
-    {
-     "name": "stderr",
-     "output_type": "stream",
-     "text": [
-      "\r",
-<<<<<<< HEAD
-      "Epoch 1:: 100%|██████████| 25/25 [01:10<00:00,  2.85s/it, model/all/train/loss=0.0931, model/all/train/lr=0.0001, task/SnorkelDataset/valid/accuracy=0.933, task/SnorkelDataset/valid/f1=0.926]"
-=======
-      "Epoch 1:: 100%|██████████| 25/25 [00:26<00:00,  1.10s/it, model/all/train/loss=0.0931, model/all/train/lr=0.0001, task/SnorkelDataset/valid/accuracy=0.933, task/SnorkelDataset/valid/f1=0.926]"
->>>>>>> fa61c771
+     ]
+    },
+    {
+     "name": "stderr",
+     "output_type": "stream",
+     "text": [
+      "\r",
+      "Epoch 1::  64%|██████▍   | 16/25 [00:45<00:25,  2.85s/it, model/all/train/loss=0.114, model/all/train/lr=0.0001, task/SnorkelDataset/valid/accuracy=0.908, task/SnorkelDataset/valid/f1=0.893]"
+     ]
+    },
+    {
+     "name": "stderr",
+     "output_type": "stream",
+     "text": [
+      "\r",
+      "Epoch 1::  64%|██████▍   | 16/25 [00:48<00:25,  2.85s/it, model/all/train/loss=0.109, model/all/train/lr=0.0001, task/SnorkelDataset/valid/accuracy=0.908, task/SnorkelDataset/valid/f1=0.893]"
+     ]
+    },
+    {
+     "name": "stderr",
+     "output_type": "stream",
+     "text": [
+      "\r",
+      "Epoch 1::  68%|██████▊   | 17/25 [00:48<00:22,  2.84s/it, model/all/train/loss=0.109, model/all/train/lr=0.0001, task/SnorkelDataset/valid/accuracy=0.908, task/SnorkelDataset/valid/f1=0.893]"
+     ]
+    },
+    {
+     "name": "stderr",
+     "output_type": "stream",
+     "text": [
+      "\r",
+      "Epoch 1::  68%|██████▊   | 17/25 [00:50<00:22,  2.84s/it, model/all/train/loss=0.108, model/all/train/lr=0.0001, task/SnorkelDataset/valid/accuracy=0.908, task/SnorkelDataset/valid/f1=0.893]"
+     ]
+    },
+    {
+     "name": "stderr",
+     "output_type": "stream",
+     "text": [
+      "\r",
+      "Epoch 1::  72%|███████▏  | 18/25 [00:50<00:19,  2.79s/it, model/all/train/loss=0.108, model/all/train/lr=0.0001, task/SnorkelDataset/valid/accuracy=0.908, task/SnorkelDataset/valid/f1=0.893]"
+     ]
+    },
+    {
+     "name": "stderr",
+     "output_type": "stream",
+     "text": [
+      "\r",
+      "Epoch 1::  72%|███████▏  | 18/25 [00:53<00:19,  2.79s/it, model/all/train/loss=0.103, model/all/train/lr=0.0001, task/SnorkelDataset/valid/accuracy=0.908, task/SnorkelDataset/valid/f1=0.893]"
+     ]
+    },
+    {
+     "name": "stderr",
+     "output_type": "stream",
+     "text": [
+      "\r",
+      "Epoch 1::  76%|███████▌  | 19/25 [00:53<00:16,  2.79s/it, model/all/train/loss=0.103, model/all/train/lr=0.0001, task/SnorkelDataset/valid/accuracy=0.908, task/SnorkelDataset/valid/f1=0.893]"
+     ]
+    },
+    {
+     "name": "stderr",
+     "output_type": "stream",
+     "text": [
+      "\r",
+      "Epoch 1::  76%|███████▌  | 19/25 [00:56<00:16,  2.79s/it, model/all/train/loss=0.0999, model/all/train/lr=0.0001, task/SnorkelDataset/valid/accuracy=0.908, task/SnorkelDataset/valid/f1=0.893]"
+     ]
+    },
+    {
+     "name": "stderr",
+     "output_type": "stream",
+     "text": [
+      "\r",
+      "Epoch 1::  80%|████████  | 20/25 [00:56<00:13,  2.77s/it, model/all/train/loss=0.0999, model/all/train/lr=0.0001, task/SnorkelDataset/valid/accuracy=0.908, task/SnorkelDataset/valid/f1=0.893]"
+     ]
+    },
+    {
+     "name": "stderr",
+     "output_type": "stream",
+     "text": [
+      "\r",
+      "Epoch 1::  80%|████████  | 20/25 [00:59<00:13,  2.77s/it, model/all/train/loss=0.0956, model/all/train/lr=0.0001, task/SnorkelDataset/valid/accuracy=0.908, task/SnorkelDataset/valid/f1=0.893]"
+     ]
+    },
+    {
+     "name": "stderr",
+     "output_type": "stream",
+     "text": [
+      "\r",
+      "Epoch 1::  84%|████████▍ | 21/25 [00:59<00:10,  2.74s/it, model/all/train/loss=0.0956, model/all/train/lr=0.0001, task/SnorkelDataset/valid/accuracy=0.908, task/SnorkelDataset/valid/f1=0.893]"
+     ]
+    },
+    {
+     "name": "stderr",
+     "output_type": "stream",
+     "text": [
+      "\r",
+      "Epoch 1::  84%|████████▍ | 21/25 [01:01<00:10,  2.74s/it, model/all/train/loss=0.0979, model/all/train/lr=0.0001, task/SnorkelDataset/valid/accuracy=0.908, task/SnorkelDataset/valid/f1=0.893]"
+     ]
+    },
+    {
+     "name": "stderr",
+     "output_type": "stream",
+     "text": [
+      "\r",
+      "Epoch 1::  88%|████████▊ | 22/25 [01:01<00:08,  2.76s/it, model/all/train/loss=0.0979, model/all/train/lr=0.0001, task/SnorkelDataset/valid/accuracy=0.908, task/SnorkelDataset/valid/f1=0.893]"
+     ]
+    },
+    {
+     "name": "stderr",
+     "output_type": "stream",
+     "text": [
+      "\r",
+      "Epoch 1::  88%|████████▊ | 22/25 [01:04<00:08,  2.76s/it, model/all/train/loss=0.0974, model/all/train/lr=0.0001, task/SnorkelDataset/valid/accuracy=0.908, task/SnorkelDataset/valid/f1=0.893]"
+     ]
+    },
+    {
+     "name": "stderr",
+     "output_type": "stream",
+     "text": [
+      "\r",
+      "Epoch 1::  92%|█████████▏| 23/25 [01:04<00:05,  2.77s/it, model/all/train/loss=0.0974, model/all/train/lr=0.0001, task/SnorkelDataset/valid/accuracy=0.908, task/SnorkelDataset/valid/f1=0.893]"
+     ]
+    },
+    {
+     "name": "stderr",
+     "output_type": "stream",
+     "text": [
+      "\r",
+      "Epoch 1::  92%|█████████▏| 23/25 [01:07<00:05,  2.77s/it, model/all/train/loss=0.0959, model/all/train/lr=0.0001, task/SnorkelDataset/valid/accuracy=0.908, task/SnorkelDataset/valid/f1=0.893]"
+     ]
+    },
+    {
+     "name": "stderr",
+     "output_type": "stream",
+     "text": [
+      "\r",
+      "Epoch 1::  96%|█████████▌| 24/25 [01:07<00:02,  2.77s/it, model/all/train/loss=0.0959, model/all/train/lr=0.0001, task/SnorkelDataset/valid/accuracy=0.908, task/SnorkelDataset/valid/f1=0.893]"
+     ]
+    },
+    {
+     "name": "stderr",
+     "output_type": "stream",
+     "text": [
+      "\r",
+      "Epoch 1::  96%|█████████▌| 24/25 [01:10<00:02,  2.77s/it, model/all/train/loss=0.0931, model/all/train/lr=0.0001, task/SnorkelDataset/valid/accuracy=0.933, task/SnorkelDataset/valid/f1=0.926]"
+     ]
+    },
+    {
+     "name": "stderr",
+     "output_type": "stream",
+     "text": [
+      "\r",
+      "Epoch 1:: 100%|██████████| 25/25 [01:10<00:00,  2.83s/it, model/all/train/loss=0.0931, model/all/train/lr=0.0001, task/SnorkelDataset/valid/accuracy=0.933, task/SnorkelDataset/valid/f1=0.926]"
      ]
     },
     {
@@ -2291,171 +1871,95 @@
      "output_type": "stream",
      "text": [
       "\r",
-<<<<<<< HEAD
-      "  8%|▊         | 134/1586 [00:00<00:01, 1338.73it/s]"
-=======
-      "  7%|▋         | 104/1586 [00:00<00:01, 1036.00it/s]"
->>>>>>> fa61c771
-     ]
-    },
-    {
-     "name": "stderr",
-     "output_type": "stream",
-     "text": [
-      "\r",
-<<<<<<< HEAD
-      " 18%|█▊        | 290/1586 [00:00<00:00, 1396.25it/s]"
-=======
-      " 13%|█▎        | 209/1586 [00:00<00:01, 1037.32it/s]"
->>>>>>> fa61c771
-     ]
-    },
-    {
-     "name": "stderr",
-     "output_type": "stream",
-     "text": [
-      "\r",
-<<<<<<< HEAD
-      " 28%|██▊       | 438/1586 [00:00<00:00, 1420.18it/s]"
-=======
-      " 20%|█▉        | 313/1586 [00:00<00:01, 1036.94it/s]"
->>>>>>> fa61c771
-     ]
-    },
-    {
-     "name": "stderr",
-     "output_type": "stream",
-     "text": [
-      "\r",
-<<<<<<< HEAD
-      " 37%|███▋      | 589/1586 [00:00<00:00, 1445.10it/s]"
-=======
-      " 26%|██▌       | 416/1586 [00:00<00:01, 1033.62it/s]"
->>>>>>> fa61c771
-     ]
-    },
-    {
-     "name": "stderr",
-     "output_type": "stream",
-     "text": [
-      "\r",
-<<<<<<< HEAD
-      " 47%|████▋     | 748/1586 [00:00<00:00, 1484.58it/s]"
-=======
-      " 33%|███▎      | 519/1586 [00:00<00:01, 1029.46it/s]"
->>>>>>> fa61c771
-     ]
-    },
-    {
-     "name": "stderr",
-     "output_type": "stream",
-     "text": [
-      "\r",
-<<<<<<< HEAD
-      " 57%|█████▋    | 911/1586 [00:00<00:00, 1524.68it/s]"
-=======
-      " 39%|███▉      | 623/1586 [00:00<00:00, 1029.92it/s]"
->>>>>>> fa61c771
-     ]
-    },
-    {
-     "name": "stderr",
-     "output_type": "stream",
-     "text": [
-      "\r",
-<<<<<<< HEAD
-      " 68%|██████▊   | 1071/1586 [00:00<00:00, 1545.10it/s]"
-=======
-      " 46%|████▌     | 727/1586 [00:00<00:00, 1032.07it/s]"
->>>>>>> fa61c771
-     ]
-    },
-    {
-     "name": "stderr",
-     "output_type": "stream",
-     "text": [
-      "\r",
-<<<<<<< HEAD
-      " 77%|███████▋  | 1225/1586 [00:00<00:00, 1543.46it/s]"
-=======
-      " 53%|█████▎    | 835/1586 [00:00<00:00, 1044.77it/s]"
->>>>>>> fa61c771
-     ]
-    },
-    {
-     "name": "stderr",
-     "output_type": "stream",
-     "text": [
-      "\r",
-<<<<<<< HEAD
-      " 87%|████████▋ | 1381/1586 [00:00<00:00, 1547.85it/s]"
-=======
-      " 60%|█████▉    | 944/1586 [00:00<00:00, 1056.02it/s]"
->>>>>>> fa61c771
-     ]
-    },
-    {
-     "name": "stderr",
-     "output_type": "stream",
-     "text": [
-      "\r",
-<<<<<<< HEAD
-      " 97%|█████████▋| 1543/1586 [00:01<00:00, 1566.63it/s]"
-=======
-      " 66%|██████▋   | 1051/1586 [00:01<00:00, 1057.97it/s]"
->>>>>>> fa61c771
-     ]
-    },
-    {
-     "name": "stderr",
-     "output_type": "stream",
-     "text": [
-      "\r",
-<<<<<<< HEAD
-      "100%|██████████| 1586/1586 [00:01<00:00, 1539.63it/s]"
-=======
-      " 73%|███████▎  | 1157/1586 [00:01<00:00, 1057.06it/s]"
-     ]
-    },
-    {
-     "name": "stderr",
-     "output_type": "stream",
-     "text": [
-      "\r",
-      " 80%|███████▉  | 1261/1586 [00:01<00:00, 1049.00it/s]"
-     ]
-    },
-    {
-     "name": "stderr",
-     "output_type": "stream",
-     "text": [
-      "\r",
-      " 86%|████████▌ | 1366/1586 [00:01<00:00, 1046.88it/s]"
-     ]
-    },
-    {
-     "name": "stderr",
-     "output_type": "stream",
-     "text": [
-      "\r",
-      " 93%|█████████▎| 1473/1586 [00:01<00:00, 1052.88it/s]"
-     ]
-    },
-    {
-     "name": "stderr",
-     "output_type": "stream",
-     "text": [
-      "\r",
-      "100%|█████████▉| 1581/1586 [00:01<00:00, 1059.63it/s]"
-     ]
-    },
-    {
-     "name": "stderr",
-     "output_type": "stream",
-     "text": [
-      "\r",
-      "100%|██████████| 1586/1586 [00:01<00:00, 1046.23it/s]"
->>>>>>> fa61c771
+      "  7%|▋         | 118/1586 [00:00<00:01, 1176.32it/s]"
+     ]
+    },
+    {
+     "name": "stderr",
+     "output_type": "stream",
+     "text": [
+      "\r",
+      " 17%|█▋        | 273/1586 [00:00<00:01, 1266.98it/s]"
+     ]
+    },
+    {
+     "name": "stderr",
+     "output_type": "stream",
+     "text": [
+      "\r",
+      " 27%|██▋       | 430/1586 [00:00<00:00, 1342.63it/s]"
+     ]
+    },
+    {
+     "name": "stderr",
+     "output_type": "stream",
+     "text": [
+      "\r",
+      " 37%|███▋      | 580/1586 [00:00<00:00, 1384.70it/s]"
+     ]
+    },
+    {
+     "name": "stderr",
+     "output_type": "stream",
+     "text": [
+      "\r",
+      " 46%|████▋     | 736/1586 [00:00<00:00, 1431.78it/s]"
+     ]
+    },
+    {
+     "name": "stderr",
+     "output_type": "stream",
+     "text": [
+      "\r",
+      " 56%|█████▌    | 881/1586 [00:00<00:00, 1434.56it/s]"
+     ]
+    },
+    {
+     "name": "stderr",
+     "output_type": "stream",
+     "text": [
+      "\r",
+      " 64%|██████▍   | 1012/1586 [00:00<00:00, 1381.50it/s]"
+     ]
+    },
+    {
+     "name": "stderr",
+     "output_type": "stream",
+     "text": [
+      "\r",
+      " 72%|███████▏  | 1142/1586 [00:00<00:00, 1215.51it/s]"
+     ]
+    },
+    {
+     "name": "stderr",
+     "output_type": "stream",
+     "text": [
+      "\r",
+      " 81%|████████  | 1279/1586 [00:00<00:00, 1257.51it/s]"
+     ]
+    },
+    {
+     "name": "stderr",
+     "output_type": "stream",
+     "text": [
+      "\r",
+      " 89%|████████▉ | 1419/1586 [00:01<00:00, 1294.90it/s]"
+     ]
+    },
+    {
+     "name": "stderr",
+     "output_type": "stream",
+     "text": [
+      "\r",
+      " 99%|█████████▉| 1574/1586 [00:01<00:00, 1361.01it/s]"
+     ]
+    },
+    {
+     "name": "stderr",
+     "output_type": "stream",
+     "text": [
+      "\r",
+      "100%|██████████| 1586/1586 [00:01<00:00, 1375.12it/s]"
      ]
     },
     {
@@ -2472,11 +1976,7 @@
      "output_type": "stream",
      "text": [
       "\r",
-<<<<<<< HEAD
-      "100%|██████████| 120/120 [00:00<00:00, 8431.75it/s]"
-=======
-      "100%|██████████| 120/120 [00:00<00:00, 8035.32it/s]"
->>>>>>> fa61c771
+      "100%|██████████| 120/120 [00:00<00:00, 8375.77it/s]"
      ]
     },
     {
@@ -2553,535 +2053,375 @@
      "output_type": "stream",
      "text": [
       "\r",
-<<<<<<< HEAD
-      "Epoch 0::   4%|▍         | 1/25 [00:03<01:23,  3.50s/it, model/all/train/loss=0.669, model/all/train/lr=0.0001]"
-=======
-      "Epoch 0::   4%|▍         | 1/25 [00:01<00:31,  1.32s/it, model/all/train/loss=0.669, model/all/train/lr=0.0001]"
->>>>>>> fa61c771
-     ]
-    },
-    {
-     "name": "stderr",
-     "output_type": "stream",
-     "text": [
-      "\r",
-<<<<<<< HEAD
-      "Epoch 0::   4%|▍         | 1/25 [00:06<01:23,  3.50s/it, model/all/train/loss=0.629, model/all/train/lr=0.0001]"
-=======
-      "Epoch 0::   4%|▍         | 1/25 [00:02<00:31,  1.32s/it, model/all/train/loss=0.629, model/all/train/lr=0.0001]"
->>>>>>> fa61c771
-     ]
-    },
-    {
-     "name": "stderr",
-     "output_type": "stream",
-     "text": [
-      "\r",
-<<<<<<< HEAD
-      "Epoch 0::   8%|▊         | 2/25 [00:06<01:15,  3.30s/it, model/all/train/loss=0.629, model/all/train/lr=0.0001]"
-=======
-      "Epoch 0::   8%|▊         | 2/25 [00:02<00:29,  1.27s/it, model/all/train/loss=0.629, model/all/train/lr=0.0001]"
->>>>>>> fa61c771
-     ]
-    },
-    {
-     "name": "stderr",
-     "output_type": "stream",
-     "text": [
-      "\r",
-<<<<<<< HEAD
-      "Epoch 0::   8%|▊         | 2/25 [00:09<01:15,  3.30s/it, model/all/train/loss=0.601, model/all/train/lr=0.0001]"
-=======
-      "Epoch 0::   8%|▊         | 2/25 [00:03<00:29,  1.27s/it, model/all/train/loss=0.601, model/all/train/lr=0.0001]"
->>>>>>> fa61c771
-     ]
-    },
-    {
-     "name": "stderr",
-     "output_type": "stream",
-     "text": [
-      "\r",
-      "Epoch 0::  12%|█▏        | 3/25 [00:09<01:10,  3.19s/it, model/all/train/loss=0.601, model/all/train/lr=0.0001]"
-     ]
-    },
-    {
-     "name": "stderr",
-     "output_type": "stream",
-     "text": [
-      "\r",
-      "Epoch 0::  12%|█▏        | 3/25 [00:12<01:10,  3.19s/it, model/all/train/loss=0.581, model/all/train/lr=0.0001]"
-     ]
-    },
-    {
-     "name": "stderr",
-     "output_type": "stream",
-     "text": [
-      "\r",
-<<<<<<< HEAD
-      "Epoch 0::  16%|█▌        | 4/25 [00:12<01:04,  3.06s/it, model/all/train/loss=0.581, model/all/train/lr=0.0001]"
-=======
-      "Epoch 0::  16%|█▌        | 4/25 [00:04<00:25,  1.21s/it, model/all/train/loss=0.581, model/all/train/lr=0.0001]"
->>>>>>> fa61c771
-     ]
-    },
-    {
-     "name": "stderr",
-     "output_type": "stream",
-     "text": [
-      "\r",
-<<<<<<< HEAD
-      "Epoch 0::  16%|█▌        | 4/25 [00:14<01:04,  3.06s/it, model/all/train/loss=0.562, model/all/train/lr=0.0001]"
-=======
-      "Epoch 0::  16%|█▌        | 4/25 [00:05<00:25,  1.21s/it, model/all/train/loss=0.562, model/all/train/lr=0.0001]"
->>>>>>> fa61c771
-     ]
-    },
-    {
-     "name": "stderr",
-     "output_type": "stream",
-     "text": [
-      "\r",
-<<<<<<< HEAD
-      "Epoch 0::  20%|██        | 5/25 [00:14<00:59,  3.00s/it, model/all/train/loss=0.562, model/all/train/lr=0.0001]"
-=======
-      "Epoch 0::  20%|██        | 5/25 [00:05<00:23,  1.19s/it, model/all/train/loss=0.562, model/all/train/lr=0.0001]"
->>>>>>> fa61c771
-     ]
-    },
-    {
-     "name": "stderr",
-     "output_type": "stream",
-     "text": [
-      "\r",
-<<<<<<< HEAD
-      "Epoch 0::  20%|██        | 5/25 [00:17<00:59,  3.00s/it, model/all/train/loss=0.541, model/all/train/lr=0.0001]"
-=======
-      "Epoch 0::  20%|██        | 5/25 [00:07<00:23,  1.19s/it, model/all/train/loss=0.541, model/all/train/lr=0.0001]"
->>>>>>> fa61c771
-     ]
-    },
-    {
-     "name": "stderr",
-     "output_type": "stream",
-     "text": [
-      "\r",
-<<<<<<< HEAD
-      "Epoch 0::  24%|██▍       | 6/25 [00:17<00:55,  2.93s/it, model/all/train/loss=0.541, model/all/train/lr=0.0001]"
-=======
-      "Epoch 0::  24%|██▍       | 6/25 [00:07<00:22,  1.18s/it, model/all/train/loss=0.541, model/all/train/lr=0.0001]"
->>>>>>> fa61c771
-     ]
-    },
-    {
-     "name": "stderr",
-     "output_type": "stream",
-     "text": [
-      "\r",
-<<<<<<< HEAD
-      "Epoch 0::  24%|██▍       | 6/25 [00:20<00:55,  2.93s/it, model/all/train/loss=0.526, model/all/train/lr=0.0001]"
-=======
-      "Epoch 0::  24%|██▍       | 6/25 [00:08<00:22,  1.18s/it, model/all/train/loss=0.526, model/all/train/lr=0.0001]"
->>>>>>> fa61c771
-     ]
-    },
-    {
-     "name": "stderr",
-     "output_type": "stream",
-     "text": [
-      "\r",
-<<<<<<< HEAD
-      "Epoch 0::  28%|██▊       | 7/25 [00:20<00:52,  2.90s/it, model/all/train/loss=0.526, model/all/train/lr=0.0001]"
-=======
-      "Epoch 0::  28%|██▊       | 7/25 [00:08<00:21,  1.17s/it, model/all/train/loss=0.526, model/all/train/lr=0.0001]"
->>>>>>> fa61c771
-     ]
-    },
-    {
-     "name": "stderr",
-     "output_type": "stream",
-     "text": [
-      "\r",
-<<<<<<< HEAD
-      "Epoch 0::  28%|██▊       | 7/25 [00:23<00:52,  2.90s/it, model/all/train/loss=0.515, model/all/train/lr=0.0001]"
-=======
-      "Epoch 0::  28%|██▊       | 7/25 [00:09<00:21,  1.17s/it, model/all/train/loss=0.515, model/all/train/lr=0.0001]"
->>>>>>> fa61c771
-     ]
-    },
-    {
-     "name": "stderr",
-     "output_type": "stream",
-     "text": [
-      "\r",
-<<<<<<< HEAD
-      "Epoch 0::  32%|███▏      | 8/25 [00:23<00:48,  2.86s/it, model/all/train/loss=0.515, model/all/train/lr=0.0001]"
-=======
-      "Epoch 0::  32%|███▏      | 8/25 [00:09<00:19,  1.16s/it, model/all/train/loss=0.515, model/all/train/lr=0.0001]"
->>>>>>> fa61c771
-     ]
-    },
-    {
-     "name": "stderr",
-     "output_type": "stream",
-     "text": [
-      "\r",
-<<<<<<< HEAD
-      "Epoch 0::  32%|███▏      | 8/25 [00:26<00:48,  2.86s/it, model/all/train/loss=0.499, model/all/train/lr=0.0001]"
-=======
-      "Epoch 0::  32%|███▏      | 8/25 [00:10<00:19,  1.16s/it, model/all/train/loss=0.499, model/all/train/lr=0.0001]"
->>>>>>> fa61c771
-     ]
-    },
-    {
-     "name": "stderr",
-     "output_type": "stream",
-     "text": [
-      "\r",
-<<<<<<< HEAD
-      "Epoch 0::  36%|███▌      | 9/25 [00:26<00:45,  2.85s/it, model/all/train/loss=0.499, model/all/train/lr=0.0001]"
-=======
-      "Epoch 0::  36%|███▌      | 9/25 [00:10<00:18,  1.17s/it, model/all/train/loss=0.499, model/all/train/lr=0.0001]"
->>>>>>> fa61c771
-     ]
-    },
-    {
-     "name": "stderr",
-     "output_type": "stream",
-     "text": [
-      "\r",
-<<<<<<< HEAD
-      "Epoch 0::  36%|███▌      | 9/25 [00:28<00:45,  2.85s/it, model/all/train/loss=0.487, model/all/train/lr=0.0001]"
-=======
-      "Epoch 0::  36%|███▌      | 9/25 [00:11<00:18,  1.17s/it, model/all/train/loss=0.487, model/all/train/lr=0.0001]"
->>>>>>> fa61c771
-     ]
-    },
-    {
-     "name": "stderr",
-     "output_type": "stream",
-     "text": [
-      "\r",
-<<<<<<< HEAD
-      "Epoch 0::  40%|████      | 10/25 [00:28<00:42,  2.86s/it, model/all/train/loss=0.487, model/all/train/lr=0.0001]"
-=======
-      "Epoch 0::  40%|████      | 10/25 [00:11<00:17,  1.16s/it, model/all/train/loss=0.487, model/all/train/lr=0.0001]"
->>>>>>> fa61c771
-     ]
-    },
-    {
-     "name": "stderr",
-     "output_type": "stream",
-     "text": [
-      "\r",
-<<<<<<< HEAD
-      "Epoch 0::  40%|████      | 10/25 [00:31<00:42,  2.86s/it, model/all/train/loss=0.475, model/all/train/lr=0.0001]"
-=======
-      "Epoch 0::  40%|████      | 10/25 [00:12<00:17,  1.16s/it, model/all/train/loss=0.475, model/all/train/lr=0.0001]"
->>>>>>> fa61c771
-     ]
-    },
-    {
-     "name": "stderr",
-     "output_type": "stream",
-     "text": [
-      "\r",
-      "Epoch 0::  44%|████▍     | 11/25 [00:31<00:39,  2.83s/it, model/all/train/loss=0.475, model/all/train/lr=0.0001]"
-     ]
-    },
-    {
-     "name": "stderr",
-     "output_type": "stream",
-     "text": [
-      "\r",
-<<<<<<< HEAD
-      "Epoch 0::  44%|████▍     | 11/25 [00:34<00:39,  2.83s/it, model/all/train/loss=0.464, model/all/train/lr=0.0001]"
-=======
-      "Epoch 0::  44%|████▍     | 11/25 [00:13<00:16,  1.16s/it, model/all/train/loss=0.464, model/all/train/lr=0.0001]"
->>>>>>> fa61c771
-     ]
-    },
-    {
-     "name": "stderr",
-     "output_type": "stream",
-     "text": [
-      "\r",
-<<<<<<< HEAD
-      "Epoch 0::  48%|████▊     | 12/25 [00:34<00:36,  2.84s/it, model/all/train/loss=0.464, model/all/train/lr=0.0001]"
-=======
-      "Epoch 0::  48%|████▊     | 12/25 [00:13<00:14,  1.15s/it, model/all/train/loss=0.464, model/all/train/lr=0.0001]"
->>>>>>> fa61c771
-     ]
-    },
-    {
-     "name": "stderr",
-     "output_type": "stream",
-     "text": [
-      "\r",
-<<<<<<< HEAD
-      "Epoch 0::  48%|████▊     | 12/25 [00:37<00:36,  2.84s/it, model/all/train/loss=0.456, model/all/train/lr=0.0001]"
-=======
-      "Epoch 0::  48%|████▊     | 12/25 [00:15<00:14,  1.15s/it, model/all/train/loss=0.456, model/all/train/lr=0.0001]"
->>>>>>> fa61c771
-     ]
-    },
-    {
-     "name": "stderr",
-     "output_type": "stream",
-     "text": [
-      "\r",
-      "Epoch 0::  52%|█████▏    | 13/25 [00:37<00:33,  2.81s/it, model/all/train/loss=0.456, model/all/train/lr=0.0001]"
-     ]
-    },
-    {
-     "name": "stderr",
-     "output_type": "stream",
-     "text": [
-      "\r",
-      "Epoch 0::  52%|█████▏    | 13/25 [00:40<00:33,  2.81s/it, model/all/train/loss=0.446, model/all/train/lr=0.0001]"
-     ]
-    },
-    {
-     "name": "stderr",
-     "output_type": "stream",
-     "text": [
-      "\r",
-<<<<<<< HEAD
-      "Epoch 0::  56%|█████▌    | 14/25 [00:40<00:30,  2.81s/it, model/all/train/loss=0.446, model/all/train/lr=0.0001]"
-=======
-      "Epoch 0::  56%|█████▌    | 14/25 [00:16<00:12,  1.15s/it, model/all/train/loss=0.446, model/all/train/lr=0.0001]"
->>>>>>> fa61c771
-     ]
-    },
-    {
-     "name": "stderr",
-     "output_type": "stream",
-     "text": [
-      "\r",
-<<<<<<< HEAD
-      "Epoch 0::  56%|█████▌    | 14/25 [00:42<00:30,  2.81s/it, model/all/train/loss=0.437, model/all/train/lr=0.0001]"
-=======
-      "Epoch 0::  56%|█████▌    | 14/25 [00:17<00:12,  1.15s/it, model/all/train/loss=0.437, model/all/train/lr=0.0001]"
->>>>>>> fa61c771
-     ]
-    },
-    {
-     "name": "stderr",
-     "output_type": "stream",
-     "text": [
-      "\r",
-<<<<<<< HEAD
-      "Epoch 0::  60%|██████    | 15/25 [00:42<00:28,  2.81s/it, model/all/train/loss=0.437, model/all/train/lr=0.0001]"
-=======
-      "Epoch 0::  60%|██████    | 15/25 [00:17<00:11,  1.15s/it, model/all/train/loss=0.437, model/all/train/lr=0.0001]"
->>>>>>> fa61c771
-     ]
-    },
-    {
-     "name": "stderr",
-     "output_type": "stream",
-     "text": [
-      "\r",
-<<<<<<< HEAD
-      "Epoch 0::  60%|██████    | 15/25 [00:45<00:28,  2.81s/it, model/all/train/loss=0.43, model/all/train/lr=0.0001] "
-=======
-      "Epoch 0::  60%|██████    | 15/25 [00:18<00:11,  1.15s/it, model/all/train/loss=0.43, model/all/train/lr=0.0001] "
->>>>>>> fa61c771
-     ]
-    },
-    {
-     "name": "stderr",
-     "output_type": "stream",
-     "text": [
-      "\r",
-<<<<<<< HEAD
-      "Epoch 0::  64%|██████▍   | 16/25 [00:45<00:25,  2.79s/it, model/all/train/loss=0.43, model/all/train/lr=0.0001]"
-=======
-      "Epoch 0::  64%|██████▍   | 16/25 [00:18<00:10,  1.15s/it, model/all/train/loss=0.43, model/all/train/lr=0.0001]"
->>>>>>> fa61c771
-     ]
-    },
-    {
-     "name": "stderr",
-     "output_type": "stream",
-     "text": [
-      "\r",
-<<<<<<< HEAD
-      "Epoch 0::  64%|██████▍   | 16/25 [00:48<00:25,  2.79s/it, model/all/train/loss=0.422, model/all/train/lr=0.0001]"
-=======
-      "Epoch 0::  64%|██████▍   | 16/25 [00:19<00:10,  1.15s/it, model/all/train/loss=0.422, model/all/train/lr=0.0001]"
->>>>>>> fa61c771
-     ]
-    },
-    {
-     "name": "stderr",
-     "output_type": "stream",
-     "text": [
-      "\r",
-<<<<<<< HEAD
-      "Epoch 0::  68%|██████▊   | 17/25 [00:48<00:22,  2.82s/it, model/all/train/loss=0.422, model/all/train/lr=0.0001]"
-=======
-      "Epoch 0::  68%|██████▊   | 17/25 [00:19<00:09,  1.15s/it, model/all/train/loss=0.422, model/all/train/lr=0.0001]"
->>>>>>> fa61c771
-     ]
-    },
-    {
-     "name": "stderr",
-     "output_type": "stream",
-     "text": [
-      "\r",
-<<<<<<< HEAD
-      "Epoch 0::  68%|██████▊   | 17/25 [00:51<00:22,  2.82s/it, model/all/train/loss=0.415, model/all/train/lr=0.0001]"
-=======
-      "Epoch 0::  68%|██████▊   | 17/25 [00:20<00:09,  1.15s/it, model/all/train/loss=0.415, model/all/train/lr=0.0001]"
->>>>>>> fa61c771
-     ]
-    },
-    {
-     "name": "stderr",
-     "output_type": "stream",
-     "text": [
-      "\r",
-<<<<<<< HEAD
-      "Epoch 0::  72%|███████▏  | 18/25 [00:51<00:19,  2.80s/it, model/all/train/loss=0.415, model/all/train/lr=0.0001]"
-=======
-      "Epoch 0::  72%|███████▏  | 18/25 [00:20<00:08,  1.15s/it, model/all/train/loss=0.415, model/all/train/lr=0.0001]"
->>>>>>> fa61c771
-     ]
-    },
-    {
-     "name": "stderr",
-     "output_type": "stream",
-     "text": [
-      "\r",
-<<<<<<< HEAD
-      "Epoch 0::  72%|███████▏  | 18/25 [00:54<00:19,  2.80s/it, model/all/train/loss=0.408, model/all/train/lr=0.0001]"
-=======
-      "Epoch 0::  72%|███████▏  | 18/25 [00:22<00:08,  1.15s/it, model/all/train/loss=0.408, model/all/train/lr=0.0001]"
->>>>>>> fa61c771
-     ]
-    },
-    {
-     "name": "stderr",
-     "output_type": "stream",
-     "text": [
-      "\r",
-      "Epoch 0::  76%|███████▌  | 19/25 [00:54<00:17,  2.90s/it, model/all/train/loss=0.408, model/all/train/lr=0.0001]"
-     ]
-    },
-    {
-     "name": "stderr",
-     "output_type": "stream",
-     "text": [
-      "\r",
-      "Epoch 0::  76%|███████▌  | 19/25 [00:57<00:17,  2.90s/it, model/all/train/loss=0.402, model/all/train/lr=0.0001]"
-     ]
-    },
-    {
-     "name": "stderr",
-     "output_type": "stream",
-     "text": [
-      "\r",
-<<<<<<< HEAD
-      "Epoch 0::  80%|████████  | 20/25 [00:57<00:14,  2.89s/it, model/all/train/loss=0.402, model/all/train/lr=0.0001]"
-=======
-      "Epoch 0::  80%|████████  | 20/25 [00:23<00:05,  1.18s/it, model/all/train/loss=0.402, model/all/train/lr=0.0001]"
->>>>>>> fa61c771
-     ]
-    },
-    {
-     "name": "stderr",
-     "output_type": "stream",
-     "text": [
-      "\r",
-<<<<<<< HEAD
-      "Epoch 0::  80%|████████  | 20/25 [01:00<00:14,  2.89s/it, model/all/train/loss=0.396, model/all/train/lr=0.0001]"
-=======
-      "Epoch 0::  80%|████████  | 20/25 [00:24<00:05,  1.18s/it, model/all/train/loss=0.396, model/all/train/lr=0.0001]"
->>>>>>> fa61c771
-     ]
-    },
-    {
-     "name": "stderr",
-     "output_type": "stream",
-     "text": [
-      "\r",
-<<<<<<< HEAD
-      "Epoch 0::  84%|████████▍ | 21/25 [01:00<00:11,  2.87s/it, model/all/train/loss=0.396, model/all/train/lr=0.0001]"
-=======
-      "Epoch 0::  84%|████████▍ | 21/25 [00:24<00:04,  1.17s/it, model/all/train/loss=0.396, model/all/train/lr=0.0001]"
->>>>>>> fa61c771
-     ]
-    },
-    {
-     "name": "stderr",
-     "output_type": "stream",
-     "text": [
-      "\r",
-<<<<<<< HEAD
-      "Epoch 0::  84%|████████▍ | 21/25 [01:03<00:11,  2.87s/it, model/all/train/loss=0.389, model/all/train/lr=0.0001]"
-=======
-      "Epoch 0::  84%|████████▍ | 21/25 [00:26<00:04,  1.17s/it, model/all/train/loss=0.389, model/all/train/lr=0.0001]"
->>>>>>> fa61c771
-     ]
-    },
-    {
-     "name": "stderr",
-     "output_type": "stream",
-     "text": [
-      "\r",
-<<<<<<< HEAD
-      "Epoch 0::  88%|████████▊ | 22/25 [01:03<00:09,  3.15s/it, model/all/train/loss=0.389, model/all/train/lr=0.0001]"
-=======
-      "Epoch 0::  88%|████████▊ | 22/25 [00:26<00:04,  1.35s/it, model/all/train/loss=0.389, model/all/train/lr=0.0001]"
->>>>>>> fa61c771
-     ]
-    },
-    {
-     "name": "stderr",
-     "output_type": "stream",
-     "text": [
-      "\r",
-<<<<<<< HEAD
-      "Epoch 0::  88%|████████▊ | 22/25 [01:06<00:09,  3.15s/it, model/all/train/loss=0.382, model/all/train/lr=0.0001]"
-=======
-      "Epoch 0::  88%|████████▊ | 22/25 [00:27<00:04,  1.35s/it, model/all/train/loss=0.382, model/all/train/lr=0.0001]"
->>>>>>> fa61c771
-     ]
-    },
-    {
-     "name": "stderr",
-     "output_type": "stream",
-     "text": [
-      "\r",
-<<<<<<< HEAD
-      "Epoch 0::  92%|█████████▏| 23/25 [01:06<00:06,  3.03s/it, model/all/train/loss=0.382, model/all/train/lr=0.0001]"
-=======
-      "Epoch 0::  92%|█████████▏| 23/25 [00:27<00:02,  1.29s/it, model/all/train/loss=0.382, model/all/train/lr=0.0001]"
->>>>>>> fa61c771
-     ]
-    },
-    {
-     "name": "stderr",
-     "output_type": "stream",
-     "text": [
-      "\r",
-<<<<<<< HEAD
-      "Epoch 0::  92%|█████████▏| 23/25 [01:09<00:06,  3.03s/it, model/all/train/loss=0.376, model/all/train/lr=0.0001]"
-=======
-      "Epoch 0::  92%|█████████▏| 23/25 [00:28<00:02,  1.29s/it, model/all/train/loss=0.376, model/all/train/lr=0.0001]"
->>>>>>> fa61c771
-     ]
-    },
-    {
-     "name": "stderr",
-     "output_type": "stream",
-     "text": [
-      "\r",
-<<<<<<< HEAD
-      "Epoch 0::  96%|█████████▌| 24/25 [01:09<00:03,  3.03s/it, model/all/train/loss=0.376, model/all/train/lr=0.0001]"
-=======
-      "Epoch 0::  96%|█████████▌| 24/25 [00:28<00:01,  1.28s/it, model/all/train/loss=0.376, model/all/train/lr=0.0001]"
->>>>>>> fa61c771
+      "Epoch 0::   4%|▍         | 1/25 [00:03<01:21,  3.40s/it, model/all/train/loss=0.669, model/all/train/lr=0.0001]"
+     ]
+    },
+    {
+     "name": "stderr",
+     "output_type": "stream",
+     "text": [
+      "\r",
+      "Epoch 0::   4%|▍         | 1/25 [00:06<01:21,  3.40s/it, model/all/train/loss=0.629, model/all/train/lr=0.0001]"
+     ]
+    },
+    {
+     "name": "stderr",
+     "output_type": "stream",
+     "text": [
+      "\r",
+      "Epoch 0::   8%|▊         | 2/25 [00:06<01:15,  3.27s/it, model/all/train/loss=0.629, model/all/train/lr=0.0001]"
+     ]
+    },
+    {
+     "name": "stderr",
+     "output_type": "stream",
+     "text": [
+      "\r",
+      "Epoch 0::   8%|▊         | 2/25 [00:09<01:15,  3.27s/it, model/all/train/loss=0.601, model/all/train/lr=0.0001]"
+     ]
+    },
+    {
+     "name": "stderr",
+     "output_type": "stream",
+     "text": [
+      "\r",
+      "Epoch 0::  12%|█▏        | 3/25 [00:09<01:09,  3.16s/it, model/all/train/loss=0.601, model/all/train/lr=0.0001]"
+     ]
+    },
+    {
+     "name": "stderr",
+     "output_type": "stream",
+     "text": [
+      "\r",
+      "Epoch 0::  12%|█▏        | 3/25 [00:12<01:09,  3.16s/it, model/all/train/loss=0.581, model/all/train/lr=0.0001]"
+     ]
+    },
+    {
+     "name": "stderr",
+     "output_type": "stream",
+     "text": [
+      "\r",
+      "Epoch 0::  16%|█▌        | 4/25 [00:12<01:05,  3.13s/it, model/all/train/loss=0.581, model/all/train/lr=0.0001]"
+     ]
+    },
+    {
+     "name": "stderr",
+     "output_type": "stream",
+     "text": [
+      "\r",
+      "Epoch 0::  16%|█▌        | 4/25 [00:15<01:05,  3.13s/it, model/all/train/loss=0.562, model/all/train/lr=0.0001]"
+     ]
+    },
+    {
+     "name": "stderr",
+     "output_type": "stream",
+     "text": [
+      "\r",
+      "Epoch 0::  20%|██        | 5/25 [00:15<01:00,  3.03s/it, model/all/train/loss=0.562, model/all/train/lr=0.0001]"
+     ]
+    },
+    {
+     "name": "stderr",
+     "output_type": "stream",
+     "text": [
+      "\r",
+      "Epoch 0::  20%|██        | 5/25 [00:17<01:00,  3.03s/it, model/all/train/loss=0.541, model/all/train/lr=0.0001]"
+     ]
+    },
+    {
+     "name": "stderr",
+     "output_type": "stream",
+     "text": [
+      "\r",
+      "Epoch 0::  24%|██▍       | 6/25 [00:17<00:56,  2.95s/it, model/all/train/loss=0.541, model/all/train/lr=0.0001]"
+     ]
+    },
+    {
+     "name": "stderr",
+     "output_type": "stream",
+     "text": [
+      "\r",
+      "Epoch 0::  24%|██▍       | 6/25 [00:20<00:56,  2.95s/it, model/all/train/loss=0.526, model/all/train/lr=0.0001]"
+     ]
+    },
+    {
+     "name": "stderr",
+     "output_type": "stream",
+     "text": [
+      "\r",
+      "Epoch 0::  28%|██▊       | 7/25 [00:20<00:52,  2.91s/it, model/all/train/loss=0.526, model/all/train/lr=0.0001]"
+     ]
+    },
+    {
+     "name": "stderr",
+     "output_type": "stream",
+     "text": [
+      "\r",
+      "Epoch 0::  28%|██▊       | 7/25 [00:23<00:52,  2.91s/it, model/all/train/loss=0.515, model/all/train/lr=0.0001]"
+     ]
+    },
+    {
+     "name": "stderr",
+     "output_type": "stream",
+     "text": [
+      "\r",
+      "Epoch 0::  32%|███▏      | 8/25 [00:23<00:49,  2.91s/it, model/all/train/loss=0.515, model/all/train/lr=0.0001]"
+     ]
+    },
+    {
+     "name": "stderr",
+     "output_type": "stream",
+     "text": [
+      "\r",
+      "Epoch 0::  32%|███▏      | 8/25 [00:26<00:49,  2.91s/it, model/all/train/loss=0.499, model/all/train/lr=0.0001]"
+     ]
+    },
+    {
+     "name": "stderr",
+     "output_type": "stream",
+     "text": [
+      "\r",
+      "Epoch 0::  36%|███▌      | 9/25 [00:26<00:46,  2.92s/it, model/all/train/loss=0.499, model/all/train/lr=0.0001]"
+     ]
+    },
+    {
+     "name": "stderr",
+     "output_type": "stream",
+     "text": [
+      "\r",
+      "Epoch 0::  36%|███▌      | 9/25 [00:29<00:46,  2.92s/it, model/all/train/loss=0.487, model/all/train/lr=0.0001]"
+     ]
+    },
+    {
+     "name": "stderr",
+     "output_type": "stream",
+     "text": [
+      "\r",
+      "Epoch 0::  40%|████      | 10/25 [00:29<00:43,  2.88s/it, model/all/train/loss=0.487, model/all/train/lr=0.0001]"
+     ]
+    },
+    {
+     "name": "stderr",
+     "output_type": "stream",
+     "text": [
+      "\r",
+      "Epoch 0::  40%|████      | 10/25 [00:32<00:43,  2.88s/it, model/all/train/loss=0.475, model/all/train/lr=0.0001]"
+     ]
+    },
+    {
+     "name": "stderr",
+     "output_type": "stream",
+     "text": [
+      "\r",
+      "Epoch 0::  44%|████▍     | 11/25 [00:32<00:40,  2.87s/it, model/all/train/loss=0.475, model/all/train/lr=0.0001]"
+     ]
+    },
+    {
+     "name": "stderr",
+     "output_type": "stream",
+     "text": [
+      "\r",
+      "Epoch 0::  44%|████▍     | 11/25 [00:34<00:40,  2.87s/it, model/all/train/loss=0.464, model/all/train/lr=0.0001]"
+     ]
+    },
+    {
+     "name": "stderr",
+     "output_type": "stream",
+     "text": [
+      "\r",
+      "Epoch 0::  48%|████▊     | 12/25 [00:34<00:37,  2.85s/it, model/all/train/loss=0.464, model/all/train/lr=0.0001]"
+     ]
+    },
+    {
+     "name": "stderr",
+     "output_type": "stream",
+     "text": [
+      "\r",
+      "Epoch 0::  48%|████▊     | 12/25 [00:37<00:37,  2.85s/it, model/all/train/loss=0.456, model/all/train/lr=0.0001]"
+     ]
+    },
+    {
+     "name": "stderr",
+     "output_type": "stream",
+     "text": [
+      "\r",
+      "Epoch 0::  52%|█████▏    | 13/25 [00:37<00:33,  2.82s/it, model/all/train/loss=0.456, model/all/train/lr=0.0001]"
+     ]
+    },
+    {
+     "name": "stderr",
+     "output_type": "stream",
+     "text": [
+      "\r",
+      "Epoch 0::  52%|█████▏    | 13/25 [00:40<00:33,  2.82s/it, model/all/train/loss=0.446, model/all/train/lr=0.0001]"
+     ]
+    },
+    {
+     "name": "stderr",
+     "output_type": "stream",
+     "text": [
+      "\r",
+      "Epoch 0::  56%|█████▌    | 14/25 [00:40<00:31,  2.85s/it, model/all/train/loss=0.446, model/all/train/lr=0.0001]"
+     ]
+    },
+    {
+     "name": "stderr",
+     "output_type": "stream",
+     "text": [
+      "\r",
+      "Epoch 0::  56%|█████▌    | 14/25 [00:43<00:31,  2.85s/it, model/all/train/loss=0.437, model/all/train/lr=0.0001]"
+     ]
+    },
+    {
+     "name": "stderr",
+     "output_type": "stream",
+     "text": [
+      "\r",
+      "Epoch 0::  60%|██████    | 15/25 [00:43<00:28,  2.83s/it, model/all/train/loss=0.437, model/all/train/lr=0.0001]"
+     ]
+    },
+    {
+     "name": "stderr",
+     "output_type": "stream",
+     "text": [
+      "\r",
+      "Epoch 0::  60%|██████    | 15/25 [00:46<00:28,  2.83s/it, model/all/train/loss=0.43, model/all/train/lr=0.0001] "
+     ]
+    },
+    {
+     "name": "stderr",
+     "output_type": "stream",
+     "text": [
+      "\r",
+      "Epoch 0::  64%|██████▍   | 16/25 [00:46<00:25,  2.85s/it, model/all/train/loss=0.43, model/all/train/lr=0.0001]"
+     ]
+    },
+    {
+     "name": "stderr",
+     "output_type": "stream",
+     "text": [
+      "\r",
+      "Epoch 0::  64%|██████▍   | 16/25 [00:49<00:25,  2.85s/it, model/all/train/loss=0.422, model/all/train/lr=0.0001]"
+     ]
+    },
+    {
+     "name": "stderr",
+     "output_type": "stream",
+     "text": [
+      "\r",
+      "Epoch 0::  68%|██████▊   | 17/25 [00:49<00:22,  2.84s/it, model/all/train/loss=0.422, model/all/train/lr=0.0001]"
+     ]
+    },
+    {
+     "name": "stderr",
+     "output_type": "stream",
+     "text": [
+      "\r",
+      "Epoch 0::  68%|██████▊   | 17/25 [00:52<00:22,  2.84s/it, model/all/train/loss=0.415, model/all/train/lr=0.0001]"
+     ]
+    },
+    {
+     "name": "stderr",
+     "output_type": "stream",
+     "text": [
+      "\r",
+      "Epoch 0::  72%|███████▏  | 18/25 [00:52<00:19,  2.85s/it, model/all/train/loss=0.415, model/all/train/lr=0.0001]"
+     ]
+    },
+    {
+     "name": "stderr",
+     "output_type": "stream",
+     "text": [
+      "\r",
+      "Epoch 0::  72%|███████▏  | 18/25 [00:55<00:19,  2.85s/it, model/all/train/loss=0.408, model/all/train/lr=0.0001]"
+     ]
+    },
+    {
+     "name": "stderr",
+     "output_type": "stream",
+     "text": [
+      "\r",
+      "Epoch 0::  76%|███████▌  | 19/25 [00:55<00:17,  2.94s/it, model/all/train/loss=0.408, model/all/train/lr=0.0001]"
+     ]
+    },
+    {
+     "name": "stderr",
+     "output_type": "stream",
+     "text": [
+      "\r",
+      "Epoch 0::  76%|███████▌  | 19/25 [00:58<00:17,  2.94s/it, model/all/train/loss=0.402, model/all/train/lr=0.0001]"
+     ]
+    },
+    {
+     "name": "stderr",
+     "output_type": "stream",
+     "text": [
+      "\r",
+      "Epoch 0::  80%|████████  | 20/25 [00:58<00:14,  2.98s/it, model/all/train/loss=0.402, model/all/train/lr=0.0001]"
+     ]
+    },
+    {
+     "name": "stderr",
+     "output_type": "stream",
+     "text": [
+      "\r",
+      "Epoch 0::  80%|████████  | 20/25 [01:01<00:14,  2.98s/it, model/all/train/loss=0.396, model/all/train/lr=0.0001]"
+     ]
+    },
+    {
+     "name": "stderr",
+     "output_type": "stream",
+     "text": [
+      "\r",
+      "Epoch 0::  84%|████████▍ | 21/25 [01:01<00:11,  2.99s/it, model/all/train/loss=0.396, model/all/train/lr=0.0001]"
+     ]
+    },
+    {
+     "name": "stderr",
+     "output_type": "stream",
+     "text": [
+      "\r",
+      "Epoch 0::  84%|████████▍ | 21/25 [01:05<00:11,  2.99s/it, model/all/train/loss=0.389, model/all/train/lr=0.0001]"
+     ]
+    },
+    {
+     "name": "stderr",
+     "output_type": "stream",
+     "text": [
+      "\r",
+      "Epoch 0::  88%|████████▊ | 22/25 [01:05<00:09,  3.21s/it, model/all/train/loss=0.389, model/all/train/lr=0.0001]"
+     ]
+    },
+    {
+     "name": "stderr",
+     "output_type": "stream",
+     "text": [
+      "\r",
+      "Epoch 0::  88%|████████▊ | 22/25 [01:07<00:09,  3.21s/it, model/all/train/loss=0.382, model/all/train/lr=0.0001]"
+     ]
+    },
+    {
+     "name": "stderr",
+     "output_type": "stream",
+     "text": [
+      "\r",
+      "Epoch 0::  92%|█████████▏| 23/25 [01:07<00:06,  3.07s/it, model/all/train/loss=0.382, model/all/train/lr=0.0001]"
+     ]
+    },
+    {
+     "name": "stderr",
+     "output_type": "stream",
+     "text": [
+      "\r",
+      "Epoch 0::  92%|█████████▏| 23/25 [01:10<00:06,  3.07s/it, model/all/train/loss=0.376, model/all/train/lr=0.0001]"
+     ]
+    },
+    {
+     "name": "stderr",
+     "output_type": "stream",
+     "text": [
+      "\r",
+      "Epoch 0::  96%|█████████▌| 24/25 [01:10<00:03,  3.07s/it, model/all/train/loss=0.376, model/all/train/lr=0.0001]"
      ]
     },
     {
@@ -3091,23 +2431,15 @@
       "/Users/braden/repos/snorkel-tutorials/.tox/spam/lib/python3.7/site-packages/sklearn/metrics/classification.py:1437: UndefinedMetricWarning: F-score is ill-defined and being set to 0.0 due to no predicted samples.\n",
       "  'precision', 'predicted', average, warn_for)\n",
       "\r",
-<<<<<<< HEAD
-      "Epoch 0::  96%|█████████▌| 24/25 [01:12<00:03,  3.03s/it, model/all/train/loss=0.371, model/all/train/lr=0.0001, task/SnorkelDataset/valid/accuracy=0.933, task/SnorkelDataset/valid/f1=0.926, task_slice:short_link_ind/SnorkelDataset/valid/f1=0, task_slice:short_link_pred/SnorkelDataset/valid/accuracy=0.8, task_slice:short_link_pred/SnorkelDataset/valid/f1=0.889, task_slice:keyword_subscribe_ind/SnorkelDataset/valid/f1=0, task_slice:keyword_subscribe_pred/SnorkelDataset/valid/accuracy=1, task_slice:keyword_subscribe_pred/SnorkelDataset/valid/f1=1, task_slice:keyword_please_ind/SnorkelDataset/valid/f1=0, task_slice:keyword_please_pred/SnorkelDataset/valid/accuracy=1, task_slice:keyword_please_pred/SnorkelDataset/valid/f1=1, task_slice:regex_check_out_ind/SnorkelDataset/valid/f1=0.471, task_slice:regex_check_out_pred/SnorkelDataset/valid/accuracy=1, task_slice:regex_check_out_pred/SnorkelDataset/valid/f1=1, task_slice:short_comment_ind/SnorkelDataset/valid/f1=0, task_slice:short_comment_pred/SnorkelDataset/valid/accuracy=0.947, task_slice:short_comment_pred/SnorkelDataset/valid/f1=0.5, task_slice:textblob_polarity_ind/SnorkelDataset/valid/f1=0, task_slice:textblob_polarity_pred/SnorkelDataset/valid/accuracy=1, task_slice:textblob_polarity_pred/SnorkelDataset/valid/f1=1, task_slice:base_ind/SnorkelDataset/valid/f1=1, task_slice:base_pred/SnorkelDataset/valid/accuracy=0.933, task_slice:base_pred/SnorkelDataset/valid/f1=0.926]"
-=======
-      "Epoch 0::  96%|█████████▌| 24/25 [00:29<00:01,  1.28s/it, model/all/train/loss=0.371, model/all/train/lr=0.0001, task/SnorkelDataset/valid/accuracy=0.933, task/SnorkelDataset/valid/f1=0.926, task_slice:short_link_ind/SnorkelDataset/valid/f1=0, task_slice:short_link_pred/SnorkelDataset/valid/accuracy=0.8, task_slice:short_link_pred/SnorkelDataset/valid/f1=0.889, task_slice:keyword_subscribe_ind/SnorkelDataset/valid/f1=0, task_slice:keyword_subscribe_pred/SnorkelDataset/valid/accuracy=1, task_slice:keyword_subscribe_pred/SnorkelDataset/valid/f1=1, task_slice:keyword_please_ind/SnorkelDataset/valid/f1=0, task_slice:keyword_please_pred/SnorkelDataset/valid/accuracy=1, task_slice:keyword_please_pred/SnorkelDataset/valid/f1=1, task_slice:regex_check_out_ind/SnorkelDataset/valid/f1=0.471, task_slice:regex_check_out_pred/SnorkelDataset/valid/accuracy=1, task_slice:regex_check_out_pred/SnorkelDataset/valid/f1=1, task_slice:short_comment_ind/SnorkelDataset/valid/f1=0, task_slice:short_comment_pred/SnorkelDataset/valid/accuracy=0.947, task_slice:short_comment_pred/SnorkelDataset/valid/f1=0.5, task_slice:textblob_polarity_ind/SnorkelDataset/valid/f1=0, task_slice:textblob_polarity_pred/SnorkelDataset/valid/accuracy=1, task_slice:textblob_polarity_pred/SnorkelDataset/valid/f1=1, task_slice:base_ind/SnorkelDataset/valid/f1=1, task_slice:base_pred/SnorkelDataset/valid/accuracy=0.933, task_slice:base_pred/SnorkelDataset/valid/f1=0.926]"
->>>>>>> fa61c771
-     ]
-    },
-    {
-     "name": "stderr",
-     "output_type": "stream",
-     "text": [
-      "\r",
-<<<<<<< HEAD
-      "Epoch 0:: 100%|██████████| 25/25 [01:12<00:00,  3.00s/it, model/all/train/loss=0.371, model/all/train/lr=0.0001, task/SnorkelDataset/valid/accuracy=0.933, task/SnorkelDataset/valid/f1=0.926, task_slice:short_link_ind/SnorkelDataset/valid/f1=0, task_slice:short_link_pred/SnorkelDataset/valid/accuracy=0.8, task_slice:short_link_pred/SnorkelDataset/valid/f1=0.889, task_slice:keyword_subscribe_ind/SnorkelDataset/valid/f1=0, task_slice:keyword_subscribe_pred/SnorkelDataset/valid/accuracy=1, task_slice:keyword_subscribe_pred/SnorkelDataset/valid/f1=1, task_slice:keyword_please_ind/SnorkelDataset/valid/f1=0, task_slice:keyword_please_pred/SnorkelDataset/valid/accuracy=1, task_slice:keyword_please_pred/SnorkelDataset/valid/f1=1, task_slice:regex_check_out_ind/SnorkelDataset/valid/f1=0.471, task_slice:regex_check_out_pred/SnorkelDataset/valid/accuracy=1, task_slice:regex_check_out_pred/SnorkelDataset/valid/f1=1, task_slice:short_comment_ind/SnorkelDataset/valid/f1=0, task_slice:short_comment_pred/SnorkelDataset/valid/accuracy=0.947, task_slice:short_comment_pred/SnorkelDataset/valid/f1=0.5, task_slice:textblob_polarity_ind/SnorkelDataset/valid/f1=0, task_slice:textblob_polarity_pred/SnorkelDataset/valid/accuracy=1, task_slice:textblob_polarity_pred/SnorkelDataset/valid/f1=1, task_slice:base_ind/SnorkelDataset/valid/f1=1, task_slice:base_pred/SnorkelDataset/valid/accuracy=0.933, task_slice:base_pred/SnorkelDataset/valid/f1=0.926]"
-=======
-      "Epoch 0:: 100%|██████████| 25/25 [00:29<00:00,  1.28s/it, model/all/train/loss=0.371, model/all/train/lr=0.0001, task/SnorkelDataset/valid/accuracy=0.933, task/SnorkelDataset/valid/f1=0.926, task_slice:short_link_ind/SnorkelDataset/valid/f1=0, task_slice:short_link_pred/SnorkelDataset/valid/accuracy=0.8, task_slice:short_link_pred/SnorkelDataset/valid/f1=0.889, task_slice:keyword_subscribe_ind/SnorkelDataset/valid/f1=0, task_slice:keyword_subscribe_pred/SnorkelDataset/valid/accuracy=1, task_slice:keyword_subscribe_pred/SnorkelDataset/valid/f1=1, task_slice:keyword_please_ind/SnorkelDataset/valid/f1=0, task_slice:keyword_please_pred/SnorkelDataset/valid/accuracy=1, task_slice:keyword_please_pred/SnorkelDataset/valid/f1=1, task_slice:regex_check_out_ind/SnorkelDataset/valid/f1=0.471, task_slice:regex_check_out_pred/SnorkelDataset/valid/accuracy=1, task_slice:regex_check_out_pred/SnorkelDataset/valid/f1=1, task_slice:short_comment_ind/SnorkelDataset/valid/f1=0, task_slice:short_comment_pred/SnorkelDataset/valid/accuracy=0.947, task_slice:short_comment_pred/SnorkelDataset/valid/f1=0.5, task_slice:textblob_polarity_ind/SnorkelDataset/valid/f1=0, task_slice:textblob_polarity_pred/SnorkelDataset/valid/accuracy=1, task_slice:textblob_polarity_pred/SnorkelDataset/valid/f1=1, task_slice:base_ind/SnorkelDataset/valid/f1=1, task_slice:base_pred/SnorkelDataset/valid/accuracy=0.933, task_slice:base_pred/SnorkelDataset/valid/f1=0.926]"
->>>>>>> fa61c771
+      "Epoch 0::  96%|█████████▌| 24/25 [01:13<00:03,  3.07s/it, model/all/train/loss=0.371, model/all/train/lr=0.0001, task/SnorkelDataset/valid/accuracy=0.933, task/SnorkelDataset/valid/f1=0.926, task_slice:short_link_ind/SnorkelDataset/valid/f1=0, task_slice:short_link_pred/SnorkelDataset/valid/accuracy=0.8, task_slice:short_link_pred/SnorkelDataset/valid/f1=0.889, task_slice:keyword_subscribe_ind/SnorkelDataset/valid/f1=0, task_slice:keyword_subscribe_pred/SnorkelDataset/valid/accuracy=1, task_slice:keyword_subscribe_pred/SnorkelDataset/valid/f1=1, task_slice:keyword_please_ind/SnorkelDataset/valid/f1=0, task_slice:keyword_please_pred/SnorkelDataset/valid/accuracy=1, task_slice:keyword_please_pred/SnorkelDataset/valid/f1=1, task_slice:regex_check_out_ind/SnorkelDataset/valid/f1=0.471, task_slice:regex_check_out_pred/SnorkelDataset/valid/accuracy=1, task_slice:regex_check_out_pred/SnorkelDataset/valid/f1=1, task_slice:short_comment_ind/SnorkelDataset/valid/f1=0, task_slice:short_comment_pred/SnorkelDataset/valid/accuracy=0.947, task_slice:short_comment_pred/SnorkelDataset/valid/f1=0.5, task_slice:textblob_polarity_ind/SnorkelDataset/valid/f1=0, task_slice:textblob_polarity_pred/SnorkelDataset/valid/accuracy=1, task_slice:textblob_polarity_pred/SnorkelDataset/valid/f1=1, task_slice:base_ind/SnorkelDataset/valid/f1=1, task_slice:base_pred/SnorkelDataset/valid/accuracy=0.933, task_slice:base_pred/SnorkelDataset/valid/f1=0.926]"
+     ]
+    },
+    {
+     "name": "stderr",
+     "output_type": "stream",
+     "text": [
+      "\r",
+      "Epoch 0:: 100%|██████████| 25/25 [01:13<00:00,  3.00s/it, model/all/train/loss=0.371, model/all/train/lr=0.0001, task/SnorkelDataset/valid/accuracy=0.933, task/SnorkelDataset/valid/f1=0.926, task_slice:short_link_ind/SnorkelDataset/valid/f1=0, task_slice:short_link_pred/SnorkelDataset/valid/accuracy=0.8, task_slice:short_link_pred/SnorkelDataset/valid/f1=0.889, task_slice:keyword_subscribe_ind/SnorkelDataset/valid/f1=0, task_slice:keyword_subscribe_pred/SnorkelDataset/valid/accuracy=1, task_slice:keyword_subscribe_pred/SnorkelDataset/valid/f1=1, task_slice:keyword_please_ind/SnorkelDataset/valid/f1=0, task_slice:keyword_please_pred/SnorkelDataset/valid/accuracy=1, task_slice:keyword_please_pred/SnorkelDataset/valid/f1=1, task_slice:regex_check_out_ind/SnorkelDataset/valid/f1=0.471, task_slice:regex_check_out_pred/SnorkelDataset/valid/accuracy=1, task_slice:regex_check_out_pred/SnorkelDataset/valid/f1=1, task_slice:short_comment_ind/SnorkelDataset/valid/f1=0, task_slice:short_comment_pred/SnorkelDataset/valid/accuracy=0.947, task_slice:short_comment_pred/SnorkelDataset/valid/f1=0.5, task_slice:textblob_polarity_ind/SnorkelDataset/valid/f1=0, task_slice:textblob_polarity_pred/SnorkelDataset/valid/accuracy=1, task_slice:textblob_polarity_pred/SnorkelDataset/valid/f1=1, task_slice:base_ind/SnorkelDataset/valid/f1=1, task_slice:base_pred/SnorkelDataset/valid/accuracy=0.933, task_slice:base_pred/SnorkelDataset/valid/f1=0.926]"
      ]
     },
     {
@@ -3132,455 +2464,391 @@
      "output_type": "stream",
      "text": [
       "\r",
-      "Epoch 1::   4%|▍         | 1/25 [00:03<01:17,  3.21s/it, model/all/train/loss=0.217, model/all/train/lr=0.0001, task/SnorkelDataset/valid/accuracy=0.933, task/SnorkelDataset/valid/f1=0.926, task_slice:short_link_ind/SnorkelDataset/valid/f1=0, task_slice:short_link_pred/SnorkelDataset/valid/accuracy=0.8, task_slice:short_link_pred/SnorkelDataset/valid/f1=0.889, task_slice:keyword_subscribe_ind/SnorkelDataset/valid/f1=0, task_slice:keyword_subscribe_pred/SnorkelDataset/valid/accuracy=1, task_slice:keyword_subscribe_pred/SnorkelDataset/valid/f1=1, task_slice:keyword_please_ind/SnorkelDataset/valid/f1=0, task_slice:keyword_please_pred/SnorkelDataset/valid/accuracy=1, task_slice:keyword_please_pred/SnorkelDataset/valid/f1=1, task_slice:regex_check_out_ind/SnorkelDataset/valid/f1=0.471, task_slice:regex_check_out_pred/SnorkelDataset/valid/accuracy=1, task_slice:regex_check_out_pred/SnorkelDataset/valid/f1=1, task_slice:short_comment_ind/SnorkelDataset/valid/f1=0, task_slice:short_comment_pred/SnorkelDataset/valid/accuracy=0.947, task_slice:short_comment_pred/SnorkelDataset/valid/f1=0.5, task_slice:textblob_polarity_ind/SnorkelDataset/valid/f1=0, task_slice:textblob_polarity_pred/SnorkelDataset/valid/accuracy=1, task_slice:textblob_polarity_pred/SnorkelDataset/valid/f1=1, task_slice:base_ind/SnorkelDataset/valid/f1=1, task_slice:base_pred/SnorkelDataset/valid/accuracy=0.933, task_slice:base_pred/SnorkelDataset/valid/f1=0.926]"
-     ]
-    },
-    {
-     "name": "stderr",
-     "output_type": "stream",
-     "text": [
-      "\r",
-      "Epoch 1::   4%|▍         | 1/25 [00:06<01:17,  3.21s/it, model/all/train/loss=0.221, model/all/train/lr=0.0001, task/SnorkelDataset/valid/accuracy=0.933, task/SnorkelDataset/valid/f1=0.926, task_slice:short_link_ind/SnorkelDataset/valid/f1=0, task_slice:short_link_pred/SnorkelDataset/valid/accuracy=0.8, task_slice:short_link_pred/SnorkelDataset/valid/f1=0.889, task_slice:keyword_subscribe_ind/SnorkelDataset/valid/f1=0, task_slice:keyword_subscribe_pred/SnorkelDataset/valid/accuracy=1, task_slice:keyword_subscribe_pred/SnorkelDataset/valid/f1=1, task_slice:keyword_please_ind/SnorkelDataset/valid/f1=0, task_slice:keyword_please_pred/SnorkelDataset/valid/accuracy=1, task_slice:keyword_please_pred/SnorkelDataset/valid/f1=1, task_slice:regex_check_out_ind/SnorkelDataset/valid/f1=0.471, task_slice:regex_check_out_pred/SnorkelDataset/valid/accuracy=1, task_slice:regex_check_out_pred/SnorkelDataset/valid/f1=1, task_slice:short_comment_ind/SnorkelDataset/valid/f1=0, task_slice:short_comment_pred/SnorkelDataset/valid/accuracy=0.947, task_slice:short_comment_pred/SnorkelDataset/valid/f1=0.5, task_slice:textblob_polarity_ind/SnorkelDataset/valid/f1=0, task_slice:textblob_polarity_pred/SnorkelDataset/valid/accuracy=1, task_slice:textblob_polarity_pred/SnorkelDataset/valid/f1=1, task_slice:base_ind/SnorkelDataset/valid/f1=1, task_slice:base_pred/SnorkelDataset/valid/accuracy=0.933, task_slice:base_pred/SnorkelDataset/valid/f1=0.926]"
-     ]
-    },
-    {
-     "name": "stderr",
-     "output_type": "stream",
-     "text": [
-      "\r",
-<<<<<<< HEAD
-      "Epoch 1::   8%|▊         | 2/25 [00:06<01:15,  3.29s/it, model/all/train/loss=0.221, model/all/train/lr=0.0001, task/SnorkelDataset/valid/accuracy=0.933, task/SnorkelDataset/valid/f1=0.926, task_slice:short_link_ind/SnorkelDataset/valid/f1=0, task_slice:short_link_pred/SnorkelDataset/valid/accuracy=0.8, task_slice:short_link_pred/SnorkelDataset/valid/f1=0.889, task_slice:keyword_subscribe_ind/SnorkelDataset/valid/f1=0, task_slice:keyword_subscribe_pred/SnorkelDataset/valid/accuracy=1, task_slice:keyword_subscribe_pred/SnorkelDataset/valid/f1=1, task_slice:keyword_please_ind/SnorkelDataset/valid/f1=0, task_slice:keyword_please_pred/SnorkelDataset/valid/accuracy=1, task_slice:keyword_please_pred/SnorkelDataset/valid/f1=1, task_slice:regex_check_out_ind/SnorkelDataset/valid/f1=0.471, task_slice:regex_check_out_pred/SnorkelDataset/valid/accuracy=1, task_slice:regex_check_out_pred/SnorkelDataset/valid/f1=1, task_slice:short_comment_ind/SnorkelDataset/valid/f1=0, task_slice:short_comment_pred/SnorkelDataset/valid/accuracy=0.947, task_slice:short_comment_pred/SnorkelDataset/valid/f1=0.5, task_slice:textblob_polarity_ind/SnorkelDataset/valid/f1=0, task_slice:textblob_polarity_pred/SnorkelDataset/valid/accuracy=1, task_slice:textblob_polarity_pred/SnorkelDataset/valid/f1=1, task_slice:base_ind/SnorkelDataset/valid/f1=1, task_slice:base_pred/SnorkelDataset/valid/accuracy=0.933, task_slice:base_pred/SnorkelDataset/valid/f1=0.926]"
-=======
-      "Epoch 1::   8%|▊         | 2/25 [00:02<00:30,  1.33s/it, model/all/train/loss=0.221, model/all/train/lr=0.0001, task/SnorkelDataset/valid/accuracy=0.933, task/SnorkelDataset/valid/f1=0.926, task_slice:short_link_ind/SnorkelDataset/valid/f1=0, task_slice:short_link_pred/SnorkelDataset/valid/accuracy=0.8, task_slice:short_link_pred/SnorkelDataset/valid/f1=0.889, task_slice:keyword_subscribe_ind/SnorkelDataset/valid/f1=0, task_slice:keyword_subscribe_pred/SnorkelDataset/valid/accuracy=1, task_slice:keyword_subscribe_pred/SnorkelDataset/valid/f1=1, task_slice:keyword_please_ind/SnorkelDataset/valid/f1=0, task_slice:keyword_please_pred/SnorkelDataset/valid/accuracy=1, task_slice:keyword_please_pred/SnorkelDataset/valid/f1=1, task_slice:regex_check_out_ind/SnorkelDataset/valid/f1=0.471, task_slice:regex_check_out_pred/SnorkelDataset/valid/accuracy=1, task_slice:regex_check_out_pred/SnorkelDataset/valid/f1=1, task_slice:short_comment_ind/SnorkelDataset/valid/f1=0, task_slice:short_comment_pred/SnorkelDataset/valid/accuracy=0.947, task_slice:short_comment_pred/SnorkelDataset/valid/f1=0.5, task_slice:textblob_polarity_ind/SnorkelDataset/valid/f1=0, task_slice:textblob_polarity_pred/SnorkelDataset/valid/accuracy=1, task_slice:textblob_polarity_pred/SnorkelDataset/valid/f1=1, task_slice:base_ind/SnorkelDataset/valid/f1=1, task_slice:base_pred/SnorkelDataset/valid/accuracy=0.933, task_slice:base_pred/SnorkelDataset/valid/f1=0.926]"
->>>>>>> fa61c771
-     ]
-    },
-    {
-     "name": "stderr",
-     "output_type": "stream",
-     "text": [
-      "\r",
-<<<<<<< HEAD
-      "Epoch 1::   8%|▊         | 2/25 [00:09<01:15,  3.29s/it, model/all/train/loss=0.224, model/all/train/lr=0.0001, task/SnorkelDataset/valid/accuracy=0.933, task/SnorkelDataset/valid/f1=0.926, task_slice:short_link_ind/SnorkelDataset/valid/f1=0, task_slice:short_link_pred/SnorkelDataset/valid/accuracy=0.8, task_slice:short_link_pred/SnorkelDataset/valid/f1=0.889, task_slice:keyword_subscribe_ind/SnorkelDataset/valid/f1=0, task_slice:keyword_subscribe_pred/SnorkelDataset/valid/accuracy=1, task_slice:keyword_subscribe_pred/SnorkelDataset/valid/f1=1, task_slice:keyword_please_ind/SnorkelDataset/valid/f1=0, task_slice:keyword_please_pred/SnorkelDataset/valid/accuracy=1, task_slice:keyword_please_pred/SnorkelDataset/valid/f1=1, task_slice:regex_check_out_ind/SnorkelDataset/valid/f1=0.471, task_slice:regex_check_out_pred/SnorkelDataset/valid/accuracy=1, task_slice:regex_check_out_pred/SnorkelDataset/valid/f1=1, task_slice:short_comment_ind/SnorkelDataset/valid/f1=0, task_slice:short_comment_pred/SnorkelDataset/valid/accuracy=0.947, task_slice:short_comment_pred/SnorkelDataset/valid/f1=0.5, task_slice:textblob_polarity_ind/SnorkelDataset/valid/f1=0, task_slice:textblob_polarity_pred/SnorkelDataset/valid/accuracy=1, task_slice:textblob_polarity_pred/SnorkelDataset/valid/f1=1, task_slice:base_ind/SnorkelDataset/valid/f1=1, task_slice:base_pred/SnorkelDataset/valid/accuracy=0.933, task_slice:base_pred/SnorkelDataset/valid/f1=0.926]"
-=======
-      "Epoch 1::   8%|▊         | 2/25 [00:03<00:30,  1.33s/it, model/all/train/loss=0.224, model/all/train/lr=0.0001, task/SnorkelDataset/valid/accuracy=0.933, task/SnorkelDataset/valid/f1=0.926, task_slice:short_link_ind/SnorkelDataset/valid/f1=0, task_slice:short_link_pred/SnorkelDataset/valid/accuracy=0.8, task_slice:short_link_pred/SnorkelDataset/valid/f1=0.889, task_slice:keyword_subscribe_ind/SnorkelDataset/valid/f1=0, task_slice:keyword_subscribe_pred/SnorkelDataset/valid/accuracy=1, task_slice:keyword_subscribe_pred/SnorkelDataset/valid/f1=1, task_slice:keyword_please_ind/SnorkelDataset/valid/f1=0, task_slice:keyword_please_pred/SnorkelDataset/valid/accuracy=1, task_slice:keyword_please_pred/SnorkelDataset/valid/f1=1, task_slice:regex_check_out_ind/SnorkelDataset/valid/f1=0.471, task_slice:regex_check_out_pred/SnorkelDataset/valid/accuracy=1, task_slice:regex_check_out_pred/SnorkelDataset/valid/f1=1, task_slice:short_comment_ind/SnorkelDataset/valid/f1=0, task_slice:short_comment_pred/SnorkelDataset/valid/accuracy=0.947, task_slice:short_comment_pred/SnorkelDataset/valid/f1=0.5, task_slice:textblob_polarity_ind/SnorkelDataset/valid/f1=0, task_slice:textblob_polarity_pred/SnorkelDataset/valid/accuracy=1, task_slice:textblob_polarity_pred/SnorkelDataset/valid/f1=1, task_slice:base_ind/SnorkelDataset/valid/f1=1, task_slice:base_pred/SnorkelDataset/valid/accuracy=0.933, task_slice:base_pred/SnorkelDataset/valid/f1=0.926]"
->>>>>>> fa61c771
-     ]
-    },
-    {
-     "name": "stderr",
-     "output_type": "stream",
-     "text": [
-      "\r",
-<<<<<<< HEAD
-      "Epoch 1::  12%|█▏        | 3/25 [00:09<01:12,  3.29s/it, model/all/train/loss=0.224, model/all/train/lr=0.0001, task/SnorkelDataset/valid/accuracy=0.933, task/SnorkelDataset/valid/f1=0.926, task_slice:short_link_ind/SnorkelDataset/valid/f1=0, task_slice:short_link_pred/SnorkelDataset/valid/accuracy=0.8, task_slice:short_link_pred/SnorkelDataset/valid/f1=0.889, task_slice:keyword_subscribe_ind/SnorkelDataset/valid/f1=0, task_slice:keyword_subscribe_pred/SnorkelDataset/valid/accuracy=1, task_slice:keyword_subscribe_pred/SnorkelDataset/valid/f1=1, task_slice:keyword_please_ind/SnorkelDataset/valid/f1=0, task_slice:keyword_please_pred/SnorkelDataset/valid/accuracy=1, task_slice:keyword_please_pred/SnorkelDataset/valid/f1=1, task_slice:regex_check_out_ind/SnorkelDataset/valid/f1=0.471, task_slice:regex_check_out_pred/SnorkelDataset/valid/accuracy=1, task_slice:regex_check_out_pred/SnorkelDataset/valid/f1=1, task_slice:short_comment_ind/SnorkelDataset/valid/f1=0, task_slice:short_comment_pred/SnorkelDataset/valid/accuracy=0.947, task_slice:short_comment_pred/SnorkelDataset/valid/f1=0.5, task_slice:textblob_polarity_ind/SnorkelDataset/valid/f1=0, task_slice:textblob_polarity_pred/SnorkelDataset/valid/accuracy=1, task_slice:textblob_polarity_pred/SnorkelDataset/valid/f1=1, task_slice:base_ind/SnorkelDataset/valid/f1=1, task_slice:base_pred/SnorkelDataset/valid/accuracy=0.933, task_slice:base_pred/SnorkelDataset/valid/f1=0.926]"
-=======
-      "Epoch 1::  12%|█▏        | 3/25 [00:03<00:28,  1.31s/it, model/all/train/loss=0.224, model/all/train/lr=0.0001, task/SnorkelDataset/valid/accuracy=0.933, task/SnorkelDataset/valid/f1=0.926, task_slice:short_link_ind/SnorkelDataset/valid/f1=0, task_slice:short_link_pred/SnorkelDataset/valid/accuracy=0.8, task_slice:short_link_pred/SnorkelDataset/valid/f1=0.889, task_slice:keyword_subscribe_ind/SnorkelDataset/valid/f1=0, task_slice:keyword_subscribe_pred/SnorkelDataset/valid/accuracy=1, task_slice:keyword_subscribe_pred/SnorkelDataset/valid/f1=1, task_slice:keyword_please_ind/SnorkelDataset/valid/f1=0, task_slice:keyword_please_pred/SnorkelDataset/valid/accuracy=1, task_slice:keyword_please_pred/SnorkelDataset/valid/f1=1, task_slice:regex_check_out_ind/SnorkelDataset/valid/f1=0.471, task_slice:regex_check_out_pred/SnorkelDataset/valid/accuracy=1, task_slice:regex_check_out_pred/SnorkelDataset/valid/f1=1, task_slice:short_comment_ind/SnorkelDataset/valid/f1=0, task_slice:short_comment_pred/SnorkelDataset/valid/accuracy=0.947, task_slice:short_comment_pred/SnorkelDataset/valid/f1=0.5, task_slice:textblob_polarity_ind/SnorkelDataset/valid/f1=0, task_slice:textblob_polarity_pred/SnorkelDataset/valid/accuracy=1, task_slice:textblob_polarity_pred/SnorkelDataset/valid/f1=1, task_slice:base_ind/SnorkelDataset/valid/f1=1, task_slice:base_pred/SnorkelDataset/valid/accuracy=0.933, task_slice:base_pred/SnorkelDataset/valid/f1=0.926]"
->>>>>>> fa61c771
-     ]
-    },
-    {
-     "name": "stderr",
-     "output_type": "stream",
-     "text": [
-      "\r",
-<<<<<<< HEAD
-      "Epoch 1::  12%|█▏        | 3/25 [00:13<01:12,  3.29s/it, model/all/train/loss=0.212, model/all/train/lr=0.0001, task/SnorkelDataset/valid/accuracy=0.933, task/SnorkelDataset/valid/f1=0.926, task_slice:short_link_ind/SnorkelDataset/valid/f1=0, task_slice:short_link_pred/SnorkelDataset/valid/accuracy=0.8, task_slice:short_link_pred/SnorkelDataset/valid/f1=0.889, task_slice:keyword_subscribe_ind/SnorkelDataset/valid/f1=0, task_slice:keyword_subscribe_pred/SnorkelDataset/valid/accuracy=1, task_slice:keyword_subscribe_pred/SnorkelDataset/valid/f1=1, task_slice:keyword_please_ind/SnorkelDataset/valid/f1=0, task_slice:keyword_please_pred/SnorkelDataset/valid/accuracy=1, task_slice:keyword_please_pred/SnorkelDataset/valid/f1=1, task_slice:regex_check_out_ind/SnorkelDataset/valid/f1=0.471, task_slice:regex_check_out_pred/SnorkelDataset/valid/accuracy=1, task_slice:regex_check_out_pred/SnorkelDataset/valid/f1=1, task_slice:short_comment_ind/SnorkelDataset/valid/f1=0, task_slice:short_comment_pred/SnorkelDataset/valid/accuracy=0.947, task_slice:short_comment_pred/SnorkelDataset/valid/f1=0.5, task_slice:textblob_polarity_ind/SnorkelDataset/valid/f1=0, task_slice:textblob_polarity_pred/SnorkelDataset/valid/accuracy=1, task_slice:textblob_polarity_pred/SnorkelDataset/valid/f1=1, task_slice:base_ind/SnorkelDataset/valid/f1=1, task_slice:base_pred/SnorkelDataset/valid/accuracy=0.933, task_slice:base_pred/SnorkelDataset/valid/f1=0.926]"
-=======
-      "Epoch 1::  12%|█▏        | 3/25 [00:05<00:28,  1.31s/it, model/all/train/loss=0.212, model/all/train/lr=0.0001, task/SnorkelDataset/valid/accuracy=0.933, task/SnorkelDataset/valid/f1=0.926, task_slice:short_link_ind/SnorkelDataset/valid/f1=0, task_slice:short_link_pred/SnorkelDataset/valid/accuracy=0.8, task_slice:short_link_pred/SnorkelDataset/valid/f1=0.889, task_slice:keyword_subscribe_ind/SnorkelDataset/valid/f1=0, task_slice:keyword_subscribe_pred/SnorkelDataset/valid/accuracy=1, task_slice:keyword_subscribe_pred/SnorkelDataset/valid/f1=1, task_slice:keyword_please_ind/SnorkelDataset/valid/f1=0, task_slice:keyword_please_pred/SnorkelDataset/valid/accuracy=1, task_slice:keyword_please_pred/SnorkelDataset/valid/f1=1, task_slice:regex_check_out_ind/SnorkelDataset/valid/f1=0.471, task_slice:regex_check_out_pred/SnorkelDataset/valid/accuracy=1, task_slice:regex_check_out_pred/SnorkelDataset/valid/f1=1, task_slice:short_comment_ind/SnorkelDataset/valid/f1=0, task_slice:short_comment_pred/SnorkelDataset/valid/accuracy=0.947, task_slice:short_comment_pred/SnorkelDataset/valid/f1=0.5, task_slice:textblob_polarity_ind/SnorkelDataset/valid/f1=0, task_slice:textblob_polarity_pred/SnorkelDataset/valid/accuracy=1, task_slice:textblob_polarity_pred/SnorkelDataset/valid/f1=1, task_slice:base_ind/SnorkelDataset/valid/f1=1, task_slice:base_pred/SnorkelDataset/valid/accuracy=0.933, task_slice:base_pred/SnorkelDataset/valid/f1=0.926]"
->>>>>>> fa61c771
-     ]
-    },
-    {
-     "name": "stderr",
-     "output_type": "stream",
-     "text": [
-      "\r",
-      "Epoch 1::  16%|█▌        | 4/25 [00:13<01:10,  3.38s/it, model/all/train/loss=0.212, model/all/train/lr=0.0001, task/SnorkelDataset/valid/accuracy=0.933, task/SnorkelDataset/valid/f1=0.926, task_slice:short_link_ind/SnorkelDataset/valid/f1=0, task_slice:short_link_pred/SnorkelDataset/valid/accuracy=0.8, task_slice:short_link_pred/SnorkelDataset/valid/f1=0.889, task_slice:keyword_subscribe_ind/SnorkelDataset/valid/f1=0, task_slice:keyword_subscribe_pred/SnorkelDataset/valid/accuracy=1, task_slice:keyword_subscribe_pred/SnorkelDataset/valid/f1=1, task_slice:keyword_please_ind/SnorkelDataset/valid/f1=0, task_slice:keyword_please_pred/SnorkelDataset/valid/accuracy=1, task_slice:keyword_please_pred/SnorkelDataset/valid/f1=1, task_slice:regex_check_out_ind/SnorkelDataset/valid/f1=0.471, task_slice:regex_check_out_pred/SnorkelDataset/valid/accuracy=1, task_slice:regex_check_out_pred/SnorkelDataset/valid/f1=1, task_slice:short_comment_ind/SnorkelDataset/valid/f1=0, task_slice:short_comment_pred/SnorkelDataset/valid/accuracy=0.947, task_slice:short_comment_pred/SnorkelDataset/valid/f1=0.5, task_slice:textblob_polarity_ind/SnorkelDataset/valid/f1=0, task_slice:textblob_polarity_pred/SnorkelDataset/valid/accuracy=1, task_slice:textblob_polarity_pred/SnorkelDataset/valid/f1=1, task_slice:base_ind/SnorkelDataset/valid/f1=1, task_slice:base_pred/SnorkelDataset/valid/accuracy=0.933, task_slice:base_pred/SnorkelDataset/valid/f1=0.926]"
-     ]
-    },
-    {
-     "name": "stderr",
-     "output_type": "stream",
-     "text": [
-      "\r",
-      "Epoch 1::  16%|█▌        | 4/25 [00:16<01:10,  3.38s/it, model/all/train/loss=0.21, model/all/train/lr=0.0001, task/SnorkelDataset/valid/accuracy=0.933, task/SnorkelDataset/valid/f1=0.926, task_slice:short_link_ind/SnorkelDataset/valid/f1=0, task_slice:short_link_pred/SnorkelDataset/valid/accuracy=0.8, task_slice:short_link_pred/SnorkelDataset/valid/f1=0.889, task_slice:keyword_subscribe_ind/SnorkelDataset/valid/f1=0, task_slice:keyword_subscribe_pred/SnorkelDataset/valid/accuracy=1, task_slice:keyword_subscribe_pred/SnorkelDataset/valid/f1=1, task_slice:keyword_please_ind/SnorkelDataset/valid/f1=0, task_slice:keyword_please_pred/SnorkelDataset/valid/accuracy=1, task_slice:keyword_please_pred/SnorkelDataset/valid/f1=1, task_slice:regex_check_out_ind/SnorkelDataset/valid/f1=0.471, task_slice:regex_check_out_pred/SnorkelDataset/valid/accuracy=1, task_slice:regex_check_out_pred/SnorkelDataset/valid/f1=1, task_slice:short_comment_ind/SnorkelDataset/valid/f1=0, task_slice:short_comment_pred/SnorkelDataset/valid/accuracy=0.947, task_slice:short_comment_pred/SnorkelDataset/valid/f1=0.5, task_slice:textblob_polarity_ind/SnorkelDataset/valid/f1=0, task_slice:textblob_polarity_pred/SnorkelDataset/valid/accuracy=1, task_slice:textblob_polarity_pred/SnorkelDataset/valid/f1=1, task_slice:base_ind/SnorkelDataset/valid/f1=1, task_slice:base_pred/SnorkelDataset/valid/accuracy=0.933, task_slice:base_pred/SnorkelDataset/valid/f1=0.926] "
-     ]
-    },
-    {
-     "name": "stderr",
-     "output_type": "stream",
-     "text": [
-      "\r",
-      "Epoch 1::  20%|██        | 5/25 [00:16<01:06,  3.32s/it, model/all/train/loss=0.21, model/all/train/lr=0.0001, task/SnorkelDataset/valid/accuracy=0.933, task/SnorkelDataset/valid/f1=0.926, task_slice:short_link_ind/SnorkelDataset/valid/f1=0, task_slice:short_link_pred/SnorkelDataset/valid/accuracy=0.8, task_slice:short_link_pred/SnorkelDataset/valid/f1=0.889, task_slice:keyword_subscribe_ind/SnorkelDataset/valid/f1=0, task_slice:keyword_subscribe_pred/SnorkelDataset/valid/accuracy=1, task_slice:keyword_subscribe_pred/SnorkelDataset/valid/f1=1, task_slice:keyword_please_ind/SnorkelDataset/valid/f1=0, task_slice:keyword_please_pred/SnorkelDataset/valid/accuracy=1, task_slice:keyword_please_pred/SnorkelDataset/valid/f1=1, task_slice:regex_check_out_ind/SnorkelDataset/valid/f1=0.471, task_slice:regex_check_out_pred/SnorkelDataset/valid/accuracy=1, task_slice:regex_check_out_pred/SnorkelDataset/valid/f1=1, task_slice:short_comment_ind/SnorkelDataset/valid/f1=0, task_slice:short_comment_pred/SnorkelDataset/valid/accuracy=0.947, task_slice:short_comment_pred/SnorkelDataset/valid/f1=0.5, task_slice:textblob_polarity_ind/SnorkelDataset/valid/f1=0, task_slice:textblob_polarity_pred/SnorkelDataset/valid/accuracy=1, task_slice:textblob_polarity_pred/SnorkelDataset/valid/f1=1, task_slice:base_ind/SnorkelDataset/valid/f1=1, task_slice:base_pred/SnorkelDataset/valid/accuracy=0.933, task_slice:base_pred/SnorkelDataset/valid/f1=0.926]"
-     ]
-    },
-    {
-     "name": "stderr",
-     "output_type": "stream",
-     "text": [
-      "\r",
-      "Epoch 1::  20%|██        | 5/25 [00:19<01:06,  3.32s/it, model/all/train/loss=0.207, model/all/train/lr=0.0001, task/SnorkelDataset/valid/accuracy=0.933, task/SnorkelDataset/valid/f1=0.926, task_slice:short_link_ind/SnorkelDataset/valid/f1=0, task_slice:short_link_pred/SnorkelDataset/valid/accuracy=0.8, task_slice:short_link_pred/SnorkelDataset/valid/f1=0.889, task_slice:keyword_subscribe_ind/SnorkelDataset/valid/f1=0, task_slice:keyword_subscribe_pred/SnorkelDataset/valid/accuracy=1, task_slice:keyword_subscribe_pred/SnorkelDataset/valid/f1=1, task_slice:keyword_please_ind/SnorkelDataset/valid/f1=0, task_slice:keyword_please_pred/SnorkelDataset/valid/accuracy=1, task_slice:keyword_please_pred/SnorkelDataset/valid/f1=1, task_slice:regex_check_out_ind/SnorkelDataset/valid/f1=0.471, task_slice:regex_check_out_pred/SnorkelDataset/valid/accuracy=1, task_slice:regex_check_out_pred/SnorkelDataset/valid/f1=1, task_slice:short_comment_ind/SnorkelDataset/valid/f1=0, task_slice:short_comment_pred/SnorkelDataset/valid/accuracy=0.947, task_slice:short_comment_pred/SnorkelDataset/valid/f1=0.5, task_slice:textblob_polarity_ind/SnorkelDataset/valid/f1=0, task_slice:textblob_polarity_pred/SnorkelDataset/valid/accuracy=1, task_slice:textblob_polarity_pred/SnorkelDataset/valid/f1=1, task_slice:base_ind/SnorkelDataset/valid/f1=1, task_slice:base_pred/SnorkelDataset/valid/accuracy=0.933, task_slice:base_pred/SnorkelDataset/valid/f1=0.926]"
-     ]
-    },
-    {
-     "name": "stderr",
-     "output_type": "stream",
-     "text": [
-      "\r",
-      "Epoch 1::  24%|██▍       | 6/25 [00:19<01:00,  3.18s/it, model/all/train/loss=0.207, model/all/train/lr=0.0001, task/SnorkelDataset/valid/accuracy=0.933, task/SnorkelDataset/valid/f1=0.926, task_slice:short_link_ind/SnorkelDataset/valid/f1=0, task_slice:short_link_pred/SnorkelDataset/valid/accuracy=0.8, task_slice:short_link_pred/SnorkelDataset/valid/f1=0.889, task_slice:keyword_subscribe_ind/SnorkelDataset/valid/f1=0, task_slice:keyword_subscribe_pred/SnorkelDataset/valid/accuracy=1, task_slice:keyword_subscribe_pred/SnorkelDataset/valid/f1=1, task_slice:keyword_please_ind/SnorkelDataset/valid/f1=0, task_slice:keyword_please_pred/SnorkelDataset/valid/accuracy=1, task_slice:keyword_please_pred/SnorkelDataset/valid/f1=1, task_slice:regex_check_out_ind/SnorkelDataset/valid/f1=0.471, task_slice:regex_check_out_pred/SnorkelDataset/valid/accuracy=1, task_slice:regex_check_out_pred/SnorkelDataset/valid/f1=1, task_slice:short_comment_ind/SnorkelDataset/valid/f1=0, task_slice:short_comment_pred/SnorkelDataset/valid/accuracy=0.947, task_slice:short_comment_pred/SnorkelDataset/valid/f1=0.5, task_slice:textblob_polarity_ind/SnorkelDataset/valid/f1=0, task_slice:textblob_polarity_pred/SnorkelDataset/valid/accuracy=1, task_slice:textblob_polarity_pred/SnorkelDataset/valid/f1=1, task_slice:base_ind/SnorkelDataset/valid/f1=1, task_slice:base_pred/SnorkelDataset/valid/accuracy=0.933, task_slice:base_pred/SnorkelDataset/valid/f1=0.926]"
-     ]
-    },
-    {
-     "name": "stderr",
-     "output_type": "stream",
-     "text": [
-      "\r",
-      "Epoch 1::  24%|██▍       | 6/25 [00:22<01:00,  3.18s/it, model/all/train/loss=0.208, model/all/train/lr=0.0001, task/SnorkelDataset/valid/accuracy=0.933, task/SnorkelDataset/valid/f1=0.926, task_slice:short_link_ind/SnorkelDataset/valid/f1=0, task_slice:short_link_pred/SnorkelDataset/valid/accuracy=0.8, task_slice:short_link_pred/SnorkelDataset/valid/f1=0.889, task_slice:keyword_subscribe_ind/SnorkelDataset/valid/f1=0, task_slice:keyword_subscribe_pred/SnorkelDataset/valid/accuracy=1, task_slice:keyword_subscribe_pred/SnorkelDataset/valid/f1=1, task_slice:keyword_please_ind/SnorkelDataset/valid/f1=0, task_slice:keyword_please_pred/SnorkelDataset/valid/accuracy=1, task_slice:keyword_please_pred/SnorkelDataset/valid/f1=1, task_slice:regex_check_out_ind/SnorkelDataset/valid/f1=0.471, task_slice:regex_check_out_pred/SnorkelDataset/valid/accuracy=1, task_slice:regex_check_out_pred/SnorkelDataset/valid/f1=1, task_slice:short_comment_ind/SnorkelDataset/valid/f1=0, task_slice:short_comment_pred/SnorkelDataset/valid/accuracy=0.947, task_slice:short_comment_pred/SnorkelDataset/valid/f1=0.5, task_slice:textblob_polarity_ind/SnorkelDataset/valid/f1=0, task_slice:textblob_polarity_pred/SnorkelDataset/valid/accuracy=1, task_slice:textblob_polarity_pred/SnorkelDataset/valid/f1=1, task_slice:base_ind/SnorkelDataset/valid/f1=1, task_slice:base_pred/SnorkelDataset/valid/accuracy=0.933, task_slice:base_pred/SnorkelDataset/valid/f1=0.926]"
-     ]
-    },
-    {
-     "name": "stderr",
-     "output_type": "stream",
-     "text": [
-      "\r",
-      "Epoch 1::  28%|██▊       | 7/25 [00:22<00:56,  3.13s/it, model/all/train/loss=0.208, model/all/train/lr=0.0001, task/SnorkelDataset/valid/accuracy=0.933, task/SnorkelDataset/valid/f1=0.926, task_slice:short_link_ind/SnorkelDataset/valid/f1=0, task_slice:short_link_pred/SnorkelDataset/valid/accuracy=0.8, task_slice:short_link_pred/SnorkelDataset/valid/f1=0.889, task_slice:keyword_subscribe_ind/SnorkelDataset/valid/f1=0, task_slice:keyword_subscribe_pred/SnorkelDataset/valid/accuracy=1, task_slice:keyword_subscribe_pred/SnorkelDataset/valid/f1=1, task_slice:keyword_please_ind/SnorkelDataset/valid/f1=0, task_slice:keyword_please_pred/SnorkelDataset/valid/accuracy=1, task_slice:keyword_please_pred/SnorkelDataset/valid/f1=1, task_slice:regex_check_out_ind/SnorkelDataset/valid/f1=0.471, task_slice:regex_check_out_pred/SnorkelDataset/valid/accuracy=1, task_slice:regex_check_out_pred/SnorkelDataset/valid/f1=1, task_slice:short_comment_ind/SnorkelDataset/valid/f1=0, task_slice:short_comment_pred/SnorkelDataset/valid/accuracy=0.947, task_slice:short_comment_pred/SnorkelDataset/valid/f1=0.5, task_slice:textblob_polarity_ind/SnorkelDataset/valid/f1=0, task_slice:textblob_polarity_pred/SnorkelDataset/valid/accuracy=1, task_slice:textblob_polarity_pred/SnorkelDataset/valid/f1=1, task_slice:base_ind/SnorkelDataset/valid/f1=1, task_slice:base_pred/SnorkelDataset/valid/accuracy=0.933, task_slice:base_pred/SnorkelDataset/valid/f1=0.926]"
-     ]
-    },
-    {
-     "name": "stderr",
-     "output_type": "stream",
-     "text": [
-      "\r",
-      "Epoch 1::  28%|██▊       | 7/25 [00:25<00:56,  3.13s/it, model/all/train/loss=0.207, model/all/train/lr=0.0001, task/SnorkelDataset/valid/accuracy=0.933, task/SnorkelDataset/valid/f1=0.926, task_slice:short_link_ind/SnorkelDataset/valid/f1=0, task_slice:short_link_pred/SnorkelDataset/valid/accuracy=0.8, task_slice:short_link_pred/SnorkelDataset/valid/f1=0.889, task_slice:keyword_subscribe_ind/SnorkelDataset/valid/f1=0, task_slice:keyword_subscribe_pred/SnorkelDataset/valid/accuracy=1, task_slice:keyword_subscribe_pred/SnorkelDataset/valid/f1=1, task_slice:keyword_please_ind/SnorkelDataset/valid/f1=0, task_slice:keyword_please_pred/SnorkelDataset/valid/accuracy=1, task_slice:keyword_please_pred/SnorkelDataset/valid/f1=1, task_slice:regex_check_out_ind/SnorkelDataset/valid/f1=0.471, task_slice:regex_check_out_pred/SnorkelDataset/valid/accuracy=1, task_slice:regex_check_out_pred/SnorkelDataset/valid/f1=1, task_slice:short_comment_ind/SnorkelDataset/valid/f1=0, task_slice:short_comment_pred/SnorkelDataset/valid/accuracy=0.947, task_slice:short_comment_pred/SnorkelDataset/valid/f1=0.5, task_slice:textblob_polarity_ind/SnorkelDataset/valid/f1=0, task_slice:textblob_polarity_pred/SnorkelDataset/valid/accuracy=1, task_slice:textblob_polarity_pred/SnorkelDataset/valid/f1=1, task_slice:base_ind/SnorkelDataset/valid/f1=1, task_slice:base_pred/SnorkelDataset/valid/accuracy=0.933, task_slice:base_pred/SnorkelDataset/valid/f1=0.926]"
-     ]
-    },
-    {
-     "name": "stderr",
-     "output_type": "stream",
-     "text": [
-      "\r",
-      "Epoch 1::  32%|███▏      | 8/25 [00:25<00:51,  3.04s/it, model/all/train/loss=0.207, model/all/train/lr=0.0001, task/SnorkelDataset/valid/accuracy=0.933, task/SnorkelDataset/valid/f1=0.926, task_slice:short_link_ind/SnorkelDataset/valid/f1=0, task_slice:short_link_pred/SnorkelDataset/valid/accuracy=0.8, task_slice:short_link_pred/SnorkelDataset/valid/f1=0.889, task_slice:keyword_subscribe_ind/SnorkelDataset/valid/f1=0, task_slice:keyword_subscribe_pred/SnorkelDataset/valid/accuracy=1, task_slice:keyword_subscribe_pred/SnorkelDataset/valid/f1=1, task_slice:keyword_please_ind/SnorkelDataset/valid/f1=0, task_slice:keyword_please_pred/SnorkelDataset/valid/accuracy=1, task_slice:keyword_please_pred/SnorkelDataset/valid/f1=1, task_slice:regex_check_out_ind/SnorkelDataset/valid/f1=0.471, task_slice:regex_check_out_pred/SnorkelDataset/valid/accuracy=1, task_slice:regex_check_out_pred/SnorkelDataset/valid/f1=1, task_slice:short_comment_ind/SnorkelDataset/valid/f1=0, task_slice:short_comment_pred/SnorkelDataset/valid/accuracy=0.947, task_slice:short_comment_pred/SnorkelDataset/valid/f1=0.5, task_slice:textblob_polarity_ind/SnorkelDataset/valid/f1=0, task_slice:textblob_polarity_pred/SnorkelDataset/valid/accuracy=1, task_slice:textblob_polarity_pred/SnorkelDataset/valid/f1=1, task_slice:base_ind/SnorkelDataset/valid/f1=1, task_slice:base_pred/SnorkelDataset/valid/accuracy=0.933, task_slice:base_pred/SnorkelDataset/valid/f1=0.926]"
-     ]
-    },
-    {
-     "name": "stderr",
-     "output_type": "stream",
-     "text": [
-      "\r",
-      "Epoch 1::  32%|███▏      | 8/25 [00:28<00:51,  3.04s/it, model/all/train/loss=0.201, model/all/train/lr=0.0001, task/SnorkelDataset/valid/accuracy=0.933, task/SnorkelDataset/valid/f1=0.926, task_slice:short_link_ind/SnorkelDataset/valid/f1=0, task_slice:short_link_pred/SnorkelDataset/valid/accuracy=0.8, task_slice:short_link_pred/SnorkelDataset/valid/f1=0.889, task_slice:keyword_subscribe_ind/SnorkelDataset/valid/f1=0, task_slice:keyword_subscribe_pred/SnorkelDataset/valid/accuracy=1, task_slice:keyword_subscribe_pred/SnorkelDataset/valid/f1=1, task_slice:keyword_please_ind/SnorkelDataset/valid/f1=0, task_slice:keyword_please_pred/SnorkelDataset/valid/accuracy=1, task_slice:keyword_please_pred/SnorkelDataset/valid/f1=1, task_slice:regex_check_out_ind/SnorkelDataset/valid/f1=0.471, task_slice:regex_check_out_pred/SnorkelDataset/valid/accuracy=1, task_slice:regex_check_out_pred/SnorkelDataset/valid/f1=1, task_slice:short_comment_ind/SnorkelDataset/valid/f1=0, task_slice:short_comment_pred/SnorkelDataset/valid/accuracy=0.947, task_slice:short_comment_pred/SnorkelDataset/valid/f1=0.5, task_slice:textblob_polarity_ind/SnorkelDataset/valid/f1=0, task_slice:textblob_polarity_pred/SnorkelDataset/valid/accuracy=1, task_slice:textblob_polarity_pred/SnorkelDataset/valid/f1=1, task_slice:base_ind/SnorkelDataset/valid/f1=1, task_slice:base_pred/SnorkelDataset/valid/accuracy=0.933, task_slice:base_pred/SnorkelDataset/valid/f1=0.926]"
-     ]
-    },
-    {
-     "name": "stderr",
-     "output_type": "stream",
-     "text": [
-      "\r",
-      "Epoch 1::  36%|███▌      | 9/25 [00:28<00:49,  3.07s/it, model/all/train/loss=0.201, model/all/train/lr=0.0001, task/SnorkelDataset/valid/accuracy=0.933, task/SnorkelDataset/valid/f1=0.926, task_slice:short_link_ind/SnorkelDataset/valid/f1=0, task_slice:short_link_pred/SnorkelDataset/valid/accuracy=0.8, task_slice:short_link_pred/SnorkelDataset/valid/f1=0.889, task_slice:keyword_subscribe_ind/SnorkelDataset/valid/f1=0, task_slice:keyword_subscribe_pred/SnorkelDataset/valid/accuracy=1, task_slice:keyword_subscribe_pred/SnorkelDataset/valid/f1=1, task_slice:keyword_please_ind/SnorkelDataset/valid/f1=0, task_slice:keyword_please_pred/SnorkelDataset/valid/accuracy=1, task_slice:keyword_please_pred/SnorkelDataset/valid/f1=1, task_slice:regex_check_out_ind/SnorkelDataset/valid/f1=0.471, task_slice:regex_check_out_pred/SnorkelDataset/valid/accuracy=1, task_slice:regex_check_out_pred/SnorkelDataset/valid/f1=1, task_slice:short_comment_ind/SnorkelDataset/valid/f1=0, task_slice:short_comment_pred/SnorkelDataset/valid/accuracy=0.947, task_slice:short_comment_pred/SnorkelDataset/valid/f1=0.5, task_slice:textblob_polarity_ind/SnorkelDataset/valid/f1=0, task_slice:textblob_polarity_pred/SnorkelDataset/valid/accuracy=1, task_slice:textblob_polarity_pred/SnorkelDataset/valid/f1=1, task_slice:base_ind/SnorkelDataset/valid/f1=1, task_slice:base_pred/SnorkelDataset/valid/accuracy=0.933, task_slice:base_pred/SnorkelDataset/valid/f1=0.926]"
-     ]
-    },
-    {
-     "name": "stderr",
-     "output_type": "stream",
-     "text": [
-      "\r",
-      "Epoch 1::  36%|███▌      | 9/25 [00:31<00:49,  3.07s/it, model/all/train/loss=0.197, model/all/train/lr=0.0001, task/SnorkelDataset/valid/accuracy=0.933, task/SnorkelDataset/valid/f1=0.926, task_slice:short_link_ind/SnorkelDataset/valid/f1=0, task_slice:short_link_pred/SnorkelDataset/valid/accuracy=0.8, task_slice:short_link_pred/SnorkelDataset/valid/f1=0.889, task_slice:keyword_subscribe_ind/SnorkelDataset/valid/f1=0, task_slice:keyword_subscribe_pred/SnorkelDataset/valid/accuracy=1, task_slice:keyword_subscribe_pred/SnorkelDataset/valid/f1=1, task_slice:keyword_please_ind/SnorkelDataset/valid/f1=0, task_slice:keyword_please_pred/SnorkelDataset/valid/accuracy=1, task_slice:keyword_please_pred/SnorkelDataset/valid/f1=1, task_slice:regex_check_out_ind/SnorkelDataset/valid/f1=0.471, task_slice:regex_check_out_pred/SnorkelDataset/valid/accuracy=1, task_slice:regex_check_out_pred/SnorkelDataset/valid/f1=1, task_slice:short_comment_ind/SnorkelDataset/valid/f1=0, task_slice:short_comment_pred/SnorkelDataset/valid/accuracy=0.947, task_slice:short_comment_pred/SnorkelDataset/valid/f1=0.5, task_slice:textblob_polarity_ind/SnorkelDataset/valid/f1=0, task_slice:textblob_polarity_pred/SnorkelDataset/valid/accuracy=1, task_slice:textblob_polarity_pred/SnorkelDataset/valid/f1=1, task_slice:base_ind/SnorkelDataset/valid/f1=1, task_slice:base_pred/SnorkelDataset/valid/accuracy=0.933, task_slice:base_pred/SnorkelDataset/valid/f1=0.926]"
-     ]
-    },
-    {
-     "name": "stderr",
-     "output_type": "stream",
-     "text": [
-      "\r",
-<<<<<<< HEAD
-      "Epoch 1::  40%|████      | 10/25 [00:31<00:46,  3.10s/it, model/all/train/loss=0.197, model/all/train/lr=0.0001, task/SnorkelDataset/valid/accuracy=0.933, task/SnorkelDataset/valid/f1=0.926, task_slice:short_link_ind/SnorkelDataset/valid/f1=0, task_slice:short_link_pred/SnorkelDataset/valid/accuracy=0.8, task_slice:short_link_pred/SnorkelDataset/valid/f1=0.889, task_slice:keyword_subscribe_ind/SnorkelDataset/valid/f1=0, task_slice:keyword_subscribe_pred/SnorkelDataset/valid/accuracy=1, task_slice:keyword_subscribe_pred/SnorkelDataset/valid/f1=1, task_slice:keyword_please_ind/SnorkelDataset/valid/f1=0, task_slice:keyword_please_pred/SnorkelDataset/valid/accuracy=1, task_slice:keyword_please_pred/SnorkelDataset/valid/f1=1, task_slice:regex_check_out_ind/SnorkelDataset/valid/f1=0.471, task_slice:regex_check_out_pred/SnorkelDataset/valid/accuracy=1, task_slice:regex_check_out_pred/SnorkelDataset/valid/f1=1, task_slice:short_comment_ind/SnorkelDataset/valid/f1=0, task_slice:short_comment_pred/SnorkelDataset/valid/accuracy=0.947, task_slice:short_comment_pred/SnorkelDataset/valid/f1=0.5, task_slice:textblob_polarity_ind/SnorkelDataset/valid/f1=0, task_slice:textblob_polarity_pred/SnorkelDataset/valid/accuracy=1, task_slice:textblob_polarity_pred/SnorkelDataset/valid/f1=1, task_slice:base_ind/SnorkelDataset/valid/f1=1, task_slice:base_pred/SnorkelDataset/valid/accuracy=0.933, task_slice:base_pred/SnorkelDataset/valid/f1=0.926]"
-=======
-      "Epoch 1::  40%|████      | 10/25 [00:12<00:18,  1.25s/it, model/all/train/loss=0.197, model/all/train/lr=0.0001, task/SnorkelDataset/valid/accuracy=0.933, task/SnorkelDataset/valid/f1=0.926, task_slice:short_link_ind/SnorkelDataset/valid/f1=0, task_slice:short_link_pred/SnorkelDataset/valid/accuracy=0.8, task_slice:short_link_pred/SnorkelDataset/valid/f1=0.889, task_slice:keyword_subscribe_ind/SnorkelDataset/valid/f1=0, task_slice:keyword_subscribe_pred/SnorkelDataset/valid/accuracy=1, task_slice:keyword_subscribe_pred/SnorkelDataset/valid/f1=1, task_slice:keyword_please_ind/SnorkelDataset/valid/f1=0, task_slice:keyword_please_pred/SnorkelDataset/valid/accuracy=1, task_slice:keyword_please_pred/SnorkelDataset/valid/f1=1, task_slice:regex_check_out_ind/SnorkelDataset/valid/f1=0.471, task_slice:regex_check_out_pred/SnorkelDataset/valid/accuracy=1, task_slice:regex_check_out_pred/SnorkelDataset/valid/f1=1, task_slice:short_comment_ind/SnorkelDataset/valid/f1=0, task_slice:short_comment_pred/SnorkelDataset/valid/accuracy=0.947, task_slice:short_comment_pred/SnorkelDataset/valid/f1=0.5, task_slice:textblob_polarity_ind/SnorkelDataset/valid/f1=0, task_slice:textblob_polarity_pred/SnorkelDataset/valid/accuracy=1, task_slice:textblob_polarity_pred/SnorkelDataset/valid/f1=1, task_slice:base_ind/SnorkelDataset/valid/f1=1, task_slice:base_pred/SnorkelDataset/valid/accuracy=0.933, task_slice:base_pred/SnorkelDataset/valid/f1=0.926]"
->>>>>>> fa61c771
-     ]
-    },
-    {
-     "name": "stderr",
-     "output_type": "stream",
-     "text": [
-      "\r",
-<<<<<<< HEAD
-      "Epoch 1::  40%|████      | 10/25 [00:34<00:46,  3.10s/it, model/all/train/loss=0.196, model/all/train/lr=0.0001, task/SnorkelDataset/valid/accuracy=0.933, task/SnorkelDataset/valid/f1=0.926, task_slice:short_link_ind/SnorkelDataset/valid/f1=0, task_slice:short_link_pred/SnorkelDataset/valid/accuracy=0.8, task_slice:short_link_pred/SnorkelDataset/valid/f1=0.889, task_slice:keyword_subscribe_ind/SnorkelDataset/valid/f1=0, task_slice:keyword_subscribe_pred/SnorkelDataset/valid/accuracy=1, task_slice:keyword_subscribe_pred/SnorkelDataset/valid/f1=1, task_slice:keyword_please_ind/SnorkelDataset/valid/f1=0, task_slice:keyword_please_pred/SnorkelDataset/valid/accuracy=1, task_slice:keyword_please_pred/SnorkelDataset/valid/f1=1, task_slice:regex_check_out_ind/SnorkelDataset/valid/f1=0.471, task_slice:regex_check_out_pred/SnorkelDataset/valid/accuracy=1, task_slice:regex_check_out_pred/SnorkelDataset/valid/f1=1, task_slice:short_comment_ind/SnorkelDataset/valid/f1=0, task_slice:short_comment_pred/SnorkelDataset/valid/accuracy=0.947, task_slice:short_comment_pred/SnorkelDataset/valid/f1=0.5, task_slice:textblob_polarity_ind/SnorkelDataset/valid/f1=0, task_slice:textblob_polarity_pred/SnorkelDataset/valid/accuracy=1, task_slice:textblob_polarity_pred/SnorkelDataset/valid/f1=1, task_slice:base_ind/SnorkelDataset/valid/f1=1, task_slice:base_pred/SnorkelDataset/valid/accuracy=0.933, task_slice:base_pred/SnorkelDataset/valid/f1=0.926]"
-=======
-      "Epoch 1::  40%|████      | 10/25 [00:13<00:18,  1.25s/it, model/all/train/loss=0.196, model/all/train/lr=0.0001, task/SnorkelDataset/valid/accuracy=0.933, task/SnorkelDataset/valid/f1=0.926, task_slice:short_link_ind/SnorkelDataset/valid/f1=0, task_slice:short_link_pred/SnorkelDataset/valid/accuracy=0.8, task_slice:short_link_pred/SnorkelDataset/valid/f1=0.889, task_slice:keyword_subscribe_ind/SnorkelDataset/valid/f1=0, task_slice:keyword_subscribe_pred/SnorkelDataset/valid/accuracy=1, task_slice:keyword_subscribe_pred/SnorkelDataset/valid/f1=1, task_slice:keyword_please_ind/SnorkelDataset/valid/f1=0, task_slice:keyword_please_pred/SnorkelDataset/valid/accuracy=1, task_slice:keyword_please_pred/SnorkelDataset/valid/f1=1, task_slice:regex_check_out_ind/SnorkelDataset/valid/f1=0.471, task_slice:regex_check_out_pred/SnorkelDataset/valid/accuracy=1, task_slice:regex_check_out_pred/SnorkelDataset/valid/f1=1, task_slice:short_comment_ind/SnorkelDataset/valid/f1=0, task_slice:short_comment_pred/SnorkelDataset/valid/accuracy=0.947, task_slice:short_comment_pred/SnorkelDataset/valid/f1=0.5, task_slice:textblob_polarity_ind/SnorkelDataset/valid/f1=0, task_slice:textblob_polarity_pred/SnorkelDataset/valid/accuracy=1, task_slice:textblob_polarity_pred/SnorkelDataset/valid/f1=1, task_slice:base_ind/SnorkelDataset/valid/f1=1, task_slice:base_pred/SnorkelDataset/valid/accuracy=0.933, task_slice:base_pred/SnorkelDataset/valid/f1=0.926]"
->>>>>>> fa61c771
-     ]
-    },
-    {
-     "name": "stderr",
-     "output_type": "stream",
-     "text": [
-      "\r",
-<<<<<<< HEAD
-      "Epoch 1::  44%|████▍     | 11/25 [00:34<00:42,  3.00s/it, model/all/train/loss=0.196, model/all/train/lr=0.0001, task/SnorkelDataset/valid/accuracy=0.933, task/SnorkelDataset/valid/f1=0.926, task_slice:short_link_ind/SnorkelDataset/valid/f1=0, task_slice:short_link_pred/SnorkelDataset/valid/accuracy=0.8, task_slice:short_link_pred/SnorkelDataset/valid/f1=0.889, task_slice:keyword_subscribe_ind/SnorkelDataset/valid/f1=0, task_slice:keyword_subscribe_pred/SnorkelDataset/valid/accuracy=1, task_slice:keyword_subscribe_pred/SnorkelDataset/valid/f1=1, task_slice:keyword_please_ind/SnorkelDataset/valid/f1=0, task_slice:keyword_please_pred/SnorkelDataset/valid/accuracy=1, task_slice:keyword_please_pred/SnorkelDataset/valid/f1=1, task_slice:regex_check_out_ind/SnorkelDataset/valid/f1=0.471, task_slice:regex_check_out_pred/SnorkelDataset/valid/accuracy=1, task_slice:regex_check_out_pred/SnorkelDataset/valid/f1=1, task_slice:short_comment_ind/SnorkelDataset/valid/f1=0, task_slice:short_comment_pred/SnorkelDataset/valid/accuracy=0.947, task_slice:short_comment_pred/SnorkelDataset/valid/f1=0.5, task_slice:textblob_polarity_ind/SnorkelDataset/valid/f1=0, task_slice:textblob_polarity_pred/SnorkelDataset/valid/accuracy=1, task_slice:textblob_polarity_pred/SnorkelDataset/valid/f1=1, task_slice:base_ind/SnorkelDataset/valid/f1=1, task_slice:base_pred/SnorkelDataset/valid/accuracy=0.933, task_slice:base_pred/SnorkelDataset/valid/f1=0.926]"
-=======
-      "Epoch 1::  44%|████▍     | 11/25 [00:13<00:17,  1.22s/it, model/all/train/loss=0.196, model/all/train/lr=0.0001, task/SnorkelDataset/valid/accuracy=0.933, task/SnorkelDataset/valid/f1=0.926, task_slice:short_link_ind/SnorkelDataset/valid/f1=0, task_slice:short_link_pred/SnorkelDataset/valid/accuracy=0.8, task_slice:short_link_pred/SnorkelDataset/valid/f1=0.889, task_slice:keyword_subscribe_ind/SnorkelDataset/valid/f1=0, task_slice:keyword_subscribe_pred/SnorkelDataset/valid/accuracy=1, task_slice:keyword_subscribe_pred/SnorkelDataset/valid/f1=1, task_slice:keyword_please_ind/SnorkelDataset/valid/f1=0, task_slice:keyword_please_pred/SnorkelDataset/valid/accuracy=1, task_slice:keyword_please_pred/SnorkelDataset/valid/f1=1, task_slice:regex_check_out_ind/SnorkelDataset/valid/f1=0.471, task_slice:regex_check_out_pred/SnorkelDataset/valid/accuracy=1, task_slice:regex_check_out_pred/SnorkelDataset/valid/f1=1, task_slice:short_comment_ind/SnorkelDataset/valid/f1=0, task_slice:short_comment_pred/SnorkelDataset/valid/accuracy=0.947, task_slice:short_comment_pred/SnorkelDataset/valid/f1=0.5, task_slice:textblob_polarity_ind/SnorkelDataset/valid/f1=0, task_slice:textblob_polarity_pred/SnorkelDataset/valid/accuracy=1, task_slice:textblob_polarity_pred/SnorkelDataset/valid/f1=1, task_slice:base_ind/SnorkelDataset/valid/f1=1, task_slice:base_pred/SnorkelDataset/valid/accuracy=0.933, task_slice:base_pred/SnorkelDataset/valid/f1=0.926]"
->>>>>>> fa61c771
-     ]
-    },
-    {
-     "name": "stderr",
-     "output_type": "stream",
-     "text": [
-      "\r",
-<<<<<<< HEAD
-      "Epoch 1::  44%|████▍     | 11/25 [00:38<00:42,  3.00s/it, model/all/train/loss=0.193, model/all/train/lr=0.0001, task/SnorkelDataset/valid/accuracy=0.933, task/SnorkelDataset/valid/f1=0.926, task_slice:short_link_ind/SnorkelDataset/valid/f1=0, task_slice:short_link_pred/SnorkelDataset/valid/accuracy=0.8, task_slice:short_link_pred/SnorkelDataset/valid/f1=0.889, task_slice:keyword_subscribe_ind/SnorkelDataset/valid/f1=0, task_slice:keyword_subscribe_pred/SnorkelDataset/valid/accuracy=1, task_slice:keyword_subscribe_pred/SnorkelDataset/valid/f1=1, task_slice:keyword_please_ind/SnorkelDataset/valid/f1=0, task_slice:keyword_please_pred/SnorkelDataset/valid/accuracy=1, task_slice:keyword_please_pred/SnorkelDataset/valid/f1=1, task_slice:regex_check_out_ind/SnorkelDataset/valid/f1=0.471, task_slice:regex_check_out_pred/SnorkelDataset/valid/accuracy=1, task_slice:regex_check_out_pred/SnorkelDataset/valid/f1=1, task_slice:short_comment_ind/SnorkelDataset/valid/f1=0, task_slice:short_comment_pred/SnorkelDataset/valid/accuracy=0.947, task_slice:short_comment_pred/SnorkelDataset/valid/f1=0.5, task_slice:textblob_polarity_ind/SnorkelDataset/valid/f1=0, task_slice:textblob_polarity_pred/SnorkelDataset/valid/accuracy=1, task_slice:textblob_polarity_pred/SnorkelDataset/valid/f1=1, task_slice:base_ind/SnorkelDataset/valid/f1=1, task_slice:base_pred/SnorkelDataset/valid/accuracy=0.933, task_slice:base_pred/SnorkelDataset/valid/f1=0.926]"
-=======
-      "Epoch 1::  44%|████▍     | 11/25 [00:15<00:17,  1.22s/it, model/all/train/loss=0.193, model/all/train/lr=0.0001, task/SnorkelDataset/valid/accuracy=0.933, task/SnorkelDataset/valid/f1=0.926, task_slice:short_link_ind/SnorkelDataset/valid/f1=0, task_slice:short_link_pred/SnorkelDataset/valid/accuracy=0.8, task_slice:short_link_pred/SnorkelDataset/valid/f1=0.889, task_slice:keyword_subscribe_ind/SnorkelDataset/valid/f1=0, task_slice:keyword_subscribe_pred/SnorkelDataset/valid/accuracy=1, task_slice:keyword_subscribe_pred/SnorkelDataset/valid/f1=1, task_slice:keyword_please_ind/SnorkelDataset/valid/f1=0, task_slice:keyword_please_pred/SnorkelDataset/valid/accuracy=1, task_slice:keyword_please_pred/SnorkelDataset/valid/f1=1, task_slice:regex_check_out_ind/SnorkelDataset/valid/f1=0.471, task_slice:regex_check_out_pred/SnorkelDataset/valid/accuracy=1, task_slice:regex_check_out_pred/SnorkelDataset/valid/f1=1, task_slice:short_comment_ind/SnorkelDataset/valid/f1=0, task_slice:short_comment_pred/SnorkelDataset/valid/accuracy=0.947, task_slice:short_comment_pred/SnorkelDataset/valid/f1=0.5, task_slice:textblob_polarity_ind/SnorkelDataset/valid/f1=0, task_slice:textblob_polarity_pred/SnorkelDataset/valid/accuracy=1, task_slice:textblob_polarity_pred/SnorkelDataset/valid/f1=1, task_slice:base_ind/SnorkelDataset/valid/f1=1, task_slice:base_pred/SnorkelDataset/valid/accuracy=0.933, task_slice:base_pred/SnorkelDataset/valid/f1=0.926]"
->>>>>>> fa61c771
-     ]
-    },
-    {
-     "name": "stderr",
-     "output_type": "stream",
-     "text": [
-      "\r",
-      "Epoch 1::  48%|████▊     | 12/25 [00:38<00:41,  3.19s/it, model/all/train/loss=0.193, model/all/train/lr=0.0001, task/SnorkelDataset/valid/accuracy=0.933, task/SnorkelDataset/valid/f1=0.926, task_slice:short_link_ind/SnorkelDataset/valid/f1=0, task_slice:short_link_pred/SnorkelDataset/valid/accuracy=0.8, task_slice:short_link_pred/SnorkelDataset/valid/f1=0.889, task_slice:keyword_subscribe_ind/SnorkelDataset/valid/f1=0, task_slice:keyword_subscribe_pred/SnorkelDataset/valid/accuracy=1, task_slice:keyword_subscribe_pred/SnorkelDataset/valid/f1=1, task_slice:keyword_please_ind/SnorkelDataset/valid/f1=0, task_slice:keyword_please_pred/SnorkelDataset/valid/accuracy=1, task_slice:keyword_please_pred/SnorkelDataset/valid/f1=1, task_slice:regex_check_out_ind/SnorkelDataset/valid/f1=0.471, task_slice:regex_check_out_pred/SnorkelDataset/valid/accuracy=1, task_slice:regex_check_out_pred/SnorkelDataset/valid/f1=1, task_slice:short_comment_ind/SnorkelDataset/valid/f1=0, task_slice:short_comment_pred/SnorkelDataset/valid/accuracy=0.947, task_slice:short_comment_pred/SnorkelDataset/valid/f1=0.5, task_slice:textblob_polarity_ind/SnorkelDataset/valid/f1=0, task_slice:textblob_polarity_pred/SnorkelDataset/valid/accuracy=1, task_slice:textblob_polarity_pred/SnorkelDataset/valid/f1=1, task_slice:base_ind/SnorkelDataset/valid/f1=1, task_slice:base_pred/SnorkelDataset/valid/accuracy=0.933, task_slice:base_pred/SnorkelDataset/valid/f1=0.926]"
-     ]
-    },
-    {
-     "name": "stderr",
-     "output_type": "stream",
-     "text": [
-      "\r",
-      "Epoch 1::  48%|████▊     | 12/25 [00:41<00:41,  3.19s/it, model/all/train/loss=0.191, model/all/train/lr=0.0001, task/SnorkelDataset/valid/accuracy=0.933, task/SnorkelDataset/valid/f1=0.926, task_slice:short_link_ind/SnorkelDataset/valid/f1=0, task_slice:short_link_pred/SnorkelDataset/valid/accuracy=0.8, task_slice:short_link_pred/SnorkelDataset/valid/f1=0.889, task_slice:keyword_subscribe_ind/SnorkelDataset/valid/f1=0, task_slice:keyword_subscribe_pred/SnorkelDataset/valid/accuracy=1, task_slice:keyword_subscribe_pred/SnorkelDataset/valid/f1=1, task_slice:keyword_please_ind/SnorkelDataset/valid/f1=0, task_slice:keyword_please_pred/SnorkelDataset/valid/accuracy=1, task_slice:keyword_please_pred/SnorkelDataset/valid/f1=1, task_slice:regex_check_out_ind/SnorkelDataset/valid/f1=0.471, task_slice:regex_check_out_pred/SnorkelDataset/valid/accuracy=1, task_slice:regex_check_out_pred/SnorkelDataset/valid/f1=1, task_slice:short_comment_ind/SnorkelDataset/valid/f1=0, task_slice:short_comment_pred/SnorkelDataset/valid/accuracy=0.947, task_slice:short_comment_pred/SnorkelDataset/valid/f1=0.5, task_slice:textblob_polarity_ind/SnorkelDataset/valid/f1=0, task_slice:textblob_polarity_pred/SnorkelDataset/valid/accuracy=1, task_slice:textblob_polarity_pred/SnorkelDataset/valid/f1=1, task_slice:base_ind/SnorkelDataset/valid/f1=1, task_slice:base_pred/SnorkelDataset/valid/accuracy=0.933, task_slice:base_pred/SnorkelDataset/valid/f1=0.926]"
-     ]
-    },
-    {
-     "name": "stderr",
-     "output_type": "stream",
-     "text": [
-      "\r",
-      "Epoch 1::  52%|█████▏    | 13/25 [00:41<00:39,  3.26s/it, model/all/train/loss=0.191, model/all/train/lr=0.0001, task/SnorkelDataset/valid/accuracy=0.933, task/SnorkelDataset/valid/f1=0.926, task_slice:short_link_ind/SnorkelDataset/valid/f1=0, task_slice:short_link_pred/SnorkelDataset/valid/accuracy=0.8, task_slice:short_link_pred/SnorkelDataset/valid/f1=0.889, task_slice:keyword_subscribe_ind/SnorkelDataset/valid/f1=0, task_slice:keyword_subscribe_pred/SnorkelDataset/valid/accuracy=1, task_slice:keyword_subscribe_pred/SnorkelDataset/valid/f1=1, task_slice:keyword_please_ind/SnorkelDataset/valid/f1=0, task_slice:keyword_please_pred/SnorkelDataset/valid/accuracy=1, task_slice:keyword_please_pred/SnorkelDataset/valid/f1=1, task_slice:regex_check_out_ind/SnorkelDataset/valid/f1=0.471, task_slice:regex_check_out_pred/SnorkelDataset/valid/accuracy=1, task_slice:regex_check_out_pred/SnorkelDataset/valid/f1=1, task_slice:short_comment_ind/SnorkelDataset/valid/f1=0, task_slice:short_comment_pred/SnorkelDataset/valid/accuracy=0.947, task_slice:short_comment_pred/SnorkelDataset/valid/f1=0.5, task_slice:textblob_polarity_ind/SnorkelDataset/valid/f1=0, task_slice:textblob_polarity_pred/SnorkelDataset/valid/accuracy=1, task_slice:textblob_polarity_pred/SnorkelDataset/valid/f1=1, task_slice:base_ind/SnorkelDataset/valid/f1=1, task_slice:base_pred/SnorkelDataset/valid/accuracy=0.933, task_slice:base_pred/SnorkelDataset/valid/f1=0.926]"
-     ]
-    },
-    {
-     "name": "stderr",
-     "output_type": "stream",
-     "text": [
-      "\r",
-      "Epoch 1::  52%|█████▏    | 13/25 [00:44<00:39,  3.26s/it, model/all/train/loss=0.189, model/all/train/lr=0.0001, task/SnorkelDataset/valid/accuracy=0.933, task/SnorkelDataset/valid/f1=0.926, task_slice:short_link_ind/SnorkelDataset/valid/f1=0, task_slice:short_link_pred/SnorkelDataset/valid/accuracy=0.8, task_slice:short_link_pred/SnorkelDataset/valid/f1=0.889, task_slice:keyword_subscribe_ind/SnorkelDataset/valid/f1=0, task_slice:keyword_subscribe_pred/SnorkelDataset/valid/accuracy=1, task_slice:keyword_subscribe_pred/SnorkelDataset/valid/f1=1, task_slice:keyword_please_ind/SnorkelDataset/valid/f1=0, task_slice:keyword_please_pred/SnorkelDataset/valid/accuracy=1, task_slice:keyword_please_pred/SnorkelDataset/valid/f1=1, task_slice:regex_check_out_ind/SnorkelDataset/valid/f1=0.471, task_slice:regex_check_out_pred/SnorkelDataset/valid/accuracy=1, task_slice:regex_check_out_pred/SnorkelDataset/valid/f1=1, task_slice:short_comment_ind/SnorkelDataset/valid/f1=0, task_slice:short_comment_pred/SnorkelDataset/valid/accuracy=0.947, task_slice:short_comment_pred/SnorkelDataset/valid/f1=0.5, task_slice:textblob_polarity_ind/SnorkelDataset/valid/f1=0, task_slice:textblob_polarity_pred/SnorkelDataset/valid/accuracy=1, task_slice:textblob_polarity_pred/SnorkelDataset/valid/f1=1, task_slice:base_ind/SnorkelDataset/valid/f1=1, task_slice:base_pred/SnorkelDataset/valid/accuracy=0.933, task_slice:base_pred/SnorkelDataset/valid/f1=0.926]"
-     ]
-    },
-    {
-     "name": "stderr",
-     "output_type": "stream",
-     "text": [
-      "\r",
-<<<<<<< HEAD
-      "Epoch 1::  56%|█████▌    | 14/25 [00:44<00:34,  3.14s/it, model/all/train/loss=0.189, model/all/train/lr=0.0001, task/SnorkelDataset/valid/accuracy=0.933, task/SnorkelDataset/valid/f1=0.926, task_slice:short_link_ind/SnorkelDataset/valid/f1=0, task_slice:short_link_pred/SnorkelDataset/valid/accuracy=0.8, task_slice:short_link_pred/SnorkelDataset/valid/f1=0.889, task_slice:keyword_subscribe_ind/SnorkelDataset/valid/f1=0, task_slice:keyword_subscribe_pred/SnorkelDataset/valid/accuracy=1, task_slice:keyword_subscribe_pred/SnorkelDataset/valid/f1=1, task_slice:keyword_please_ind/SnorkelDataset/valid/f1=0, task_slice:keyword_please_pred/SnorkelDataset/valid/accuracy=1, task_slice:keyword_please_pred/SnorkelDataset/valid/f1=1, task_slice:regex_check_out_ind/SnorkelDataset/valid/f1=0.471, task_slice:regex_check_out_pred/SnorkelDataset/valid/accuracy=1, task_slice:regex_check_out_pred/SnorkelDataset/valid/f1=1, task_slice:short_comment_ind/SnorkelDataset/valid/f1=0, task_slice:short_comment_pred/SnorkelDataset/valid/accuracy=0.947, task_slice:short_comment_pred/SnorkelDataset/valid/f1=0.5, task_slice:textblob_polarity_ind/SnorkelDataset/valid/f1=0, task_slice:textblob_polarity_pred/SnorkelDataset/valid/accuracy=1, task_slice:textblob_polarity_pred/SnorkelDataset/valid/f1=1, task_slice:base_ind/SnorkelDataset/valid/f1=1, task_slice:base_pred/SnorkelDataset/valid/accuracy=0.933, task_slice:base_pred/SnorkelDataset/valid/f1=0.926]"
-=======
-      "Epoch 1::  56%|█████▌    | 14/25 [00:17<00:14,  1.32s/it, model/all/train/loss=0.189, model/all/train/lr=0.0001, task/SnorkelDataset/valid/accuracy=0.933, task/SnorkelDataset/valid/f1=0.926, task_slice:short_link_ind/SnorkelDataset/valid/f1=0, task_slice:short_link_pred/SnorkelDataset/valid/accuracy=0.8, task_slice:short_link_pred/SnorkelDataset/valid/f1=0.889, task_slice:keyword_subscribe_ind/SnorkelDataset/valid/f1=0, task_slice:keyword_subscribe_pred/SnorkelDataset/valid/accuracy=1, task_slice:keyword_subscribe_pred/SnorkelDataset/valid/f1=1, task_slice:keyword_please_ind/SnorkelDataset/valid/f1=0, task_slice:keyword_please_pred/SnorkelDataset/valid/accuracy=1, task_slice:keyword_please_pred/SnorkelDataset/valid/f1=1, task_slice:regex_check_out_ind/SnorkelDataset/valid/f1=0.471, task_slice:regex_check_out_pred/SnorkelDataset/valid/accuracy=1, task_slice:regex_check_out_pred/SnorkelDataset/valid/f1=1, task_slice:short_comment_ind/SnorkelDataset/valid/f1=0, task_slice:short_comment_pred/SnorkelDataset/valid/accuracy=0.947, task_slice:short_comment_pred/SnorkelDataset/valid/f1=0.5, task_slice:textblob_polarity_ind/SnorkelDataset/valid/f1=0, task_slice:textblob_polarity_pred/SnorkelDataset/valid/accuracy=1, task_slice:textblob_polarity_pred/SnorkelDataset/valid/f1=1, task_slice:base_ind/SnorkelDataset/valid/f1=1, task_slice:base_pred/SnorkelDataset/valid/accuracy=0.933, task_slice:base_pred/SnorkelDataset/valid/f1=0.926]"
->>>>>>> fa61c771
-     ]
-    },
-    {
-     "name": "stderr",
-     "output_type": "stream",
-     "text": [
-      "\r",
-<<<<<<< HEAD
-      "Epoch 1::  56%|█████▌    | 14/25 [00:47<00:34,  3.14s/it, model/all/train/loss=0.186, model/all/train/lr=0.0001, task/SnorkelDataset/valid/accuracy=0.933, task/SnorkelDataset/valid/f1=0.926, task_slice:short_link_ind/SnorkelDataset/valid/f1=0, task_slice:short_link_pred/SnorkelDataset/valid/accuracy=0.8, task_slice:short_link_pred/SnorkelDataset/valid/f1=0.889, task_slice:keyword_subscribe_ind/SnorkelDataset/valid/f1=0, task_slice:keyword_subscribe_pred/SnorkelDataset/valid/accuracy=1, task_slice:keyword_subscribe_pred/SnorkelDataset/valid/f1=1, task_slice:keyword_please_ind/SnorkelDataset/valid/f1=0, task_slice:keyword_please_pred/SnorkelDataset/valid/accuracy=1, task_slice:keyword_please_pred/SnorkelDataset/valid/f1=1, task_slice:regex_check_out_ind/SnorkelDataset/valid/f1=0.471, task_slice:regex_check_out_pred/SnorkelDataset/valid/accuracy=1, task_slice:regex_check_out_pred/SnorkelDataset/valid/f1=1, task_slice:short_comment_ind/SnorkelDataset/valid/f1=0, task_slice:short_comment_pred/SnorkelDataset/valid/accuracy=0.947, task_slice:short_comment_pred/SnorkelDataset/valid/f1=0.5, task_slice:textblob_polarity_ind/SnorkelDataset/valid/f1=0, task_slice:textblob_polarity_pred/SnorkelDataset/valid/accuracy=1, task_slice:textblob_polarity_pred/SnorkelDataset/valid/f1=1, task_slice:base_ind/SnorkelDataset/valid/f1=1, task_slice:base_pred/SnorkelDataset/valid/accuracy=0.933, task_slice:base_pred/SnorkelDataset/valid/f1=0.926]"
-=======
-      "Epoch 1::  56%|█████▌    | 14/25 [00:19<00:14,  1.32s/it, model/all/train/loss=0.186, model/all/train/lr=0.0001, task/SnorkelDataset/valid/accuracy=0.933, task/SnorkelDataset/valid/f1=0.926, task_slice:short_link_ind/SnorkelDataset/valid/f1=0, task_slice:short_link_pred/SnorkelDataset/valid/accuracy=0.8, task_slice:short_link_pred/SnorkelDataset/valid/f1=0.889, task_slice:keyword_subscribe_ind/SnorkelDataset/valid/f1=0, task_slice:keyword_subscribe_pred/SnorkelDataset/valid/accuracy=1, task_slice:keyword_subscribe_pred/SnorkelDataset/valid/f1=1, task_slice:keyword_please_ind/SnorkelDataset/valid/f1=0, task_slice:keyword_please_pred/SnorkelDataset/valid/accuracy=1, task_slice:keyword_please_pred/SnorkelDataset/valid/f1=1, task_slice:regex_check_out_ind/SnorkelDataset/valid/f1=0.471, task_slice:regex_check_out_pred/SnorkelDataset/valid/accuracy=1, task_slice:regex_check_out_pred/SnorkelDataset/valid/f1=1, task_slice:short_comment_ind/SnorkelDataset/valid/f1=0, task_slice:short_comment_pred/SnorkelDataset/valid/accuracy=0.947, task_slice:short_comment_pred/SnorkelDataset/valid/f1=0.5, task_slice:textblob_polarity_ind/SnorkelDataset/valid/f1=0, task_slice:textblob_polarity_pred/SnorkelDataset/valid/accuracy=1, task_slice:textblob_polarity_pred/SnorkelDataset/valid/f1=1, task_slice:base_ind/SnorkelDataset/valid/f1=1, task_slice:base_pred/SnorkelDataset/valid/accuracy=0.933, task_slice:base_pred/SnorkelDataset/valid/f1=0.926]"
->>>>>>> fa61c771
-     ]
-    },
-    {
-     "name": "stderr",
-     "output_type": "stream",
-     "text": [
-      "\r",
-<<<<<<< HEAD
-      "Epoch 1::  60%|██████    | 15/25 [00:47<00:32,  3.21s/it, model/all/train/loss=0.186, model/all/train/lr=0.0001, task/SnorkelDataset/valid/accuracy=0.933, task/SnorkelDataset/valid/f1=0.926, task_slice:short_link_ind/SnorkelDataset/valid/f1=0, task_slice:short_link_pred/SnorkelDataset/valid/accuracy=0.8, task_slice:short_link_pred/SnorkelDataset/valid/f1=0.889, task_slice:keyword_subscribe_ind/SnorkelDataset/valid/f1=0, task_slice:keyword_subscribe_pred/SnorkelDataset/valid/accuracy=1, task_slice:keyword_subscribe_pred/SnorkelDataset/valid/f1=1, task_slice:keyword_please_ind/SnorkelDataset/valid/f1=0, task_slice:keyword_please_pred/SnorkelDataset/valid/accuracy=1, task_slice:keyword_please_pred/SnorkelDataset/valid/f1=1, task_slice:regex_check_out_ind/SnorkelDataset/valid/f1=0.471, task_slice:regex_check_out_pred/SnorkelDataset/valid/accuracy=1, task_slice:regex_check_out_pred/SnorkelDataset/valid/f1=1, task_slice:short_comment_ind/SnorkelDataset/valid/f1=0, task_slice:short_comment_pred/SnorkelDataset/valid/accuracy=0.947, task_slice:short_comment_pred/SnorkelDataset/valid/f1=0.5, task_slice:textblob_polarity_ind/SnorkelDataset/valid/f1=0, task_slice:textblob_polarity_pred/SnorkelDataset/valid/accuracy=1, task_slice:textblob_polarity_pred/SnorkelDataset/valid/f1=1, task_slice:base_ind/SnorkelDataset/valid/f1=1, task_slice:base_pred/SnorkelDataset/valid/accuracy=0.933, task_slice:base_pred/SnorkelDataset/valid/f1=0.926]"
-=======
-      "Epoch 1::  60%|██████    | 15/25 [00:19<00:13,  1.31s/it, model/all/train/loss=0.186, model/all/train/lr=0.0001, task/SnorkelDataset/valid/accuracy=0.933, task/SnorkelDataset/valid/f1=0.926, task_slice:short_link_ind/SnorkelDataset/valid/f1=0, task_slice:short_link_pred/SnorkelDataset/valid/accuracy=0.8, task_slice:short_link_pred/SnorkelDataset/valid/f1=0.889, task_slice:keyword_subscribe_ind/SnorkelDataset/valid/f1=0, task_slice:keyword_subscribe_pred/SnorkelDataset/valid/accuracy=1, task_slice:keyword_subscribe_pred/SnorkelDataset/valid/f1=1, task_slice:keyword_please_ind/SnorkelDataset/valid/f1=0, task_slice:keyword_please_pred/SnorkelDataset/valid/accuracy=1, task_slice:keyword_please_pred/SnorkelDataset/valid/f1=1, task_slice:regex_check_out_ind/SnorkelDataset/valid/f1=0.471, task_slice:regex_check_out_pred/SnorkelDataset/valid/accuracy=1, task_slice:regex_check_out_pred/SnorkelDataset/valid/f1=1, task_slice:short_comment_ind/SnorkelDataset/valid/f1=0, task_slice:short_comment_pred/SnorkelDataset/valid/accuracy=0.947, task_slice:short_comment_pred/SnorkelDataset/valid/f1=0.5, task_slice:textblob_polarity_ind/SnorkelDataset/valid/f1=0, task_slice:textblob_polarity_pred/SnorkelDataset/valid/accuracy=1, task_slice:textblob_polarity_pred/SnorkelDataset/valid/f1=1, task_slice:base_ind/SnorkelDataset/valid/f1=1, task_slice:base_pred/SnorkelDataset/valid/accuracy=0.933, task_slice:base_pred/SnorkelDataset/valid/f1=0.926]"
->>>>>>> fa61c771
-     ]
-    },
-    {
-     "name": "stderr",
-     "output_type": "stream",
-     "text": [
-      "\r",
-<<<<<<< HEAD
-      "Epoch 1::  60%|██████    | 15/25 [00:50<00:32,  3.21s/it, model/all/train/loss=0.182, model/all/train/lr=0.0001, task/SnorkelDataset/valid/accuracy=0.933, task/SnorkelDataset/valid/f1=0.926, task_slice:short_link_ind/SnorkelDataset/valid/f1=0, task_slice:short_link_pred/SnorkelDataset/valid/accuracy=0.8, task_slice:short_link_pred/SnorkelDataset/valid/f1=0.889, task_slice:keyword_subscribe_ind/SnorkelDataset/valid/f1=0, task_slice:keyword_subscribe_pred/SnorkelDataset/valid/accuracy=1, task_slice:keyword_subscribe_pred/SnorkelDataset/valid/f1=1, task_slice:keyword_please_ind/SnorkelDataset/valid/f1=0, task_slice:keyword_please_pred/SnorkelDataset/valid/accuracy=1, task_slice:keyword_please_pred/SnorkelDataset/valid/f1=1, task_slice:regex_check_out_ind/SnorkelDataset/valid/f1=0.471, task_slice:regex_check_out_pred/SnorkelDataset/valid/accuracy=1, task_slice:regex_check_out_pred/SnorkelDataset/valid/f1=1, task_slice:short_comment_ind/SnorkelDataset/valid/f1=0, task_slice:short_comment_pred/SnorkelDataset/valid/accuracy=0.947, task_slice:short_comment_pred/SnorkelDataset/valid/f1=0.5, task_slice:textblob_polarity_ind/SnorkelDataset/valid/f1=0, task_slice:textblob_polarity_pred/SnorkelDataset/valid/accuracy=1, task_slice:textblob_polarity_pred/SnorkelDataset/valid/f1=1, task_slice:base_ind/SnorkelDataset/valid/f1=1, task_slice:base_pred/SnorkelDataset/valid/accuracy=0.933, task_slice:base_pred/SnorkelDataset/valid/f1=0.926]"
-=======
-      "Epoch 1::  60%|██████    | 15/25 [00:20<00:13,  1.31s/it, model/all/train/loss=0.182, model/all/train/lr=0.0001, task/SnorkelDataset/valid/accuracy=0.933, task/SnorkelDataset/valid/f1=0.926, task_slice:short_link_ind/SnorkelDataset/valid/f1=0, task_slice:short_link_pred/SnorkelDataset/valid/accuracy=0.8, task_slice:short_link_pred/SnorkelDataset/valid/f1=0.889, task_slice:keyword_subscribe_ind/SnorkelDataset/valid/f1=0, task_slice:keyword_subscribe_pred/SnorkelDataset/valid/accuracy=1, task_slice:keyword_subscribe_pred/SnorkelDataset/valid/f1=1, task_slice:keyword_please_ind/SnorkelDataset/valid/f1=0, task_slice:keyword_please_pred/SnorkelDataset/valid/accuracy=1, task_slice:keyword_please_pred/SnorkelDataset/valid/f1=1, task_slice:regex_check_out_ind/SnorkelDataset/valid/f1=0.471, task_slice:regex_check_out_pred/SnorkelDataset/valid/accuracy=1, task_slice:regex_check_out_pred/SnorkelDataset/valid/f1=1, task_slice:short_comment_ind/SnorkelDataset/valid/f1=0, task_slice:short_comment_pred/SnorkelDataset/valid/accuracy=0.947, task_slice:short_comment_pred/SnorkelDataset/valid/f1=0.5, task_slice:textblob_polarity_ind/SnorkelDataset/valid/f1=0, task_slice:textblob_polarity_pred/SnorkelDataset/valid/accuracy=1, task_slice:textblob_polarity_pred/SnorkelDataset/valid/f1=1, task_slice:base_ind/SnorkelDataset/valid/f1=1, task_slice:base_pred/SnorkelDataset/valid/accuracy=0.933, task_slice:base_pred/SnorkelDataset/valid/f1=0.926]"
->>>>>>> fa61c771
-     ]
-    },
-    {
-     "name": "stderr",
-     "output_type": "stream",
-     "text": [
-      "\r",
-      "Epoch 1::  64%|██████▍   | 16/25 [00:50<00:28,  3.12s/it, model/all/train/loss=0.182, model/all/train/lr=0.0001, task/SnorkelDataset/valid/accuracy=0.933, task/SnorkelDataset/valid/f1=0.926, task_slice:short_link_ind/SnorkelDataset/valid/f1=0, task_slice:short_link_pred/SnorkelDataset/valid/accuracy=0.8, task_slice:short_link_pred/SnorkelDataset/valid/f1=0.889, task_slice:keyword_subscribe_ind/SnorkelDataset/valid/f1=0, task_slice:keyword_subscribe_pred/SnorkelDataset/valid/accuracy=1, task_slice:keyword_subscribe_pred/SnorkelDataset/valid/f1=1, task_slice:keyword_please_ind/SnorkelDataset/valid/f1=0, task_slice:keyword_please_pred/SnorkelDataset/valid/accuracy=1, task_slice:keyword_please_pred/SnorkelDataset/valid/f1=1, task_slice:regex_check_out_ind/SnorkelDataset/valid/f1=0.471, task_slice:regex_check_out_pred/SnorkelDataset/valid/accuracy=1, task_slice:regex_check_out_pred/SnorkelDataset/valid/f1=1, task_slice:short_comment_ind/SnorkelDataset/valid/f1=0, task_slice:short_comment_pred/SnorkelDataset/valid/accuracy=0.947, task_slice:short_comment_pred/SnorkelDataset/valid/f1=0.5, task_slice:textblob_polarity_ind/SnorkelDataset/valid/f1=0, task_slice:textblob_polarity_pred/SnorkelDataset/valid/accuracy=1, task_slice:textblob_polarity_pred/SnorkelDataset/valid/f1=1, task_slice:base_ind/SnorkelDataset/valid/f1=1, task_slice:base_pred/SnorkelDataset/valid/accuracy=0.933, task_slice:base_pred/SnorkelDataset/valid/f1=0.926]"
-     ]
-    },
-    {
-     "name": "stderr",
-     "output_type": "stream",
-     "text": [
-      "\r",
-      "Epoch 1::  64%|██████▍   | 16/25 [00:54<00:28,  3.12s/it, model/all/train/loss=0.18, model/all/train/lr=0.0001, task/SnorkelDataset/valid/accuracy=0.933, task/SnorkelDataset/valid/f1=0.926, task_slice:short_link_ind/SnorkelDataset/valid/f1=0, task_slice:short_link_pred/SnorkelDataset/valid/accuracy=0.8, task_slice:short_link_pred/SnorkelDataset/valid/f1=0.889, task_slice:keyword_subscribe_ind/SnorkelDataset/valid/f1=0, task_slice:keyword_subscribe_pred/SnorkelDataset/valid/accuracy=1, task_slice:keyword_subscribe_pred/SnorkelDataset/valid/f1=1, task_slice:keyword_please_ind/SnorkelDataset/valid/f1=0, task_slice:keyword_please_pred/SnorkelDataset/valid/accuracy=1, task_slice:keyword_please_pred/SnorkelDataset/valid/f1=1, task_slice:regex_check_out_ind/SnorkelDataset/valid/f1=0.471, task_slice:regex_check_out_pred/SnorkelDataset/valid/accuracy=1, task_slice:regex_check_out_pred/SnorkelDataset/valid/f1=1, task_slice:short_comment_ind/SnorkelDataset/valid/f1=0, task_slice:short_comment_pred/SnorkelDataset/valid/accuracy=0.947, task_slice:short_comment_pred/SnorkelDataset/valid/f1=0.5, task_slice:textblob_polarity_ind/SnorkelDataset/valid/f1=0, task_slice:textblob_polarity_pred/SnorkelDataset/valid/accuracy=1, task_slice:textblob_polarity_pred/SnorkelDataset/valid/f1=1, task_slice:base_ind/SnorkelDataset/valid/f1=1, task_slice:base_pred/SnorkelDataset/valid/accuracy=0.933, task_slice:base_pred/SnorkelDataset/valid/f1=0.926] "
-     ]
-    },
-    {
-     "name": "stderr",
-     "output_type": "stream",
-     "text": [
-      "\r",
-      "Epoch 1::  68%|██████▊   | 17/25 [00:54<00:25,  3.18s/it, model/all/train/loss=0.18, model/all/train/lr=0.0001, task/SnorkelDataset/valid/accuracy=0.933, task/SnorkelDataset/valid/f1=0.926, task_slice:short_link_ind/SnorkelDataset/valid/f1=0, task_slice:short_link_pred/SnorkelDataset/valid/accuracy=0.8, task_slice:short_link_pred/SnorkelDataset/valid/f1=0.889, task_slice:keyword_subscribe_ind/SnorkelDataset/valid/f1=0, task_slice:keyword_subscribe_pred/SnorkelDataset/valid/accuracy=1, task_slice:keyword_subscribe_pred/SnorkelDataset/valid/f1=1, task_slice:keyword_please_ind/SnorkelDataset/valid/f1=0, task_slice:keyword_please_pred/SnorkelDataset/valid/accuracy=1, task_slice:keyword_please_pred/SnorkelDataset/valid/f1=1, task_slice:regex_check_out_ind/SnorkelDataset/valid/f1=0.471, task_slice:regex_check_out_pred/SnorkelDataset/valid/accuracy=1, task_slice:regex_check_out_pred/SnorkelDataset/valid/f1=1, task_slice:short_comment_ind/SnorkelDataset/valid/f1=0, task_slice:short_comment_pred/SnorkelDataset/valid/accuracy=0.947, task_slice:short_comment_pred/SnorkelDataset/valid/f1=0.5, task_slice:textblob_polarity_ind/SnorkelDataset/valid/f1=0, task_slice:textblob_polarity_pred/SnorkelDataset/valid/accuracy=1, task_slice:textblob_polarity_pred/SnorkelDataset/valid/f1=1, task_slice:base_ind/SnorkelDataset/valid/f1=1, task_slice:base_pred/SnorkelDataset/valid/accuracy=0.933, task_slice:base_pred/SnorkelDataset/valid/f1=0.926]"
-     ]
-    },
-    {
-     "name": "stderr",
-     "output_type": "stream",
-     "text": [
-      "\r",
-      "Epoch 1::  68%|██████▊   | 17/25 [00:56<00:25,  3.18s/it, model/all/train/loss=0.181, model/all/train/lr=0.0001, task/SnorkelDataset/valid/accuracy=0.933, task/SnorkelDataset/valid/f1=0.926, task_slice:short_link_ind/SnorkelDataset/valid/f1=0, task_slice:short_link_pred/SnorkelDataset/valid/accuracy=0.8, task_slice:short_link_pred/SnorkelDataset/valid/f1=0.889, task_slice:keyword_subscribe_ind/SnorkelDataset/valid/f1=0, task_slice:keyword_subscribe_pred/SnorkelDataset/valid/accuracy=1, task_slice:keyword_subscribe_pred/SnorkelDataset/valid/f1=1, task_slice:keyword_please_ind/SnorkelDataset/valid/f1=0, task_slice:keyword_please_pred/SnorkelDataset/valid/accuracy=1, task_slice:keyword_please_pred/SnorkelDataset/valid/f1=1, task_slice:regex_check_out_ind/SnorkelDataset/valid/f1=0.471, task_slice:regex_check_out_pred/SnorkelDataset/valid/accuracy=1, task_slice:regex_check_out_pred/SnorkelDataset/valid/f1=1, task_slice:short_comment_ind/SnorkelDataset/valid/f1=0, task_slice:short_comment_pred/SnorkelDataset/valid/accuracy=0.947, task_slice:short_comment_pred/SnorkelDataset/valid/f1=0.5, task_slice:textblob_polarity_ind/SnorkelDataset/valid/f1=0, task_slice:textblob_polarity_pred/SnorkelDataset/valid/accuracy=1, task_slice:textblob_polarity_pred/SnorkelDataset/valid/f1=1, task_slice:base_ind/SnorkelDataset/valid/f1=1, task_slice:base_pred/SnorkelDataset/valid/accuracy=0.933, task_slice:base_pred/SnorkelDataset/valid/f1=0.926]"
-     ]
-    },
-    {
-     "name": "stderr",
-     "output_type": "stream",
-     "text": [
-      "\r",
-      "Epoch 1::  72%|███████▏  | 18/25 [00:56<00:21,  3.10s/it, model/all/train/loss=0.181, model/all/train/lr=0.0001, task/SnorkelDataset/valid/accuracy=0.933, task/SnorkelDataset/valid/f1=0.926, task_slice:short_link_ind/SnorkelDataset/valid/f1=0, task_slice:short_link_pred/SnorkelDataset/valid/accuracy=0.8, task_slice:short_link_pred/SnorkelDataset/valid/f1=0.889, task_slice:keyword_subscribe_ind/SnorkelDataset/valid/f1=0, task_slice:keyword_subscribe_pred/SnorkelDataset/valid/accuracy=1, task_slice:keyword_subscribe_pred/SnorkelDataset/valid/f1=1, task_slice:keyword_please_ind/SnorkelDataset/valid/f1=0, task_slice:keyword_please_pred/SnorkelDataset/valid/accuracy=1, task_slice:keyword_please_pred/SnorkelDataset/valid/f1=1, task_slice:regex_check_out_ind/SnorkelDataset/valid/f1=0.471, task_slice:regex_check_out_pred/SnorkelDataset/valid/accuracy=1, task_slice:regex_check_out_pred/SnorkelDataset/valid/f1=1, task_slice:short_comment_ind/SnorkelDataset/valid/f1=0, task_slice:short_comment_pred/SnorkelDataset/valid/accuracy=0.947, task_slice:short_comment_pred/SnorkelDataset/valid/f1=0.5, task_slice:textblob_polarity_ind/SnorkelDataset/valid/f1=0, task_slice:textblob_polarity_pred/SnorkelDataset/valid/accuracy=1, task_slice:textblob_polarity_pred/SnorkelDataset/valid/f1=1, task_slice:base_ind/SnorkelDataset/valid/f1=1, task_slice:base_pred/SnorkelDataset/valid/accuracy=0.933, task_slice:base_pred/SnorkelDataset/valid/f1=0.926]"
-     ]
-    },
-    {
-     "name": "stderr",
-     "output_type": "stream",
-     "text": [
-      "\r",
-      "Epoch 1::  72%|███████▏  | 18/25 [00:59<00:21,  3.10s/it, model/all/train/loss=0.179, model/all/train/lr=0.0001, task/SnorkelDataset/valid/accuracy=0.933, task/SnorkelDataset/valid/f1=0.926, task_slice:short_link_ind/SnorkelDataset/valid/f1=0, task_slice:short_link_pred/SnorkelDataset/valid/accuracy=0.8, task_slice:short_link_pred/SnorkelDataset/valid/f1=0.889, task_slice:keyword_subscribe_ind/SnorkelDataset/valid/f1=0, task_slice:keyword_subscribe_pred/SnorkelDataset/valid/accuracy=1, task_slice:keyword_subscribe_pred/SnorkelDataset/valid/f1=1, task_slice:keyword_please_ind/SnorkelDataset/valid/f1=0, task_slice:keyword_please_pred/SnorkelDataset/valid/accuracy=1, task_slice:keyword_please_pred/SnorkelDataset/valid/f1=1, task_slice:regex_check_out_ind/SnorkelDataset/valid/f1=0.471, task_slice:regex_check_out_pred/SnorkelDataset/valid/accuracy=1, task_slice:regex_check_out_pred/SnorkelDataset/valid/f1=1, task_slice:short_comment_ind/SnorkelDataset/valid/f1=0, task_slice:short_comment_pred/SnorkelDataset/valid/accuracy=0.947, task_slice:short_comment_pred/SnorkelDataset/valid/f1=0.5, task_slice:textblob_polarity_ind/SnorkelDataset/valid/f1=0, task_slice:textblob_polarity_pred/SnorkelDataset/valid/accuracy=1, task_slice:textblob_polarity_pred/SnorkelDataset/valid/f1=1, task_slice:base_ind/SnorkelDataset/valid/f1=1, task_slice:base_pred/SnorkelDataset/valid/accuracy=0.933, task_slice:base_pred/SnorkelDataset/valid/f1=0.926]"
-     ]
-    },
-    {
-     "name": "stderr",
-     "output_type": "stream",
-     "text": [
-      "\r",
-      "Epoch 1::  76%|███████▌  | 19/25 [00:59<00:18,  3.01s/it, model/all/train/loss=0.179, model/all/train/lr=0.0001, task/SnorkelDataset/valid/accuracy=0.933, task/SnorkelDataset/valid/f1=0.926, task_slice:short_link_ind/SnorkelDataset/valid/f1=0, task_slice:short_link_pred/SnorkelDataset/valid/accuracy=0.8, task_slice:short_link_pred/SnorkelDataset/valid/f1=0.889, task_slice:keyword_subscribe_ind/SnorkelDataset/valid/f1=0, task_slice:keyword_subscribe_pred/SnorkelDataset/valid/accuracy=1, task_slice:keyword_subscribe_pred/SnorkelDataset/valid/f1=1, task_slice:keyword_please_ind/SnorkelDataset/valid/f1=0, task_slice:keyword_please_pred/SnorkelDataset/valid/accuracy=1, task_slice:keyword_please_pred/SnorkelDataset/valid/f1=1, task_slice:regex_check_out_ind/SnorkelDataset/valid/f1=0.471, task_slice:regex_check_out_pred/SnorkelDataset/valid/accuracy=1, task_slice:regex_check_out_pred/SnorkelDataset/valid/f1=1, task_slice:short_comment_ind/SnorkelDataset/valid/f1=0, task_slice:short_comment_pred/SnorkelDataset/valid/accuracy=0.947, task_slice:short_comment_pred/SnorkelDataset/valid/f1=0.5, task_slice:textblob_polarity_ind/SnorkelDataset/valid/f1=0, task_slice:textblob_polarity_pred/SnorkelDataset/valid/accuracy=1, task_slice:textblob_polarity_pred/SnorkelDataset/valid/f1=1, task_slice:base_ind/SnorkelDataset/valid/f1=1, task_slice:base_pred/SnorkelDataset/valid/accuracy=0.933, task_slice:base_pred/SnorkelDataset/valid/f1=0.926]"
-     ]
-    },
-    {
-     "name": "stderr",
-     "output_type": "stream",
-     "text": [
-      "\r",
-      "Epoch 1::  76%|███████▌  | 19/25 [01:03<00:18,  3.01s/it, model/all/train/loss=0.178, model/all/train/lr=0.0001, task/SnorkelDataset/valid/accuracy=0.933, task/SnorkelDataset/valid/f1=0.926, task_slice:short_link_ind/SnorkelDataset/valid/f1=0, task_slice:short_link_pred/SnorkelDataset/valid/accuracy=0.8, task_slice:short_link_pred/SnorkelDataset/valid/f1=0.889, task_slice:keyword_subscribe_ind/SnorkelDataset/valid/f1=0, task_slice:keyword_subscribe_pred/SnorkelDataset/valid/accuracy=1, task_slice:keyword_subscribe_pred/SnorkelDataset/valid/f1=1, task_slice:keyword_please_ind/SnorkelDataset/valid/f1=0, task_slice:keyword_please_pred/SnorkelDataset/valid/accuracy=1, task_slice:keyword_please_pred/SnorkelDataset/valid/f1=1, task_slice:regex_check_out_ind/SnorkelDataset/valid/f1=0.471, task_slice:regex_check_out_pred/SnorkelDataset/valid/accuracy=1, task_slice:regex_check_out_pred/SnorkelDataset/valid/f1=1, task_slice:short_comment_ind/SnorkelDataset/valid/f1=0, task_slice:short_comment_pred/SnorkelDataset/valid/accuracy=0.947, task_slice:short_comment_pred/SnorkelDataset/valid/f1=0.5, task_slice:textblob_polarity_ind/SnorkelDataset/valid/f1=0, task_slice:textblob_polarity_pred/SnorkelDataset/valid/accuracy=1, task_slice:textblob_polarity_pred/SnorkelDataset/valid/f1=1, task_slice:base_ind/SnorkelDataset/valid/f1=1, task_slice:base_pred/SnorkelDataset/valid/accuracy=0.933, task_slice:base_pred/SnorkelDataset/valid/f1=0.926]"
-     ]
-    },
-    {
-     "name": "stderr",
-     "output_type": "stream",
-     "text": [
-      "\r",
-<<<<<<< HEAD
-      "Epoch 1::  80%|████████  | 20/25 [01:03<00:16,  3.28s/it, model/all/train/loss=0.178, model/all/train/lr=0.0001, task/SnorkelDataset/valid/accuracy=0.933, task/SnorkelDataset/valid/f1=0.926, task_slice:short_link_ind/SnorkelDataset/valid/f1=0, task_slice:short_link_pred/SnorkelDataset/valid/accuracy=0.8, task_slice:short_link_pred/SnorkelDataset/valid/f1=0.889, task_slice:keyword_subscribe_ind/SnorkelDataset/valid/f1=0, task_slice:keyword_subscribe_pred/SnorkelDataset/valid/accuracy=1, task_slice:keyword_subscribe_pred/SnorkelDataset/valid/f1=1, task_slice:keyword_please_ind/SnorkelDataset/valid/f1=0, task_slice:keyword_please_pred/SnorkelDataset/valid/accuracy=1, task_slice:keyword_please_pred/SnorkelDataset/valid/f1=1, task_slice:regex_check_out_ind/SnorkelDataset/valid/f1=0.471, task_slice:regex_check_out_pred/SnorkelDataset/valid/accuracy=1, task_slice:regex_check_out_pred/SnorkelDataset/valid/f1=1, task_slice:short_comment_ind/SnorkelDataset/valid/f1=0, task_slice:short_comment_pred/SnorkelDataset/valid/accuracy=0.947, task_slice:short_comment_pred/SnorkelDataset/valid/f1=0.5, task_slice:textblob_polarity_ind/SnorkelDataset/valid/f1=0, task_slice:textblob_polarity_pred/SnorkelDataset/valid/accuracy=1, task_slice:textblob_polarity_pred/SnorkelDataset/valid/f1=1, task_slice:base_ind/SnorkelDataset/valid/f1=1, task_slice:base_pred/SnorkelDataset/valid/accuracy=0.933, task_slice:base_pred/SnorkelDataset/valid/f1=0.926]"
-=======
-      "Epoch 1::  80%|████████  | 20/25 [00:25<00:06,  1.40s/it, model/all/train/loss=0.178, model/all/train/lr=0.0001, task/SnorkelDataset/valid/accuracy=0.933, task/SnorkelDataset/valid/f1=0.926, task_slice:short_link_ind/SnorkelDataset/valid/f1=0, task_slice:short_link_pred/SnorkelDataset/valid/accuracy=0.8, task_slice:short_link_pred/SnorkelDataset/valid/f1=0.889, task_slice:keyword_subscribe_ind/SnorkelDataset/valid/f1=0, task_slice:keyword_subscribe_pred/SnorkelDataset/valid/accuracy=1, task_slice:keyword_subscribe_pred/SnorkelDataset/valid/f1=1, task_slice:keyword_please_ind/SnorkelDataset/valid/f1=0, task_slice:keyword_please_pred/SnorkelDataset/valid/accuracy=1, task_slice:keyword_please_pred/SnorkelDataset/valid/f1=1, task_slice:regex_check_out_ind/SnorkelDataset/valid/f1=0.471, task_slice:regex_check_out_pred/SnorkelDataset/valid/accuracy=1, task_slice:regex_check_out_pred/SnorkelDataset/valid/f1=1, task_slice:short_comment_ind/SnorkelDataset/valid/f1=0, task_slice:short_comment_pred/SnorkelDataset/valid/accuracy=0.947, task_slice:short_comment_pred/SnorkelDataset/valid/f1=0.5, task_slice:textblob_polarity_ind/SnorkelDataset/valid/f1=0, task_slice:textblob_polarity_pred/SnorkelDataset/valid/accuracy=1, task_slice:textblob_polarity_pred/SnorkelDataset/valid/f1=1, task_slice:base_ind/SnorkelDataset/valid/f1=1, task_slice:base_pred/SnorkelDataset/valid/accuracy=0.933, task_slice:base_pred/SnorkelDataset/valid/f1=0.926]"
->>>>>>> fa61c771
-     ]
-    },
-    {
-     "name": "stderr",
-     "output_type": "stream",
-     "text": [
-      "\r",
-<<<<<<< HEAD
-      "Epoch 1::  80%|████████  | 20/25 [01:07<00:16,  3.28s/it, model/all/train/loss=0.175, model/all/train/lr=0.0001, task/SnorkelDataset/valid/accuracy=0.933, task/SnorkelDataset/valid/f1=0.926, task_slice:short_link_ind/SnorkelDataset/valid/f1=0, task_slice:short_link_pred/SnorkelDataset/valid/accuracy=0.8, task_slice:short_link_pred/SnorkelDataset/valid/f1=0.889, task_slice:keyword_subscribe_ind/SnorkelDataset/valid/f1=0, task_slice:keyword_subscribe_pred/SnorkelDataset/valid/accuracy=1, task_slice:keyword_subscribe_pred/SnorkelDataset/valid/f1=1, task_slice:keyword_please_ind/SnorkelDataset/valid/f1=0, task_slice:keyword_please_pred/SnorkelDataset/valid/accuracy=1, task_slice:keyword_please_pred/SnorkelDataset/valid/f1=1, task_slice:regex_check_out_ind/SnorkelDataset/valid/f1=0.471, task_slice:regex_check_out_pred/SnorkelDataset/valid/accuracy=1, task_slice:regex_check_out_pred/SnorkelDataset/valid/f1=1, task_slice:short_comment_ind/SnorkelDataset/valid/f1=0, task_slice:short_comment_pred/SnorkelDataset/valid/accuracy=0.947, task_slice:short_comment_pred/SnorkelDataset/valid/f1=0.5, task_slice:textblob_polarity_ind/SnorkelDataset/valid/f1=0, task_slice:textblob_polarity_pred/SnorkelDataset/valid/accuracy=1, task_slice:textblob_polarity_pred/SnorkelDataset/valid/f1=1, task_slice:base_ind/SnorkelDataset/valid/f1=1, task_slice:base_pred/SnorkelDataset/valid/accuracy=0.933, task_slice:base_pred/SnorkelDataset/valid/f1=0.926]"
-=======
-      "Epoch 1::  80%|████████  | 20/25 [00:27<00:06,  1.40s/it, model/all/train/loss=0.175, model/all/train/lr=0.0001, task/SnorkelDataset/valid/accuracy=0.933, task/SnorkelDataset/valid/f1=0.926, task_slice:short_link_ind/SnorkelDataset/valid/f1=0, task_slice:short_link_pred/SnorkelDataset/valid/accuracy=0.8, task_slice:short_link_pred/SnorkelDataset/valid/f1=0.889, task_slice:keyword_subscribe_ind/SnorkelDataset/valid/f1=0, task_slice:keyword_subscribe_pred/SnorkelDataset/valid/accuracy=1, task_slice:keyword_subscribe_pred/SnorkelDataset/valid/f1=1, task_slice:keyword_please_ind/SnorkelDataset/valid/f1=0, task_slice:keyword_please_pred/SnorkelDataset/valid/accuracy=1, task_slice:keyword_please_pred/SnorkelDataset/valid/f1=1, task_slice:regex_check_out_ind/SnorkelDataset/valid/f1=0.471, task_slice:regex_check_out_pred/SnorkelDataset/valid/accuracy=1, task_slice:regex_check_out_pred/SnorkelDataset/valid/f1=1, task_slice:short_comment_ind/SnorkelDataset/valid/f1=0, task_slice:short_comment_pred/SnorkelDataset/valid/accuracy=0.947, task_slice:short_comment_pred/SnorkelDataset/valid/f1=0.5, task_slice:textblob_polarity_ind/SnorkelDataset/valid/f1=0, task_slice:textblob_polarity_pred/SnorkelDataset/valid/accuracy=1, task_slice:textblob_polarity_pred/SnorkelDataset/valid/f1=1, task_slice:base_ind/SnorkelDataset/valid/f1=1, task_slice:base_pred/SnorkelDataset/valid/accuracy=0.933, task_slice:base_pred/SnorkelDataset/valid/f1=0.926]"
->>>>>>> fa61c771
-     ]
-    },
-    {
-     "name": "stderr",
-     "output_type": "stream",
-     "text": [
-      "\r",
-      "Epoch 1::  84%|████████▍ | 21/25 [01:07<00:13,  3.34s/it, model/all/train/loss=0.175, model/all/train/lr=0.0001, task/SnorkelDataset/valid/accuracy=0.933, task/SnorkelDataset/valid/f1=0.926, task_slice:short_link_ind/SnorkelDataset/valid/f1=0, task_slice:short_link_pred/SnorkelDataset/valid/accuracy=0.8, task_slice:short_link_pred/SnorkelDataset/valid/f1=0.889, task_slice:keyword_subscribe_ind/SnorkelDataset/valid/f1=0, task_slice:keyword_subscribe_pred/SnorkelDataset/valid/accuracy=1, task_slice:keyword_subscribe_pred/SnorkelDataset/valid/f1=1, task_slice:keyword_please_ind/SnorkelDataset/valid/f1=0, task_slice:keyword_please_pred/SnorkelDataset/valid/accuracy=1, task_slice:keyword_please_pred/SnorkelDataset/valid/f1=1, task_slice:regex_check_out_ind/SnorkelDataset/valid/f1=0.471, task_slice:regex_check_out_pred/SnorkelDataset/valid/accuracy=1, task_slice:regex_check_out_pred/SnorkelDataset/valid/f1=1, task_slice:short_comment_ind/SnorkelDataset/valid/f1=0, task_slice:short_comment_pred/SnorkelDataset/valid/accuracy=0.947, task_slice:short_comment_pred/SnorkelDataset/valid/f1=0.5, task_slice:textblob_polarity_ind/SnorkelDataset/valid/f1=0, task_slice:textblob_polarity_pred/SnorkelDataset/valid/accuracy=1, task_slice:textblob_polarity_pred/SnorkelDataset/valid/f1=1, task_slice:base_ind/SnorkelDataset/valid/f1=1, task_slice:base_pred/SnorkelDataset/valid/accuracy=0.933, task_slice:base_pred/SnorkelDataset/valid/f1=0.926]"
-     ]
-    },
-    {
-     "name": "stderr",
-     "output_type": "stream",
-     "text": [
-      "\r",
-      "Epoch 1::  84%|████████▍ | 21/25 [01:10<00:13,  3.34s/it, model/all/train/loss=0.175, model/all/train/lr=0.0001, task/SnorkelDataset/valid/accuracy=0.933, task/SnorkelDataset/valid/f1=0.926, task_slice:short_link_ind/SnorkelDataset/valid/f1=0, task_slice:short_link_pred/SnorkelDataset/valid/accuracy=0.8, task_slice:short_link_pred/SnorkelDataset/valid/f1=0.889, task_slice:keyword_subscribe_ind/SnorkelDataset/valid/f1=0, task_slice:keyword_subscribe_pred/SnorkelDataset/valid/accuracy=1, task_slice:keyword_subscribe_pred/SnorkelDataset/valid/f1=1, task_slice:keyword_please_ind/SnorkelDataset/valid/f1=0, task_slice:keyword_please_pred/SnorkelDataset/valid/accuracy=1, task_slice:keyword_please_pred/SnorkelDataset/valid/f1=1, task_slice:regex_check_out_ind/SnorkelDataset/valid/f1=0.471, task_slice:regex_check_out_pred/SnorkelDataset/valid/accuracy=1, task_slice:regex_check_out_pred/SnorkelDataset/valid/f1=1, task_slice:short_comment_ind/SnorkelDataset/valid/f1=0, task_slice:short_comment_pred/SnorkelDataset/valid/accuracy=0.947, task_slice:short_comment_pred/SnorkelDataset/valid/f1=0.5, task_slice:textblob_polarity_ind/SnorkelDataset/valid/f1=0, task_slice:textblob_polarity_pred/SnorkelDataset/valid/accuracy=1, task_slice:textblob_polarity_pred/SnorkelDataset/valid/f1=1, task_slice:base_ind/SnorkelDataset/valid/f1=1, task_slice:base_pred/SnorkelDataset/valid/accuracy=0.933, task_slice:base_pred/SnorkelDataset/valid/f1=0.926]"
-     ]
-    },
-    {
-     "name": "stderr",
-     "output_type": "stream",
-     "text": [
-      "\r",
-      "Epoch 1::  88%|████████▊ | 22/25 [01:10<00:10,  3.40s/it, model/all/train/loss=0.175, model/all/train/lr=0.0001, task/SnorkelDataset/valid/accuracy=0.933, task/SnorkelDataset/valid/f1=0.926, task_slice:short_link_ind/SnorkelDataset/valid/f1=0, task_slice:short_link_pred/SnorkelDataset/valid/accuracy=0.8, task_slice:short_link_pred/SnorkelDataset/valid/f1=0.889, task_slice:keyword_subscribe_ind/SnorkelDataset/valid/f1=0, task_slice:keyword_subscribe_pred/SnorkelDataset/valid/accuracy=1, task_slice:keyword_subscribe_pred/SnorkelDataset/valid/f1=1, task_slice:keyword_please_ind/SnorkelDataset/valid/f1=0, task_slice:keyword_please_pred/SnorkelDataset/valid/accuracy=1, task_slice:keyword_please_pred/SnorkelDataset/valid/f1=1, task_slice:regex_check_out_ind/SnorkelDataset/valid/f1=0.471, task_slice:regex_check_out_pred/SnorkelDataset/valid/accuracy=1, task_slice:regex_check_out_pred/SnorkelDataset/valid/f1=1, task_slice:short_comment_ind/SnorkelDataset/valid/f1=0, task_slice:short_comment_pred/SnorkelDataset/valid/accuracy=0.947, task_slice:short_comment_pred/SnorkelDataset/valid/f1=0.5, task_slice:textblob_polarity_ind/SnorkelDataset/valid/f1=0, task_slice:textblob_polarity_pred/SnorkelDataset/valid/accuracy=1, task_slice:textblob_polarity_pred/SnorkelDataset/valid/f1=1, task_slice:base_ind/SnorkelDataset/valid/f1=1, task_slice:base_pred/SnorkelDataset/valid/accuracy=0.933, task_slice:base_pred/SnorkelDataset/valid/f1=0.926]"
-     ]
-    },
-    {
-     "name": "stderr",
-     "output_type": "stream",
-     "text": [
-      "\r",
-      "Epoch 1::  88%|████████▊ | 22/25 [01:13<00:10,  3.40s/it, model/all/train/loss=0.173, model/all/train/lr=0.0001, task/SnorkelDataset/valid/accuracy=0.933, task/SnorkelDataset/valid/f1=0.926, task_slice:short_link_ind/SnorkelDataset/valid/f1=0, task_slice:short_link_pred/SnorkelDataset/valid/accuracy=0.8, task_slice:short_link_pred/SnorkelDataset/valid/f1=0.889, task_slice:keyword_subscribe_ind/SnorkelDataset/valid/f1=0, task_slice:keyword_subscribe_pred/SnorkelDataset/valid/accuracy=1, task_slice:keyword_subscribe_pred/SnorkelDataset/valid/f1=1, task_slice:keyword_please_ind/SnorkelDataset/valid/f1=0, task_slice:keyword_please_pred/SnorkelDataset/valid/accuracy=1, task_slice:keyword_please_pred/SnorkelDataset/valid/f1=1, task_slice:regex_check_out_ind/SnorkelDataset/valid/f1=0.471, task_slice:regex_check_out_pred/SnorkelDataset/valid/accuracy=1, task_slice:regex_check_out_pred/SnorkelDataset/valid/f1=1, task_slice:short_comment_ind/SnorkelDataset/valid/f1=0, task_slice:short_comment_pred/SnorkelDataset/valid/accuracy=0.947, task_slice:short_comment_pred/SnorkelDataset/valid/f1=0.5, task_slice:textblob_polarity_ind/SnorkelDataset/valid/f1=0, task_slice:textblob_polarity_pred/SnorkelDataset/valid/accuracy=1, task_slice:textblob_polarity_pred/SnorkelDataset/valid/f1=1, task_slice:base_ind/SnorkelDataset/valid/f1=1, task_slice:base_pred/SnorkelDataset/valid/accuracy=0.933, task_slice:base_pred/SnorkelDataset/valid/f1=0.926]"
-     ]
-    },
-    {
-     "name": "stderr",
-     "output_type": "stream",
-     "text": [
-      "\r",
-      "Epoch 1::  92%|█████████▏| 23/25 [01:13<00:06,  3.27s/it, model/all/train/loss=0.173, model/all/train/lr=0.0001, task/SnorkelDataset/valid/accuracy=0.933, task/SnorkelDataset/valid/f1=0.926, task_slice:short_link_ind/SnorkelDataset/valid/f1=0, task_slice:short_link_pred/SnorkelDataset/valid/accuracy=0.8, task_slice:short_link_pred/SnorkelDataset/valid/f1=0.889, task_slice:keyword_subscribe_ind/SnorkelDataset/valid/f1=0, task_slice:keyword_subscribe_pred/SnorkelDataset/valid/accuracy=1, task_slice:keyword_subscribe_pred/SnorkelDataset/valid/f1=1, task_slice:keyword_please_ind/SnorkelDataset/valid/f1=0, task_slice:keyword_please_pred/SnorkelDataset/valid/accuracy=1, task_slice:keyword_please_pred/SnorkelDataset/valid/f1=1, task_slice:regex_check_out_ind/SnorkelDataset/valid/f1=0.471, task_slice:regex_check_out_pred/SnorkelDataset/valid/accuracy=1, task_slice:regex_check_out_pred/SnorkelDataset/valid/f1=1, task_slice:short_comment_ind/SnorkelDataset/valid/f1=0, task_slice:short_comment_pred/SnorkelDataset/valid/accuracy=0.947, task_slice:short_comment_pred/SnorkelDataset/valid/f1=0.5, task_slice:textblob_polarity_ind/SnorkelDataset/valid/f1=0, task_slice:textblob_polarity_pred/SnorkelDataset/valid/accuracy=1, task_slice:textblob_polarity_pred/SnorkelDataset/valid/f1=1, task_slice:base_ind/SnorkelDataset/valid/f1=1, task_slice:base_pred/SnorkelDataset/valid/accuracy=0.933, task_slice:base_pred/SnorkelDataset/valid/f1=0.926]"
-     ]
-    },
-    {
-     "name": "stderr",
-     "output_type": "stream",
-     "text": [
-      "\r",
-      "Epoch 1::  92%|█████████▏| 23/25 [01:16<00:06,  3.27s/it, model/all/train/loss=0.172, model/all/train/lr=0.0001, task/SnorkelDataset/valid/accuracy=0.933, task/SnorkelDataset/valid/f1=0.926, task_slice:short_link_ind/SnorkelDataset/valid/f1=0, task_slice:short_link_pred/SnorkelDataset/valid/accuracy=0.8, task_slice:short_link_pred/SnorkelDataset/valid/f1=0.889, task_slice:keyword_subscribe_ind/SnorkelDataset/valid/f1=0, task_slice:keyword_subscribe_pred/SnorkelDataset/valid/accuracy=1, task_slice:keyword_subscribe_pred/SnorkelDataset/valid/f1=1, task_slice:keyword_please_ind/SnorkelDataset/valid/f1=0, task_slice:keyword_please_pred/SnorkelDataset/valid/accuracy=1, task_slice:keyword_please_pred/SnorkelDataset/valid/f1=1, task_slice:regex_check_out_ind/SnorkelDataset/valid/f1=0.471, task_slice:regex_check_out_pred/SnorkelDataset/valid/accuracy=1, task_slice:regex_check_out_pred/SnorkelDataset/valid/f1=1, task_slice:short_comment_ind/SnorkelDataset/valid/f1=0, task_slice:short_comment_pred/SnorkelDataset/valid/accuracy=0.947, task_slice:short_comment_pred/SnorkelDataset/valid/f1=0.5, task_slice:textblob_polarity_ind/SnorkelDataset/valid/f1=0, task_slice:textblob_polarity_pred/SnorkelDataset/valid/accuracy=1, task_slice:textblob_polarity_pred/SnorkelDataset/valid/f1=1, task_slice:base_ind/SnorkelDataset/valid/f1=1, task_slice:base_pred/SnorkelDataset/valid/accuracy=0.933, task_slice:base_pred/SnorkelDataset/valid/f1=0.926]"
-     ]
-    },
-    {
-     "name": "stderr",
-     "output_type": "stream",
-     "text": [
-      "\r",
-<<<<<<< HEAD
-      "Epoch 1::  96%|█████████▌| 24/25 [01:16<00:03,  3.15s/it, model/all/train/loss=0.172, model/all/train/lr=0.0001, task/SnorkelDataset/valid/accuracy=0.933, task/SnorkelDataset/valid/f1=0.926, task_slice:short_link_ind/SnorkelDataset/valid/f1=0, task_slice:short_link_pred/SnorkelDataset/valid/accuracy=0.8, task_slice:short_link_pred/SnorkelDataset/valid/f1=0.889, task_slice:keyword_subscribe_ind/SnorkelDataset/valid/f1=0, task_slice:keyword_subscribe_pred/SnorkelDataset/valid/accuracy=1, task_slice:keyword_subscribe_pred/SnorkelDataset/valid/f1=1, task_slice:keyword_please_ind/SnorkelDataset/valid/f1=0, task_slice:keyword_please_pred/SnorkelDataset/valid/accuracy=1, task_slice:keyword_please_pred/SnorkelDataset/valid/f1=1, task_slice:regex_check_out_ind/SnorkelDataset/valid/f1=0.471, task_slice:regex_check_out_pred/SnorkelDataset/valid/accuracy=1, task_slice:regex_check_out_pred/SnorkelDataset/valid/f1=1, task_slice:short_comment_ind/SnorkelDataset/valid/f1=0, task_slice:short_comment_pred/SnorkelDataset/valid/accuracy=0.947, task_slice:short_comment_pred/SnorkelDataset/valid/f1=0.5, task_slice:textblob_polarity_ind/SnorkelDataset/valid/f1=0, task_slice:textblob_polarity_pred/SnorkelDataset/valid/accuracy=1, task_slice:textblob_polarity_pred/SnorkelDataset/valid/f1=1, task_slice:base_ind/SnorkelDataset/valid/f1=1, task_slice:base_pred/SnorkelDataset/valid/accuracy=0.933, task_slice:base_pred/SnorkelDataset/valid/f1=0.926]"
-=======
-      "Epoch 1::  96%|█████████▌| 24/25 [00:31<00:01,  1.34s/it, model/all/train/loss=0.172, model/all/train/lr=0.0001, task/SnorkelDataset/valid/accuracy=0.933, task/SnorkelDataset/valid/f1=0.926, task_slice:short_link_ind/SnorkelDataset/valid/f1=0, task_slice:short_link_pred/SnorkelDataset/valid/accuracy=0.8, task_slice:short_link_pred/SnorkelDataset/valid/f1=0.889, task_slice:keyword_subscribe_ind/SnorkelDataset/valid/f1=0, task_slice:keyword_subscribe_pred/SnorkelDataset/valid/accuracy=1, task_slice:keyword_subscribe_pred/SnorkelDataset/valid/f1=1, task_slice:keyword_please_ind/SnorkelDataset/valid/f1=0, task_slice:keyword_please_pred/SnorkelDataset/valid/accuracy=1, task_slice:keyword_please_pred/SnorkelDataset/valid/f1=1, task_slice:regex_check_out_ind/SnorkelDataset/valid/f1=0.471, task_slice:regex_check_out_pred/SnorkelDataset/valid/accuracy=1, task_slice:regex_check_out_pred/SnorkelDataset/valid/f1=1, task_slice:short_comment_ind/SnorkelDataset/valid/f1=0, task_slice:short_comment_pred/SnorkelDataset/valid/accuracy=0.947, task_slice:short_comment_pred/SnorkelDataset/valid/f1=0.5, task_slice:textblob_polarity_ind/SnorkelDataset/valid/f1=0, task_slice:textblob_polarity_pred/SnorkelDataset/valid/accuracy=1, task_slice:textblob_polarity_pred/SnorkelDataset/valid/f1=1, task_slice:base_ind/SnorkelDataset/valid/f1=1, task_slice:base_pred/SnorkelDataset/valid/accuracy=0.933, task_slice:base_pred/SnorkelDataset/valid/f1=0.926]"
->>>>>>> fa61c771
-     ]
-    },
-    {
-     "name": "stderr",
-     "output_type": "stream",
-     "text": [
-      "\r",
-<<<<<<< HEAD
-      "Epoch 1::  96%|█████████▌| 24/25 [01:19<00:03,  3.15s/it, model/all/train/loss=0.17, model/all/train/lr=0.0001, task/SnorkelDataset/valid/accuracy=0.925, task/SnorkelDataset/valid/f1=0.914, task_slice:short_link_ind/SnorkelDataset/valid/f1=0, task_slice:short_link_pred/SnorkelDataset/valid/accuracy=0.2, task_slice:short_link_pred/SnorkelDataset/valid/f1=0.333, task_slice:keyword_subscribe_ind/SnorkelDataset/valid/f1=0.333, task_slice:keyword_subscribe_pred/SnorkelDataset/valid/accuracy=1, task_slice:keyword_subscribe_pred/SnorkelDataset/valid/f1=1, task_slice:keyword_please_ind/SnorkelDataset/valid/f1=0.5, task_slice:keyword_please_pred/SnorkelDataset/valid/accuracy=1, task_slice:keyword_please_pred/SnorkelDataset/valid/f1=1, task_slice:regex_check_out_ind/SnorkelDataset/valid/f1=0.791, task_slice:regex_check_out_pred/SnorkelDataset/valid/accuracy=1, task_slice:regex_check_out_pred/SnorkelDataset/valid/f1=1, task_slice:short_comment_ind/SnorkelDataset/valid/f1=0, task_slice:short_comment_pred/SnorkelDataset/valid/accuracy=0.947, task_slice:short_comment_pred/SnorkelDataset/valid/f1=0.5, task_slice:textblob_polarity_ind/SnorkelDataset/valid/f1=0, task_slice:textblob_polarity_pred/SnorkelDataset/valid/accuracy=1, task_slice:textblob_polarity_pred/SnorkelDataset/valid/f1=1, task_slice:base_ind/SnorkelDataset/valid/f1=1, task_slice:base_pred/SnorkelDataset/valid/accuracy=0.908, task_slice:base_pred/SnorkelDataset/valid/f1=0.893]"
-=======
-      "Epoch 1::  96%|█████████▌| 24/25 [00:33<00:01,  1.34s/it, model/all/train/loss=0.17, model/all/train/lr=0.0001, task/SnorkelDataset/valid/accuracy=0.925, task/SnorkelDataset/valid/f1=0.914, task_slice:short_link_ind/SnorkelDataset/valid/f1=0, task_slice:short_link_pred/SnorkelDataset/valid/accuracy=0.2, task_slice:short_link_pred/SnorkelDataset/valid/f1=0.333, task_slice:keyword_subscribe_ind/SnorkelDataset/valid/f1=0.333, task_slice:keyword_subscribe_pred/SnorkelDataset/valid/accuracy=1, task_slice:keyword_subscribe_pred/SnorkelDataset/valid/f1=1, task_slice:keyword_please_ind/SnorkelDataset/valid/f1=0.5, task_slice:keyword_please_pred/SnorkelDataset/valid/accuracy=1, task_slice:keyword_please_pred/SnorkelDataset/valid/f1=1, task_slice:regex_check_out_ind/SnorkelDataset/valid/f1=0.791, task_slice:regex_check_out_pred/SnorkelDataset/valid/accuracy=1, task_slice:regex_check_out_pred/SnorkelDataset/valid/f1=1, task_slice:short_comment_ind/SnorkelDataset/valid/f1=0, task_slice:short_comment_pred/SnorkelDataset/valid/accuracy=0.947, task_slice:short_comment_pred/SnorkelDataset/valid/f1=0.5, task_slice:textblob_polarity_ind/SnorkelDataset/valid/f1=0, task_slice:textblob_polarity_pred/SnorkelDataset/valid/accuracy=1, task_slice:textblob_polarity_pred/SnorkelDataset/valid/f1=1, task_slice:base_ind/SnorkelDataset/valid/f1=1, task_slice:base_pred/SnorkelDataset/valid/accuracy=0.908, task_slice:base_pred/SnorkelDataset/valid/f1=0.893]"
->>>>>>> fa61c771
-     ]
-    },
-    {
-     "name": "stderr",
-     "output_type": "stream",
-     "text": [
-      "\r",
-      "Epoch 1:: 100%|██████████| 25/25 [01:19<00:00,  3.20s/it, model/all/train/loss=0.17, model/all/train/lr=0.0001, task/SnorkelDataset/valid/accuracy=0.925, task/SnorkelDataset/valid/f1=0.914, task_slice:short_link_ind/SnorkelDataset/valid/f1=0, task_slice:short_link_pred/SnorkelDataset/valid/accuracy=0.2, task_slice:short_link_pred/SnorkelDataset/valid/f1=0.333, task_slice:keyword_subscribe_ind/SnorkelDataset/valid/f1=0.333, task_slice:keyword_subscribe_pred/SnorkelDataset/valid/accuracy=1, task_slice:keyword_subscribe_pred/SnorkelDataset/valid/f1=1, task_slice:keyword_please_ind/SnorkelDataset/valid/f1=0.5, task_slice:keyword_please_pred/SnorkelDataset/valid/accuracy=1, task_slice:keyword_please_pred/SnorkelDataset/valid/f1=1, task_slice:regex_check_out_ind/SnorkelDataset/valid/f1=0.791, task_slice:regex_check_out_pred/SnorkelDataset/valid/accuracy=1, task_slice:regex_check_out_pred/SnorkelDataset/valid/f1=1, task_slice:short_comment_ind/SnorkelDataset/valid/f1=0, task_slice:short_comment_pred/SnorkelDataset/valid/accuracy=0.947, task_slice:short_comment_pred/SnorkelDataset/valid/f1=0.5, task_slice:textblob_polarity_ind/SnorkelDataset/valid/f1=0, task_slice:textblob_polarity_pred/SnorkelDataset/valid/accuracy=1, task_slice:textblob_polarity_pred/SnorkelDataset/valid/f1=1, task_slice:base_ind/SnorkelDataset/valid/f1=1, task_slice:base_pred/SnorkelDataset/valid/accuracy=0.908, task_slice:base_pred/SnorkelDataset/valid/f1=0.893]"
+      "Epoch 1::   4%|▍         | 1/25 [00:03<01:15,  3.16s/it, model/all/train/loss=0.217, model/all/train/lr=0.0001, task/SnorkelDataset/valid/accuracy=0.933, task/SnorkelDataset/valid/f1=0.926, task_slice:short_link_ind/SnorkelDataset/valid/f1=0, task_slice:short_link_pred/SnorkelDataset/valid/accuracy=0.8, task_slice:short_link_pred/SnorkelDataset/valid/f1=0.889, task_slice:keyword_subscribe_ind/SnorkelDataset/valid/f1=0, task_slice:keyword_subscribe_pred/SnorkelDataset/valid/accuracy=1, task_slice:keyword_subscribe_pred/SnorkelDataset/valid/f1=1, task_slice:keyword_please_ind/SnorkelDataset/valid/f1=0, task_slice:keyword_please_pred/SnorkelDataset/valid/accuracy=1, task_slice:keyword_please_pred/SnorkelDataset/valid/f1=1, task_slice:regex_check_out_ind/SnorkelDataset/valid/f1=0.471, task_slice:regex_check_out_pred/SnorkelDataset/valid/accuracy=1, task_slice:regex_check_out_pred/SnorkelDataset/valid/f1=1, task_slice:short_comment_ind/SnorkelDataset/valid/f1=0, task_slice:short_comment_pred/SnorkelDataset/valid/accuracy=0.947, task_slice:short_comment_pred/SnorkelDataset/valid/f1=0.5, task_slice:textblob_polarity_ind/SnorkelDataset/valid/f1=0, task_slice:textblob_polarity_pred/SnorkelDataset/valid/accuracy=1, task_slice:textblob_polarity_pred/SnorkelDataset/valid/f1=1, task_slice:base_ind/SnorkelDataset/valid/f1=1, task_slice:base_pred/SnorkelDataset/valid/accuracy=0.933, task_slice:base_pred/SnorkelDataset/valid/f1=0.926]"
+     ]
+    },
+    {
+     "name": "stderr",
+     "output_type": "stream",
+     "text": [
+      "\r",
+      "Epoch 1::   4%|▍         | 1/25 [00:06<01:15,  3.16s/it, model/all/train/loss=0.221, model/all/train/lr=0.0001, task/SnorkelDataset/valid/accuracy=0.933, task/SnorkelDataset/valid/f1=0.926, task_slice:short_link_ind/SnorkelDataset/valid/f1=0, task_slice:short_link_pred/SnorkelDataset/valid/accuracy=0.8, task_slice:short_link_pred/SnorkelDataset/valid/f1=0.889, task_slice:keyword_subscribe_ind/SnorkelDataset/valid/f1=0, task_slice:keyword_subscribe_pred/SnorkelDataset/valid/accuracy=1, task_slice:keyword_subscribe_pred/SnorkelDataset/valid/f1=1, task_slice:keyword_please_ind/SnorkelDataset/valid/f1=0, task_slice:keyword_please_pred/SnorkelDataset/valid/accuracy=1, task_slice:keyword_please_pred/SnorkelDataset/valid/f1=1, task_slice:regex_check_out_ind/SnorkelDataset/valid/f1=0.471, task_slice:regex_check_out_pred/SnorkelDataset/valid/accuracy=1, task_slice:regex_check_out_pred/SnorkelDataset/valid/f1=1, task_slice:short_comment_ind/SnorkelDataset/valid/f1=0, task_slice:short_comment_pred/SnorkelDataset/valid/accuracy=0.947, task_slice:short_comment_pred/SnorkelDataset/valid/f1=0.5, task_slice:textblob_polarity_ind/SnorkelDataset/valid/f1=0, task_slice:textblob_polarity_pred/SnorkelDataset/valid/accuracy=1, task_slice:textblob_polarity_pred/SnorkelDataset/valid/f1=1, task_slice:base_ind/SnorkelDataset/valid/f1=1, task_slice:base_pred/SnorkelDataset/valid/accuracy=0.933, task_slice:base_pred/SnorkelDataset/valid/f1=0.926]"
+     ]
+    },
+    {
+     "name": "stderr",
+     "output_type": "stream",
+     "text": [
+      "\r",
+      "Epoch 1::   8%|▊         | 2/25 [00:06<01:14,  3.22s/it, model/all/train/loss=0.221, model/all/train/lr=0.0001, task/SnorkelDataset/valid/accuracy=0.933, task/SnorkelDataset/valid/f1=0.926, task_slice:short_link_ind/SnorkelDataset/valid/f1=0, task_slice:short_link_pred/SnorkelDataset/valid/accuracy=0.8, task_slice:short_link_pred/SnorkelDataset/valid/f1=0.889, task_slice:keyword_subscribe_ind/SnorkelDataset/valid/f1=0, task_slice:keyword_subscribe_pred/SnorkelDataset/valid/accuracy=1, task_slice:keyword_subscribe_pred/SnorkelDataset/valid/f1=1, task_slice:keyword_please_ind/SnorkelDataset/valid/f1=0, task_slice:keyword_please_pred/SnorkelDataset/valid/accuracy=1, task_slice:keyword_please_pred/SnorkelDataset/valid/f1=1, task_slice:regex_check_out_ind/SnorkelDataset/valid/f1=0.471, task_slice:regex_check_out_pred/SnorkelDataset/valid/accuracy=1, task_slice:regex_check_out_pred/SnorkelDataset/valid/f1=1, task_slice:short_comment_ind/SnorkelDataset/valid/f1=0, task_slice:short_comment_pred/SnorkelDataset/valid/accuracy=0.947, task_slice:short_comment_pred/SnorkelDataset/valid/f1=0.5, task_slice:textblob_polarity_ind/SnorkelDataset/valid/f1=0, task_slice:textblob_polarity_pred/SnorkelDataset/valid/accuracy=1, task_slice:textblob_polarity_pred/SnorkelDataset/valid/f1=1, task_slice:base_ind/SnorkelDataset/valid/f1=1, task_slice:base_pred/SnorkelDataset/valid/accuracy=0.933, task_slice:base_pred/SnorkelDataset/valid/f1=0.926]"
+     ]
+    },
+    {
+     "name": "stderr",
+     "output_type": "stream",
+     "text": [
+      "\r",
+      "Epoch 1::   8%|▊         | 2/25 [00:09<01:14,  3.22s/it, model/all/train/loss=0.224, model/all/train/lr=0.0001, task/SnorkelDataset/valid/accuracy=0.933, task/SnorkelDataset/valid/f1=0.926, task_slice:short_link_ind/SnorkelDataset/valid/f1=0, task_slice:short_link_pred/SnorkelDataset/valid/accuracy=0.8, task_slice:short_link_pred/SnorkelDataset/valid/f1=0.889, task_slice:keyword_subscribe_ind/SnorkelDataset/valid/f1=0, task_slice:keyword_subscribe_pred/SnorkelDataset/valid/accuracy=1, task_slice:keyword_subscribe_pred/SnorkelDataset/valid/f1=1, task_slice:keyword_please_ind/SnorkelDataset/valid/f1=0, task_slice:keyword_please_pred/SnorkelDataset/valid/accuracy=1, task_slice:keyword_please_pred/SnorkelDataset/valid/f1=1, task_slice:regex_check_out_ind/SnorkelDataset/valid/f1=0.471, task_slice:regex_check_out_pred/SnorkelDataset/valid/accuracy=1, task_slice:regex_check_out_pred/SnorkelDataset/valid/f1=1, task_slice:short_comment_ind/SnorkelDataset/valid/f1=0, task_slice:short_comment_pred/SnorkelDataset/valid/accuracy=0.947, task_slice:short_comment_pred/SnorkelDataset/valid/f1=0.5, task_slice:textblob_polarity_ind/SnorkelDataset/valid/f1=0, task_slice:textblob_polarity_pred/SnorkelDataset/valid/accuracy=1, task_slice:textblob_polarity_pred/SnorkelDataset/valid/f1=1, task_slice:base_ind/SnorkelDataset/valid/f1=1, task_slice:base_pred/SnorkelDataset/valid/accuracy=0.933, task_slice:base_pred/SnorkelDataset/valid/f1=0.926]"
+     ]
+    },
+    {
+     "name": "stderr",
+     "output_type": "stream",
+     "text": [
+      "\r",
+      "Epoch 1::  12%|█▏        | 3/25 [00:09<01:08,  3.13s/it, model/all/train/loss=0.224, model/all/train/lr=0.0001, task/SnorkelDataset/valid/accuracy=0.933, task/SnorkelDataset/valid/f1=0.926, task_slice:short_link_ind/SnorkelDataset/valid/f1=0, task_slice:short_link_pred/SnorkelDataset/valid/accuracy=0.8, task_slice:short_link_pred/SnorkelDataset/valid/f1=0.889, task_slice:keyword_subscribe_ind/SnorkelDataset/valid/f1=0, task_slice:keyword_subscribe_pred/SnorkelDataset/valid/accuracy=1, task_slice:keyword_subscribe_pred/SnorkelDataset/valid/f1=1, task_slice:keyword_please_ind/SnorkelDataset/valid/f1=0, task_slice:keyword_please_pred/SnorkelDataset/valid/accuracy=1, task_slice:keyword_please_pred/SnorkelDataset/valid/f1=1, task_slice:regex_check_out_ind/SnorkelDataset/valid/f1=0.471, task_slice:regex_check_out_pred/SnorkelDataset/valid/accuracy=1, task_slice:regex_check_out_pred/SnorkelDataset/valid/f1=1, task_slice:short_comment_ind/SnorkelDataset/valid/f1=0, task_slice:short_comment_pred/SnorkelDataset/valid/accuracy=0.947, task_slice:short_comment_pred/SnorkelDataset/valid/f1=0.5, task_slice:textblob_polarity_ind/SnorkelDataset/valid/f1=0, task_slice:textblob_polarity_pred/SnorkelDataset/valid/accuracy=1, task_slice:textblob_polarity_pred/SnorkelDataset/valid/f1=1, task_slice:base_ind/SnorkelDataset/valid/f1=1, task_slice:base_pred/SnorkelDataset/valid/accuracy=0.933, task_slice:base_pred/SnorkelDataset/valid/f1=0.926]"
+     ]
+    },
+    {
+     "name": "stderr",
+     "output_type": "stream",
+     "text": [
+      "\r",
+      "Epoch 1::  12%|█▏        | 3/25 [00:12<01:08,  3.13s/it, model/all/train/loss=0.212, model/all/train/lr=0.0001, task/SnorkelDataset/valid/accuracy=0.933, task/SnorkelDataset/valid/f1=0.926, task_slice:short_link_ind/SnorkelDataset/valid/f1=0, task_slice:short_link_pred/SnorkelDataset/valid/accuracy=0.8, task_slice:short_link_pred/SnorkelDataset/valid/f1=0.889, task_slice:keyword_subscribe_ind/SnorkelDataset/valid/f1=0, task_slice:keyword_subscribe_pred/SnorkelDataset/valid/accuracy=1, task_slice:keyword_subscribe_pred/SnorkelDataset/valid/f1=1, task_slice:keyword_please_ind/SnorkelDataset/valid/f1=0, task_slice:keyword_please_pred/SnorkelDataset/valid/accuracy=1, task_slice:keyword_please_pred/SnorkelDataset/valid/f1=1, task_slice:regex_check_out_ind/SnorkelDataset/valid/f1=0.471, task_slice:regex_check_out_pred/SnorkelDataset/valid/accuracy=1, task_slice:regex_check_out_pred/SnorkelDataset/valid/f1=1, task_slice:short_comment_ind/SnorkelDataset/valid/f1=0, task_slice:short_comment_pred/SnorkelDataset/valid/accuracy=0.947, task_slice:short_comment_pred/SnorkelDataset/valid/f1=0.5, task_slice:textblob_polarity_ind/SnorkelDataset/valid/f1=0, task_slice:textblob_polarity_pred/SnorkelDataset/valid/accuracy=1, task_slice:textblob_polarity_pred/SnorkelDataset/valid/f1=1, task_slice:base_ind/SnorkelDataset/valid/f1=1, task_slice:base_pred/SnorkelDataset/valid/accuracy=0.933, task_slice:base_pred/SnorkelDataset/valid/f1=0.926]"
+     ]
+    },
+    {
+     "name": "stderr",
+     "output_type": "stream",
+     "text": [
+      "\r",
+      "Epoch 1::  16%|█▌        | 4/25 [00:12<01:05,  3.10s/it, model/all/train/loss=0.212, model/all/train/lr=0.0001, task/SnorkelDataset/valid/accuracy=0.933, task/SnorkelDataset/valid/f1=0.926, task_slice:short_link_ind/SnorkelDataset/valid/f1=0, task_slice:short_link_pred/SnorkelDataset/valid/accuracy=0.8, task_slice:short_link_pred/SnorkelDataset/valid/f1=0.889, task_slice:keyword_subscribe_ind/SnorkelDataset/valid/f1=0, task_slice:keyword_subscribe_pred/SnorkelDataset/valid/accuracy=1, task_slice:keyword_subscribe_pred/SnorkelDataset/valid/f1=1, task_slice:keyword_please_ind/SnorkelDataset/valid/f1=0, task_slice:keyword_please_pred/SnorkelDataset/valid/accuracy=1, task_slice:keyword_please_pred/SnorkelDataset/valid/f1=1, task_slice:regex_check_out_ind/SnorkelDataset/valid/f1=0.471, task_slice:regex_check_out_pred/SnorkelDataset/valid/accuracy=1, task_slice:regex_check_out_pred/SnorkelDataset/valid/f1=1, task_slice:short_comment_ind/SnorkelDataset/valid/f1=0, task_slice:short_comment_pred/SnorkelDataset/valid/accuracy=0.947, task_slice:short_comment_pred/SnorkelDataset/valid/f1=0.5, task_slice:textblob_polarity_ind/SnorkelDataset/valid/f1=0, task_slice:textblob_polarity_pred/SnorkelDataset/valid/accuracy=1, task_slice:textblob_polarity_pred/SnorkelDataset/valid/f1=1, task_slice:base_ind/SnorkelDataset/valid/f1=1, task_slice:base_pred/SnorkelDataset/valid/accuracy=0.933, task_slice:base_pred/SnorkelDataset/valid/f1=0.926]"
+     ]
+    },
+    {
+     "name": "stderr",
+     "output_type": "stream",
+     "text": [
+      "\r",
+      "Epoch 1::  16%|█▌        | 4/25 [00:15<01:05,  3.10s/it, model/all/train/loss=0.21, model/all/train/lr=0.0001, task/SnorkelDataset/valid/accuracy=0.933, task/SnorkelDataset/valid/f1=0.926, task_slice:short_link_ind/SnorkelDataset/valid/f1=0, task_slice:short_link_pred/SnorkelDataset/valid/accuracy=0.8, task_slice:short_link_pred/SnorkelDataset/valid/f1=0.889, task_slice:keyword_subscribe_ind/SnorkelDataset/valid/f1=0, task_slice:keyword_subscribe_pred/SnorkelDataset/valid/accuracy=1, task_slice:keyword_subscribe_pred/SnorkelDataset/valid/f1=1, task_slice:keyword_please_ind/SnorkelDataset/valid/f1=0, task_slice:keyword_please_pred/SnorkelDataset/valid/accuracy=1, task_slice:keyword_please_pred/SnorkelDataset/valid/f1=1, task_slice:regex_check_out_ind/SnorkelDataset/valid/f1=0.471, task_slice:regex_check_out_pred/SnorkelDataset/valid/accuracy=1, task_slice:regex_check_out_pred/SnorkelDataset/valid/f1=1, task_slice:short_comment_ind/SnorkelDataset/valid/f1=0, task_slice:short_comment_pred/SnorkelDataset/valid/accuracy=0.947, task_slice:short_comment_pred/SnorkelDataset/valid/f1=0.5, task_slice:textblob_polarity_ind/SnorkelDataset/valid/f1=0, task_slice:textblob_polarity_pred/SnorkelDataset/valid/accuracy=1, task_slice:textblob_polarity_pred/SnorkelDataset/valid/f1=1, task_slice:base_ind/SnorkelDataset/valid/f1=1, task_slice:base_pred/SnorkelDataset/valid/accuracy=0.933, task_slice:base_pred/SnorkelDataset/valid/f1=0.926] "
+     ]
+    },
+    {
+     "name": "stderr",
+     "output_type": "stream",
+     "text": [
+      "\r",
+      "Epoch 1::  20%|██        | 5/25 [00:15<01:00,  3.01s/it, model/all/train/loss=0.21, model/all/train/lr=0.0001, task/SnorkelDataset/valid/accuracy=0.933, task/SnorkelDataset/valid/f1=0.926, task_slice:short_link_ind/SnorkelDataset/valid/f1=0, task_slice:short_link_pred/SnorkelDataset/valid/accuracy=0.8, task_slice:short_link_pred/SnorkelDataset/valid/f1=0.889, task_slice:keyword_subscribe_ind/SnorkelDataset/valid/f1=0, task_slice:keyword_subscribe_pred/SnorkelDataset/valid/accuracy=1, task_slice:keyword_subscribe_pred/SnorkelDataset/valid/f1=1, task_slice:keyword_please_ind/SnorkelDataset/valid/f1=0, task_slice:keyword_please_pred/SnorkelDataset/valid/accuracy=1, task_slice:keyword_please_pred/SnorkelDataset/valid/f1=1, task_slice:regex_check_out_ind/SnorkelDataset/valid/f1=0.471, task_slice:regex_check_out_pred/SnorkelDataset/valid/accuracy=1, task_slice:regex_check_out_pred/SnorkelDataset/valid/f1=1, task_slice:short_comment_ind/SnorkelDataset/valid/f1=0, task_slice:short_comment_pred/SnorkelDataset/valid/accuracy=0.947, task_slice:short_comment_pred/SnorkelDataset/valid/f1=0.5, task_slice:textblob_polarity_ind/SnorkelDataset/valid/f1=0, task_slice:textblob_polarity_pred/SnorkelDataset/valid/accuracy=1, task_slice:textblob_polarity_pred/SnorkelDataset/valid/f1=1, task_slice:base_ind/SnorkelDataset/valid/f1=1, task_slice:base_pred/SnorkelDataset/valid/accuracy=0.933, task_slice:base_pred/SnorkelDataset/valid/f1=0.926]"
+     ]
+    },
+    {
+     "name": "stderr",
+     "output_type": "stream",
+     "text": [
+      "\r",
+      "Epoch 1::  20%|██        | 5/25 [00:18<01:00,  3.01s/it, model/all/train/loss=0.207, model/all/train/lr=0.0001, task/SnorkelDataset/valid/accuracy=0.933, task/SnorkelDataset/valid/f1=0.926, task_slice:short_link_ind/SnorkelDataset/valid/f1=0, task_slice:short_link_pred/SnorkelDataset/valid/accuracy=0.8, task_slice:short_link_pred/SnorkelDataset/valid/f1=0.889, task_slice:keyword_subscribe_ind/SnorkelDataset/valid/f1=0, task_slice:keyword_subscribe_pred/SnorkelDataset/valid/accuracy=1, task_slice:keyword_subscribe_pred/SnorkelDataset/valid/f1=1, task_slice:keyword_please_ind/SnorkelDataset/valid/f1=0, task_slice:keyword_please_pred/SnorkelDataset/valid/accuracy=1, task_slice:keyword_please_pred/SnorkelDataset/valid/f1=1, task_slice:regex_check_out_ind/SnorkelDataset/valid/f1=0.471, task_slice:regex_check_out_pred/SnorkelDataset/valid/accuracy=1, task_slice:regex_check_out_pred/SnorkelDataset/valid/f1=1, task_slice:short_comment_ind/SnorkelDataset/valid/f1=0, task_slice:short_comment_pred/SnorkelDataset/valid/accuracy=0.947, task_slice:short_comment_pred/SnorkelDataset/valid/f1=0.5, task_slice:textblob_polarity_ind/SnorkelDataset/valid/f1=0, task_slice:textblob_polarity_pred/SnorkelDataset/valid/accuracy=1, task_slice:textblob_polarity_pred/SnorkelDataset/valid/f1=1, task_slice:base_ind/SnorkelDataset/valid/f1=1, task_slice:base_pred/SnorkelDataset/valid/accuracy=0.933, task_slice:base_pred/SnorkelDataset/valid/f1=0.926]"
+     ]
+    },
+    {
+     "name": "stderr",
+     "output_type": "stream",
+     "text": [
+      "\r",
+      "Epoch 1::  24%|██▍       | 6/25 [00:18<00:56,  2.97s/it, model/all/train/loss=0.207, model/all/train/lr=0.0001, task/SnorkelDataset/valid/accuracy=0.933, task/SnorkelDataset/valid/f1=0.926, task_slice:short_link_ind/SnorkelDataset/valid/f1=0, task_slice:short_link_pred/SnorkelDataset/valid/accuracy=0.8, task_slice:short_link_pred/SnorkelDataset/valid/f1=0.889, task_slice:keyword_subscribe_ind/SnorkelDataset/valid/f1=0, task_slice:keyword_subscribe_pred/SnorkelDataset/valid/accuracy=1, task_slice:keyword_subscribe_pred/SnorkelDataset/valid/f1=1, task_slice:keyword_please_ind/SnorkelDataset/valid/f1=0, task_slice:keyword_please_pred/SnorkelDataset/valid/accuracy=1, task_slice:keyword_please_pred/SnorkelDataset/valid/f1=1, task_slice:regex_check_out_ind/SnorkelDataset/valid/f1=0.471, task_slice:regex_check_out_pred/SnorkelDataset/valid/accuracy=1, task_slice:regex_check_out_pred/SnorkelDataset/valid/f1=1, task_slice:short_comment_ind/SnorkelDataset/valid/f1=0, task_slice:short_comment_pred/SnorkelDataset/valid/accuracy=0.947, task_slice:short_comment_pred/SnorkelDataset/valid/f1=0.5, task_slice:textblob_polarity_ind/SnorkelDataset/valid/f1=0, task_slice:textblob_polarity_pred/SnorkelDataset/valid/accuracy=1, task_slice:textblob_polarity_pred/SnorkelDataset/valid/f1=1, task_slice:base_ind/SnorkelDataset/valid/f1=1, task_slice:base_pred/SnorkelDataset/valid/accuracy=0.933, task_slice:base_pred/SnorkelDataset/valid/f1=0.926]"
+     ]
+    },
+    {
+     "name": "stderr",
+     "output_type": "stream",
+     "text": [
+      "\r",
+      "Epoch 1::  24%|██▍       | 6/25 [00:21<00:56,  2.97s/it, model/all/train/loss=0.208, model/all/train/lr=0.0001, task/SnorkelDataset/valid/accuracy=0.933, task/SnorkelDataset/valid/f1=0.926, task_slice:short_link_ind/SnorkelDataset/valid/f1=0, task_slice:short_link_pred/SnorkelDataset/valid/accuracy=0.8, task_slice:short_link_pred/SnorkelDataset/valid/f1=0.889, task_slice:keyword_subscribe_ind/SnorkelDataset/valid/f1=0, task_slice:keyword_subscribe_pred/SnorkelDataset/valid/accuracy=1, task_slice:keyword_subscribe_pred/SnorkelDataset/valid/f1=1, task_slice:keyword_please_ind/SnorkelDataset/valid/f1=0, task_slice:keyword_please_pred/SnorkelDataset/valid/accuracy=1, task_slice:keyword_please_pred/SnorkelDataset/valid/f1=1, task_slice:regex_check_out_ind/SnorkelDataset/valid/f1=0.471, task_slice:regex_check_out_pred/SnorkelDataset/valid/accuracy=1, task_slice:regex_check_out_pred/SnorkelDataset/valid/f1=1, task_slice:short_comment_ind/SnorkelDataset/valid/f1=0, task_slice:short_comment_pred/SnorkelDataset/valid/accuracy=0.947, task_slice:short_comment_pred/SnorkelDataset/valid/f1=0.5, task_slice:textblob_polarity_ind/SnorkelDataset/valid/f1=0, task_slice:textblob_polarity_pred/SnorkelDataset/valid/accuracy=1, task_slice:textblob_polarity_pred/SnorkelDataset/valid/f1=1, task_slice:base_ind/SnorkelDataset/valid/f1=1, task_slice:base_pred/SnorkelDataset/valid/accuracy=0.933, task_slice:base_pred/SnorkelDataset/valid/f1=0.926]"
+     ]
+    },
+    {
+     "name": "stderr",
+     "output_type": "stream",
+     "text": [
+      "\r",
+      "Epoch 1::  28%|██▊       | 7/25 [00:21<00:52,  2.94s/it, model/all/train/loss=0.208, model/all/train/lr=0.0001, task/SnorkelDataset/valid/accuracy=0.933, task/SnorkelDataset/valid/f1=0.926, task_slice:short_link_ind/SnorkelDataset/valid/f1=0, task_slice:short_link_pred/SnorkelDataset/valid/accuracy=0.8, task_slice:short_link_pred/SnorkelDataset/valid/f1=0.889, task_slice:keyword_subscribe_ind/SnorkelDataset/valid/f1=0, task_slice:keyword_subscribe_pred/SnorkelDataset/valid/accuracy=1, task_slice:keyword_subscribe_pred/SnorkelDataset/valid/f1=1, task_slice:keyword_please_ind/SnorkelDataset/valid/f1=0, task_slice:keyword_please_pred/SnorkelDataset/valid/accuracy=1, task_slice:keyword_please_pred/SnorkelDataset/valid/f1=1, task_slice:regex_check_out_ind/SnorkelDataset/valid/f1=0.471, task_slice:regex_check_out_pred/SnorkelDataset/valid/accuracy=1, task_slice:regex_check_out_pred/SnorkelDataset/valid/f1=1, task_slice:short_comment_ind/SnorkelDataset/valid/f1=0, task_slice:short_comment_pred/SnorkelDataset/valid/accuracy=0.947, task_slice:short_comment_pred/SnorkelDataset/valid/f1=0.5, task_slice:textblob_polarity_ind/SnorkelDataset/valid/f1=0, task_slice:textblob_polarity_pred/SnorkelDataset/valid/accuracy=1, task_slice:textblob_polarity_pred/SnorkelDataset/valid/f1=1, task_slice:base_ind/SnorkelDataset/valid/f1=1, task_slice:base_pred/SnorkelDataset/valid/accuracy=0.933, task_slice:base_pred/SnorkelDataset/valid/f1=0.926]"
+     ]
+    },
+    {
+     "name": "stderr",
+     "output_type": "stream",
+     "text": [
+      "\r",
+      "Epoch 1::  28%|██▊       | 7/25 [00:23<00:52,  2.94s/it, model/all/train/loss=0.207, model/all/train/lr=0.0001, task/SnorkelDataset/valid/accuracy=0.933, task/SnorkelDataset/valid/f1=0.926, task_slice:short_link_ind/SnorkelDataset/valid/f1=0, task_slice:short_link_pred/SnorkelDataset/valid/accuracy=0.8, task_slice:short_link_pred/SnorkelDataset/valid/f1=0.889, task_slice:keyword_subscribe_ind/SnorkelDataset/valid/f1=0, task_slice:keyword_subscribe_pred/SnorkelDataset/valid/accuracy=1, task_slice:keyword_subscribe_pred/SnorkelDataset/valid/f1=1, task_slice:keyword_please_ind/SnorkelDataset/valid/f1=0, task_slice:keyword_please_pred/SnorkelDataset/valid/accuracy=1, task_slice:keyword_please_pred/SnorkelDataset/valid/f1=1, task_slice:regex_check_out_ind/SnorkelDataset/valid/f1=0.471, task_slice:regex_check_out_pred/SnorkelDataset/valid/accuracy=1, task_slice:regex_check_out_pred/SnorkelDataset/valid/f1=1, task_slice:short_comment_ind/SnorkelDataset/valid/f1=0, task_slice:short_comment_pred/SnorkelDataset/valid/accuracy=0.947, task_slice:short_comment_pred/SnorkelDataset/valid/f1=0.5, task_slice:textblob_polarity_ind/SnorkelDataset/valid/f1=0, task_slice:textblob_polarity_pred/SnorkelDataset/valid/accuracy=1, task_slice:textblob_polarity_pred/SnorkelDataset/valid/f1=1, task_slice:base_ind/SnorkelDataset/valid/f1=1, task_slice:base_pred/SnorkelDataset/valid/accuracy=0.933, task_slice:base_pred/SnorkelDataset/valid/f1=0.926]"
+     ]
+    },
+    {
+     "name": "stderr",
+     "output_type": "stream",
+     "text": [
+      "\r",
+      "Epoch 1::  32%|███▏      | 8/25 [00:23<00:49,  2.89s/it, model/all/train/loss=0.207, model/all/train/lr=0.0001, task/SnorkelDataset/valid/accuracy=0.933, task/SnorkelDataset/valid/f1=0.926, task_slice:short_link_ind/SnorkelDataset/valid/f1=0, task_slice:short_link_pred/SnorkelDataset/valid/accuracy=0.8, task_slice:short_link_pred/SnorkelDataset/valid/f1=0.889, task_slice:keyword_subscribe_ind/SnorkelDataset/valid/f1=0, task_slice:keyword_subscribe_pred/SnorkelDataset/valid/accuracy=1, task_slice:keyword_subscribe_pred/SnorkelDataset/valid/f1=1, task_slice:keyword_please_ind/SnorkelDataset/valid/f1=0, task_slice:keyword_please_pred/SnorkelDataset/valid/accuracy=1, task_slice:keyword_please_pred/SnorkelDataset/valid/f1=1, task_slice:regex_check_out_ind/SnorkelDataset/valid/f1=0.471, task_slice:regex_check_out_pred/SnorkelDataset/valid/accuracy=1, task_slice:regex_check_out_pred/SnorkelDataset/valid/f1=1, task_slice:short_comment_ind/SnorkelDataset/valid/f1=0, task_slice:short_comment_pred/SnorkelDataset/valid/accuracy=0.947, task_slice:short_comment_pred/SnorkelDataset/valid/f1=0.5, task_slice:textblob_polarity_ind/SnorkelDataset/valid/f1=0, task_slice:textblob_polarity_pred/SnorkelDataset/valid/accuracy=1, task_slice:textblob_polarity_pred/SnorkelDataset/valid/f1=1, task_slice:base_ind/SnorkelDataset/valid/f1=1, task_slice:base_pred/SnorkelDataset/valid/accuracy=0.933, task_slice:base_pred/SnorkelDataset/valid/f1=0.926]"
+     ]
+    },
+    {
+     "name": "stderr",
+     "output_type": "stream",
+     "text": [
+      "\r",
+      "Epoch 1::  32%|███▏      | 8/25 [00:26<00:49,  2.89s/it, model/all/train/loss=0.201, model/all/train/lr=0.0001, task/SnorkelDataset/valid/accuracy=0.933, task/SnorkelDataset/valid/f1=0.926, task_slice:short_link_ind/SnorkelDataset/valid/f1=0, task_slice:short_link_pred/SnorkelDataset/valid/accuracy=0.8, task_slice:short_link_pred/SnorkelDataset/valid/f1=0.889, task_slice:keyword_subscribe_ind/SnorkelDataset/valid/f1=0, task_slice:keyword_subscribe_pred/SnorkelDataset/valid/accuracy=1, task_slice:keyword_subscribe_pred/SnorkelDataset/valid/f1=1, task_slice:keyword_please_ind/SnorkelDataset/valid/f1=0, task_slice:keyword_please_pred/SnorkelDataset/valid/accuracy=1, task_slice:keyword_please_pred/SnorkelDataset/valid/f1=1, task_slice:regex_check_out_ind/SnorkelDataset/valid/f1=0.471, task_slice:regex_check_out_pred/SnorkelDataset/valid/accuracy=1, task_slice:regex_check_out_pred/SnorkelDataset/valid/f1=1, task_slice:short_comment_ind/SnorkelDataset/valid/f1=0, task_slice:short_comment_pred/SnorkelDataset/valid/accuracy=0.947, task_slice:short_comment_pred/SnorkelDataset/valid/f1=0.5, task_slice:textblob_polarity_ind/SnorkelDataset/valid/f1=0, task_slice:textblob_polarity_pred/SnorkelDataset/valid/accuracy=1, task_slice:textblob_polarity_pred/SnorkelDataset/valid/f1=1, task_slice:base_ind/SnorkelDataset/valid/f1=1, task_slice:base_pred/SnorkelDataset/valid/accuracy=0.933, task_slice:base_pred/SnorkelDataset/valid/f1=0.926]"
+     ]
+    },
+    {
+     "name": "stderr",
+     "output_type": "stream",
+     "text": [
+      "\r",
+      "Epoch 1::  36%|███▌      | 9/25 [00:26<00:47,  2.95s/it, model/all/train/loss=0.201, model/all/train/lr=0.0001, task/SnorkelDataset/valid/accuracy=0.933, task/SnorkelDataset/valid/f1=0.926, task_slice:short_link_ind/SnorkelDataset/valid/f1=0, task_slice:short_link_pred/SnorkelDataset/valid/accuracy=0.8, task_slice:short_link_pred/SnorkelDataset/valid/f1=0.889, task_slice:keyword_subscribe_ind/SnorkelDataset/valid/f1=0, task_slice:keyword_subscribe_pred/SnorkelDataset/valid/accuracy=1, task_slice:keyword_subscribe_pred/SnorkelDataset/valid/f1=1, task_slice:keyword_please_ind/SnorkelDataset/valid/f1=0, task_slice:keyword_please_pred/SnorkelDataset/valid/accuracy=1, task_slice:keyword_please_pred/SnorkelDataset/valid/f1=1, task_slice:regex_check_out_ind/SnorkelDataset/valid/f1=0.471, task_slice:regex_check_out_pred/SnorkelDataset/valid/accuracy=1, task_slice:regex_check_out_pred/SnorkelDataset/valid/f1=1, task_slice:short_comment_ind/SnorkelDataset/valid/f1=0, task_slice:short_comment_pred/SnorkelDataset/valid/accuracy=0.947, task_slice:short_comment_pred/SnorkelDataset/valid/f1=0.5, task_slice:textblob_polarity_ind/SnorkelDataset/valid/f1=0, task_slice:textblob_polarity_pred/SnorkelDataset/valid/accuracy=1, task_slice:textblob_polarity_pred/SnorkelDataset/valid/f1=1, task_slice:base_ind/SnorkelDataset/valid/f1=1, task_slice:base_pred/SnorkelDataset/valid/accuracy=0.933, task_slice:base_pred/SnorkelDataset/valid/f1=0.926]"
+     ]
+    },
+    {
+     "name": "stderr",
+     "output_type": "stream",
+     "text": [
+      "\r",
+      "Epoch 1::  36%|███▌      | 9/25 [00:29<00:47,  2.95s/it, model/all/train/loss=0.197, model/all/train/lr=0.0001, task/SnorkelDataset/valid/accuracy=0.933, task/SnorkelDataset/valid/f1=0.926, task_slice:short_link_ind/SnorkelDataset/valid/f1=0, task_slice:short_link_pred/SnorkelDataset/valid/accuracy=0.8, task_slice:short_link_pred/SnorkelDataset/valid/f1=0.889, task_slice:keyword_subscribe_ind/SnorkelDataset/valid/f1=0, task_slice:keyword_subscribe_pred/SnorkelDataset/valid/accuracy=1, task_slice:keyword_subscribe_pred/SnorkelDataset/valid/f1=1, task_slice:keyword_please_ind/SnorkelDataset/valid/f1=0, task_slice:keyword_please_pred/SnorkelDataset/valid/accuracy=1, task_slice:keyword_please_pred/SnorkelDataset/valid/f1=1, task_slice:regex_check_out_ind/SnorkelDataset/valid/f1=0.471, task_slice:regex_check_out_pred/SnorkelDataset/valid/accuracy=1, task_slice:regex_check_out_pred/SnorkelDataset/valid/f1=1, task_slice:short_comment_ind/SnorkelDataset/valid/f1=0, task_slice:short_comment_pred/SnorkelDataset/valid/accuracy=0.947, task_slice:short_comment_pred/SnorkelDataset/valid/f1=0.5, task_slice:textblob_polarity_ind/SnorkelDataset/valid/f1=0, task_slice:textblob_polarity_pred/SnorkelDataset/valid/accuracy=1, task_slice:textblob_polarity_pred/SnorkelDataset/valid/f1=1, task_slice:base_ind/SnorkelDataset/valid/f1=1, task_slice:base_pred/SnorkelDataset/valid/accuracy=0.933, task_slice:base_pred/SnorkelDataset/valid/f1=0.926]"
+     ]
+    },
+    {
+     "name": "stderr",
+     "output_type": "stream",
+     "text": [
+      "\r",
+      "Epoch 1::  40%|████      | 10/25 [00:29<00:44,  2.97s/it, model/all/train/loss=0.197, model/all/train/lr=0.0001, task/SnorkelDataset/valid/accuracy=0.933, task/SnorkelDataset/valid/f1=0.926, task_slice:short_link_ind/SnorkelDataset/valid/f1=0, task_slice:short_link_pred/SnorkelDataset/valid/accuracy=0.8, task_slice:short_link_pred/SnorkelDataset/valid/f1=0.889, task_slice:keyword_subscribe_ind/SnorkelDataset/valid/f1=0, task_slice:keyword_subscribe_pred/SnorkelDataset/valid/accuracy=1, task_slice:keyword_subscribe_pred/SnorkelDataset/valid/f1=1, task_slice:keyword_please_ind/SnorkelDataset/valid/f1=0, task_slice:keyword_please_pred/SnorkelDataset/valid/accuracy=1, task_slice:keyword_please_pred/SnorkelDataset/valid/f1=1, task_slice:regex_check_out_ind/SnorkelDataset/valid/f1=0.471, task_slice:regex_check_out_pred/SnorkelDataset/valid/accuracy=1, task_slice:regex_check_out_pred/SnorkelDataset/valid/f1=1, task_slice:short_comment_ind/SnorkelDataset/valid/f1=0, task_slice:short_comment_pred/SnorkelDataset/valid/accuracy=0.947, task_slice:short_comment_pred/SnorkelDataset/valid/f1=0.5, task_slice:textblob_polarity_ind/SnorkelDataset/valid/f1=0, task_slice:textblob_polarity_pred/SnorkelDataset/valid/accuracy=1, task_slice:textblob_polarity_pred/SnorkelDataset/valid/f1=1, task_slice:base_ind/SnorkelDataset/valid/f1=1, task_slice:base_pred/SnorkelDataset/valid/accuracy=0.933, task_slice:base_pred/SnorkelDataset/valid/f1=0.926]"
+     ]
+    },
+    {
+     "name": "stderr",
+     "output_type": "stream",
+     "text": [
+      "\r",
+      "Epoch 1::  40%|████      | 10/25 [00:32<00:44,  2.97s/it, model/all/train/loss=0.196, model/all/train/lr=0.0001, task/SnorkelDataset/valid/accuracy=0.933, task/SnorkelDataset/valid/f1=0.926, task_slice:short_link_ind/SnorkelDataset/valid/f1=0, task_slice:short_link_pred/SnorkelDataset/valid/accuracy=0.8, task_slice:short_link_pred/SnorkelDataset/valid/f1=0.889, task_slice:keyword_subscribe_ind/SnorkelDataset/valid/f1=0, task_slice:keyword_subscribe_pred/SnorkelDataset/valid/accuracy=1, task_slice:keyword_subscribe_pred/SnorkelDataset/valid/f1=1, task_slice:keyword_please_ind/SnorkelDataset/valid/f1=0, task_slice:keyword_please_pred/SnorkelDataset/valid/accuracy=1, task_slice:keyword_please_pred/SnorkelDataset/valid/f1=1, task_slice:regex_check_out_ind/SnorkelDataset/valid/f1=0.471, task_slice:regex_check_out_pred/SnorkelDataset/valid/accuracy=1, task_slice:regex_check_out_pred/SnorkelDataset/valid/f1=1, task_slice:short_comment_ind/SnorkelDataset/valid/f1=0, task_slice:short_comment_pred/SnorkelDataset/valid/accuracy=0.947, task_slice:short_comment_pred/SnorkelDataset/valid/f1=0.5, task_slice:textblob_polarity_ind/SnorkelDataset/valid/f1=0, task_slice:textblob_polarity_pred/SnorkelDataset/valid/accuracy=1, task_slice:textblob_polarity_pred/SnorkelDataset/valid/f1=1, task_slice:base_ind/SnorkelDataset/valid/f1=1, task_slice:base_pred/SnorkelDataset/valid/accuracy=0.933, task_slice:base_pred/SnorkelDataset/valid/f1=0.926]"
+     ]
+    },
+    {
+     "name": "stderr",
+     "output_type": "stream",
+     "text": [
+      "\r",
+      "Epoch 1::  44%|████▍     | 11/25 [00:32<00:41,  2.93s/it, model/all/train/loss=0.196, model/all/train/lr=0.0001, task/SnorkelDataset/valid/accuracy=0.933, task/SnorkelDataset/valid/f1=0.926, task_slice:short_link_ind/SnorkelDataset/valid/f1=0, task_slice:short_link_pred/SnorkelDataset/valid/accuracy=0.8, task_slice:short_link_pred/SnorkelDataset/valid/f1=0.889, task_slice:keyword_subscribe_ind/SnorkelDataset/valid/f1=0, task_slice:keyword_subscribe_pred/SnorkelDataset/valid/accuracy=1, task_slice:keyword_subscribe_pred/SnorkelDataset/valid/f1=1, task_slice:keyword_please_ind/SnorkelDataset/valid/f1=0, task_slice:keyword_please_pred/SnorkelDataset/valid/accuracy=1, task_slice:keyword_please_pred/SnorkelDataset/valid/f1=1, task_slice:regex_check_out_ind/SnorkelDataset/valid/f1=0.471, task_slice:regex_check_out_pred/SnorkelDataset/valid/accuracy=1, task_slice:regex_check_out_pred/SnorkelDataset/valid/f1=1, task_slice:short_comment_ind/SnorkelDataset/valid/f1=0, task_slice:short_comment_pred/SnorkelDataset/valid/accuracy=0.947, task_slice:short_comment_pred/SnorkelDataset/valid/f1=0.5, task_slice:textblob_polarity_ind/SnorkelDataset/valid/f1=0, task_slice:textblob_polarity_pred/SnorkelDataset/valid/accuracy=1, task_slice:textblob_polarity_pred/SnorkelDataset/valid/f1=1, task_slice:base_ind/SnorkelDataset/valid/f1=1, task_slice:base_pred/SnorkelDataset/valid/accuracy=0.933, task_slice:base_pred/SnorkelDataset/valid/f1=0.926]"
+     ]
+    },
+    {
+     "name": "stderr",
+     "output_type": "stream",
+     "text": [
+      "\r",
+      "Epoch 1::  44%|████▍     | 11/25 [00:36<00:41,  2.93s/it, model/all/train/loss=0.193, model/all/train/lr=0.0001, task/SnorkelDataset/valid/accuracy=0.933, task/SnorkelDataset/valid/f1=0.926, task_slice:short_link_ind/SnorkelDataset/valid/f1=0, task_slice:short_link_pred/SnorkelDataset/valid/accuracy=0.8, task_slice:short_link_pred/SnorkelDataset/valid/f1=0.889, task_slice:keyword_subscribe_ind/SnorkelDataset/valid/f1=0, task_slice:keyword_subscribe_pred/SnorkelDataset/valid/accuracy=1, task_slice:keyword_subscribe_pred/SnorkelDataset/valid/f1=1, task_slice:keyword_please_ind/SnorkelDataset/valid/f1=0, task_slice:keyword_please_pred/SnorkelDataset/valid/accuracy=1, task_slice:keyword_please_pred/SnorkelDataset/valid/f1=1, task_slice:regex_check_out_ind/SnorkelDataset/valid/f1=0.471, task_slice:regex_check_out_pred/SnorkelDataset/valid/accuracy=1, task_slice:regex_check_out_pred/SnorkelDataset/valid/f1=1, task_slice:short_comment_ind/SnorkelDataset/valid/f1=0, task_slice:short_comment_pred/SnorkelDataset/valid/accuracy=0.947, task_slice:short_comment_pred/SnorkelDataset/valid/f1=0.5, task_slice:textblob_polarity_ind/SnorkelDataset/valid/f1=0, task_slice:textblob_polarity_pred/SnorkelDataset/valid/accuracy=1, task_slice:textblob_polarity_pred/SnorkelDataset/valid/f1=1, task_slice:base_ind/SnorkelDataset/valid/f1=1, task_slice:base_pred/SnorkelDataset/valid/accuracy=0.933, task_slice:base_pred/SnorkelDataset/valid/f1=0.926]"
+     ]
+    },
+    {
+     "name": "stderr",
+     "output_type": "stream",
+     "text": [
+      "\r",
+      "Epoch 1::  48%|████▊     | 12/25 [00:36<00:40,  3.10s/it, model/all/train/loss=0.193, model/all/train/lr=0.0001, task/SnorkelDataset/valid/accuracy=0.933, task/SnorkelDataset/valid/f1=0.926, task_slice:short_link_ind/SnorkelDataset/valid/f1=0, task_slice:short_link_pred/SnorkelDataset/valid/accuracy=0.8, task_slice:short_link_pred/SnorkelDataset/valid/f1=0.889, task_slice:keyword_subscribe_ind/SnorkelDataset/valid/f1=0, task_slice:keyword_subscribe_pred/SnorkelDataset/valid/accuracy=1, task_slice:keyword_subscribe_pred/SnorkelDataset/valid/f1=1, task_slice:keyword_please_ind/SnorkelDataset/valid/f1=0, task_slice:keyword_please_pred/SnorkelDataset/valid/accuracy=1, task_slice:keyword_please_pred/SnorkelDataset/valid/f1=1, task_slice:regex_check_out_ind/SnorkelDataset/valid/f1=0.471, task_slice:regex_check_out_pred/SnorkelDataset/valid/accuracy=1, task_slice:regex_check_out_pred/SnorkelDataset/valid/f1=1, task_slice:short_comment_ind/SnorkelDataset/valid/f1=0, task_slice:short_comment_pred/SnorkelDataset/valid/accuracy=0.947, task_slice:short_comment_pred/SnorkelDataset/valid/f1=0.5, task_slice:textblob_polarity_ind/SnorkelDataset/valid/f1=0, task_slice:textblob_polarity_pred/SnorkelDataset/valid/accuracy=1, task_slice:textblob_polarity_pred/SnorkelDataset/valid/f1=1, task_slice:base_ind/SnorkelDataset/valid/f1=1, task_slice:base_pred/SnorkelDataset/valid/accuracy=0.933, task_slice:base_pred/SnorkelDataset/valid/f1=0.926]"
+     ]
+    },
+    {
+     "name": "stderr",
+     "output_type": "stream",
+     "text": [
+      "\r",
+      "Epoch 1::  48%|████▊     | 12/25 [00:39<00:40,  3.10s/it, model/all/train/loss=0.191, model/all/train/lr=0.0001, task/SnorkelDataset/valid/accuracy=0.933, task/SnorkelDataset/valid/f1=0.926, task_slice:short_link_ind/SnorkelDataset/valid/f1=0, task_slice:short_link_pred/SnorkelDataset/valid/accuracy=0.8, task_slice:short_link_pred/SnorkelDataset/valid/f1=0.889, task_slice:keyword_subscribe_ind/SnorkelDataset/valid/f1=0, task_slice:keyword_subscribe_pred/SnorkelDataset/valid/accuracy=1, task_slice:keyword_subscribe_pred/SnorkelDataset/valid/f1=1, task_slice:keyword_please_ind/SnorkelDataset/valid/f1=0, task_slice:keyword_please_pred/SnorkelDataset/valid/accuracy=1, task_slice:keyword_please_pred/SnorkelDataset/valid/f1=1, task_slice:regex_check_out_ind/SnorkelDataset/valid/f1=0.471, task_slice:regex_check_out_pred/SnorkelDataset/valid/accuracy=1, task_slice:regex_check_out_pred/SnorkelDataset/valid/f1=1, task_slice:short_comment_ind/SnorkelDataset/valid/f1=0, task_slice:short_comment_pred/SnorkelDataset/valid/accuracy=0.947, task_slice:short_comment_pred/SnorkelDataset/valid/f1=0.5, task_slice:textblob_polarity_ind/SnorkelDataset/valid/f1=0, task_slice:textblob_polarity_pred/SnorkelDataset/valid/accuracy=1, task_slice:textblob_polarity_pred/SnorkelDataset/valid/f1=1, task_slice:base_ind/SnorkelDataset/valid/f1=1, task_slice:base_pred/SnorkelDataset/valid/accuracy=0.933, task_slice:base_pred/SnorkelDataset/valid/f1=0.926]"
+     ]
+    },
+    {
+     "name": "stderr",
+     "output_type": "stream",
+     "text": [
+      "\r",
+      "Epoch 1::  52%|█████▏    | 13/25 [00:39<00:37,  3.14s/it, model/all/train/loss=0.191, model/all/train/lr=0.0001, task/SnorkelDataset/valid/accuracy=0.933, task/SnorkelDataset/valid/f1=0.926, task_slice:short_link_ind/SnorkelDataset/valid/f1=0, task_slice:short_link_pred/SnorkelDataset/valid/accuracy=0.8, task_slice:short_link_pred/SnorkelDataset/valid/f1=0.889, task_slice:keyword_subscribe_ind/SnorkelDataset/valid/f1=0, task_slice:keyword_subscribe_pred/SnorkelDataset/valid/accuracy=1, task_slice:keyword_subscribe_pred/SnorkelDataset/valid/f1=1, task_slice:keyword_please_ind/SnorkelDataset/valid/f1=0, task_slice:keyword_please_pred/SnorkelDataset/valid/accuracy=1, task_slice:keyword_please_pred/SnorkelDataset/valid/f1=1, task_slice:regex_check_out_ind/SnorkelDataset/valid/f1=0.471, task_slice:regex_check_out_pred/SnorkelDataset/valid/accuracy=1, task_slice:regex_check_out_pred/SnorkelDataset/valid/f1=1, task_slice:short_comment_ind/SnorkelDataset/valid/f1=0, task_slice:short_comment_pred/SnorkelDataset/valid/accuracy=0.947, task_slice:short_comment_pred/SnorkelDataset/valid/f1=0.5, task_slice:textblob_polarity_ind/SnorkelDataset/valid/f1=0, task_slice:textblob_polarity_pred/SnorkelDataset/valid/accuracy=1, task_slice:textblob_polarity_pred/SnorkelDataset/valid/f1=1, task_slice:base_ind/SnorkelDataset/valid/f1=1, task_slice:base_pred/SnorkelDataset/valid/accuracy=0.933, task_slice:base_pred/SnorkelDataset/valid/f1=0.926]"
+     ]
+    },
+    {
+     "name": "stderr",
+     "output_type": "stream",
+     "text": [
+      "\r",
+      "Epoch 1::  52%|█████▏    | 13/25 [00:42<00:37,  3.14s/it, model/all/train/loss=0.189, model/all/train/lr=0.0001, task/SnorkelDataset/valid/accuracy=0.933, task/SnorkelDataset/valid/f1=0.926, task_slice:short_link_ind/SnorkelDataset/valid/f1=0, task_slice:short_link_pred/SnorkelDataset/valid/accuracy=0.8, task_slice:short_link_pred/SnorkelDataset/valid/f1=0.889, task_slice:keyword_subscribe_ind/SnorkelDataset/valid/f1=0, task_slice:keyword_subscribe_pred/SnorkelDataset/valid/accuracy=1, task_slice:keyword_subscribe_pred/SnorkelDataset/valid/f1=1, task_slice:keyword_please_ind/SnorkelDataset/valid/f1=0, task_slice:keyword_please_pred/SnorkelDataset/valid/accuracy=1, task_slice:keyword_please_pred/SnorkelDataset/valid/f1=1, task_slice:regex_check_out_ind/SnorkelDataset/valid/f1=0.471, task_slice:regex_check_out_pred/SnorkelDataset/valid/accuracy=1, task_slice:regex_check_out_pred/SnorkelDataset/valid/f1=1, task_slice:short_comment_ind/SnorkelDataset/valid/f1=0, task_slice:short_comment_pred/SnorkelDataset/valid/accuracy=0.947, task_slice:short_comment_pred/SnorkelDataset/valid/f1=0.5, task_slice:textblob_polarity_ind/SnorkelDataset/valid/f1=0, task_slice:textblob_polarity_pred/SnorkelDataset/valid/accuracy=1, task_slice:textblob_polarity_pred/SnorkelDataset/valid/f1=1, task_slice:base_ind/SnorkelDataset/valid/f1=1, task_slice:base_pred/SnorkelDataset/valid/accuracy=0.933, task_slice:base_pred/SnorkelDataset/valid/f1=0.926]"
+     ]
+    },
+    {
+     "name": "stderr",
+     "output_type": "stream",
+     "text": [
+      "\r",
+      "Epoch 1::  56%|█████▌    | 14/25 [00:42<00:33,  3.06s/it, model/all/train/loss=0.189, model/all/train/lr=0.0001, task/SnorkelDataset/valid/accuracy=0.933, task/SnorkelDataset/valid/f1=0.926, task_slice:short_link_ind/SnorkelDataset/valid/f1=0, task_slice:short_link_pred/SnorkelDataset/valid/accuracy=0.8, task_slice:short_link_pred/SnorkelDataset/valid/f1=0.889, task_slice:keyword_subscribe_ind/SnorkelDataset/valid/f1=0, task_slice:keyword_subscribe_pred/SnorkelDataset/valid/accuracy=1, task_slice:keyword_subscribe_pred/SnorkelDataset/valid/f1=1, task_slice:keyword_please_ind/SnorkelDataset/valid/f1=0, task_slice:keyword_please_pred/SnorkelDataset/valid/accuracy=1, task_slice:keyword_please_pred/SnorkelDataset/valid/f1=1, task_slice:regex_check_out_ind/SnorkelDataset/valid/f1=0.471, task_slice:regex_check_out_pred/SnorkelDataset/valid/accuracy=1, task_slice:regex_check_out_pred/SnorkelDataset/valid/f1=1, task_slice:short_comment_ind/SnorkelDataset/valid/f1=0, task_slice:short_comment_pred/SnorkelDataset/valid/accuracy=0.947, task_slice:short_comment_pred/SnorkelDataset/valid/f1=0.5, task_slice:textblob_polarity_ind/SnorkelDataset/valid/f1=0, task_slice:textblob_polarity_pred/SnorkelDataset/valid/accuracy=1, task_slice:textblob_polarity_pred/SnorkelDataset/valid/f1=1, task_slice:base_ind/SnorkelDataset/valid/f1=1, task_slice:base_pred/SnorkelDataset/valid/accuracy=0.933, task_slice:base_pred/SnorkelDataset/valid/f1=0.926]"
+     ]
+    },
+    {
+     "name": "stderr",
+     "output_type": "stream",
+     "text": [
+      "\r",
+      "Epoch 1::  56%|█████▌    | 14/25 [00:45<00:33,  3.06s/it, model/all/train/loss=0.186, model/all/train/lr=0.0001, task/SnorkelDataset/valid/accuracy=0.933, task/SnorkelDataset/valid/f1=0.926, task_slice:short_link_ind/SnorkelDataset/valid/f1=0, task_slice:short_link_pred/SnorkelDataset/valid/accuracy=0.8, task_slice:short_link_pred/SnorkelDataset/valid/f1=0.889, task_slice:keyword_subscribe_ind/SnorkelDataset/valid/f1=0, task_slice:keyword_subscribe_pred/SnorkelDataset/valid/accuracy=1, task_slice:keyword_subscribe_pred/SnorkelDataset/valid/f1=1, task_slice:keyword_please_ind/SnorkelDataset/valid/f1=0, task_slice:keyword_please_pred/SnorkelDataset/valid/accuracy=1, task_slice:keyword_please_pred/SnorkelDataset/valid/f1=1, task_slice:regex_check_out_ind/SnorkelDataset/valid/f1=0.471, task_slice:regex_check_out_pred/SnorkelDataset/valid/accuracy=1, task_slice:regex_check_out_pred/SnorkelDataset/valid/f1=1, task_slice:short_comment_ind/SnorkelDataset/valid/f1=0, task_slice:short_comment_pred/SnorkelDataset/valid/accuracy=0.947, task_slice:short_comment_pred/SnorkelDataset/valid/f1=0.5, task_slice:textblob_polarity_ind/SnorkelDataset/valid/f1=0, task_slice:textblob_polarity_pred/SnorkelDataset/valid/accuracy=1, task_slice:textblob_polarity_pred/SnorkelDataset/valid/f1=1, task_slice:base_ind/SnorkelDataset/valid/f1=1, task_slice:base_pred/SnorkelDataset/valid/accuracy=0.933, task_slice:base_pred/SnorkelDataset/valid/f1=0.926]"
+     ]
+    },
+    {
+     "name": "stderr",
+     "output_type": "stream",
+     "text": [
+      "\r",
+      "Epoch 1::  60%|██████    | 15/25 [00:45<00:31,  3.10s/it, model/all/train/loss=0.186, model/all/train/lr=0.0001, task/SnorkelDataset/valid/accuracy=0.933, task/SnorkelDataset/valid/f1=0.926, task_slice:short_link_ind/SnorkelDataset/valid/f1=0, task_slice:short_link_pred/SnorkelDataset/valid/accuracy=0.8, task_slice:short_link_pred/SnorkelDataset/valid/f1=0.889, task_slice:keyword_subscribe_ind/SnorkelDataset/valid/f1=0, task_slice:keyword_subscribe_pred/SnorkelDataset/valid/accuracy=1, task_slice:keyword_subscribe_pred/SnorkelDataset/valid/f1=1, task_slice:keyword_please_ind/SnorkelDataset/valid/f1=0, task_slice:keyword_please_pred/SnorkelDataset/valid/accuracy=1, task_slice:keyword_please_pred/SnorkelDataset/valid/f1=1, task_slice:regex_check_out_ind/SnorkelDataset/valid/f1=0.471, task_slice:regex_check_out_pred/SnorkelDataset/valid/accuracy=1, task_slice:regex_check_out_pred/SnorkelDataset/valid/f1=1, task_slice:short_comment_ind/SnorkelDataset/valid/f1=0, task_slice:short_comment_pred/SnorkelDataset/valid/accuracy=0.947, task_slice:short_comment_pred/SnorkelDataset/valid/f1=0.5, task_slice:textblob_polarity_ind/SnorkelDataset/valid/f1=0, task_slice:textblob_polarity_pred/SnorkelDataset/valid/accuracy=1, task_slice:textblob_polarity_pred/SnorkelDataset/valid/f1=1, task_slice:base_ind/SnorkelDataset/valid/f1=1, task_slice:base_pred/SnorkelDataset/valid/accuracy=0.933, task_slice:base_pred/SnorkelDataset/valid/f1=0.926]"
+     ]
+    },
+    {
+     "name": "stderr",
+     "output_type": "stream",
+     "text": [
+      "\r",
+      "Epoch 1::  60%|██████    | 15/25 [00:48<00:31,  3.10s/it, model/all/train/loss=0.182, model/all/train/lr=0.0001, task/SnorkelDataset/valid/accuracy=0.933, task/SnorkelDataset/valid/f1=0.926, task_slice:short_link_ind/SnorkelDataset/valid/f1=0, task_slice:short_link_pred/SnorkelDataset/valid/accuracy=0.8, task_slice:short_link_pred/SnorkelDataset/valid/f1=0.889, task_slice:keyword_subscribe_ind/SnorkelDataset/valid/f1=0, task_slice:keyword_subscribe_pred/SnorkelDataset/valid/accuracy=1, task_slice:keyword_subscribe_pred/SnorkelDataset/valid/f1=1, task_slice:keyword_please_ind/SnorkelDataset/valid/f1=0, task_slice:keyword_please_pred/SnorkelDataset/valid/accuracy=1, task_slice:keyword_please_pred/SnorkelDataset/valid/f1=1, task_slice:regex_check_out_ind/SnorkelDataset/valid/f1=0.471, task_slice:regex_check_out_pred/SnorkelDataset/valid/accuracy=1, task_slice:regex_check_out_pred/SnorkelDataset/valid/f1=1, task_slice:short_comment_ind/SnorkelDataset/valid/f1=0, task_slice:short_comment_pred/SnorkelDataset/valid/accuracy=0.947, task_slice:short_comment_pred/SnorkelDataset/valid/f1=0.5, task_slice:textblob_polarity_ind/SnorkelDataset/valid/f1=0, task_slice:textblob_polarity_pred/SnorkelDataset/valid/accuracy=1, task_slice:textblob_polarity_pred/SnorkelDataset/valid/f1=1, task_slice:base_ind/SnorkelDataset/valid/f1=1, task_slice:base_pred/SnorkelDataset/valid/accuracy=0.933, task_slice:base_pred/SnorkelDataset/valid/f1=0.926]"
+     ]
+    },
+    {
+     "name": "stderr",
+     "output_type": "stream",
+     "text": [
+      "\r",
+      "Epoch 1::  64%|██████▍   | 16/25 [00:48<00:27,  3.04s/it, model/all/train/loss=0.182, model/all/train/lr=0.0001, task/SnorkelDataset/valid/accuracy=0.933, task/SnorkelDataset/valid/f1=0.926, task_slice:short_link_ind/SnorkelDataset/valid/f1=0, task_slice:short_link_pred/SnorkelDataset/valid/accuracy=0.8, task_slice:short_link_pred/SnorkelDataset/valid/f1=0.889, task_slice:keyword_subscribe_ind/SnorkelDataset/valid/f1=0, task_slice:keyword_subscribe_pred/SnorkelDataset/valid/accuracy=1, task_slice:keyword_subscribe_pred/SnorkelDataset/valid/f1=1, task_slice:keyword_please_ind/SnorkelDataset/valid/f1=0, task_slice:keyword_please_pred/SnorkelDataset/valid/accuracy=1, task_slice:keyword_please_pred/SnorkelDataset/valid/f1=1, task_slice:regex_check_out_ind/SnorkelDataset/valid/f1=0.471, task_slice:regex_check_out_pred/SnorkelDataset/valid/accuracy=1, task_slice:regex_check_out_pred/SnorkelDataset/valid/f1=1, task_slice:short_comment_ind/SnorkelDataset/valid/f1=0, task_slice:short_comment_pred/SnorkelDataset/valid/accuracy=0.947, task_slice:short_comment_pred/SnorkelDataset/valid/f1=0.5, task_slice:textblob_polarity_ind/SnorkelDataset/valid/f1=0, task_slice:textblob_polarity_pred/SnorkelDataset/valid/accuracy=1, task_slice:textblob_polarity_pred/SnorkelDataset/valid/f1=1, task_slice:base_ind/SnorkelDataset/valid/f1=1, task_slice:base_pred/SnorkelDataset/valid/accuracy=0.933, task_slice:base_pred/SnorkelDataset/valid/f1=0.926]"
+     ]
+    },
+    {
+     "name": "stderr",
+     "output_type": "stream",
+     "text": [
+      "\r",
+      "Epoch 1::  64%|██████▍   | 16/25 [00:51<00:27,  3.04s/it, model/all/train/loss=0.18, model/all/train/lr=0.0001, task/SnorkelDataset/valid/accuracy=0.933, task/SnorkelDataset/valid/f1=0.926, task_slice:short_link_ind/SnorkelDataset/valid/f1=0, task_slice:short_link_pred/SnorkelDataset/valid/accuracy=0.8, task_slice:short_link_pred/SnorkelDataset/valid/f1=0.889, task_slice:keyword_subscribe_ind/SnorkelDataset/valid/f1=0, task_slice:keyword_subscribe_pred/SnorkelDataset/valid/accuracy=1, task_slice:keyword_subscribe_pred/SnorkelDataset/valid/f1=1, task_slice:keyword_please_ind/SnorkelDataset/valid/f1=0, task_slice:keyword_please_pred/SnorkelDataset/valid/accuracy=1, task_slice:keyword_please_pred/SnorkelDataset/valid/f1=1, task_slice:regex_check_out_ind/SnorkelDataset/valid/f1=0.471, task_slice:regex_check_out_pred/SnorkelDataset/valid/accuracy=1, task_slice:regex_check_out_pred/SnorkelDataset/valid/f1=1, task_slice:short_comment_ind/SnorkelDataset/valid/f1=0, task_slice:short_comment_pred/SnorkelDataset/valid/accuracy=0.947, task_slice:short_comment_pred/SnorkelDataset/valid/f1=0.5, task_slice:textblob_polarity_ind/SnorkelDataset/valid/f1=0, task_slice:textblob_polarity_pred/SnorkelDataset/valid/accuracy=1, task_slice:textblob_polarity_pred/SnorkelDataset/valid/f1=1, task_slice:base_ind/SnorkelDataset/valid/f1=1, task_slice:base_pred/SnorkelDataset/valid/accuracy=0.933, task_slice:base_pred/SnorkelDataset/valid/f1=0.926] "
+     ]
+    },
+    {
+     "name": "stderr",
+     "output_type": "stream",
+     "text": [
+      "\r",
+      "Epoch 1::  68%|██████▊   | 17/25 [00:51<00:25,  3.16s/it, model/all/train/loss=0.18, model/all/train/lr=0.0001, task/SnorkelDataset/valid/accuracy=0.933, task/SnorkelDataset/valid/f1=0.926, task_slice:short_link_ind/SnorkelDataset/valid/f1=0, task_slice:short_link_pred/SnorkelDataset/valid/accuracy=0.8, task_slice:short_link_pred/SnorkelDataset/valid/f1=0.889, task_slice:keyword_subscribe_ind/SnorkelDataset/valid/f1=0, task_slice:keyword_subscribe_pred/SnorkelDataset/valid/accuracy=1, task_slice:keyword_subscribe_pred/SnorkelDataset/valid/f1=1, task_slice:keyword_please_ind/SnorkelDataset/valid/f1=0, task_slice:keyword_please_pred/SnorkelDataset/valid/accuracy=1, task_slice:keyword_please_pred/SnorkelDataset/valid/f1=1, task_slice:regex_check_out_ind/SnorkelDataset/valid/f1=0.471, task_slice:regex_check_out_pred/SnorkelDataset/valid/accuracy=1, task_slice:regex_check_out_pred/SnorkelDataset/valid/f1=1, task_slice:short_comment_ind/SnorkelDataset/valid/f1=0, task_slice:short_comment_pred/SnorkelDataset/valid/accuracy=0.947, task_slice:short_comment_pred/SnorkelDataset/valid/f1=0.5, task_slice:textblob_polarity_ind/SnorkelDataset/valid/f1=0, task_slice:textblob_polarity_pred/SnorkelDataset/valid/accuracy=1, task_slice:textblob_polarity_pred/SnorkelDataset/valid/f1=1, task_slice:base_ind/SnorkelDataset/valid/f1=1, task_slice:base_pred/SnorkelDataset/valid/accuracy=0.933, task_slice:base_pred/SnorkelDataset/valid/f1=0.926]"
+     ]
+    },
+    {
+     "name": "stderr",
+     "output_type": "stream",
+     "text": [
+      "\r",
+      "Epoch 1::  68%|██████▊   | 17/25 [00:54<00:25,  3.16s/it, model/all/train/loss=0.181, model/all/train/lr=0.0001, task/SnorkelDataset/valid/accuracy=0.933, task/SnorkelDataset/valid/f1=0.926, task_slice:short_link_ind/SnorkelDataset/valid/f1=0, task_slice:short_link_pred/SnorkelDataset/valid/accuracy=0.8, task_slice:short_link_pred/SnorkelDataset/valid/f1=0.889, task_slice:keyword_subscribe_ind/SnorkelDataset/valid/f1=0, task_slice:keyword_subscribe_pred/SnorkelDataset/valid/accuracy=1, task_slice:keyword_subscribe_pred/SnorkelDataset/valid/f1=1, task_slice:keyword_please_ind/SnorkelDataset/valid/f1=0, task_slice:keyword_please_pred/SnorkelDataset/valid/accuracy=1, task_slice:keyword_please_pred/SnorkelDataset/valid/f1=1, task_slice:regex_check_out_ind/SnorkelDataset/valid/f1=0.471, task_slice:regex_check_out_pred/SnorkelDataset/valid/accuracy=1, task_slice:regex_check_out_pred/SnorkelDataset/valid/f1=1, task_slice:short_comment_ind/SnorkelDataset/valid/f1=0, task_slice:short_comment_pred/SnorkelDataset/valid/accuracy=0.947, task_slice:short_comment_pred/SnorkelDataset/valid/f1=0.5, task_slice:textblob_polarity_ind/SnorkelDataset/valid/f1=0, task_slice:textblob_polarity_pred/SnorkelDataset/valid/accuracy=1, task_slice:textblob_polarity_pred/SnorkelDataset/valid/f1=1, task_slice:base_ind/SnorkelDataset/valid/f1=1, task_slice:base_pred/SnorkelDataset/valid/accuracy=0.933, task_slice:base_pred/SnorkelDataset/valid/f1=0.926]"
+     ]
+    },
+    {
+     "name": "stderr",
+     "output_type": "stream",
+     "text": [
+      "\r",
+      "Epoch 1::  72%|███████▏  | 18/25 [00:54<00:21,  3.05s/it, model/all/train/loss=0.181, model/all/train/lr=0.0001, task/SnorkelDataset/valid/accuracy=0.933, task/SnorkelDataset/valid/f1=0.926, task_slice:short_link_ind/SnorkelDataset/valid/f1=0, task_slice:short_link_pred/SnorkelDataset/valid/accuracy=0.8, task_slice:short_link_pred/SnorkelDataset/valid/f1=0.889, task_slice:keyword_subscribe_ind/SnorkelDataset/valid/f1=0, task_slice:keyword_subscribe_pred/SnorkelDataset/valid/accuracy=1, task_slice:keyword_subscribe_pred/SnorkelDataset/valid/f1=1, task_slice:keyword_please_ind/SnorkelDataset/valid/f1=0, task_slice:keyword_please_pred/SnorkelDataset/valid/accuracy=1, task_slice:keyword_please_pred/SnorkelDataset/valid/f1=1, task_slice:regex_check_out_ind/SnorkelDataset/valid/f1=0.471, task_slice:regex_check_out_pred/SnorkelDataset/valid/accuracy=1, task_slice:regex_check_out_pred/SnorkelDataset/valid/f1=1, task_slice:short_comment_ind/SnorkelDataset/valid/f1=0, task_slice:short_comment_pred/SnorkelDataset/valid/accuracy=0.947, task_slice:short_comment_pred/SnorkelDataset/valid/f1=0.5, task_slice:textblob_polarity_ind/SnorkelDataset/valid/f1=0, task_slice:textblob_polarity_pred/SnorkelDataset/valid/accuracy=1, task_slice:textblob_polarity_pred/SnorkelDataset/valid/f1=1, task_slice:base_ind/SnorkelDataset/valid/f1=1, task_slice:base_pred/SnorkelDataset/valid/accuracy=0.933, task_slice:base_pred/SnorkelDataset/valid/f1=0.926]"
+     ]
+    },
+    {
+     "name": "stderr",
+     "output_type": "stream",
+     "text": [
+      "\r",
+      "Epoch 1::  72%|███████▏  | 18/25 [00:57<00:21,  3.05s/it, model/all/train/loss=0.179, model/all/train/lr=0.0001, task/SnorkelDataset/valid/accuracy=0.933, task/SnorkelDataset/valid/f1=0.926, task_slice:short_link_ind/SnorkelDataset/valid/f1=0, task_slice:short_link_pred/SnorkelDataset/valid/accuracy=0.8, task_slice:short_link_pred/SnorkelDataset/valid/f1=0.889, task_slice:keyword_subscribe_ind/SnorkelDataset/valid/f1=0, task_slice:keyword_subscribe_pred/SnorkelDataset/valid/accuracy=1, task_slice:keyword_subscribe_pred/SnorkelDataset/valid/f1=1, task_slice:keyword_please_ind/SnorkelDataset/valid/f1=0, task_slice:keyword_please_pred/SnorkelDataset/valid/accuracy=1, task_slice:keyword_please_pred/SnorkelDataset/valid/f1=1, task_slice:regex_check_out_ind/SnorkelDataset/valid/f1=0.471, task_slice:regex_check_out_pred/SnorkelDataset/valid/accuracy=1, task_slice:regex_check_out_pred/SnorkelDataset/valid/f1=1, task_slice:short_comment_ind/SnorkelDataset/valid/f1=0, task_slice:short_comment_pred/SnorkelDataset/valid/accuracy=0.947, task_slice:short_comment_pred/SnorkelDataset/valid/f1=0.5, task_slice:textblob_polarity_ind/SnorkelDataset/valid/f1=0, task_slice:textblob_polarity_pred/SnorkelDataset/valid/accuracy=1, task_slice:textblob_polarity_pred/SnorkelDataset/valid/f1=1, task_slice:base_ind/SnorkelDataset/valid/f1=1, task_slice:base_pred/SnorkelDataset/valid/accuracy=0.933, task_slice:base_pred/SnorkelDataset/valid/f1=0.926]"
+     ]
+    },
+    {
+     "name": "stderr",
+     "output_type": "stream",
+     "text": [
+      "\r",
+      "Epoch 1::  76%|███████▌  | 19/25 [00:57<00:18,  3.09s/it, model/all/train/loss=0.179, model/all/train/lr=0.0001, task/SnorkelDataset/valid/accuracy=0.933, task/SnorkelDataset/valid/f1=0.926, task_slice:short_link_ind/SnorkelDataset/valid/f1=0, task_slice:short_link_pred/SnorkelDataset/valid/accuracy=0.8, task_slice:short_link_pred/SnorkelDataset/valid/f1=0.889, task_slice:keyword_subscribe_ind/SnorkelDataset/valid/f1=0, task_slice:keyword_subscribe_pred/SnorkelDataset/valid/accuracy=1, task_slice:keyword_subscribe_pred/SnorkelDataset/valid/f1=1, task_slice:keyword_please_ind/SnorkelDataset/valid/f1=0, task_slice:keyword_please_pred/SnorkelDataset/valid/accuracy=1, task_slice:keyword_please_pred/SnorkelDataset/valid/f1=1, task_slice:regex_check_out_ind/SnorkelDataset/valid/f1=0.471, task_slice:regex_check_out_pred/SnorkelDataset/valid/accuracy=1, task_slice:regex_check_out_pred/SnorkelDataset/valid/f1=1, task_slice:short_comment_ind/SnorkelDataset/valid/f1=0, task_slice:short_comment_pred/SnorkelDataset/valid/accuracy=0.947, task_slice:short_comment_pred/SnorkelDataset/valid/f1=0.5, task_slice:textblob_polarity_ind/SnorkelDataset/valid/f1=0, task_slice:textblob_polarity_pred/SnorkelDataset/valid/accuracy=1, task_slice:textblob_polarity_pred/SnorkelDataset/valid/f1=1, task_slice:base_ind/SnorkelDataset/valid/f1=1, task_slice:base_pred/SnorkelDataset/valid/accuracy=0.933, task_slice:base_pred/SnorkelDataset/valid/f1=0.926]"
+     ]
+    },
+    {
+     "name": "stderr",
+     "output_type": "stream",
+     "text": [
+      "\r",
+      "Epoch 1::  76%|███████▌  | 19/25 [01:02<00:18,  3.09s/it, model/all/train/loss=0.178, model/all/train/lr=0.0001, task/SnorkelDataset/valid/accuracy=0.933, task/SnorkelDataset/valid/f1=0.926, task_slice:short_link_ind/SnorkelDataset/valid/f1=0, task_slice:short_link_pred/SnorkelDataset/valid/accuracy=0.8, task_slice:short_link_pred/SnorkelDataset/valid/f1=0.889, task_slice:keyword_subscribe_ind/SnorkelDataset/valid/f1=0, task_slice:keyword_subscribe_pred/SnorkelDataset/valid/accuracy=1, task_slice:keyword_subscribe_pred/SnorkelDataset/valid/f1=1, task_slice:keyword_please_ind/SnorkelDataset/valid/f1=0, task_slice:keyword_please_pred/SnorkelDataset/valid/accuracy=1, task_slice:keyword_please_pred/SnorkelDataset/valid/f1=1, task_slice:regex_check_out_ind/SnorkelDataset/valid/f1=0.471, task_slice:regex_check_out_pred/SnorkelDataset/valid/accuracy=1, task_slice:regex_check_out_pred/SnorkelDataset/valid/f1=1, task_slice:short_comment_ind/SnorkelDataset/valid/f1=0, task_slice:short_comment_pred/SnorkelDataset/valid/accuracy=0.947, task_slice:short_comment_pred/SnorkelDataset/valid/f1=0.5, task_slice:textblob_polarity_ind/SnorkelDataset/valid/f1=0, task_slice:textblob_polarity_pred/SnorkelDataset/valid/accuracy=1, task_slice:textblob_polarity_pred/SnorkelDataset/valid/f1=1, task_slice:base_ind/SnorkelDataset/valid/f1=1, task_slice:base_pred/SnorkelDataset/valid/accuracy=0.933, task_slice:base_pred/SnorkelDataset/valid/f1=0.926]"
+     ]
+    },
+    {
+     "name": "stderr",
+     "output_type": "stream",
+     "text": [
+      "\r",
+      "Epoch 1::  80%|████████  | 20/25 [01:02<00:17,  3.42s/it, model/all/train/loss=0.178, model/all/train/lr=0.0001, task/SnorkelDataset/valid/accuracy=0.933, task/SnorkelDataset/valid/f1=0.926, task_slice:short_link_ind/SnorkelDataset/valid/f1=0, task_slice:short_link_pred/SnorkelDataset/valid/accuracy=0.8, task_slice:short_link_pred/SnorkelDataset/valid/f1=0.889, task_slice:keyword_subscribe_ind/SnorkelDataset/valid/f1=0, task_slice:keyword_subscribe_pred/SnorkelDataset/valid/accuracy=1, task_slice:keyword_subscribe_pred/SnorkelDataset/valid/f1=1, task_slice:keyword_please_ind/SnorkelDataset/valid/f1=0, task_slice:keyword_please_pred/SnorkelDataset/valid/accuracy=1, task_slice:keyword_please_pred/SnorkelDataset/valid/f1=1, task_slice:regex_check_out_ind/SnorkelDataset/valid/f1=0.471, task_slice:regex_check_out_pred/SnorkelDataset/valid/accuracy=1, task_slice:regex_check_out_pred/SnorkelDataset/valid/f1=1, task_slice:short_comment_ind/SnorkelDataset/valid/f1=0, task_slice:short_comment_pred/SnorkelDataset/valid/accuracy=0.947, task_slice:short_comment_pred/SnorkelDataset/valid/f1=0.5, task_slice:textblob_polarity_ind/SnorkelDataset/valid/f1=0, task_slice:textblob_polarity_pred/SnorkelDataset/valid/accuracy=1, task_slice:textblob_polarity_pred/SnorkelDataset/valid/f1=1, task_slice:base_ind/SnorkelDataset/valid/f1=1, task_slice:base_pred/SnorkelDataset/valid/accuracy=0.933, task_slice:base_pred/SnorkelDataset/valid/f1=0.926]"
+     ]
+    },
+    {
+     "name": "stderr",
+     "output_type": "stream",
+     "text": [
+      "\r",
+      "Epoch 1::  80%|████████  | 20/25 [01:05<00:17,  3.42s/it, model/all/train/loss=0.175, model/all/train/lr=0.0001, task/SnorkelDataset/valid/accuracy=0.933, task/SnorkelDataset/valid/f1=0.926, task_slice:short_link_ind/SnorkelDataset/valid/f1=0, task_slice:short_link_pred/SnorkelDataset/valid/accuracy=0.8, task_slice:short_link_pred/SnorkelDataset/valid/f1=0.889, task_slice:keyword_subscribe_ind/SnorkelDataset/valid/f1=0, task_slice:keyword_subscribe_pred/SnorkelDataset/valid/accuracy=1, task_slice:keyword_subscribe_pred/SnorkelDataset/valid/f1=1, task_slice:keyword_please_ind/SnorkelDataset/valid/f1=0, task_slice:keyword_please_pred/SnorkelDataset/valid/accuracy=1, task_slice:keyword_please_pred/SnorkelDataset/valid/f1=1, task_slice:regex_check_out_ind/SnorkelDataset/valid/f1=0.471, task_slice:regex_check_out_pred/SnorkelDataset/valid/accuracy=1, task_slice:regex_check_out_pred/SnorkelDataset/valid/f1=1, task_slice:short_comment_ind/SnorkelDataset/valid/f1=0, task_slice:short_comment_pred/SnorkelDataset/valid/accuracy=0.947, task_slice:short_comment_pred/SnorkelDataset/valid/f1=0.5, task_slice:textblob_polarity_ind/SnorkelDataset/valid/f1=0, task_slice:textblob_polarity_pred/SnorkelDataset/valid/accuracy=1, task_slice:textblob_polarity_pred/SnorkelDataset/valid/f1=1, task_slice:base_ind/SnorkelDataset/valid/f1=1, task_slice:base_pred/SnorkelDataset/valid/accuracy=0.933, task_slice:base_pred/SnorkelDataset/valid/f1=0.926]"
+     ]
+    },
+    {
+     "name": "stderr",
+     "output_type": "stream",
+     "text": [
+      "\r",
+      "Epoch 1::  84%|████████▍ | 21/25 [01:05<00:13,  3.47s/it, model/all/train/loss=0.175, model/all/train/lr=0.0001, task/SnorkelDataset/valid/accuracy=0.933, task/SnorkelDataset/valid/f1=0.926, task_slice:short_link_ind/SnorkelDataset/valid/f1=0, task_slice:short_link_pred/SnorkelDataset/valid/accuracy=0.8, task_slice:short_link_pred/SnorkelDataset/valid/f1=0.889, task_slice:keyword_subscribe_ind/SnorkelDataset/valid/f1=0, task_slice:keyword_subscribe_pred/SnorkelDataset/valid/accuracy=1, task_slice:keyword_subscribe_pred/SnorkelDataset/valid/f1=1, task_slice:keyword_please_ind/SnorkelDataset/valid/f1=0, task_slice:keyword_please_pred/SnorkelDataset/valid/accuracy=1, task_slice:keyword_please_pred/SnorkelDataset/valid/f1=1, task_slice:regex_check_out_ind/SnorkelDataset/valid/f1=0.471, task_slice:regex_check_out_pred/SnorkelDataset/valid/accuracy=1, task_slice:regex_check_out_pred/SnorkelDataset/valid/f1=1, task_slice:short_comment_ind/SnorkelDataset/valid/f1=0, task_slice:short_comment_pred/SnorkelDataset/valid/accuracy=0.947, task_slice:short_comment_pred/SnorkelDataset/valid/f1=0.5, task_slice:textblob_polarity_ind/SnorkelDataset/valid/f1=0, task_slice:textblob_polarity_pred/SnorkelDataset/valid/accuracy=1, task_slice:textblob_polarity_pred/SnorkelDataset/valid/f1=1, task_slice:base_ind/SnorkelDataset/valid/f1=1, task_slice:base_pred/SnorkelDataset/valid/accuracy=0.933, task_slice:base_pred/SnorkelDataset/valid/f1=0.926]"
+     ]
+    },
+    {
+     "name": "stderr",
+     "output_type": "stream",
+     "text": [
+      "\r",
+      "Epoch 1::  84%|████████▍ | 21/25 [01:09<00:13,  3.47s/it, model/all/train/loss=0.175, model/all/train/lr=0.0001, task/SnorkelDataset/valid/accuracy=0.933, task/SnorkelDataset/valid/f1=0.926, task_slice:short_link_ind/SnorkelDataset/valid/f1=0, task_slice:short_link_pred/SnorkelDataset/valid/accuracy=0.8, task_slice:short_link_pred/SnorkelDataset/valid/f1=0.889, task_slice:keyword_subscribe_ind/SnorkelDataset/valid/f1=0, task_slice:keyword_subscribe_pred/SnorkelDataset/valid/accuracy=1, task_slice:keyword_subscribe_pred/SnorkelDataset/valid/f1=1, task_slice:keyword_please_ind/SnorkelDataset/valid/f1=0, task_slice:keyword_please_pred/SnorkelDataset/valid/accuracy=1, task_slice:keyword_please_pred/SnorkelDataset/valid/f1=1, task_slice:regex_check_out_ind/SnorkelDataset/valid/f1=0.471, task_slice:regex_check_out_pred/SnorkelDataset/valid/accuracy=1, task_slice:regex_check_out_pred/SnorkelDataset/valid/f1=1, task_slice:short_comment_ind/SnorkelDataset/valid/f1=0, task_slice:short_comment_pred/SnorkelDataset/valid/accuracy=0.947, task_slice:short_comment_pred/SnorkelDataset/valid/f1=0.5, task_slice:textblob_polarity_ind/SnorkelDataset/valid/f1=0, task_slice:textblob_polarity_pred/SnorkelDataset/valid/accuracy=1, task_slice:textblob_polarity_pred/SnorkelDataset/valid/f1=1, task_slice:base_ind/SnorkelDataset/valid/f1=1, task_slice:base_pred/SnorkelDataset/valid/accuracy=0.933, task_slice:base_pred/SnorkelDataset/valid/f1=0.926]"
+     ]
+    },
+    {
+     "name": "stderr",
+     "output_type": "stream",
+     "text": [
+      "\r",
+      "Epoch 1::  88%|████████▊ | 22/25 [01:09<00:10,  3.54s/it, model/all/train/loss=0.175, model/all/train/lr=0.0001, task/SnorkelDataset/valid/accuracy=0.933, task/SnorkelDataset/valid/f1=0.926, task_slice:short_link_ind/SnorkelDataset/valid/f1=0, task_slice:short_link_pred/SnorkelDataset/valid/accuracy=0.8, task_slice:short_link_pred/SnorkelDataset/valid/f1=0.889, task_slice:keyword_subscribe_ind/SnorkelDataset/valid/f1=0, task_slice:keyword_subscribe_pred/SnorkelDataset/valid/accuracy=1, task_slice:keyword_subscribe_pred/SnorkelDataset/valid/f1=1, task_slice:keyword_please_ind/SnorkelDataset/valid/f1=0, task_slice:keyword_please_pred/SnorkelDataset/valid/accuracy=1, task_slice:keyword_please_pred/SnorkelDataset/valid/f1=1, task_slice:regex_check_out_ind/SnorkelDataset/valid/f1=0.471, task_slice:regex_check_out_pred/SnorkelDataset/valid/accuracy=1, task_slice:regex_check_out_pred/SnorkelDataset/valid/f1=1, task_slice:short_comment_ind/SnorkelDataset/valid/f1=0, task_slice:short_comment_pred/SnorkelDataset/valid/accuracy=0.947, task_slice:short_comment_pred/SnorkelDataset/valid/f1=0.5, task_slice:textblob_polarity_ind/SnorkelDataset/valid/f1=0, task_slice:textblob_polarity_pred/SnorkelDataset/valid/accuracy=1, task_slice:textblob_polarity_pred/SnorkelDataset/valid/f1=1, task_slice:base_ind/SnorkelDataset/valid/f1=1, task_slice:base_pred/SnorkelDataset/valid/accuracy=0.933, task_slice:base_pred/SnorkelDataset/valid/f1=0.926]"
+     ]
+    },
+    {
+     "name": "stderr",
+     "output_type": "stream",
+     "text": [
+      "\r",
+      "Epoch 1::  88%|████████▊ | 22/25 [01:12<00:10,  3.54s/it, model/all/train/loss=0.173, model/all/train/lr=0.0001, task/SnorkelDataset/valid/accuracy=0.933, task/SnorkelDataset/valid/f1=0.926, task_slice:short_link_ind/SnorkelDataset/valid/f1=0, task_slice:short_link_pred/SnorkelDataset/valid/accuracy=0.8, task_slice:short_link_pred/SnorkelDataset/valid/f1=0.889, task_slice:keyword_subscribe_ind/SnorkelDataset/valid/f1=0, task_slice:keyword_subscribe_pred/SnorkelDataset/valid/accuracy=1, task_slice:keyword_subscribe_pred/SnorkelDataset/valid/f1=1, task_slice:keyword_please_ind/SnorkelDataset/valid/f1=0, task_slice:keyword_please_pred/SnorkelDataset/valid/accuracy=1, task_slice:keyword_please_pred/SnorkelDataset/valid/f1=1, task_slice:regex_check_out_ind/SnorkelDataset/valid/f1=0.471, task_slice:regex_check_out_pred/SnorkelDataset/valid/accuracy=1, task_slice:regex_check_out_pred/SnorkelDataset/valid/f1=1, task_slice:short_comment_ind/SnorkelDataset/valid/f1=0, task_slice:short_comment_pred/SnorkelDataset/valid/accuracy=0.947, task_slice:short_comment_pred/SnorkelDataset/valid/f1=0.5, task_slice:textblob_polarity_ind/SnorkelDataset/valid/f1=0, task_slice:textblob_polarity_pred/SnorkelDataset/valid/accuracy=1, task_slice:textblob_polarity_pred/SnorkelDataset/valid/f1=1, task_slice:base_ind/SnorkelDataset/valid/f1=1, task_slice:base_pred/SnorkelDataset/valid/accuracy=0.933, task_slice:base_pred/SnorkelDataset/valid/f1=0.926]"
+     ]
+    },
+    {
+     "name": "stderr",
+     "output_type": "stream",
+     "text": [
+      "\r",
+      "Epoch 1::  92%|█████████▏| 23/25 [01:12<00:06,  3.44s/it, model/all/train/loss=0.173, model/all/train/lr=0.0001, task/SnorkelDataset/valid/accuracy=0.933, task/SnorkelDataset/valid/f1=0.926, task_slice:short_link_ind/SnorkelDataset/valid/f1=0, task_slice:short_link_pred/SnorkelDataset/valid/accuracy=0.8, task_slice:short_link_pred/SnorkelDataset/valid/f1=0.889, task_slice:keyword_subscribe_ind/SnorkelDataset/valid/f1=0, task_slice:keyword_subscribe_pred/SnorkelDataset/valid/accuracy=1, task_slice:keyword_subscribe_pred/SnorkelDataset/valid/f1=1, task_slice:keyword_please_ind/SnorkelDataset/valid/f1=0, task_slice:keyword_please_pred/SnorkelDataset/valid/accuracy=1, task_slice:keyword_please_pred/SnorkelDataset/valid/f1=1, task_slice:regex_check_out_ind/SnorkelDataset/valid/f1=0.471, task_slice:regex_check_out_pred/SnorkelDataset/valid/accuracy=1, task_slice:regex_check_out_pred/SnorkelDataset/valid/f1=1, task_slice:short_comment_ind/SnorkelDataset/valid/f1=0, task_slice:short_comment_pred/SnorkelDataset/valid/accuracy=0.947, task_slice:short_comment_pred/SnorkelDataset/valid/f1=0.5, task_slice:textblob_polarity_ind/SnorkelDataset/valid/f1=0, task_slice:textblob_polarity_pred/SnorkelDataset/valid/accuracy=1, task_slice:textblob_polarity_pred/SnorkelDataset/valid/f1=1, task_slice:base_ind/SnorkelDataset/valid/f1=1, task_slice:base_pred/SnorkelDataset/valid/accuracy=0.933, task_slice:base_pred/SnorkelDataset/valid/f1=0.926]"
+     ]
+    },
+    {
+     "name": "stderr",
+     "output_type": "stream",
+     "text": [
+      "\r",
+      "Epoch 1::  92%|█████████▏| 23/25 [01:15<00:06,  3.44s/it, model/all/train/loss=0.172, model/all/train/lr=0.0001, task/SnorkelDataset/valid/accuracy=0.933, task/SnorkelDataset/valid/f1=0.926, task_slice:short_link_ind/SnorkelDataset/valid/f1=0, task_slice:short_link_pred/SnorkelDataset/valid/accuracy=0.8, task_slice:short_link_pred/SnorkelDataset/valid/f1=0.889, task_slice:keyword_subscribe_ind/SnorkelDataset/valid/f1=0, task_slice:keyword_subscribe_pred/SnorkelDataset/valid/accuracy=1, task_slice:keyword_subscribe_pred/SnorkelDataset/valid/f1=1, task_slice:keyword_please_ind/SnorkelDataset/valid/f1=0, task_slice:keyword_please_pred/SnorkelDataset/valid/accuracy=1, task_slice:keyword_please_pred/SnorkelDataset/valid/f1=1, task_slice:regex_check_out_ind/SnorkelDataset/valid/f1=0.471, task_slice:regex_check_out_pred/SnorkelDataset/valid/accuracy=1, task_slice:regex_check_out_pred/SnorkelDataset/valid/f1=1, task_slice:short_comment_ind/SnorkelDataset/valid/f1=0, task_slice:short_comment_pred/SnorkelDataset/valid/accuracy=0.947, task_slice:short_comment_pred/SnorkelDataset/valid/f1=0.5, task_slice:textblob_polarity_ind/SnorkelDataset/valid/f1=0, task_slice:textblob_polarity_pred/SnorkelDataset/valid/accuracy=1, task_slice:textblob_polarity_pred/SnorkelDataset/valid/f1=1, task_slice:base_ind/SnorkelDataset/valid/f1=1, task_slice:base_pred/SnorkelDataset/valid/accuracy=0.933, task_slice:base_pred/SnorkelDataset/valid/f1=0.926]"
+     ]
+    },
+    {
+     "name": "stderr",
+     "output_type": "stream",
+     "text": [
+      "\r",
+      "Epoch 1::  96%|█████████▌| 24/25 [01:15<00:03,  3.27s/it, model/all/train/loss=0.172, model/all/train/lr=0.0001, task/SnorkelDataset/valid/accuracy=0.933, task/SnorkelDataset/valid/f1=0.926, task_slice:short_link_ind/SnorkelDataset/valid/f1=0, task_slice:short_link_pred/SnorkelDataset/valid/accuracy=0.8, task_slice:short_link_pred/SnorkelDataset/valid/f1=0.889, task_slice:keyword_subscribe_ind/SnorkelDataset/valid/f1=0, task_slice:keyword_subscribe_pred/SnorkelDataset/valid/accuracy=1, task_slice:keyword_subscribe_pred/SnorkelDataset/valid/f1=1, task_slice:keyword_please_ind/SnorkelDataset/valid/f1=0, task_slice:keyword_please_pred/SnorkelDataset/valid/accuracy=1, task_slice:keyword_please_pred/SnorkelDataset/valid/f1=1, task_slice:regex_check_out_ind/SnorkelDataset/valid/f1=0.471, task_slice:regex_check_out_pred/SnorkelDataset/valid/accuracy=1, task_slice:regex_check_out_pred/SnorkelDataset/valid/f1=1, task_slice:short_comment_ind/SnorkelDataset/valid/f1=0, task_slice:short_comment_pred/SnorkelDataset/valid/accuracy=0.947, task_slice:short_comment_pred/SnorkelDataset/valid/f1=0.5, task_slice:textblob_polarity_ind/SnorkelDataset/valid/f1=0, task_slice:textblob_polarity_pred/SnorkelDataset/valid/accuracy=1, task_slice:textblob_polarity_pred/SnorkelDataset/valid/f1=1, task_slice:base_ind/SnorkelDataset/valid/f1=1, task_slice:base_pred/SnorkelDataset/valid/accuracy=0.933, task_slice:base_pred/SnorkelDataset/valid/f1=0.926]"
+     ]
+    },
+    {
+     "name": "stderr",
+     "output_type": "stream",
+     "text": [
+      "\r",
+      "Epoch 1::  96%|█████████▌| 24/25 [01:18<00:03,  3.27s/it, model/all/train/loss=0.17, model/all/train/lr=0.0001, task/SnorkelDataset/valid/accuracy=0.925, task/SnorkelDataset/valid/f1=0.914, task_slice:short_link_ind/SnorkelDataset/valid/f1=0, task_slice:short_link_pred/SnorkelDataset/valid/accuracy=0.2, task_slice:short_link_pred/SnorkelDataset/valid/f1=0.333, task_slice:keyword_subscribe_ind/SnorkelDataset/valid/f1=0.333, task_slice:keyword_subscribe_pred/SnorkelDataset/valid/accuracy=1, task_slice:keyword_subscribe_pred/SnorkelDataset/valid/f1=1, task_slice:keyword_please_ind/SnorkelDataset/valid/f1=0.5, task_slice:keyword_please_pred/SnorkelDataset/valid/accuracy=1, task_slice:keyword_please_pred/SnorkelDataset/valid/f1=1, task_slice:regex_check_out_ind/SnorkelDataset/valid/f1=0.791, task_slice:regex_check_out_pred/SnorkelDataset/valid/accuracy=1, task_slice:regex_check_out_pred/SnorkelDataset/valid/f1=1, task_slice:short_comment_ind/SnorkelDataset/valid/f1=0, task_slice:short_comment_pred/SnorkelDataset/valid/accuracy=0.947, task_slice:short_comment_pred/SnorkelDataset/valid/f1=0.5, task_slice:textblob_polarity_ind/SnorkelDataset/valid/f1=0, task_slice:textblob_polarity_pred/SnorkelDataset/valid/accuracy=1, task_slice:textblob_polarity_pred/SnorkelDataset/valid/f1=1, task_slice:base_ind/SnorkelDataset/valid/f1=1, task_slice:base_pred/SnorkelDataset/valid/accuracy=0.908, task_slice:base_pred/SnorkelDataset/valid/f1=0.893]"
+     ]
+    },
+    {
+     "name": "stderr",
+     "output_type": "stream",
+     "text": [
+      "\r",
+      "Epoch 1:: 100%|██████████| 25/25 [01:18<00:00,  3.31s/it, model/all/train/loss=0.17, model/all/train/lr=0.0001, task/SnorkelDataset/valid/accuracy=0.925, task/SnorkelDataset/valid/f1=0.914, task_slice:short_link_ind/SnorkelDataset/valid/f1=0, task_slice:short_link_pred/SnorkelDataset/valid/accuracy=0.2, task_slice:short_link_pred/SnorkelDataset/valid/f1=0.333, task_slice:keyword_subscribe_ind/SnorkelDataset/valid/f1=0.333, task_slice:keyword_subscribe_pred/SnorkelDataset/valid/accuracy=1, task_slice:keyword_subscribe_pred/SnorkelDataset/valid/f1=1, task_slice:keyword_please_ind/SnorkelDataset/valid/f1=0.5, task_slice:keyword_please_pred/SnorkelDataset/valid/accuracy=1, task_slice:keyword_please_pred/SnorkelDataset/valid/f1=1, task_slice:regex_check_out_ind/SnorkelDataset/valid/f1=0.791, task_slice:regex_check_out_pred/SnorkelDataset/valid/accuracy=1, task_slice:regex_check_out_pred/SnorkelDataset/valid/f1=1, task_slice:short_comment_ind/SnorkelDataset/valid/f1=0, task_slice:short_comment_pred/SnorkelDataset/valid/accuracy=0.947, task_slice:short_comment_pred/SnorkelDataset/valid/f1=0.5, task_slice:textblob_polarity_ind/SnorkelDataset/valid/f1=0, task_slice:textblob_polarity_pred/SnorkelDataset/valid/accuracy=1, task_slice:textblob_polarity_pred/SnorkelDataset/valid/f1=1, task_slice:base_ind/SnorkelDataset/valid/f1=1, task_slice:base_pred/SnorkelDataset/valid/accuracy=0.908, task_slice:base_pred/SnorkelDataset/valid/f1=0.893]"
      ]
     },
     {
