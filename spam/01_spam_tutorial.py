# -*- coding: utf-8 -*-
# %% [markdown]
# # 🚀 Snorkel Intro Tutorial: Data Labeling

# %% [markdown]
# In this tutorial, we will walk through the process of using Snorkel to build a training set for classifying YouTube comments as spam or not spam.
# The goal of this tutorial is to illustrate the basic components and concepts of Snorkel in a simple way, but also to dive into the actual process of iteratively developing real applications in Snorkel.
#
# * For an overview of Snorkel, visit [snorkel.org](http://snorkel.org)
# * You can also check out the [Snorkel API documentation](https://snorkel.readthedocs.io/)
#
# Our goal is to train a classifier over the comment data that can predict whether a comment is spam or not spam.
# We have access to a large amount of *unlabeled data* in the form of YouTube comments with some metadata.
# In order to train a classifier, we need to label our data, but doing so by hand for real world applications can be prohibitively slow and expensive, often taking person-weeks or months.
#
# We therefore turn to weak supervision using **_labeling functions (LFs)_**: noisy, programmatic rules and heuristics that assign labels to unlabeled training data.
# We'll dive into the Snorkel API and how we write labeling functions later in this tutorial, but as an example,
# we can write an LF that labels data points with `"http"` in the comment text as spam since many spam
# comments contain links:
#
# ```python
# from snorkel.labeling import labeling_function
#
# @labeling_function()
# def lf_contains_link(x):
#     # Return a label of SPAM if "http" in comment text, otherwise ABSTAIN
#     return SPAM if "http" in x.text.lower() else ABSTAIN
# ```
#
# The tutorial is divided into four parts:
# 1. **Loading Data**: We load a [YouTube comments dataset](http://www.dt.fee.unicamp.br/~tiago//youtubespamcollection/), originally introduced in ["TubeSpam: Comment Spam Filtering on YouTube"](https://ieeexplore.ieee.org/document/7424299/), ICMLA'15 (T.C. Alberto, J.V. Lochter, J.V. Almeida).
#
# 2. **Writing Labeling Functions**: We write Python programs that take as input a data point and assign labels (or abstain) using heuristics, pattern matching, and third-party models.
#
# 3. **Combining Labeling Function Outputs with the Label Model**: We use the outputs of the labeling functions over the training set as input to the label model, which assigns probabilistic labels to the training set.
#
# 4. **Training a Classifier**: We train a classifier that can predict labels for *any* YouTube comment (not just the ones labeled by the labeling functions) using the probabilistic training labels from step 3.

# %% [markdown]
# ### Task: Spam Detection

# %% [markdown]
# We use a [YouTube comments dataset](http://www.dt.fee.unicamp.br/~tiago//youtubespamcollection/) that consists of YouTube comments from 5 videos. The task is to classify each comment as being
#
# * **`HAM`**: comments relevant to the video (even very simple ones), or
# * **`SPAM`**: irrelevant (often trying to advertise something) or inappropriate messages
#
# For example, the following comments are `SPAM`:
#
#         "Subscribe to me for free Android games, apps.."
#
#         "Please check out my vidios"
#
#         "Subscribe to me and I'll subscribe back!!!"
#
# and these are `HAM`:
#
#         "3:46 so cute!"
#
#         "This looks so fun and it's a good song"
#
#         "This is a weird video."

# %% [markdown]
# ### Data Splits in Snorkel
#
# We split our data into 4 sets:
# * **Training Set**: The largest split of the dataset, and the one without ground truth ("gold") labels.
# We will generate labels for these data points with weak supervision.
# * \[Optional\] **Development Set**: A small labeled subset of the training data (e.g. 100 points) to guide LF development. See note below.
# * **Validation Set**: A small labeled set used to tune hyperparameters while training the classifier.
# * **Test Set**: A labeled set for final evaluation of our classifier. This set should only be used for final evaluation, _not_ error analysis.
#
#
# While it is possible to develop labeling functions on the unlabeled training set only, users often find it more time-efficient to label a small dev set to provide a quick approximate signal on the accuracies and failure modes of their LFs (rather than scrolling through training examples and mentally assessing approximate accuracy).
# Alternatively, users sometimes will have the validation set also serve as the development set.
# Do the latter only with caution: because the labeling functions will be based on examples from the validation set, the validation set will no longer be an unbiased proxy for the test set.

# %% [markdown]
# ## 1. Loading Data

# %% [markdown]
<<<<<<< HEAD
# We load the Kaggle dataset and create Pandas DataFrame objects for the train, validation, and test sets.
=======
# We load the YouTube comments dataset and create Pandas DataFrame objects for each of the sets described above.
>>>>>>> ffd924d1
# DataFrames are extremely popular in Python data analysis workloads, and Snorkel provides native support
# for several DataFrame-like data structures, including Pandas, Dask, and PySpark.
# For more information on working with Pandas DataFrames, see the [Pandas DataFrame guide](https://pandas.pydata.org/pandas-docs/stable/getting_started/dsintro.html).
#
# Each DataFrame consists of the following fields:
# * **`author`**: Username of the comment author
# * **`data`**: Date and time the comment was posted
# * **`text`**: Raw text content of the comment
# * **`label`**: Whether the comment is `SPAM` (1), `HAM` (0), or `UNKNOWN/ABSTAIN` (-1)
# * **`video`**: Video the comment is associated with
#
# We start by loading our data.
# The `load_spam_dataset()` method downloads the raw CSV files from the internet, divides them into splits, converts them into DataFrames, and shuffles them.
# As mentioned above, the dataset contains comments from 5 of the most popular YouTube videos during a period between 2014 and 2015.
# * The first four videos' comments are combined to form the `train` set. This set has no gold labels.
# * The `dev` set is a random sample of 200 data points from the `train` set with gold labels added.
# * The fifth video is split 50/50 between a validation set (`valid`) and `test` set.

# %% [markdown] {"tags": ["md-exclude"]}
# This next cell takes care of some notebook-specific housekeeping.
# You can ignore it.

# %% {"tags": ["md-exclude"]}
# %matplotlib inline

import os

# Make sure we're running from the spam/ directory
if os.path.basename(os.getcwd()) == "snorkel-tutorials":
    os.chdir("spam")

# Turn off TensorFlow logging messages
os.environ["TF_CPP_MIN_LOG_LEVEL"] = "3"

# For reproducibility
os.environ["PYTHONHASHSEED"] = "0"

# %% [markdown] {"tags": ["md-exclude"]}
# If you want to display all comment text untruncated, change `DISPLAY_ALL_TEXT` to `True` below.

# %% {"tags": ["md-exclude"]}
import pandas as pd


DISPLAY_ALL_TEXT = False

pd.set_option("display.max_colwidth", 0 if DISPLAY_ALL_TEXT else 50)

# %% [markdown] {"tags": ["md-exclude"]}
# This next cell makes sure a spaCy English model is downloaded.
# If this is your first time downloading this model, restart the kernel after executing the next cell.

# %% {"tags": ["md-exclude"]}
# Download the spaCy english model
# ! python -m spacy download en_core_web_sm

# %%
from utils import load_spam_dataset

df_train, df_dev, df_valid, df_test = load_spam_dataset()

# We pull out the label vectors for ease of use later
Y_dev = df_dev.label.values
Y_valid = df_valid.label.values
Y_test = df_test.label.values


# %% [markdown]
# Let's view 5 example data points from the `dev` set.

# %%
df_dev.sample(5, random_state=3)

# %% [markdown]
# The class distribution varies slightly between `SPAM` and `HAM`, but they're approximately class-balanced.
# You can verify this by looking at the `dev` set labels.

# %%
# For clarity, we define constants to represent the class labels for spam, ham, and abstaining.
ABSTAIN = -1
HAM = 0
SPAM = 1

print(f"Dev SPAM frequency: {100 * (df_dev.label.values == SPAM).mean():.1f}%")

# %% [markdown]
# ## 2. Writing Labeling Functions (LFs)

# %% [markdown]
# ### A gentle introduction to LFs

# %% [markdown]
# **Labeling functions (LFs) help users encode domain knowledge and other supervision sources programmatically.**
#
# LFs are heuristics that take as input a data point and either assign a label to it (in this case, `HAM` or `SPAM`) or abstain (don't assign any label). Labeling functions can be *noisy*: they don't have perfect accuracy and don't have to label every data point.
# Moreover, different labeling functions can overlap (label the same data point) and even conflict (assign different labels to the same data point). This is expected, and we demonstrate how we deal with this later.
#
# Because their only requirement is that they map a data point a label (or abstain), they can wrap a wide variety of forms of supervision. Examples include, but are not limited to:
# * *Keyword searches*: looking for specific words in a sentence
# * *Pattern matching*: looking for specific syntactical patterns
# * *Third-party models*: using an pre-trained model (usually a model for a different task than the one at hand)
# * *Distant supervision*: using external knowledge base
# * *Crowdworker labels*: treating each crowdworker as a black-box function that assigns labels to subsets of the data

# %% [markdown]
# ### Recommended practice for LF development

# %% [markdown]
# Typical LF development cycles include multiple iterations of ideation, refining, evaluation, and debugging.
# A typical cycle consists of the following steps:
#
# 1. Look at examples to generate ideas for LFs
# 1. Write an initial version of an LF
# 1. Spot check its performance by looking at its output on examples in the training set (or development set if available)
# 1. Refine and debug to improve coverage or accuracy as necessary
#
# Our goal for LF development is to create a high quality set of training labels for our unlabeled data set,
# not to label everything or directly create a model for inference using the LFs.
# The training labels are used to train a separate discriminative model (in this case, one which just uses the comment text) in order to generalize to new, unseen examples.
# Using this model, we can make predictions for data points that our LFs don't cover.
#
# We'll walk through the development of two LFs using basic analysis tools in Snorkel, then provide a full set of LFs that we developed for this tutorial.

# %% [markdown]
# ### a) Exploring the development set for initial ideas

# %% [markdown]
# We'll start by looking at 20 random examples from the `train` set to generate some ideas for LFs.

# %%
df_train[["author", "text", "video"]].sample(20, random_state=2)

# %% [markdown]
# One dominant pattern in the comments that look like spam is the use of the phrase "check out" (e.g. "check out my channel").
# Let's start with that.

# %% [markdown]
# ### b) Writing an LF to identify spammy comments that use the phrase "check out"

# %% [markdown]
# Labeling functions in Snorkel are created with the
# [`@labeling_function` decorator](https://snorkel.readthedocs.io/en/master/packages/_autosummary/labeling/snorkel.labeling.labeling_function.html).
# The [decorator](https://realpython.com/primer-on-python-decorators/) can be applied to _any Python function_ that returns a label for a single data point.
#
# Let's start developing an LF to catch instances of commenters trying to get people to "check out" their channel, video, or website.
# We'll start by just looking for the exact string `"check out"` in the text, and see how that compares to looking for just `"check"` in the text.
# For the two versions of our rule, we'll write a Python function over a single data point that express it, then add the decorator.

# %%
from snorkel.labeling import labeling_function


@labeling_function()
def check(x):
    return SPAM if "check" in x.text.lower() else ABSTAIN


@labeling_function()
def check_out(x):
    return SPAM if "check out" in x.text.lower() else ABSTAIN


# %% [markdown]
# To apply one or more LFs that we've written to a collection of data points, we use an
# [`LFApplier`](https://snorkel.readthedocs.io/en/master/packages/_autosummary/labeling/snorkel.labeling.LFApplier.html).
# Because our data points are represented with a Pandas DataFrame in this tutorial, we use the
# [`PandasLFApplier`](https://snorkel.readthedocs.io/en/master/packages/_autosummary/labeling/snorkel.labeling.PandasLFApplier.html).
# Correspondingly, a single data point `x` that's passed into our LFs will be a [Pandas `Series` object](https://pandas.pydata.org/pandas-docs/stable/reference/series.html).
#
# It's important to note that these LFs will work for any object with an attribute named `text`, not just Pandas objects.
# Snorkel has several other appliers for different data point collection types which you can browse in the [API documentation](https://snorkel.readthedocs.io/en/master/packages/labeling.html).
#
# The output of the `apply(...)` method is a ***label matrix***, a fundamental concept in Snorkel.
# It's a NumPy array `L` with one column for each LF and one row for each data point, where `L[i, j]` is the label that the `j`th labeling function output for the `i`th data point.
# We'll create one label matrix for the `train` set and one for the `dev` set.

# %% {"tags": ["md-exclude-output"]}
from snorkel.labeling import PandasLFApplier

lfs = [check_out, check]

applier = PandasLFApplier(lfs=lfs)
L_train = applier.apply(df=df_train)
L_dev = applier.apply(df=df_dev)

# %%
L_train

# %% [markdown]
# ### c) Evaluate performance on training and development sets

# %% [markdown]
# We can easily calculate the coverage of these LFs (i.e., the percentage of the dataset that they label) as follows:

# %%
coverage_check, coverage_check_out = (L_train != ABSTAIN).mean(axis=0)
print(f"check coverage: {coverage_check * 100:.1f}%")
print(f"check_out coverage: {coverage_check_out * 100:.1f}%")

# %% [markdown]
# Lots of statistics about labeling functions &mdash; like coverage &mdash; are useful when building any Snorkel application.
# So Snorkel provides tooling for common LF analyses using the
# [`LFAnalysis` utility](https://snorkel.readthedocs.io/en/master/packages/_autosummary/labeling/snorkel.labeling.LFAnalysis.html).
# We report the following summary statistics for multiple LFs at once:
#
# * **Polarity**: The set of unique labels this LF outputs (excluding abstains)
# * **Coverage**: The fraction of the dataset the LF labels
# * **Overlaps**: The fraction of the dataset where this LF and at least one other LF label
# * **Conflicts**: The fraction of the dataset where this LF and at least one other LF label and disagree
# * **Correct**: The number of data points this LF labels correctly (if gold labels are provided)
# * **Incorrect**: The number of data points this LF labels incorrectly (if gold labels are provided)
# * **Empirical Accuracy**: The empirical accuracy of this LF (if gold labels are provided)
#
# For *Correct*, *Incorrect*, and *Empirical Accuracy*, we don't want to penalize the LF for examples where it abstained.
# We calculate these statistics only over those examples where the LF output a label.
# Since we have labels for the `dev` set but not the `train` set, we'll compute these statistics for the `dev` set only by supplying `Y_dev`.

# %%
from snorkel.labeling import LFAnalysis

LFAnalysis(L=L_train, lfs=lfs).lf_summary()

# %%
LFAnalysis(L=L_dev, lfs=lfs).lf_summary(Y=Y_dev)

# %% [markdown]
# So even these very simple rules do quite well!
# We might want to pick the `check` rule, since both have high precision and `check` has higher coverage.
# But let's look at our data to be sure.
#
# The helper method `get_label_buckets(...)` groups examples by their predicted label and true label.
# For example, we can find the indices of data points that the LF labeled `SPAM` that actually belong to class `HAM`.
# This may give ideas for where the LF could be made more specific.

# %%
from snorkel.analysis import get_label_buckets

buckets = get_label_buckets(Y_dev, L_dev[:, 1])
df_dev.iloc[buckets[(HAM, SPAM)]]

# %% [markdown]
# There's only one row here because `check` produced only one false positive on the `dev` set.
# Now let's take a look at 10 random `train` set examples where `check` labeled `SPAM` to see if it matches our intuition or if we can identify some false positives.

# %%
df_train.iloc[L_train[:, 1] == SPAM].sample(10, random_state=1)

# %% [markdown]
# No clear false positives here, but many look like they could be labeled by `check_out` as well.
# Let's see 10 examples where `check_out` abstained, but `check` labeled.

# %%
buckets = get_label_buckets(L_train[:, 0], L_train[:, 1])
df_train.iloc[buckets[(ABSTAIN, SPAM)]].sample(10, random_state=1)

# %% [markdown]
# Most of these seem like small modifications of "check out", like "check me out" or "check it out".
# Can we get the best of both worlds?

# %% [markdown]
# ### d) Balance accuracy and coverage

# %% [markdown]
# Let's see if we can use regular expressions to account for modifications of "check out" and get the coverage of `check` plus the accuracy of `check_out`.

# %%
import re


@labeling_function()
def regex_check_out(x):
    return SPAM if re.search(r"check.*out", x.text, flags=re.I) else ABSTAIN


# %% [markdown]
# Again, let's generate our label matrices and see how we do.

# %% {"tags": ["md-exclude-output"]}
lfs = [check_out, check, regex_check_out]

applier = PandasLFApplier(lfs=lfs)
L_train = applier.apply(df=df_train)
L_dev = applier.apply(df=df_dev)

# %%
LFAnalysis(L=L_train, lfs=lfs).lf_summary()

# %%
LFAnalysis(L_dev, lfs).lf_summary(Y=Y_dev)

# %% [markdown]
# We've split the difference in `train` set coverage, and increased our accuracy on the `dev` set to 100%!
# This looks promising.
# Let's verify that we corrected our false positive from before.

# %%
buckets = get_label_buckets(L_dev[:, 1], L_dev[:, 2])
df_dev.iloc[buckets[(SPAM, ABSTAIN)]]

# %% [markdown]
# To understand the coverage difference between `check` and `regex_check_out`, let's take a look at 10 examples from the `train` set.
# Remember: coverage isn't always good.
# Adding false positives will increase coverage.

# %%
buckets = get_label_buckets(L_train[:, 1], L_train[:, 2])
df_train.iloc[buckets[(SPAM, ABSTAIN)]].sample(10, random_state=1)

# %% [markdown]
# Most of these are SPAM, but a good number are false positives.
# **To keep precision high (while not sacrificing much in terms of coverage), we'd choose our regex-based rule.**

# %% [markdown]
# ### e) Writing an LF that uses a third-party model

# %% [markdown]
# The LF interface is extremely flexible, and can wrap existing models.
# A common technique is to use a commodity model trained for other tasks that are related to, but not the same as, the one we care about.
#
# For example, the [TextBlob](https://textblob.readthedocs.io/en/dev/index.html) tool provides a pretrained sentiment analyzer. Our spam classification task is not the same as sentiment classification, but it turns out that `SPAM` and `HAM` comments have different distributions of sentiment scores.
# We'll focus on writing LFs for `HAM`, since we identified `SPAM` comments above.
#
# **A brief intro to `Preprocessor`s**
#
# A [Snorkel `Preprocessor`](https://snorkel.readthedocs.io/en/master/packages/_autosummary/preprocess/snorkel.preprocess.Preprocessor.html#snorkel.preprocess.Preprocessor)
# is constructed from a black-box Python function that maps a data point to a new data point.
# `LabelingFunction`s can use `Preprocessor`s, which lets us write LFs over transformed or enhanced data points.
# We add the [`@preprocessor(...)` decorator](https://snorkel.readthedocs.io/en/master/packages/_autosummary/preprocess/snorkel.preprocess.preprocessor.html)
# to preprocessing functions to create `Preprocessor`s.
# `Preprocessor`s also have extra functionality, such as memoization
# (i.e. input/output caching, so it doesn't re-execute for each LF that uses it).
#
# We'll start by creating a `Preprocessor` that runs `TextBlob` on our comments, then extracts the polarity and subjectivity scores.

# %%
from snorkel.preprocess import preprocessor
from textblob import TextBlob


@preprocessor(memoize=True)
def textblob_sentiment(x):
    scores = TextBlob(x.text)
    x.polarity = scores.sentiment.polarity
    x.subjectivity = scores.sentiment.subjectivity
    return x


# %% [markdown] {"tags": ["md-exclude"]}
# We can use a preprocessor on its own as well.
# In order to see how we should use TextBlob scores in an LF, let's see how the distributions differ for `SPAM` and `HAM`.

# %% [markdown]
# We'll have to tune the output of our LFs based on the TextBlob scores.
# Tuning input parameters or thresholds from model outputs is a common practice in developing LFs.

# %% {"tags": ["md-exclude"]}
import matplotlib.pyplot as plt

spam_polarities = [
    textblob_sentiment(x).polarity for _, x in df_dev.iterrows() if x.label == SPAM
]

ham_polarities = [
    textblob_sentiment(x).polarity for _, x in df_dev.iterrows() if x.label == HAM
]

plt.hist([spam_polarities, ham_polarities])
plt.title("TextBlob sentiment polarity scores")
plt.xlabel("Sentiment polarity score")
plt.ylabel("Count")
plt.legend(["Spam", "Ham"])
plt.show()


# %% [markdown] {"tags": ["md-exclude"]}
# We'll target the high polarity bin on the far right in our LF since there are many more `HAM` comments.
# There are several other ways we could bin this histogram to get plausible LFs, but we'll just
# write one for now.

# %%
@labeling_function(pre=[textblob_sentiment])
def textblob_polarity(x):
    return HAM if x.polarity > 0.9 else ABSTAIN


# %% [markdown] {"tags": ["md-exclude"]}
# Let's do the same for the subjectivity scores.
# This will run faster than the last cell, since we memoized the `Preprocessor` outputs.

# %% {"tags": ["md-exclude"]}
spam_subjectivities = [
    textblob_sentiment(x).subjectivity for _, x in df_dev.iterrows() if x.label == SPAM
]

ham_subjectivities = [
    textblob_sentiment(x).subjectivity for _, x in df_dev.iterrows() if x.label == HAM
]

plt.hist([spam_subjectivities, ham_subjectivities])
plt.title("TextBlob sentiment subjectivity scores")
plt.xlabel("Sentiment subjectivity score")
plt.ylabel("Count")
plt.legend(["Spam", "Ham"])
plt.show()

plt.hist([spam_subjectivities, ham_subjectivities], bins=[0, 0.5, 1])
plt.title("TextBlob sentiment subjectivity scores")
plt.xlabel("Sentiment subjectivity score")
plt.ylabel("Count")
plt.legend(["Spam", "Ham"])
plt.show()


# %% [markdown]
# It looks like subjectivity scores above 0.5 will work pretty well for identifying `HAM` comments, though not perfectly.
# We'll rely on our label model to learn that this is a lower accuracy rule.

# %%
@labeling_function(pre=[textblob_sentiment])
def textblob_subjectivity(x):
    return HAM if x.subjectivity >= 0.5 else ABSTAIN


# %% [markdown]
# Let's apply our LFs so we can analyze their performance.

# %% {"tags": ["md-exclude-output"]}
lfs = [textblob_polarity, textblob_subjectivity]

applier = PandasLFApplier(lfs)
L_train = applier.apply(df_train)
L_dev = applier.apply(df_dev)

# %%
LFAnalysis(L_train, lfs).lf_summary()

# %%
LFAnalysis(L_dev, lfs).lf_summary(Y=Y_dev)

# %% [markdown]
# Again, these LFs aren't perfect, so we'll rely on our label model to denoise and resolve their outputs.

# %% [markdown]
# ## 3. Writing More Labeling Functions

# %% [markdown]
# If a single LF had high enough coverage to label our entire test dataset accurately, then we wouldn't need a classifier at all.
# We could just use that single simple heuristic to complete the task.
# But most problems are not that simple.
# Instead, we usually need to **combine multiple LFs** to label our dataset, both to increase the size of the generated training set (since we can't generate training labels for data points that all LFs abstained on) and to improve the overall accuracy of the training labels we generate by factoring in multiple different signals.
#
# In the following sections, we'll show just a few of the many types of LFs that you could write to generate a training dataset for this problem.

# %% [markdown]
# ### a) Keyword LFs

# %% [markdown]
# For text applications, some of the simplest LFs to write are often just keyword lookups.
# These will often follow the same execution pattern, so we can create a template and use the `resources` parameter to pass in LF-specific keywords.
# Similar to the [`labeling_function` decorator](https://snorkel.readthedocs.io/en/master/packages/_autosummary/labeling/snorkel.labeling.labeling_function.html#snorkel.labeling.labeling_function),
# the [`LabelingFunction` class](https://snorkel.readthedocs.io/en/master/packages/_autosummary/labeling/snorkel.labeling.LabelingFunction.html#snorkel.labeling.LabelingFunction)
# wraps a Python function (the `f` parameter), and we can use the `resources` parameter to pass in keyword arguments (here, our keywords to lookup) to said function.

# %%
from snorkel.labeling import LabelingFunction


def keyword_lookup(x, keywords, label):
    if any(word in x.text.lower() for word in keywords):
        return label
    return ABSTAIN


def make_keyword_lf(keywords, label=SPAM):
    return LabelingFunction(
        name=f"keyword_{keywords[0]}",
        f=keyword_lookup,
        resources=dict(keywords=keywords, label=label),
    )


"""Spam comments talk about 'my channel', 'my video', etc."""
keyword_my = make_keyword_lf(keywords=["my"])

"""Spam comments ask users to subscribe to their channels."""
keyword_subscribe = make_keyword_lf(keywords=["subscribe"])

"""Spam comments post links to other channels."""
keyword_link = make_keyword_lf(keywords=["http"])

"""Spam comments make requests rather than commenting."""
keyword_please = make_keyword_lf(keywords=["please", "plz"])

"""Ham comments actually talk about the video's content."""
keyword_song = make_keyword_lf(keywords=["song"], label=HAM)


# %% [markdown]
# ### b) Pattern-matching LFs (regular expressions)

# %% [markdown]
# If we want a little more control over a keyword search, we can look for regular expressions instead.
# The LF we developed above (`regex_check_out`) is an example of this.

# %% [markdown]
# ### c)  Heuristic LFs

# %% [markdown]
# There may other heuristics or "rules of thumb" that you come up with as you look at the data.
# So long as you can express it in a function, it's a viable LF!

# %%
@labeling_function()
def short_comment(x):
    """Ham comments are often short, such as 'cool video!'"""
    return HAM if len(x.text.split()) < 5 else ABSTAIN


# %% [markdown]
# ### d) LFs with Complex Preprocessors

# %% [markdown]
# Some LFs rely on fields that aren't present in the raw data, but can be derived from it.
# We can enrich our data (providing more fields for the LFs to refer to) using `Preprocessor`s.
#
# For example, we can use the fantastic NLP (natural language processing) tool [spaCy](https://spacy.io/) to add lemmas, part-of-speech (pos) tags, etc. to each token.
# Snorkel provides a prebuilt preprocessor for spaCy called `SpacyPreprocessor` which adds a new field to the
# data point containing a [spaCy `Doc` object](https://spacy.io/api/doc).
# For more info, see the [`SpacyPreprocessor` documentation](https://snorkel.readthedocs.io/en/master/packages/_autosummary/preprocess/snorkel.preprocess.nlp.SpacyPreprocessor.html#snorkel.preprocess.nlp.SpacyPreprocessor).
#
#
# If you prefer to use a different NLP tool, you can also wrap that as a `Preprocessor` and use it in the same way.
# For more info, see the [`preprocessor` documentation](https://snorkel.readthedocs.io/en/master/packages/_autosummary/preprocess/snorkel.preprocess.preprocessor.html#snorkel.preprocess.preprocessor).

# %% [markdown] {"tags": ["md-exclude"]}
# If the spaCy English model wasn't already installed, the next cell may raise an exception.
# If this happens, restart the kernel and re-execute the cells up to this point.

# %%
from snorkel.preprocess.nlp import SpacyPreprocessor

# The SpacyPreprocessor parses the text in text_field and
# stores the new enriched representation in doc_field
spacy = SpacyPreprocessor(text_field="text", doc_field="doc", memoize=True)


# %%
@labeling_function(pre=[spacy])
def has_person(x):
    """Ham comments mention specific people and are short."""
    if len(x.doc) < 20 and any([ent.label_ == "PERSON" for ent in x.doc.ents]):
        return HAM
    else:
        return ABSTAIN


# %% [markdown]
# Because spaCy is such a common preprocessor for NLP applications, we also provide a
# [prebuilt `labeling_function`-like decorator that uses spaCy](https://snorkel.readthedocs.io/en/master/packages/_autosummary/labeling/snorkel.labeling.lf.nlp.nlp_labeling_function.html#snorkel.labeling.lf.nlp.nlp_labeling_function).
# This resulting LF is identical to the one defined manually above.

# %%
from snorkel.labeling.lf.nlp import nlp_labeling_function


@nlp_labeling_function()
def has_person_nlp(x):
    """Ham comments mention specific people and are short."""
    if len(x.doc) < 20 and any([ent.label_ == "PERSON" for ent in x.doc.ents]):
        return HAM
    else:
        return ABSTAIN


# %% [markdown]
# **Adding new domain-specific preprocessors and LF types is a great way to contribute to Snorkel!
# If you have an idea, feel free to reach out to the maintainers or submit a PR!**

# %% [markdown]
# ### e) Third-party Model LFs

# %% [markdown]
# We can also utilize other models, including ones trained for other tasks that are related to, but not the same as, the one we care about.
# The TextBlob-based LFs we created above are great examples of this!

# %% [markdown]
# ## 4. Combining Labeling Function Outputs with the Label Model

# %% [markdown]
# This tutorial demonstrates just a handful of the types of LFs that one might write for this task.
# Many of these are no doubt suboptimal.
# The strength of this approach, however, is that the LF abstraction provides a flexible interface for conveying a huge variety of supervision signals, and the `LabelModel` is able to denoise these signals, reducing the need for painstaking manual fine-tuning.

# %%
lfs = [
    keyword_my,
    keyword_subscribe,
    keyword_link,
    keyword_please,
    keyword_song,
    regex_check_out,
    short_comment,
    has_person_nlp,
    textblob_polarity,
    textblob_subjectivity,
]

# %% [markdown]
# With our full set of LFs, we can now apply these once again with `LFApplier` to get our the label matrices for the `train` and `dev` splits.
# We'll use the `train` split's label matrix to generate training labels with the Label Model.
# The `dev` split's label model is primarily helpful for looking at summary statistics.
#
# The Pandas format provides an easy interface that many practioners are familiar with, but it is also less optimized for scale.
# For larger datasets, more compute-intensive LFs, or larger LF sets, you may decide to use one of the other data formats
# that Snorkel supports natively, such as Dask DataFrames or PySpark DataFrames, and their corresponding applier objects.
# For more info, check out the [Snorkel API documentation](https://snorkel.readthedocs.io/en/master/packages/labeling.html).

# %% {"tags": ["md-exclude-output"]}
applier = PandasLFApplier(lfs=lfs)
L_train = applier.apply(df=df_train)
L_dev = applier.apply(df=df_dev)
L_valid = applier.apply(df=df_valid)

# %%
LFAnalysis(L=L_dev, lfs=lfs).lf_summary(Y=Y_dev)


# %% [markdown] {"tags": ["md-exclude"]}
# We see that our labeling functions vary in coverage, accuracy, and how much they overlap/conflict with one another.
# We can view a histogram of how many LF labels the data points in our dev set have to get an idea of our total coverage.

# %% {"tags": ["md-exclude"]}
def plot_label_frequency(L):
    plt.hist((L != ABSTAIN).sum(axis=1), density=True, bins=range(L.shape[1]))
    plt.xlabel("Number of labels")
    plt.ylabel("Fraction of dataset")
    plt.show()


plot_label_frequency(L_train)

# %% [markdown] {"tags": ["md-exclude"]}
# We see that over half of our `train` dataset data points have 2 or fewer labels from LFs.
# Fortunately, the signal we do have can be used to train a classifier over the comment text directly, allowing it to generalize beyond what we've specified via our LFs.

# %% [markdown]
# Our goal is now to convert the labels from our LFs into a single _noise-aware_ probabilistic (or confidence-weighted) label per data point.
# A simple baseline for doing this is to take the majority vote on a per-data point basis: if more LFs voted SPAM than HAM, label it SPAM (and vice versa).
# We can test this with the
# [`MajorityLabelVoter` baseline model](https://snorkel.readthedocs.io/en/master/packages/_autosummary/labeling/snorkel.labeling.MajorityLabelVoter.html#snorkel.labeling.MajorityLabelVoter).

# %% {"tags": ["md-exclude-output"]}
from snorkel.labeling import MajorityLabelVoter

majority_model = MajorityLabelVoter()
preds_train = majority_model.predict(L=L_train)

# %%
preds_train

# %% [markdown]
# However, as we can clearly see by looking the summary statistics of our LFs in the previous section, they are not all equally accurate, and should not be treated identically. In addition to having varied accuracies and coverages, LFs may be correlated, resulting in certain signals being overrepresented in a majority-vote-based model. To handle these issues appropriately, we will instead use a more sophisticated Snorkel `LabelModel` to combine the outputs of the LFs.
#
# This model will ultimately produce a single set of noise-aware training labels, which are probabilistic or confidence-weighted labels. We will then use these labels to train a classifier for our task. For more technical details of this overall approach, see our [NeurIPS 2016](https://arxiv.org/abs/1605.07723) and [AAAI 2019](https://arxiv.org/abs/1810.02840) papers. For more info on the API, see the [`LabelModel` documentation](https://snorkel.readthedocs.io/en/master/packages/_autosummary/labeling/snorkel.labeling.LabelModel.html#snorkel.labeling.LabelModel).
#
# Note that no gold labels are used during the training process.
# The only information we need is the label matrix, which contains the output of the LFs on our training set.
# The `LabelModel` is able to learn weights for the labeling functions using only the label matrix as input.
# We also specify the `cardinality`, or number of classes.
# The `LabelModel` trains much more quickly than typical discriminative models since we only need the label matrix as input.

# %% {"tags": ["md-exclude-output"]}
from snorkel.labeling import LabelModel

label_model = LabelModel(cardinality=2, verbose=True)
label_model.fit(L_train=L_train, n_epochs=1000, lr=0.001, log_freq=100, seed=123)

# %%
majority_acc = majority_model.score(L=L_valid, Y=Y_valid)["accuracy"]
print(f"{'Majority Vote Accuracy:':<25} {majority_acc * 100:.1f}%")

label_model_acc = label_model.score(L=L_valid, Y=Y_valid)["accuracy"]
print(f"{'Label Model Accuracy:':<25} {label_model_acc * 100:.1f}%")

# %% [markdown]
# So our `LabelModel` improves over the majority vote baseline!
# However, it is typically **not suitable as an inference-time model** to make predictions for unseen examples, due to (among other things) some data points having all abstain labels.
# In the next section, we will use the output of the label model as  training labels to train a
# discriminative classifier to see if we can improve performance further.
# This classifier will only need the text of the comment to make predictions, making it much more suitable
# for inference over unseen comments.
# For more information on the properties of the label model and when to use it, see the [Snorkel guides]().

# %% [markdown]
# We can also run error analysis after the label model has been trained.
# For example, let's take a look at 5 random false positives from the `dev` set, which might inspire some more LFs that vote `SPAM`.

# %%
probs_dev = majority_model.predict_proba(L=L_dev)
preds_dev = probs_dev >= 0.5
buckets = get_label_buckets(Y_dev, preds_dev[:, 1])

df_fp_dev = df_dev[["text", "label"]].iloc[buckets[(SPAM, HAM)]]
df_fp_dev["probability"] = probs_dev[buckets[(SPAM, HAM)], 1]

df_fp_dev.sample(5, random_state=3)


# %% [markdown] {"tags": ["md-exclude"]}
# Let's briefly confirm that the labels the `LabelModel` produces are probabilistic in nature.
# The following histogram shows the confidences we have that each data point has the label SPAM.
# The points we are least certain about will have labels close to 0.5.

# %% {"tags": ["md-exclude"]}
def plot_probabilities_histogram(Y):
    plt.hist(Y, bins=10)
    plt.xlabel("Probability of SPAM")
    plt.ylabel("Number of data points")
    plt.show()


probs_train = label_model.predict_proba(L=L_train)
plot_probabilities_histogram(probs_train[:, SPAM])

# %% [markdown]
# ### Filtering out unlabeled data points

# %% [markdown]
# As we saw earlier, some of the data points in our `train` set received no labels from any of our LFs.
# These examples convey no supervision signal and tend to hurt performance, so we filter them out before training using a
# [built-in utility](https://snorkel.readthedocs.io/en/master/packages/_autosummary/labeling/snorkel.labeling.filter_unlabeled_dataframe.html#snorkel.labeling.filter_unlabeled_dataframe).

# %%
from snorkel.labeling import filter_unlabeled_dataframe

df_train_filtered, probs_train_filtered = filter_unlabeled_dataframe(
    X=df_train, y=probs_train, L=L_train
)

# %% [markdown]
# ## 5. Training a Classifier

# %% [markdown]
# In this final section of the tutorial, we'll use the noisy training labels we generated in the last section to train a classifier for our task.
# **The output of the Snorkel `LabelModel` is just a set of labels which can be used with most popular libraries for performing supervised learning, such as TensorFlow, Keras, PyTorch, Scikit-Learn, Ludwig, and XGBoost.**
# In this tutorial, we demonstrate using classifiers from [Keras](https://keras.io) and [Scikit-Learn](https://scikit-learn.org).

# %% [markdown]
# ### Featurization

# %% [markdown]
# For simplicity and speed, we use a simple "bag of n-grams" feature representation: each data point is represented by a one-hot vector marking which words or 2-word combinations are present in the comment text.

# %% {"tags": ["md-exclude-output"]}
from sklearn.feature_extraction.text import CountVectorizer

vectorizer = CountVectorizer(ngram_range=(1, 2))
X_train = vectorizer.fit_transform(df_train_filtered.text.tolist())

X_dev = vectorizer.transform(df_dev.text.tolist())
X_valid = vectorizer.transform(df_valid.text.tolist())
X_test = vectorizer.transform(df_test.text.tolist())

# %% [markdown]
# ### Keras Classifier with Probabilistic Labels

# %% [markdown]
# We'll use Keras, a popular high-level API for building models in TensorFlow, to build a simple logistic regression classifier.
# We compile it with a `categorical_crossentropy` loss so that it can handle probabilistic labels instead of integer labels.
# Using a _noise-aware loss_ &mdash; one that uses probabilistic labels &mdash; for our discriminative model lets
# us take full advantage of the label model's learning procedure (see our [NeurIPS 2016 paper](https://arxiv.org/abs/1605.07723)).
# We use the common settings of an `Adam` optimizer and early stopping (evaluating the model on the validation set after each epoch and reloading the weights from when it achieved the best score).
# For more information on Keras, see the [Keras documentation](https://keras.io/).

# %% [markdown] {"tags": ["md-exclude"]}
# This next cell makes our Keras results reproducible. You can ignore it.

# %% {"tags": ["md-exclude"]}
import random

import numpy as np
import tensorflow as tf


seed = 1
np.random.seed(seed)
random.seed(seed)

session_conf = tf.compat.v1.ConfigProto(
    intra_op_parallelism_threads=1, inter_op_parallelism_threads=1
)

from tensorflow.keras import backend as K

tf.set_random_seed(seed)
sess = tf.compat.v1.Session(graph=tf.get_default_graph(), config=session_conf)
K.set_session(sess)

# %% {"tags": ["md-exclude-output"]}
from snorkel.analysis import metric_score
from snorkel.utils import preds_to_probs
from utils import get_keras_logreg, get_keras_early_stopping

# Define a vanilla logistic regression model with Keras
keras_model = get_keras_logreg(input_dim=X_train.shape[1])

keras_model.fit(
    x=X_train,
    y=probs_train_filtered,
    validation_data=(X_valid, preds_to_probs(Y_valid, 2)),
    callbacks=[get_keras_early_stopping()],
    epochs=20,
    verbose=0,
)

# %%
preds_test = keras_model.predict(x=X_test).argmax(axis=1)
test_acc = metric_score(golds=Y_test, preds=preds_test, metric="accuracy")
print(f"Test Accuracy: {test_acc * 100:.1f}%")

# %% [markdown]
# **We observe an additional boost in accuracy over the `LabelModel` by multiple points!
# By using the label model to transfer the domain knowledge encoded in our LFs to the discriminative model,
# we were able to generalize beyond the noisy labeling heuristics**.

# %% [markdown]
# We can compare this to the score we could have gotten if we had used our small labeled `dev` set directly as training data instead of using it to guide the creation of LFs.

# %% {"tags": ["md-exclude-output"]}
keras_dev_model = get_keras_logreg(input_dim=X_train.shape[1], output_dim=1)

keras_dev_model.fit(
    x=X_dev,
    y=Y_dev,
    validation_data=(X_valid, Y_valid),
    callbacks=[get_keras_early_stopping()],
    epochs=20,
    verbose=0,
)

# %%
preds_test_dev = np.round(keras_dev_model.predict(x=X_test))
test_acc = metric_score(golds=Y_test, preds=preds_test_dev, metric="accuracy")
print(f"Test Accuracy: {test_acc * 100:.1f}%")

# %% [markdown]
# ### Scikit-Learn with Rounded Labels

# %% [markdown]
# If we want to use a library or model that doesn't accept probabilistic labels, we can replace each label distribution with the label of the class that has the maximum probability.
# This can easily be done using the
# [`probs_to_preds` helper method](https://snorkel.readthedocs.io/en/master/packages/_autosummary/utils/snorkel.utils.probs_to_preds.html#snorkel.utils.probs_to_preds).
# It's important to note that this transformation is lossy, as we no longer have values for our confidence in each label.

# %%
from snorkel.utils import probs_to_preds

preds_train_filtered = probs_to_preds(probs=probs_train_filtered)

# %% [markdown]
# For example, this allows us to use standard models from Scikit-Learn.

# %% {"tags": ["md-exclude-output"]}
from sklearn.linear_model import LogisticRegression

sklearn_model = LogisticRegression(C=0.001, solver="liblinear")
sklearn_model.fit(X=X_train, y=preds_train_filtered)

# %%
print(f"Test Accuracy: {sklearn_model.score(X=X_test, y=Y_test) * 100:.1f}%")

# %% [markdown]
# ## Summary

# %% [markdown]
# In this tutorial, we accomplished the following:
# * We introduced the concept of Labeling Functions (LFs) and demonstrated some of the forms they can take.
# * We used the Snorkel `LabelModel` to automatically learn how to combine the outputs of our LFs into strong probabilistic labels.
# * We showed that a classifier trained on a weakly supervised dataset can outperform an approach based on the LFs alone as it learns to generalize beyond the noisy heuristics we provide.

# %% [markdown]
# ### Next Steps

# %% [markdown]
# If you enjoyed this tutorial and you've already checked out the Snorkel 101 Guide, check out the [`snorkel-tutorials` table of contents](https://github.com/snorkel-team/snorkel-tutorials#snorkel-tutorials) for other tutorials that you may find interesting, including demonstrations of how to use Snorkel
#
# * As part of a [hybrid crowdsourcing pipeline](https://github.com/snorkel-team/snorkel-tutorials/tree/master/crowdsourcing)
# * For [scene-graph detection over images](https://github.com/snorkel-team/snorkel-tutorials/tree/master/visual_relation)
# * For [information extraction over text](https://github.com/snorkel-team/snorkel-tutorials/tree/master/spouse)
# * For [data augmentation](https://github.com/snorkel-team/snorkel-tutorials/tree/master/spam)
#
# and many more!
# You can also visit the [Snorkel homepage](http://snorkel.org) or [Snorkel API documentation](https://snorkel.readthedocs.io) for more info!<|MERGE_RESOLUTION|>--- conflicted
+++ resolved
@@ -80,11 +80,7 @@
 # ## 1. Loading Data
 
 # %% [markdown]
-<<<<<<< HEAD
-# We load the Kaggle dataset and create Pandas DataFrame objects for the train, validation, and test sets.
-=======
-# We load the YouTube comments dataset and create Pandas DataFrame objects for each of the sets described above.
->>>>>>> ffd924d1
+# We load the YouTube comments dataset and create Pandas DataFrame objects for the train, validation, and test sets.
 # DataFrames are extremely popular in Python data analysis workloads, and Snorkel provides native support
 # for several DataFrame-like data structures, including Pandas, Dask, and PySpark.
 # For more information on working with Pandas DataFrames, see the [Pandas DataFrame guide](https://pandas.pydata.org/pandas-docs/stable/getting_started/dsintro.html).
