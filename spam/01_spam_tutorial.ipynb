--- conflicted
+++ resolved
@@ -772,11 +772,7 @@
      "output_type": "stream",
      "text": [
       "\r",
-<<<<<<< HEAD
-      "100%|██████████| 1586/1586 [00:00<00:00, 26062.09it/s]"
-=======
-      "100%|██████████| 1586/1586 [00:00<00:00, 35498.48it/s]"
->>>>>>> fa61c771
+      "100%|██████████| 1586/1586 [00:00<00:00, 29596.23it/s]"
      ]
     },
     {
@@ -793,11 +789,7 @@
      "output_type": "stream",
      "text": [
       "\r",
-<<<<<<< HEAD
-      "100%|██████████| 100/100 [00:00<00:00, 26532.79it/s]"
-=======
-      "100%|██████████| 100/100 [00:00<00:00, 25607.81it/s]"
->>>>>>> fa61c771
+      "100%|██████████| 100/100 [00:00<00:00, 27449.63it/s]"
      ]
     },
     {
@@ -1520,19 +1512,7 @@
      "output_type": "stream",
      "text": [
       "\r",
-<<<<<<< HEAD
-      " 92%|█████████▏| 1452/1586 [00:00<00:00, 14519.29it/s]"
-=======
-      "100%|██████████| 1586/1586 [00:00<00:00, 25261.90it/s]"
->>>>>>> fa61c771
-     ]
-    },
-    {
-     "name": "stderr",
-     "output_type": "stream",
-     "text": [
-      "\r",
-      "100%|██████████| 1586/1586 [00:00<00:00, 14605.51it/s]"
+      "100%|██████████| 1586/1586 [00:00<00:00, 17673.83it/s]"
      ]
     },
     {
@@ -1549,11 +1529,7 @@
      "output_type": "stream",
      "text": [
       "\r",
-<<<<<<< HEAD
-      "100%|██████████| 100/100 [00:00<00:00, 13838.93it/s]"
-=======
-      "100%|██████████| 100/100 [00:00<00:00, 18599.19it/s]"
->>>>>>> fa61c771
+      "100%|██████████| 100/100 [00:00<00:00, 15852.69it/s]"
      ]
     },
     {
@@ -2240,159 +2216,79 @@
      "output_type": "stream",
      "text": [
       "\r",
-<<<<<<< HEAD
-      " 10%|▉         | 158/1586 [00:00<00:00, 1575.79it/s]"
-=======
-      "  7%|▋         | 112/1586 [00:00<00:01, 1111.09it/s]"
-     ]
-    },
-    {
-     "name": "stderr",
-     "output_type": "stream",
-     "text": [
-      "\r",
-      " 14%|█▍        | 223/1586 [00:00<00:01, 1109.49it/s]"
-     ]
-    },
-    {
-     "name": "stderr",
-     "output_type": "stream",
-     "text": [
-      "\r",
-      " 21%|██        | 334/1586 [00:00<00:01, 1108.38it/s]"
-     ]
-    },
-    {
-     "name": "stderr",
-     "output_type": "stream",
-     "text": [
-      "\r",
-      " 28%|██▊       | 444/1586 [00:00<00:01, 1104.45it/s]"
-     ]
-    },
-    {
-     "name": "stderr",
-     "output_type": "stream",
-     "text": [
-      "\r",
-      " 35%|███▍      | 553/1586 [00:00<00:00, 1099.18it/s]"
-     ]
-    },
-    {
-     "name": "stderr",
-     "output_type": "stream",
-     "text": [
-      "\r",
-      " 42%|████▏     | 662/1586 [00:00<00:00, 1095.35it/s]"
->>>>>>> fa61c771
-     ]
-    },
-    {
-     "name": "stderr",
-     "output_type": "stream",
-     "text": [
-      "\r",
-<<<<<<< HEAD
-      " 21%|██        | 326/1586 [00:00<00:00, 1603.20it/s]"
-=======
-      " 49%|████▉     | 775/1586 [00:00<00:00, 1104.38it/s]"
->>>>>>> fa61c771
-     ]
-    },
-    {
-     "name": "stderr",
-     "output_type": "stream",
-     "text": [
-      "\r",
-<<<<<<< HEAD
-      " 31%|███       | 493/1586 [00:00<00:00, 1620.77it/s]"
-=======
-      " 55%|█████▌    | 877/1586 [00:00<00:00, 841.05it/s] "
->>>>>>> fa61c771
-     ]
-    },
-    {
-     "name": "stderr",
-     "output_type": "stream",
-     "text": [
-      "\r",
-<<<<<<< HEAD
-      " 42%|████▏     | 666/1586 [00:00<00:00, 1650.85it/s]"
-=======
-      " 63%|██████▎   | 992/1586 [00:00<00:00, 913.81it/s]"
->>>>>>> fa61c771
-     ]
-    },
-    {
-     "name": "stderr",
-     "output_type": "stream",
-     "text": [
-      "\r",
-<<<<<<< HEAD
-      " 53%|█████▎    | 846/1586 [00:00<00:00, 1691.71it/s]"
-=======
-      " 70%|██████▉   | 1107/1586 [00:01<00:00, 972.19it/s]"
->>>>>>> fa61c771
-     ]
-    },
-    {
-     "name": "stderr",
-     "output_type": "stream",
-     "text": [
-      "\r",
-<<<<<<< HEAD
-      " 62%|██████▏   | 990/1586 [00:00<00:00, 1352.04it/s]"
-=======
-      " 77%|███████▋  | 1218/1586 [00:01<00:00, 1008.71it/s]"
->>>>>>> fa61c771
-     ]
-    },
-    {
-     "name": "stderr",
-     "output_type": "stream",
-     "text": [
-      "\r",
-<<<<<<< HEAD
-      " 71%|███████▏  | 1131/1586 [00:00<00:00, 1366.54it/s]"
-=======
-      " 84%|████████▎ | 1328/1586 [00:01<00:00, 1031.57it/s]"
->>>>>>> fa61c771
-     ]
-    },
-    {
-     "name": "stderr",
-     "output_type": "stream",
-     "text": [
-      "\r",
-<<<<<<< HEAD
-      " 82%|████████▏ | 1301/1586 [00:00<00:00, 1450.70it/s]"
-=======
-      " 91%|█████████ | 1443/1586 [00:01<00:00, 1061.28it/s]"
->>>>>>> fa61c771
-     ]
-    },
-    {
-     "name": "stderr",
-     "output_type": "stream",
-     "text": [
-      "\r",
-<<<<<<< HEAD
-      " 93%|█████████▎| 1475/1586 [00:00<00:00, 1523.38it/s]"
-=======
-      " 98%|█████████▊| 1557/1586 [00:01<00:00, 1082.76it/s]"
->>>>>>> fa61c771
-     ]
-    },
-    {
-     "name": "stderr",
-     "output_type": "stream",
-     "text": [
-      "\r",
-<<<<<<< HEAD
-      "100%|██████████| 1586/1586 [00:01<00:00, 1537.49it/s]"
-=======
-      "100%|██████████| 1586/1586 [00:01<00:00, 1042.03it/s]"
->>>>>>> fa61c771
+      " 10%|▉         | 151/1586 [00:00<00:00, 1502.05it/s]"
+     ]
+    },
+    {
+     "name": "stderr",
+     "output_type": "stream",
+     "text": [
+      "\r",
+      " 20%|██        | 323/1586 [00:00<00:00, 1560.73it/s]"
+     ]
+    },
+    {
+     "name": "stderr",
+     "output_type": "stream",
+     "text": [
+      "\r",
+      " 31%|███       | 494/1586 [00:00<00:00, 1600.77it/s]"
+     ]
+    },
+    {
+     "name": "stderr",
+     "output_type": "stream",
+     "text": [
+      "\r",
+      " 42%|████▏     | 667/1586 [00:00<00:00, 1635.06it/s]"
+     ]
+    },
+    {
+     "name": "stderr",
+     "output_type": "stream",
+     "text": [
+      "\r",
+      " 53%|█████▎    | 848/1586 [00:00<00:00, 1682.80it/s]"
+     ]
+    },
+    {
+     "name": "stderr",
+     "output_type": "stream",
+     "text": [
+      "\r",
+      " 63%|██████▎   | 992/1586 [00:00<00:00, 1361.82it/s]"
+     ]
+    },
+    {
+     "name": "stderr",
+     "output_type": "stream",
+     "text": [
+      "\r",
+      " 72%|███████▏  | 1144/1586 [00:00<00:00, 1405.03it/s]"
+     ]
+    },
+    {
+     "name": "stderr",
+     "output_type": "stream",
+     "text": [
+      "\r",
+      " 83%|████████▎ | 1319/1586 [00:00<00:00, 1491.58it/s]"
+     ]
+    },
+    {
+     "name": "stderr",
+     "output_type": "stream",
+     "text": [
+      "\r",
+      " 94%|█████████▍| 1493/1586 [00:00<00:00, 1557.50it/s]"
+     ]
+    },
+    {
+     "name": "stderr",
+     "output_type": "stream",
+     "text": [
+      "\r",
+      "100%|██████████| 1586/1586 [00:01<00:00, 1570.92it/s]"
      ]
     },
     {
@@ -2409,11 +2305,7 @@
      "output_type": "stream",
      "text": [
       "\r",
-<<<<<<< HEAD
-      "100%|██████████| 100/100 [00:00<00:00, 16371.21it/s]"
-=======
-      "100%|██████████| 100/100 [00:00<00:00, 14913.61it/s]"
->>>>>>> fa61c771
+      "100%|██████████| 100/100 [00:00<00:00, 17553.06it/s]"
      ]
     },
     {
@@ -2894,1539 +2786,1055 @@
      "output_type": "stream",
      "text": [
       "\r",
-<<<<<<< HEAD
-      "  1%|          | 12/1586 [00:00<00:13, 112.60it/s]"
-     ]
-    },
-    {
-     "name": "stderr",
-     "output_type": "stream",
-     "text": [
-      "\r",
-      "  1%|▏         | 23/1586 [00:00<00:14, 109.45it/s]"
-     ]
-    },
-    {
-     "name": "stderr",
-     "output_type": "stream",
-     "text": [
-      "\r",
-      "  2%|▏         | 33/1586 [00:00<00:15, 101.90it/s]"
-     ]
-    },
-    {
-     "name": "stderr",
-     "output_type": "stream",
-     "text": [
-      "\r",
-      "  3%|▎         | 45/1586 [00:00<00:14, 105.55it/s]"
-     ]
-    },
-    {
-     "name": "stderr",
-     "output_type": "stream",
-     "text": [
-      "\r",
-      "  4%|▎         | 57/1586 [00:00<00:14, 107.37it/s]"
-     ]
-    },
-    {
-     "name": "stderr",
-     "output_type": "stream",
-     "text": [
-      "\r",
-      "  4%|▍         | 69/1586 [00:00<00:13, 109.13it/s]"
-     ]
-    },
-    {
-     "name": "stderr",
-     "output_type": "stream",
-     "text": [
-      "\r",
-      "  5%|▌         | 81/1586 [00:00<00:13, 112.01it/s]"
-=======
-      "  1%|          | 14/1586 [00:00<00:11, 131.86it/s]"
->>>>>>> fa61c771
-     ]
-    },
-    {
-     "name": "stderr",
-     "output_type": "stream",
-     "text": [
-      "\r",
-<<<<<<< HEAD
-      "  6%|▌         | 92/1586 [00:00<00:13, 109.17it/s]"
-=======
-      "  2%|▏         | 25/1586 [00:00<00:12, 123.82it/s]"
->>>>>>> fa61c771
-     ]
-    },
-    {
-     "name": "stderr",
-     "output_type": "stream",
-     "text": [
-      "\r",
-<<<<<<< HEAD
-      "  6%|▋         | 103/1586 [00:00<00:15, 98.19it/s]"
-=======
-      "  2%|▏         | 36/1586 [00:00<00:13, 117.13it/s]"
->>>>>>> fa61c771
-     ]
-    },
-    {
-     "name": "stderr",
-     "output_type": "stream",
-     "text": [
-      "\r",
-<<<<<<< HEAD
-      "  7%|▋         | 113/1586 [00:01<00:17, 84.26it/s]"
-=======
-      "  3%|▎         | 49/1586 [00:00<00:13, 117.01it/s]"
->>>>>>> fa61c771
-     ]
-    },
-    {
-     "name": "stderr",
-     "output_type": "stream",
-     "text": [
-      "\r",
-<<<<<<< HEAD
-      "  8%|▊         | 122/1586 [00:01<00:18, 80.06it/s]"
-=======
-      "  4%|▍         | 63/1586 [00:00<00:12, 121.07it/s]"
->>>>>>> fa61c771
-     ]
-    },
-    {
-     "name": "stderr",
-     "output_type": "stream",
-     "text": [
-      "\r",
-<<<<<<< HEAD
-      "  8%|▊         | 131/1586 [00:01<00:18, 77.60it/s]"
-=======
-      "  5%|▍         | 75/1586 [00:00<00:12, 119.28it/s]"
->>>>>>> fa61c771
-     ]
-    },
-    {
-     "name": "stderr",
-     "output_type": "stream",
-     "text": [
-      "\r",
-<<<<<<< HEAD
-      "  9%|▉         | 142/1586 [00:01<00:17, 84.03it/s]"
-=======
-      "  6%|▌         | 88/1586 [00:00<00:12, 121.14it/s]"
->>>>>>> fa61c771
-     ]
-    },
-    {
-     "name": "stderr",
-     "output_type": "stream",
-     "text": [
-      "\r",
-<<<<<<< HEAD
-      " 10%|▉         | 154/1586 [00:01<00:15, 91.70it/s]"
-=======
-      "  6%|▋         | 101/1586 [00:00<00:12, 123.01it/s]"
->>>>>>> fa61c771
-     ]
-    },
-    {
-     "name": "stderr",
-     "output_type": "stream",
-     "text": [
-      "\r",
-<<<<<<< HEAD
-      " 10%|█         | 166/1586 [00:01<00:14, 97.70it/s]"
-=======
-      "  7%|▋         | 113/1586 [00:00<00:12, 118.98it/s]"
->>>>>>> fa61c771
-     ]
-    },
-    {
-     "name": "stderr",
-     "output_type": "stream",
-     "text": [
-      "\r",
-<<<<<<< HEAD
-      " 11%|█         | 177/1586 [00:01<00:15, 89.89it/s]"
-=======
-      "  8%|▊         | 125/1586 [00:01<00:12, 119.05it/s]"
->>>>>>> fa61c771
-     ]
-    },
-    {
-     "name": "stderr",
-     "output_type": "stream",
-     "text": [
-      "\r",
-<<<<<<< HEAD
-      " 12%|█▏        | 188/1586 [00:01<00:14, 94.24it/s]"
-=======
-      "  9%|▉         | 139/1586 [00:01<00:11, 122.66it/s]"
->>>>>>> fa61c771
-     ]
-    },
-    {
-     "name": "stderr",
-     "output_type": "stream",
-     "text": [
-      "\r",
-<<<<<<< HEAD
-      " 13%|█▎        | 200/1586 [00:02<00:13, 99.76it/s]"
-=======
-      " 10%|▉         | 152/1586 [00:01<00:11, 123.33it/s]"
->>>>>>> fa61c771
-     ]
-    },
-    {
-     "name": "stderr",
-     "output_type": "stream",
-     "text": [
-      "\r",
-<<<<<<< HEAD
-      " 13%|█▎        | 212/1586 [00:02<00:13, 103.06it/s]"
-=======
-      " 10%|█         | 165/1586 [00:01<00:11, 125.08it/s]"
->>>>>>> fa61c771
-     ]
-    },
-    {
-     "name": "stderr",
-     "output_type": "stream",
-     "text": [
-      "\r",
-<<<<<<< HEAD
-      " 14%|█▍        | 224/1586 [00:02<00:12, 105.76it/s]"
-=======
-      " 11%|█         | 178/1586 [00:01<00:12, 112.52it/s]"
->>>>>>> fa61c771
-     ]
-    },
-    {
-     "name": "stderr",
-     "output_type": "stream",
-     "text": [
-      "\r",
-<<<<<<< HEAD
-      " 15%|█▍        | 237/1586 [00:02<00:12, 109.61it/s]"
-=======
-      " 12%|█▏        | 190/1586 [00:01<00:12, 113.16it/s]"
->>>>>>> fa61c771
-     ]
-    },
-    {
-     "name": "stderr",
-     "output_type": "stream",
-     "text": [
-      "\r",
-<<<<<<< HEAD
-      " 16%|█▌        | 249/1586 [00:02<00:12, 110.83it/s]"
-=======
-      " 13%|█▎        | 203/1586 [00:01<00:11, 116.18it/s]"
->>>>>>> fa61c771
-     ]
-    },
-    {
-     "name": "stderr",
-     "output_type": "stream",
-     "text": [
-      "\r",
-<<<<<<< HEAD
-      " 16%|█▋        | 261/1586 [00:02<00:12, 109.36it/s]"
-=======
-      " 14%|█▎        | 216/1586 [00:01<00:11, 119.26it/s]"
->>>>>>> fa61c771
-     ]
-    },
-    {
-     "name": "stderr",
-     "output_type": "stream",
-     "text": [
-      "\r",
-<<<<<<< HEAD
-      " 17%|█▋        | 273/1586 [00:02<00:11, 111.40it/s]"
-=======
-      " 14%|█▍        | 229/1586 [00:01<00:11, 120.67it/s]"
->>>>>>> fa61c771
-     ]
-    },
-    {
-     "name": "stderr",
-     "output_type": "stream",
-     "text": [
-      "\r",
-<<<<<<< HEAD
-      " 18%|█▊        | 285/1586 [00:02<00:11, 112.95it/s]"
-=======
-      " 15%|█▌        | 242/1586 [00:02<00:10, 122.50it/s]"
->>>>>>> fa61c771
-     ]
-    },
-    {
-     "name": "stderr",
-     "output_type": "stream",
-     "text": [
-      "\r",
-<<<<<<< HEAD
-      " 19%|█▉        | 298/1586 [00:02<00:11, 112.80it/s]"
-=======
-      " 16%|█▌        | 255/1586 [00:02<00:11, 120.82it/s]"
->>>>>>> fa61c771
-     ]
-    },
-    {
-     "name": "stderr",
-     "output_type": "stream",
-     "text": [
-      "\r",
-<<<<<<< HEAD
-      " 20%|█▉        | 310/1586 [00:03<00:11, 108.80it/s]"
-=======
-      " 17%|█▋        | 268/1586 [00:02<00:10, 121.56it/s]"
->>>>>>> fa61c771
-     ]
-    },
-    {
-     "name": "stderr",
-     "output_type": "stream",
-     "text": [
-      "\r",
-<<<<<<< HEAD
-      " 20%|██        | 324/1586 [00:03<00:10, 115.00it/s]"
-=======
-      " 18%|█▊        | 281/1586 [00:02<00:10, 121.78it/s]"
->>>>>>> fa61c771
-     ]
-    },
-    {
-     "name": "stderr",
-     "output_type": "stream",
-     "text": [
-      "\r",
-<<<<<<< HEAD
-      " 21%|██        | 336/1586 [00:03<00:11, 112.39it/s]"
-=======
-      " 19%|█▊        | 294/1586 [00:02<00:10, 121.10it/s]"
->>>>>>> fa61c771
-     ]
-    },
-    {
-     "name": "stderr",
-     "output_type": "stream",
-     "text": [
-      "\r",
-<<<<<<< HEAD
-      " 22%|██▏       | 350/1586 [00:03<00:10, 117.96it/s]"
-=======
-      " 19%|█▉        | 307/1586 [00:02<00:11, 116.23it/s]"
->>>>>>> fa61c771
-     ]
-    },
-    {
-     "name": "stderr",
-     "output_type": "stream",
-     "text": [
-      "\r",
-<<<<<<< HEAD
-      " 23%|██▎       | 362/1586 [00:03<00:10, 115.76it/s]"
-=======
-      " 20%|██        | 321/1586 [00:02<00:10, 122.16it/s]"
->>>>>>> fa61c771
-     ]
-    },
-    {
-     "name": "stderr",
-     "output_type": "stream",
-     "text": [
-      "\r",
-<<<<<<< HEAD
-      " 24%|██▎       | 374/1586 [00:03<00:10, 111.57it/s]"
-=======
-      " 21%|██        | 334/1586 [00:02<00:10, 119.45it/s]"
->>>>>>> fa61c771
-     ]
-    },
-    {
-     "name": "stderr",
-     "output_type": "stream",
-     "text": [
-      "\r",
-<<<<<<< HEAD
-      " 24%|██▍       | 387/1586 [00:03<00:10, 115.57it/s]"
-=======
-      " 22%|██▏       | 349/1586 [00:02<00:09, 125.11it/s]"
->>>>>>> fa61c771
-     ]
-    },
-    {
-     "name": "stderr",
-     "output_type": "stream",
-     "text": [
-      "\r",
-<<<<<<< HEAD
-      " 25%|██▌       | 399/1586 [00:03<00:11, 107.33it/s]"
-=======
-      " 23%|██▎       | 362/1586 [00:03<00:09, 124.58it/s]"
->>>>>>> fa61c771
-     ]
-    },
-    {
-     "name": "stderr",
-     "output_type": "stream",
-     "text": [
-      "\r",
-<<<<<<< HEAD
-      " 26%|██▌       | 410/1586 [00:03<00:10, 107.84it/s]"
-=======
-      " 24%|██▎       | 375/1586 [00:03<00:10, 118.51it/s]"
->>>>>>> fa61c771
-     ]
-    },
-    {
-     "name": "stderr",
-     "output_type": "stream",
-     "text": [
-      "\r",
-<<<<<<< HEAD
-      " 27%|██▋       | 421/1586 [00:04<00:10, 106.76it/s]"
-=======
-      " 24%|██▍       | 388/1586 [00:03<00:09, 121.19it/s]"
->>>>>>> fa61c771
-     ]
-    },
-    {
-     "name": "stderr",
-     "output_type": "stream",
-     "text": [
-      "\r",
-<<<<<<< HEAD
-      " 27%|██▋       | 433/1586 [00:04<00:10, 107.93it/s]"
-=======
-      " 25%|██▌       | 401/1586 [00:03<00:10, 113.52it/s]"
->>>>>>> fa61c771
-     ]
-    },
-    {
-     "name": "stderr",
-     "output_type": "stream",
-     "text": [
-      "\r",
-<<<<<<< HEAD
-      " 28%|██▊       | 444/1586 [00:04<00:10, 107.62it/s]"
-=======
-      " 26%|██▌       | 414/1586 [00:03<00:10, 115.75it/s]"
->>>>>>> fa61c771
-     ]
-    },
-    {
-     "name": "stderr",
-     "output_type": "stream",
-     "text": [
-      "\r",
-<<<<<<< HEAD
-      " 29%|██▉       | 456/1586 [00:04<00:10, 109.87it/s]"
-=======
-      " 27%|██▋       | 427/1586 [00:03<00:09, 119.58it/s]"
->>>>>>> fa61c771
-     ]
-    },
-    {
-     "name": "stderr",
-     "output_type": "stream",
-     "text": [
-      "\r",
-<<<<<<< HEAD
-      " 30%|██▉       | 468/1586 [00:04<00:10, 104.99it/s]"
-=======
-      " 28%|██▊       | 440/1586 [00:03<00:09, 117.79it/s]"
->>>>>>> fa61c771
-     ]
-    },
-    {
-     "name": "stderr",
-     "output_type": "stream",
-     "text": [
-      "\r",
-<<<<<<< HEAD
-      " 30%|███       | 479/1586 [00:04<00:10, 101.10it/s]"
-=======
-      " 29%|██▊       | 453/1586 [00:03<00:09, 120.34it/s]"
->>>>>>> fa61c771
-     ]
-    },
-    {
-     "name": "stderr",
-     "output_type": "stream",
-     "text": [
-      "\r",
-<<<<<<< HEAD
-      " 31%|███       | 490/1586 [00:04<00:10, 102.17it/s]"
-=======
-      " 29%|██▉       | 466/1586 [00:03<00:09, 116.36it/s]"
->>>>>>> fa61c771
-     ]
-    },
-    {
-     "name": "stderr",
-     "output_type": "stream",
-     "text": [
-      "\r",
-<<<<<<< HEAD
-      " 32%|███▏      | 501/1586 [00:04<00:10, 101.29it/s]"
-=======
-      " 30%|███       | 478/1586 [00:04<00:09, 113.53it/s]"
->>>>>>> fa61c771
-     ]
-    },
-    {
-     "name": "stderr",
-     "output_type": "stream",
-     "text": [
-      "\r",
-<<<<<<< HEAD
-      " 32%|███▏      | 513/1586 [00:04<00:10, 104.31it/s]"
-=======
-      " 31%|███       | 490/1586 [00:04<00:09, 113.58it/s]"
->>>>>>> fa61c771
-     ]
-    },
-    {
-     "name": "stderr",
-     "output_type": "stream",
-     "text": [
-      "\r",
-<<<<<<< HEAD
-      " 33%|███▎      | 524/1586 [00:05<00:10, 105.90it/s]"
-=======
-      " 32%|███▏      | 502/1586 [00:04<00:09, 112.66it/s]"
->>>>>>> fa61c771
-     ]
-    },
-    {
-     "name": "stderr",
-     "output_type": "stream",
-     "text": [
-      "\r",
-<<<<<<< HEAD
-      " 34%|███▎      | 535/1586 [00:05<00:09, 106.07it/s]"
-=======
-      " 32%|███▏      | 514/1586 [00:04<00:09, 114.55it/s]"
->>>>>>> fa61c771
-     ]
-    },
-    {
-     "name": "stderr",
-     "output_type": "stream",
-     "text": [
-      "\r",
-<<<<<<< HEAD
-      " 34%|███▍      | 546/1586 [00:05<00:10, 104.00it/s]"
-=======
-      " 33%|███▎      | 526/1586 [00:04<00:09, 115.88it/s]"
->>>>>>> fa61c771
-     ]
-    },
-    {
-     "name": "stderr",
-     "output_type": "stream",
-     "text": [
-      "\r",
-<<<<<<< HEAD
-      " 35%|███▌      | 558/1586 [00:05<00:09, 106.63it/s]"
-=======
-      " 34%|███▍      | 538/1586 [00:04<00:09, 113.38it/s]"
->>>>>>> fa61c771
-     ]
-    },
-    {
-     "name": "stderr",
-     "output_type": "stream",
-     "text": [
-      "\r",
-<<<<<<< HEAD
-      " 36%|███▌      | 569/1586 [00:05<00:09, 105.49it/s]"
-=======
-      " 35%|███▍      | 550/1586 [00:04<00:08, 115.25it/s]"
->>>>>>> fa61c771
-     ]
-    },
-    {
-     "name": "stderr",
-     "output_type": "stream",
-     "text": [
-      "\r",
-<<<<<<< HEAD
-      " 37%|███▋      | 581/1586 [00:05<00:09, 109.35it/s]"
-=======
-      " 36%|███▌      | 564/1586 [00:04<00:08, 117.81it/s]"
->>>>>>> fa61c771
-     ]
-    },
-    {
-     "name": "stderr",
-     "output_type": "stream",
-     "text": [
-      "\r",
-<<<<<<< HEAD
-      " 37%|███▋      | 592/1586 [00:05<00:09, 108.69it/s]"
-=======
-      " 36%|███▋      | 577/1586 [00:04<00:08, 119.75it/s]"
->>>>>>> fa61c771
-     ]
-    },
-    {
-     "name": "stderr",
-     "output_type": "stream",
-     "text": [
-      "\r",
-<<<<<<< HEAD
-      " 38%|███▊      | 605/1586 [00:05<00:08, 111.93it/s]"
-=======
-      " 37%|███▋      | 590/1586 [00:04<00:08, 118.32it/s]"
->>>>>>> fa61c771
-     ]
-    },
-    {
-     "name": "stderr",
-     "output_type": "stream",
-     "text": [
-      "\r",
-<<<<<<< HEAD
-      " 39%|███▉      | 617/1586 [00:05<00:08, 109.59it/s]"
-=======
-      " 38%|███▊      | 603/1586 [00:05<00:08, 120.70it/s]"
->>>>>>> fa61c771
-     ]
-    },
-    {
-     "name": "stderr",
-     "output_type": "stream",
-     "text": [
-      "\r",
-<<<<<<< HEAD
-      " 40%|███▉      | 629/1586 [00:05<00:08, 107.77it/s]"
-=======
-      " 39%|███▉      | 616/1586 [00:05<00:08, 119.33it/s]"
->>>>>>> fa61c771
-     ]
-    },
-    {
-     "name": "stderr",
-     "output_type": "stream",
-     "text": [
-      "\r",
-<<<<<<< HEAD
-      " 40%|████      | 640/1586 [00:06<00:09, 101.97it/s]"
-=======
-      " 40%|███▉      | 629/1586 [00:05<00:07, 122.31it/s]"
->>>>>>> fa61c771
-     ]
-    },
-    {
-     "name": "stderr",
-     "output_type": "stream",
-     "text": [
-      "\r",
-<<<<<<< HEAD
-      " 41%|████      | 651/1586 [00:06<00:10, 93.40it/s] "
-=======
-      " 40%|████      | 642/1586 [00:05<00:07, 121.79it/s]"
->>>>>>> fa61c771
-     ]
-    },
-    {
-     "name": "stderr",
-     "output_type": "stream",
-     "text": [
-      "\r",
-<<<<<<< HEAD
-      " 42%|████▏     | 661/1586 [00:06<00:10, 88.76it/s]"
-=======
-      " 41%|████▏     | 655/1586 [00:05<00:07, 117.40it/s]"
->>>>>>> fa61c771
-     ]
-    },
-    {
-     "name": "stderr",
-     "output_type": "stream",
-     "text": [
-      "\r",
-<<<<<<< HEAD
-      " 42%|████▏     | 671/1586 [00:06<00:09, 91.67it/s]"
-=======
-      " 42%|████▏     | 668/1586 [00:05<00:07, 119.48it/s]"
->>>>>>> fa61c771
-     ]
-    },
-    {
-     "name": "stderr",
-     "output_type": "stream",
-     "text": [
-      "\r",
-<<<<<<< HEAD
-      " 43%|████▎     | 681/1586 [00:06<00:09, 92.43it/s]"
-=======
-      " 43%|████▎     | 680/1586 [00:05<00:07, 116.16it/s]"
->>>>>>> fa61c771
-     ]
-    },
-    {
-     "name": "stderr",
-     "output_type": "stream",
-     "text": [
-      "\r",
-<<<<<<< HEAD
-      " 44%|████▎     | 693/1586 [00:06<00:09, 93.93it/s]"
-=======
-      " 44%|████▎     | 693/1586 [00:05<00:07, 114.77it/s]"
->>>>>>> fa61c771
-     ]
-    },
-    {
-     "name": "stderr",
-     "output_type": "stream",
-     "text": [
-      "\r",
-<<<<<<< HEAD
-      " 45%|████▍     | 706/1586 [00:06<00:08, 102.36it/s]"
-=======
-      " 45%|████▍     | 707/1586 [00:05<00:07, 120.55it/s]"
->>>>>>> fa61c771
-     ]
-    },
-    {
-     "name": "stderr",
-     "output_type": "stream",
-     "text": [
-      "\r",
-<<<<<<< HEAD
-      " 45%|████▌     | 718/1586 [00:06<00:08, 103.77it/s]"
-=======
-      " 45%|████▌     | 721/1586 [00:06<00:06, 124.41it/s]"
->>>>>>> fa61c771
-     ]
-    },
-    {
-     "name": "stderr",
-     "output_type": "stream",
-     "text": [
-      "\r",
-<<<<<<< HEAD
-      " 46%|████▌     | 731/1586 [00:07<00:07, 109.07it/s]"
-=======
-      " 46%|████▋     | 736/1586 [00:06<00:06, 128.13it/s]"
->>>>>>> fa61c771
-     ]
-    },
-    {
-     "name": "stderr",
-     "output_type": "stream",
-     "text": [
-      "\r",
-<<<<<<< HEAD
-      " 47%|████▋     | 743/1586 [00:07<00:07, 109.43it/s]"
-=======
-      " 47%|████▋     | 749/1586 [00:06<00:06, 127.06it/s]"
->>>>>>> fa61c771
-     ]
-    },
-    {
-     "name": "stderr",
-     "output_type": "stream",
-     "text": [
-      "\r",
-<<<<<<< HEAD
-      " 48%|████▊     | 756/1586 [00:07<00:07, 114.48it/s]"
-=======
-      " 48%|████▊     | 764/1586 [00:06<00:06, 131.29it/s]"
->>>>>>> fa61c771
-     ]
-    },
-    {
-     "name": "stderr",
-     "output_type": "stream",
-     "text": [
-      "\r",
-<<<<<<< HEAD
-      " 49%|████▊     | 770/1586 [00:07<00:06, 120.37it/s]"
-=======
-      " 49%|████▉     | 779/1586 [00:06<00:05, 135.17it/s]"
->>>>>>> fa61c771
-     ]
-    },
-    {
-     "name": "stderr",
-     "output_type": "stream",
-     "text": [
-      "\r",
-<<<<<<< HEAD
-      " 49%|████▉     | 784/1586 [00:07<00:06, 124.42it/s]"
-=======
-      " 50%|█████     | 793/1586 [00:06<00:05, 134.67it/s]"
->>>>>>> fa61c771
-     ]
-    },
-    {
-     "name": "stderr",
-     "output_type": "stream",
-     "text": [
-      "\r",
-<<<<<<< HEAD
-      " 50%|█████     | 797/1586 [00:07<00:06, 123.03it/s]"
-=======
-      " 51%|█████     | 807/1586 [00:06<00:05, 133.00it/s]"
->>>>>>> fa61c771
-     ]
-    },
-    {
-     "name": "stderr",
-     "output_type": "stream",
-     "text": [
-      "\r",
-<<<<<<< HEAD
-      " 51%|█████     | 810/1586 [00:07<00:06, 120.85it/s]"
-=======
-      " 52%|█████▏    | 822/1586 [00:06<00:05, 136.72it/s]"
->>>>>>> fa61c771
-     ]
-    },
-    {
-     "name": "stderr",
-     "output_type": "stream",
-     "text": [
-      "\r",
-<<<<<<< HEAD
-      " 52%|█████▏    | 823/1586 [00:07<00:06, 122.92it/s]"
-=======
-      " 53%|█████▎    | 837/1586 [00:06<00:05, 140.19it/s]"
->>>>>>> fa61c771
-     ]
-    },
-    {
-     "name": "stderr",
-     "output_type": "stream",
-     "text": [
-      "\r",
-<<<<<<< HEAD
-      " 53%|█████▎    | 837/1586 [00:07<00:05, 125.22it/s]"
-=======
-      " 54%|█████▎    | 852/1586 [00:06<00:05, 140.98it/s]"
->>>>>>> fa61c771
-     ]
-    },
-    {
-     "name": "stderr",
-     "output_type": "stream",
-     "text": [
-      "\r",
-<<<<<<< HEAD
-      " 54%|█████▎    | 850/1586 [00:07<00:05, 125.62it/s]"
-=======
-      " 55%|█████▍    | 867/1586 [00:07<00:05, 140.29it/s]"
->>>>>>> fa61c771
-     ]
-    },
-    {
-     "name": "stderr",
-     "output_type": "stream",
-     "text": [
-      "\r",
-<<<<<<< HEAD
-      " 54%|█████▍    | 864/1586 [00:08<00:05, 127.68it/s]"
-=======
-      " 56%|█████▌    | 882/1586 [00:07<00:05, 140.44it/s]"
->>>>>>> fa61c771
-     ]
-    },
-    {
-     "name": "stderr",
-     "output_type": "stream",
-     "text": [
-      "\r",
-<<<<<<< HEAD
-      " 55%|█████▌    | 877/1586 [00:08<00:05, 128.17it/s]"
-=======
-      " 57%|█████▋    | 897/1586 [00:07<00:04, 138.18it/s]"
->>>>>>> fa61c771
-     ]
-    },
-    {
-     "name": "stderr",
-     "output_type": "stream",
-     "text": [
-      "\r",
-<<<<<<< HEAD
-      " 56%|█████▌    | 891/1586 [00:08<00:05, 129.36it/s]"
-=======
-      " 57%|█████▋    | 911/1586 [00:07<00:04, 137.81it/s]"
->>>>>>> fa61c771
-     ]
-    },
-    {
-     "name": "stderr",
-     "output_type": "stream",
-     "text": [
-      "\r",
-<<<<<<< HEAD
-      " 57%|█████▋    | 904/1586 [00:08<00:05, 128.78it/s]"
-=======
-      " 58%|█████▊    | 925/1586 [00:07<00:04, 136.62it/s]"
->>>>>>> fa61c771
-     ]
-    },
-    {
-     "name": "stderr",
-     "output_type": "stream",
-     "text": [
-      "\r",
-<<<<<<< HEAD
-      " 58%|█████▊    | 917/1586 [00:08<00:05, 124.50it/s]"
-=======
-      " 59%|█████▉    | 939/1586 [00:07<00:05, 125.23it/s]"
->>>>>>> fa61c771
-     ]
-    },
-    {
-     "name": "stderr",
-     "output_type": "stream",
-     "text": [
-      "\r",
-<<<<<<< HEAD
-      " 59%|█████▊    | 930/1586 [00:08<00:05, 124.64it/s]"
-=======
-      " 60%|██████    | 954/1586 [00:07<00:04, 129.99it/s]"
->>>>>>> fa61c771
-     ]
-    },
-    {
-     "name": "stderr",
-     "output_type": "stream",
-     "text": [
-      "\r",
-<<<<<<< HEAD
-      " 59%|█████▉    | 943/1586 [00:08<00:05, 115.20it/s]"
-=======
-      " 61%|██████    | 968/1586 [00:07<00:04, 131.08it/s]"
->>>>>>> fa61c771
-     ]
-    },
-    {
-     "name": "stderr",
-     "output_type": "stream",
-     "text": [
-      "\r",
-<<<<<<< HEAD
-      " 60%|██████    | 956/1586 [00:08<00:05, 119.02it/s]"
-=======
-      " 62%|██████▏   | 982/1586 [00:07<00:04, 129.02it/s]"
->>>>>>> fa61c771
-     ]
-    },
-    {
-     "name": "stderr",
-     "output_type": "stream",
-     "text": [
-      "\r",
-<<<<<<< HEAD
-      " 61%|██████    | 969/1586 [00:08<00:05, 118.81it/s]"
-=======
-      " 63%|██████▎   | 996/1586 [00:08<00:04, 130.49it/s]"
->>>>>>> fa61c771
-     ]
-    },
-    {
-     "name": "stderr",
-     "output_type": "stream",
-     "text": [
-      "\r",
-<<<<<<< HEAD
-      " 62%|██████▏   | 981/1586 [00:09<00:05, 115.42it/s]"
-=======
-      " 64%|██████▎   | 1011/1586 [00:08<00:04, 132.39it/s]"
->>>>>>> fa61c771
-     ]
-    },
-    {
-     "name": "stderr",
-     "output_type": "stream",
-     "text": [
-      "\r",
-<<<<<<< HEAD
-      " 63%|██████▎   | 994/1586 [00:09<00:04, 119.43it/s]"
-=======
-      " 65%|██████▍   | 1025/1586 [00:08<00:04, 132.15it/s]"
->>>>>>> fa61c771
-     ]
-    },
-    {
-     "name": "stderr",
-     "output_type": "stream",
-     "text": [
-      "\r",
-<<<<<<< HEAD
-      " 64%|██████▎   | 1008/1586 [00:09<00:04, 123.38it/s]"
-=======
-      " 66%|██████▌   | 1039/1586 [00:08<00:04, 131.70it/s]"
->>>>>>> fa61c771
-     ]
-    },
-    {
-     "name": "stderr",
-     "output_type": "stream",
-     "text": [
-      "\r",
-<<<<<<< HEAD
-      " 64%|██████▍   | 1021/1586 [00:09<00:04, 121.90it/s]"
-=======
-      " 66%|██████▋   | 1053/1586 [00:08<00:04, 129.05it/s]"
->>>>>>> fa61c771
-     ]
-    },
-    {
-     "name": "stderr",
-     "output_type": "stream",
-     "text": [
-      "\r",
-<<<<<<< HEAD
-      " 65%|██████▌   | 1034/1586 [00:09<00:04, 119.37it/s]"
-=======
-      " 67%|██████▋   | 1067/1586 [00:08<00:03, 131.72it/s]"
->>>>>>> fa61c771
-     ]
-    },
-    {
-     "name": "stderr",
-     "output_type": "stream",
-     "text": [
-      "\r",
-<<<<<<< HEAD
-      " 66%|██████▌   | 1047/1586 [00:09<00:04, 117.42it/s]"
-=======
-      " 68%|██████▊   | 1081/1586 [00:08<00:03, 130.32it/s]"
->>>>>>> fa61c771
-     ]
-    },
-    {
-     "name": "stderr",
-     "output_type": "stream",
-     "text": [
-      "\r",
-<<<<<<< HEAD
-      " 67%|██████▋   | 1060/1586 [00:09<00:04, 120.79it/s]"
-=======
-      " 69%|██████▉   | 1095/1586 [00:08<00:03, 128.31it/s]"
->>>>>>> fa61c771
-     ]
-    },
-    {
-     "name": "stderr",
-     "output_type": "stream",
-     "text": [
-      "\r",
-<<<<<<< HEAD
-      " 68%|██████▊   | 1073/1586 [00:09<00:04, 122.52it/s]"
-=======
-      " 70%|██████▉   | 1109/1586 [00:08<00:03, 129.10it/s]"
->>>>>>> fa61c771
-     ]
-    },
-    {
-     "name": "stderr",
-     "output_type": "stream",
-     "text": [
-      "\r",
-<<<<<<< HEAD
-      " 68%|██████▊   | 1086/1586 [00:09<00:04, 118.88it/s]"
-=======
-      " 71%|███████   | 1122/1586 [00:09<00:03, 123.01it/s]"
->>>>>>> fa61c771
-     ]
-    },
-    {
-     "name": "stderr",
-     "output_type": "stream",
-     "text": [
-      "\r",
-<<<<<<< HEAD
-      " 69%|██████▉   | 1099/1586 [00:10<00:04, 118.65it/s]"
-=======
-      " 72%|███████▏  | 1136/1586 [00:09<00:03, 126.34it/s]"
->>>>>>> fa61c771
-     ]
-    },
-    {
-     "name": "stderr",
-     "output_type": "stream",
-     "text": [
-      "\r",
-<<<<<<< HEAD
-      " 70%|███████   | 1111/1586 [00:10<00:04, 116.23it/s]"
-=======
-      " 72%|███████▏  | 1149/1586 [00:09<00:03, 125.13it/s]"
->>>>>>> fa61c771
-     ]
-    },
-    {
-     "name": "stderr",
-     "output_type": "stream",
-     "text": [
-      "\r",
-<<<<<<< HEAD
-      " 71%|███████   | 1123/1586 [00:10<00:04, 115.12it/s]"
-=======
-      " 73%|███████▎  | 1162/1586 [00:09<00:03, 124.42it/s]"
->>>>>>> fa61c771
-     ]
-    },
-    {
-     "name": "stderr",
-     "output_type": "stream",
-     "text": [
-      "\r",
-<<<<<<< HEAD
-      " 72%|███████▏  | 1137/1586 [00:10<00:03, 121.32it/s]"
-=======
-      " 74%|███████▍  | 1175/1586 [00:09<00:03, 123.69it/s]"
->>>>>>> fa61c771
-     ]
-    },
-    {
-     "name": "stderr",
-     "output_type": "stream",
-     "text": [
-      "\r",
-<<<<<<< HEAD
-      " 73%|███████▎  | 1150/1586 [00:10<00:03, 118.60it/s]"
-=======
-      " 75%|███████▍  | 1188/1586 [00:09<00:03, 120.49it/s]"
->>>>>>> fa61c771
-     ]
-    },
-    {
-     "name": "stderr",
-     "output_type": "stream",
-     "text": [
-      "\r",
-<<<<<<< HEAD
-      " 73%|███████▎  | 1162/1586 [00:10<00:03, 117.11it/s]"
-=======
-      " 76%|███████▌  | 1201/1586 [00:09<00:03, 120.65it/s]"
->>>>>>> fa61c771
-     ]
-    },
-    {
-     "name": "stderr",
-     "output_type": "stream",
-     "text": [
-      "\r",
-<<<<<<< HEAD
-      " 74%|███████▍  | 1174/1586 [00:10<00:03, 117.23it/s]"
-=======
-      " 77%|███████▋  | 1214/1586 [00:09<00:03, 121.15it/s]"
->>>>>>> fa61c771
-     ]
-    },
-    {
-     "name": "stderr",
-     "output_type": "stream",
-     "text": [
-      "\r",
-<<<<<<< HEAD
-      " 75%|███████▍  | 1186/1586 [00:10<00:03, 113.44it/s]"
-=======
-      " 77%|███████▋  | 1228/1586 [00:09<00:02, 124.64it/s]"
->>>>>>> fa61c771
-     ]
-    },
-    {
-     "name": "stderr",
-     "output_type": "stream",
-     "text": [
-      "\r",
-<<<<<<< HEAD
-      " 76%|███████▌  | 1198/1586 [00:10<00:03, 114.79it/s]"
-=======
-      " 78%|███████▊  | 1241/1586 [00:10<00:02, 119.20it/s]"
->>>>>>> fa61c771
-     ]
-    },
-    {
-     "name": "stderr",
-     "output_type": "stream",
-     "text": [
-      "\r",
-<<<<<<< HEAD
-      " 76%|███████▋  | 1210/1586 [00:11<00:03, 105.07it/s]"
-=======
-      " 79%|███████▉  | 1253/1586 [00:10<00:02, 119.27it/s]"
->>>>>>> fa61c771
-     ]
-    },
-    {
-     "name": "stderr",
-     "output_type": "stream",
-     "text": [
-      "\r",
-<<<<<<< HEAD
-      " 77%|███████▋  | 1223/1586 [00:11<00:03, 109.40it/s]"
-=======
-      " 80%|███████▉  | 1265/1586 [00:10<00:02, 117.60it/s]"
->>>>>>> fa61c771
-     ]
-    },
-    {
-     "name": "stderr",
-     "output_type": "stream",
-     "text": [
-      "\r",
-<<<<<<< HEAD
-      " 78%|███████▊  | 1235/1586 [00:11<00:03, 100.97it/s]"
-=======
-      " 81%|████████  | 1278/1586 [00:10<00:02, 119.01it/s]"
->>>>>>> fa61c771
-     ]
-    },
-    {
-     "name": "stderr",
-     "output_type": "stream",
-     "text": [
-      "\r",
-<<<<<<< HEAD
-      " 79%|███████▊  | 1246/1586 [00:11<00:03, 95.56it/s] "
-=======
-      " 81%|████████▏ | 1290/1586 [00:10<00:02, 115.61it/s]"
->>>>>>> fa61c771
-     ]
-    },
-    {
-     "name": "stderr",
-     "output_type": "stream",
-     "text": [
-      "\r",
-<<<<<<< HEAD
-      " 79%|███████▉  | 1257/1586 [00:11<00:03, 97.75it/s]"
-=======
-      " 82%|████████▏ | 1302/1586 [00:10<00:02, 109.23it/s]"
->>>>>>> fa61c771
-     ]
-    },
-    {
-     "name": "stderr",
-     "output_type": "stream",
-     "text": [
-      "\r",
-<<<<<<< HEAD
-      " 80%|████████  | 1269/1586 [00:11<00:03, 102.15it/s]"
-=======
-      " 83%|████████▎ | 1314/1586 [00:10<00:02, 109.83it/s]"
->>>>>>> fa61c771
-     ]
-    },
-    {
-     "name": "stderr",
-     "output_type": "stream",
-     "text": [
-      "\r",
-<<<<<<< HEAD
-      " 81%|████████  | 1282/1586 [00:11<00:02, 107.36it/s]"
-=======
-      " 84%|████████▎ | 1328/1586 [00:10<00:02, 114.27it/s]"
->>>>>>> fa61c771
-     ]
-    },
-    {
-     "name": "stderr",
-     "output_type": "stream",
-     "text": [
-      "\r",
-<<<<<<< HEAD
-      " 82%|████████▏ | 1293/1586 [00:11<00:02, 106.75it/s]"
-=======
-      " 85%|████████▍ | 1342/1586 [00:10<00:02, 118.78it/s]"
->>>>>>> fa61c771
-     ]
-    },
-    {
-     "name": "stderr",
-     "output_type": "stream",
-     "text": [
-      "\r",
-<<<<<<< HEAD
-      " 82%|████████▏ | 1304/1586 [00:11<00:02, 99.01it/s] "
-=======
-      " 85%|████████▌ | 1354/1586 [00:11<00:01, 118.89it/s]"
->>>>>>> fa61c771
-     ]
-    },
-    {
-     "name": "stderr",
-     "output_type": "stream",
-     "text": [
-      "\r",
-<<<<<<< HEAD
-      " 83%|████████▎ | 1315/1586 [00:12<00:02, 101.19it/s]"
-=======
-      " 86%|████████▌ | 1366/1586 [00:11<00:01, 117.35it/s]"
->>>>>>> fa61c771
-     ]
-    },
-    {
-     "name": "stderr",
-     "output_type": "stream",
-     "text": [
-      "\r",
-<<<<<<< HEAD
-      " 84%|████████▎ | 1328/1586 [00:12<00:02, 106.87it/s]"
-=======
-      " 87%|████████▋ | 1378/1586 [00:11<00:01, 116.81it/s]"
->>>>>>> fa61c771
-     ]
-    },
-    {
-     "name": "stderr",
-     "output_type": "stream",
-     "text": [
-      "\r",
-<<<<<<< HEAD
-      " 85%|████████▍ | 1341/1586 [00:12<00:02, 112.78it/s]"
-=======
-      " 88%|████████▊ | 1390/1586 [00:11<00:01, 116.77it/s]"
->>>>>>> fa61c771
-     ]
-    },
-    {
-     "name": "stderr",
-     "output_type": "stream",
-     "text": [
-      "\r",
-<<<<<<< HEAD
-      " 85%|████████▌ | 1353/1586 [00:12<00:02, 111.34it/s]"
-=======
-      " 89%|████████▊ | 1405/1586 [00:11<00:01, 123.23it/s]"
->>>>>>> fa61c771
-     ]
-    },
-    {
-     "name": "stderr",
-     "output_type": "stream",
-     "text": [
-      "\r",
-<<<<<<< HEAD
-      " 86%|████████▌ | 1366/1586 [00:12<00:01, 113.14it/s]"
-=======
-      " 89%|████████▉ | 1419/1586 [00:11<00:01, 122.60it/s]"
->>>>>>> fa61c771
-     ]
-    },
-    {
-     "name": "stderr",
-     "output_type": "stream",
-     "text": [
-      "\r",
-<<<<<<< HEAD
-      " 87%|████████▋ | 1378/1586 [00:12<00:01, 114.96it/s]"
-=======
-      " 90%|█████████ | 1432/1586 [00:11<00:01, 120.54it/s]"
->>>>>>> fa61c771
-     ]
-    },
-    {
-     "name": "stderr",
-     "output_type": "stream",
-     "text": [
-      "\r",
-<<<<<<< HEAD
-      " 88%|████████▊ | 1390/1586 [00:12<00:01, 116.37it/s]"
-=======
-      " 91%|█████████ | 1445/1586 [00:11<00:01, 112.40it/s]"
->>>>>>> fa61c771
-     ]
-    },
-    {
-     "name": "stderr",
-     "output_type": "stream",
-     "text": [
-      "\r",
-<<<<<<< HEAD
-      " 88%|████████▊ | 1403/1586 [00:12<00:01, 118.31it/s]"
-=======
-      " 92%|█████████▏| 1458/1586 [00:11<00:01, 112.87it/s]"
->>>>>>> fa61c771
-     ]
-    },
-    {
-     "name": "stderr",
-     "output_type": "stream",
-     "text": [
-      "\r",
-<<<<<<< HEAD
-      " 89%|████████▉ | 1416/1586 [00:12<00:01, 121.41it/s]"
-=======
-      " 93%|█████████▎| 1470/1586 [00:12<00:01, 113.59it/s]"
->>>>>>> fa61c771
-     ]
-    },
-    {
-     "name": "stderr",
-     "output_type": "stream",
-     "text": [
-      "\r",
-<<<<<<< HEAD
-      " 90%|█████████ | 1429/1586 [00:13<00:01, 112.59it/s]"
-=======
-      " 93%|█████████▎| 1482/1586 [00:12<00:00, 114.52it/s]"
->>>>>>> fa61c771
-     ]
-    },
-    {
-     "name": "stderr",
-     "output_type": "stream",
-     "text": [
-      "\r",
-<<<<<<< HEAD
-      " 91%|█████████ | 1441/1586 [00:13<00:01, 110.91it/s]"
-=======
-      " 94%|█████████▍| 1494/1586 [00:12<00:00, 107.89it/s]"
->>>>>>> fa61c771
-     ]
-    },
-    {
-     "name": "stderr",
-     "output_type": "stream",
-     "text": [
-      "\r",
-<<<<<<< HEAD
-      " 92%|█████████▏| 1453/1586 [00:13<00:01, 105.72it/s]"
-=======
-      " 95%|█████████▌| 1507/1586 [00:12<00:00, 113.36it/s]"
->>>>>>> fa61c771
-     ]
-    },
-    {
-     "name": "stderr",
-     "output_type": "stream",
-     "text": [
-      "\r",
-<<<<<<< HEAD
-      " 92%|█████████▏| 1464/1586 [00:13<00:01, 102.60it/s]"
-=======
-      " 96%|█████████▌| 1519/1586 [00:12<00:00, 108.87it/s]"
->>>>>>> fa61c771
-     ]
-    },
-    {
-     "name": "stderr",
-     "output_type": "stream",
-     "text": [
-      "\r",
-<<<<<<< HEAD
-      " 93%|█████████▎| 1475/1586 [00:13<00:01, 102.98it/s]"
-=======
-      " 97%|█████████▋| 1533/1586 [00:12<00:00, 116.11it/s]"
->>>>>>> fa61c771
-     ]
-    },
-    {
-     "name": "stderr",
-     "output_type": "stream",
-     "text": [
-      "\r",
-<<<<<<< HEAD
-      " 94%|█████████▍| 1487/1586 [00:13<00:00, 106.45it/s]"
-=======
-      " 97%|█████████▋| 1546/1586 [00:12<00:00, 119.81it/s]"
->>>>>>> fa61c771
-     ]
-    },
-    {
-     "name": "stderr",
-     "output_type": "stream",
-     "text": [
-      "\r",
-<<<<<<< HEAD
-      " 94%|█████████▍| 1498/1586 [00:13<00:00, 102.57it/s]"
-=======
-      " 98%|█████████▊| 1559/1586 [00:12<00:00, 116.87it/s]"
->>>>>>> fa61c771
-     ]
-    },
-    {
-     "name": "stderr",
-     "output_type": "stream",
-     "text": [
-      "\r",
-<<<<<<< HEAD
-      " 95%|█████████▌| 1510/1586 [00:13<00:00, 105.87it/s]"
-=======
-      " 99%|█████████▉| 1572/1586 [00:12<00:00, 117.32it/s]"
->>>>>>> fa61c771
-     ]
-    },
-    {
-     "name": "stderr",
-     "output_type": "stream",
-     "text": [
-      "\r",
-<<<<<<< HEAD
-      " 96%|█████████▌| 1521/1586 [00:13<00:00, 101.01it/s]"
-=======
-      "100%|█████████▉| 1585/1586 [00:13<00:00, 118.93it/s]"
->>>>>>> fa61c771
-     ]
-    },
-    {
-     "name": "stderr",
-     "output_type": "stream",
-     "text": [
-      "\r",
-<<<<<<< HEAD
-      " 97%|█████████▋| 1534/1586 [00:14<00:00, 106.39it/s]"
-     ]
-    },
-    {
-     "name": "stderr",
-     "output_type": "stream",
-     "text": [
-      "\r",
-      " 97%|█████████▋| 1546/1586 [00:14<00:00, 108.54it/s]"
-     ]
-    },
-    {
-     "name": "stderr",
-     "output_type": "stream",
-     "text": [
-      "\r",
-      " 98%|█████████▊| 1557/1586 [00:14<00:00, 100.49it/s]"
-     ]
-    },
-    {
-     "name": "stderr",
-     "output_type": "stream",
-     "text": [
-      "\r",
-      " 99%|█████████▉| 1570/1586 [00:14<00:00, 106.40it/s]"
-     ]
-    },
-    {
-     "name": "stderr",
-     "output_type": "stream",
-     "text": [
-      "\r",
-      "100%|█████████▉| 1583/1586 [00:14<00:00, 111.60it/s]"
-     ]
-    },
-    {
-     "name": "stderr",
-     "output_type": "stream",
-     "text": [
-      "\r",
-      "100%|██████████| 1586/1586 [00:14<00:00, 109.22it/s]"
-=======
-      "100%|██████████| 1586/1586 [00:13<00:00, 121.75it/s]"
->>>>>>> fa61c771
+      "  1%|          | 11/1586 [00:00<00:15, 102.73it/s]"
+     ]
+    },
+    {
+     "name": "stderr",
+     "output_type": "stream",
+     "text": [
+      "\r",
+      "  1%|▏         | 22/1586 [00:00<00:15, 103.99it/s]"
+     ]
+    },
+    {
+     "name": "stderr",
+     "output_type": "stream",
+     "text": [
+      "\r",
+      "  2%|▏         | 33/1586 [00:00<00:15, 99.46it/s] "
+     ]
+    },
+    {
+     "name": "stderr",
+     "output_type": "stream",
+     "text": [
+      "\r",
+      "  3%|▎         | 45/1586 [00:00<00:14, 104.63it/s]"
+     ]
+    },
+    {
+     "name": "stderr",
+     "output_type": "stream",
+     "text": [
+      "\r",
+      "  4%|▎         | 57/1586 [00:00<00:14, 106.99it/s]"
+     ]
+    },
+    {
+     "name": "stderr",
+     "output_type": "stream",
+     "text": [
+      "\r",
+      "  4%|▍         | 69/1586 [00:00<00:13, 109.16it/s]"
+     ]
+    },
+    {
+     "name": "stderr",
+     "output_type": "stream",
+     "text": [
+      "\r",
+      "  5%|▌         | 82/1586 [00:00<00:13, 112.46it/s]"
+     ]
+    },
+    {
+     "name": "stderr",
+     "output_type": "stream",
+     "text": [
+      "\r",
+      "  6%|▌         | 93/1586 [00:00<00:13, 111.37it/s]"
+     ]
+    },
+    {
+     "name": "stderr",
+     "output_type": "stream",
+     "text": [
+      "\r",
+      "  7%|▋         | 104/1586 [00:00<00:13, 108.04it/s]"
+     ]
+    },
+    {
+     "name": "stderr",
+     "output_type": "stream",
+     "text": [
+      "\r",
+      "  7%|▋         | 115/1586 [00:01<00:13, 107.50it/s]"
+     ]
+    },
+    {
+     "name": "stderr",
+     "output_type": "stream",
+     "text": [
+      "\r",
+      "  8%|▊         | 126/1586 [00:01<00:13, 107.84it/s]"
+     ]
+    },
+    {
+     "name": "stderr",
+     "output_type": "stream",
+     "text": [
+      "\r",
+      "  9%|▊         | 138/1586 [00:01<00:13, 111.20it/s]"
+     ]
+    },
+    {
+     "name": "stderr",
+     "output_type": "stream",
+     "text": [
+      "\r",
+      "  9%|▉         | 150/1586 [00:01<00:12, 112.79it/s]"
+     ]
+    },
+    {
+     "name": "stderr",
+     "output_type": "stream",
+     "text": [
+      "\r",
+      " 10%|█         | 163/1586 [00:01<00:12, 115.44it/s]"
+     ]
+    },
+    {
+     "name": "stderr",
+     "output_type": "stream",
+     "text": [
+      "\r",
+      " 11%|█         | 175/1586 [00:01<00:12, 110.16it/s]"
+     ]
+    },
+    {
+     "name": "stderr",
+     "output_type": "stream",
+     "text": [
+      "\r",
+      " 12%|█▏        | 187/1586 [00:01<00:13, 103.05it/s]"
+     ]
+    },
+    {
+     "name": "stderr",
+     "output_type": "stream",
+     "text": [
+      "\r",
+      " 13%|█▎        | 201/1586 [00:01<00:12, 109.80it/s]"
+     ]
+    },
+    {
+     "name": "stderr",
+     "output_type": "stream",
+     "text": [
+      "\r",
+      " 13%|█▎        | 213/1586 [00:01<00:13, 105.31it/s]"
+     ]
+    },
+    {
+     "name": "stderr",
+     "output_type": "stream",
+     "text": [
+      "\r",
+      " 14%|█▍        | 224/1586 [00:02<00:13, 102.55it/s]"
+     ]
+    },
+    {
+     "name": "stderr",
+     "output_type": "stream",
+     "text": [
+      "\r",
+      " 15%|█▍        | 235/1586 [00:02<00:13, 102.15it/s]"
+     ]
+    },
+    {
+     "name": "stderr",
+     "output_type": "stream",
+     "text": [
+      "\r",
+      " 16%|█▌        | 247/1586 [00:02<00:12, 106.27it/s]"
+     ]
+    },
+    {
+     "name": "stderr",
+     "output_type": "stream",
+     "text": [
+      "\r",
+      " 16%|█▋        | 258/1586 [00:02<00:12, 106.44it/s]"
+     ]
+    },
+    {
+     "name": "stderr",
+     "output_type": "stream",
+     "text": [
+      "\r",
+      " 17%|█▋        | 270/1586 [00:02<00:12, 107.92it/s]"
+     ]
+    },
+    {
+     "name": "stderr",
+     "output_type": "stream",
+     "text": [
+      "\r",
+      " 18%|█▊        | 282/1586 [00:02<00:11, 109.78it/s]"
+     ]
+    },
+    {
+     "name": "stderr",
+     "output_type": "stream",
+     "text": [
+      "\r",
+      " 19%|█▊        | 294/1586 [00:02<00:11, 108.59it/s]"
+     ]
+    },
+    {
+     "name": "stderr",
+     "output_type": "stream",
+     "text": [
+      "\r",
+      " 19%|█▉        | 305/1586 [00:02<00:12, 105.10it/s]"
+     ]
+    },
+    {
+     "name": "stderr",
+     "output_type": "stream",
+     "text": [
+      "\r",
+      " 20%|█▉        | 317/1586 [00:02<00:11, 107.10it/s]"
+     ]
+    },
+    {
+     "name": "stderr",
+     "output_type": "stream",
+     "text": [
+      "\r",
+      " 21%|██        | 329/1586 [00:03<00:11, 108.83it/s]"
+     ]
+    },
+    {
+     "name": "stderr",
+     "output_type": "stream",
+     "text": [
+      "\r",
+      " 22%|██▏       | 341/1586 [00:03<00:11, 109.42it/s]"
+     ]
+    },
+    {
+     "name": "stderr",
+     "output_type": "stream",
+     "text": [
+      "\r",
+      " 22%|██▏       | 354/1586 [00:03<00:10, 113.48it/s]"
+     ]
+    },
+    {
+     "name": "stderr",
+     "output_type": "stream",
+     "text": [
+      "\r",
+      " 23%|██▎       | 366/1586 [00:03<00:11, 107.28it/s]"
+     ]
+    },
+    {
+     "name": "stderr",
+     "output_type": "stream",
+     "text": [
+      "\r",
+      " 24%|██▍       | 377/1586 [00:03<00:11, 106.71it/s]"
+     ]
+    },
+    {
+     "name": "stderr",
+     "output_type": "stream",
+     "text": [
+      "\r",
+      " 25%|██▍       | 390/1586 [00:03<00:10, 110.45it/s]"
+     ]
+    },
+    {
+     "name": "stderr",
+     "output_type": "stream",
+     "text": [
+      "\r",
+      " 25%|██▌       | 402/1586 [00:03<00:11, 103.30it/s]"
+     ]
+    },
+    {
+     "name": "stderr",
+     "output_type": "stream",
+     "text": [
+      "\r",
+      " 26%|██▌       | 414/1586 [00:03<00:11, 106.15it/s]"
+     ]
+    },
+    {
+     "name": "stderr",
+     "output_type": "stream",
+     "text": [
+      "\r",
+      " 27%|██▋       | 427/1586 [00:03<00:10, 110.79it/s]"
+     ]
+    },
+    {
+     "name": "stderr",
+     "output_type": "stream",
+     "text": [
+      "\r",
+      " 28%|██▊       | 439/1586 [00:04<00:10, 107.11it/s]"
+     ]
+    },
+    {
+     "name": "stderr",
+     "output_type": "stream",
+     "text": [
+      "\r",
+      " 28%|██▊       | 451/1586 [00:04<00:10, 110.46it/s]"
+     ]
+    },
+    {
+     "name": "stderr",
+     "output_type": "stream",
+     "text": [
+      "\r",
+      " 29%|██▉       | 463/1586 [00:04<00:10, 109.08it/s]"
+     ]
+    },
+    {
+     "name": "stderr",
+     "output_type": "stream",
+     "text": [
+      "\r",
+      " 30%|██▉       | 474/1586 [00:04<00:10, 107.12it/s]"
+     ]
+    },
+    {
+     "name": "stderr",
+     "output_type": "stream",
+     "text": [
+      "\r",
+      " 31%|███       | 485/1586 [00:04<00:11, 98.43it/s] "
+     ]
+    },
+    {
+     "name": "stderr",
+     "output_type": "stream",
+     "text": [
+      "\r",
+      " 31%|███▏      | 496/1586 [00:04<00:10, 99.44it/s]"
+     ]
+    },
+    {
+     "name": "stderr",
+     "output_type": "stream",
+     "text": [
+      "\r",
+      " 32%|███▏      | 508/1586 [00:04<00:10, 103.66it/s]"
+     ]
+    },
+    {
+     "name": "stderr",
+     "output_type": "stream",
+     "text": [
+      "\r",
+      " 33%|███▎      | 519/1586 [00:04<00:10, 101.59it/s]"
+     ]
+    },
+    {
+     "name": "stderr",
+     "output_type": "stream",
+     "text": [
+      "\r",
+      " 33%|███▎      | 530/1586 [00:04<00:10, 102.25it/s]"
+     ]
+    },
+    {
+     "name": "stderr",
+     "output_type": "stream",
+     "text": [
+      "\r",
+      " 34%|███▍      | 541/1586 [00:05<00:10, 102.57it/s]"
+     ]
+    },
+    {
+     "name": "stderr",
+     "output_type": "stream",
+     "text": [
+      "\r",
+      " 35%|███▍      | 553/1586 [00:05<00:09, 106.15it/s]"
+     ]
+    },
+    {
+     "name": "stderr",
+     "output_type": "stream",
+     "text": [
+      "\r",
+      " 36%|███▌      | 565/1586 [00:05<00:09, 107.51it/s]"
+     ]
+    },
+    {
+     "name": "stderr",
+     "output_type": "stream",
+     "text": [
+      "\r",
+      " 36%|███▋      | 577/1586 [00:05<00:09, 109.73it/s]"
+     ]
+    },
+    {
+     "name": "stderr",
+     "output_type": "stream",
+     "text": [
+      "\r",
+      " 37%|███▋      | 589/1586 [00:05<00:09, 110.22it/s]"
+     ]
+    },
+    {
+     "name": "stderr",
+     "output_type": "stream",
+     "text": [
+      "\r",
+      " 38%|███▊      | 601/1586 [00:05<00:08, 112.11it/s]"
+     ]
+    },
+    {
+     "name": "stderr",
+     "output_type": "stream",
+     "text": [
+      "\r",
+      " 39%|███▊      | 613/1586 [00:05<00:08, 112.14it/s]"
+     ]
+    },
+    {
+     "name": "stderr",
+     "output_type": "stream",
+     "text": [
+      "\r",
+      " 39%|███▉      | 626/1586 [00:05<00:08, 116.18it/s]"
+     ]
+    },
+    {
+     "name": "stderr",
+     "output_type": "stream",
+     "text": [
+      "\r",
+      " 40%|████      | 638/1586 [00:05<00:08, 116.15it/s]"
+     ]
+    },
+    {
+     "name": "stderr",
+     "output_type": "stream",
+     "text": [
+      "\r",
+      " 41%|████      | 650/1586 [00:06<00:08, 113.19it/s]"
+     ]
+    },
+    {
+     "name": "stderr",
+     "output_type": "stream",
+     "text": [
+      "\r",
+      " 42%|████▏     | 662/1586 [00:06<00:08, 109.94it/s]"
+     ]
+    },
+    {
+     "name": "stderr",
+     "output_type": "stream",
+     "text": [
+      "\r",
+      " 42%|████▏     | 674/1586 [00:06<00:08, 110.42it/s]"
+     ]
+    },
+    {
+     "name": "stderr",
+     "output_type": "stream",
+     "text": [
+      "\r",
+      " 43%|████▎     | 686/1586 [00:06<00:08, 105.67it/s]"
+     ]
+    },
+    {
+     "name": "stderr",
+     "output_type": "stream",
+     "text": [
+      "\r",
+      " 44%|████▍     | 697/1586 [00:06<00:08, 105.01it/s]"
+     ]
+    },
+    {
+     "name": "stderr",
+     "output_type": "stream",
+     "text": [
+      "\r",
+      " 45%|████▍     | 710/1586 [00:06<00:07, 110.86it/s]"
+     ]
+    },
+    {
+     "name": "stderr",
+     "output_type": "stream",
+     "text": [
+      "\r",
+      " 46%|████▌     | 722/1586 [00:06<00:07, 113.42it/s]"
+     ]
+    },
+    {
+     "name": "stderr",
+     "output_type": "stream",
+     "text": [
+      "\r",
+      " 46%|████▋     | 736/1586 [00:06<00:07, 116.71it/s]"
+     ]
+    },
+    {
+     "name": "stderr",
+     "output_type": "stream",
+     "text": [
+      "\r",
+      " 47%|████▋     | 748/1586 [00:06<00:07, 109.38it/s]"
+     ]
+    },
+    {
+     "name": "stderr",
+     "output_type": "stream",
+     "text": [
+      "\r",
+      " 48%|████▊     | 760/1586 [00:07<00:07, 111.02it/s]"
+     ]
+    },
+    {
+     "name": "stderr",
+     "output_type": "stream",
+     "text": [
+      "\r",
+      " 49%|████▊     | 772/1586 [00:07<00:07, 105.54it/s]"
+     ]
+    },
+    {
+     "name": "stderr",
+     "output_type": "stream",
+     "text": [
+      "\r",
+      " 50%|████▉     | 786/1586 [00:07<00:07, 112.25it/s]"
+     ]
+    },
+    {
+     "name": "stderr",
+     "output_type": "stream",
+     "text": [
+      "\r",
+      " 50%|█████     | 799/1586 [00:07<00:06, 114.05it/s]"
+     ]
+    },
+    {
+     "name": "stderr",
+     "output_type": "stream",
+     "text": [
+      "\r",
+      " 51%|█████▏    | 813/1586 [00:07<00:06, 118.53it/s]"
+     ]
+    },
+    {
+     "name": "stderr",
+     "output_type": "stream",
+     "text": [
+      "\r",
+      " 52%|█████▏    | 828/1586 [00:07<00:06, 124.81it/s]"
+     ]
+    },
+    {
+     "name": "stderr",
+     "output_type": "stream",
+     "text": [
+      "\r",
+      " 53%|█████▎    | 842/1586 [00:07<00:05, 126.56it/s]"
+     ]
+    },
+    {
+     "name": "stderr",
+     "output_type": "stream",
+     "text": [
+      "\r",
+      " 54%|█████▍    | 855/1586 [00:07<00:05, 126.25it/s]"
+     ]
+    },
+    {
+     "name": "stderr",
+     "output_type": "stream",
+     "text": [
+      "\r",
+      " 55%|█████▍    | 869/1586 [00:07<00:05, 128.44it/s]"
+     ]
+    },
+    {
+     "name": "stderr",
+     "output_type": "stream",
+     "text": [
+      "\r",
+      " 56%|█████▌    | 882/1586 [00:07<00:05, 128.68it/s]"
+     ]
+    },
+    {
+     "name": "stderr",
+     "output_type": "stream",
+     "text": [
+      "\r",
+      " 56%|█████▋    | 895/1586 [00:08<00:05, 125.16it/s]"
+     ]
+    },
+    {
+     "name": "stderr",
+     "output_type": "stream",
+     "text": [
+      "\r",
+      " 57%|█████▋    | 908/1586 [00:08<00:05, 125.13it/s]"
+     ]
+    },
+    {
+     "name": "stderr",
+     "output_type": "stream",
+     "text": [
+      "\r",
+      " 58%|█████▊    | 921/1586 [00:08<00:05, 123.38it/s]"
+     ]
+    },
+    {
+     "name": "stderr",
+     "output_type": "stream",
+     "text": [
+      "\r",
+      " 59%|█████▉    | 934/1586 [00:08<00:05, 112.29it/s]"
+     ]
+    },
+    {
+     "name": "stderr",
+     "output_type": "stream",
+     "text": [
+      "\r",
+      " 60%|█████▉    | 947/1586 [00:08<00:05, 116.07it/s]"
+     ]
+    },
+    {
+     "name": "stderr",
+     "output_type": "stream",
+     "text": [
+      "\r",
+      " 61%|██████    | 960/1586 [00:08<00:05, 118.10it/s]"
+     ]
+    },
+    {
+     "name": "stderr",
+     "output_type": "stream",
+     "text": [
+      "\r",
+      " 61%|██████▏   | 972/1586 [00:08<00:05, 118.03it/s]"
+     ]
+    },
+    {
+     "name": "stderr",
+     "output_type": "stream",
+     "text": [
+      "\r",
+      " 62%|██████▏   | 984/1586 [00:08<00:05, 113.31it/s]"
+     ]
+    },
+    {
+     "name": "stderr",
+     "output_type": "stream",
+     "text": [
+      "\r",
+      " 63%|██████▎   | 996/1586 [00:08<00:05, 115.03it/s]"
+     ]
+    },
+    {
+     "name": "stderr",
+     "output_type": "stream",
+     "text": [
+      "\r",
+      " 64%|██████▎   | 1009/1586 [00:09<00:04, 117.90it/s]"
+     ]
+    },
+    {
+     "name": "stderr",
+     "output_type": "stream",
+     "text": [
+      "\r",
+      " 64%|██████▍   | 1021/1586 [00:09<00:04, 118.40it/s]"
+     ]
+    },
+    {
+     "name": "stderr",
+     "output_type": "stream",
+     "text": [
+      "\r",
+      " 65%|██████▌   | 1033/1586 [00:09<00:04, 118.22it/s]"
+     ]
+    },
+    {
+     "name": "stderr",
+     "output_type": "stream",
+     "text": [
+      "\r",
+      " 66%|██████▌   | 1045/1586 [00:09<00:04, 115.97it/s]"
+     ]
+    },
+    {
+     "name": "stderr",
+     "output_type": "stream",
+     "text": [
+      "\r",
+      " 67%|██████▋   | 1057/1586 [00:09<00:04, 117.05it/s]"
+     ]
+    },
+    {
+     "name": "stderr",
+     "output_type": "stream",
+     "text": [
+      "\r",
+      " 67%|██████▋   | 1070/1586 [00:09<00:04, 118.38it/s]"
+     ]
+    },
+    {
+     "name": "stderr",
+     "output_type": "stream",
+     "text": [
+      "\r",
+      " 68%|██████▊   | 1082/1586 [00:09<00:04, 116.63it/s]"
+     ]
+    },
+    {
+     "name": "stderr",
+     "output_type": "stream",
+     "text": [
+      "\r",
+      " 69%|██████▉   | 1095/1586 [00:09<00:04, 117.45it/s]"
+     ]
+    },
+    {
+     "name": "stderr",
+     "output_type": "stream",
+     "text": [
+      "\r",
+      " 70%|██████▉   | 1107/1586 [00:09<00:04, 117.98it/s]"
+     ]
+    },
+    {
+     "name": "stderr",
+     "output_type": "stream",
+     "text": [
+      "\r",
+      " 71%|███████   | 1119/1586 [00:10<00:04, 112.83it/s]"
+     ]
+    },
+    {
+     "name": "stderr",
+     "output_type": "stream",
+     "text": [
+      "\r",
+      " 71%|███████▏  | 1132/1586 [00:10<00:03, 115.13it/s]"
+     ]
+    },
+    {
+     "name": "stderr",
+     "output_type": "stream",
+     "text": [
+      "\r",
+      " 72%|███████▏  | 1144/1586 [00:10<00:03, 114.86it/s]"
+     ]
+    },
+    {
+     "name": "stderr",
+     "output_type": "stream",
+     "text": [
+      "\r",
+      " 73%|███████▎  | 1156/1586 [00:10<00:03, 113.05it/s]"
+     ]
+    },
+    {
+     "name": "stderr",
+     "output_type": "stream",
+     "text": [
+      "\r",
+      " 74%|███████▎  | 1168/1586 [00:10<00:03, 107.62it/s]"
+     ]
+    },
+    {
+     "name": "stderr",
+     "output_type": "stream",
+     "text": [
+      "\r",
+      " 74%|███████▍  | 1180/1586 [00:10<00:03, 109.49it/s]"
+     ]
+    },
+    {
+     "name": "stderr",
+     "output_type": "stream",
+     "text": [
+      "\r",
+      " 75%|███████▌  | 1192/1586 [00:10<00:03, 110.78it/s]"
+     ]
+    },
+    {
+     "name": "stderr",
+     "output_type": "stream",
+     "text": [
+      "\r",
+      " 76%|███████▌  | 1204/1586 [00:10<00:03, 108.19it/s]"
+     ]
+    },
+    {
+     "name": "stderr",
+     "output_type": "stream",
+     "text": [
+      "\r",
+      " 77%|███████▋  | 1215/1586 [00:10<00:03, 105.43it/s]"
+     ]
+    },
+    {
+     "name": "stderr",
+     "output_type": "stream",
+     "text": [
+      "\r",
+      " 77%|███████▋  | 1228/1586 [00:11<00:03, 111.52it/s]"
+     ]
+    },
+    {
+     "name": "stderr",
+     "output_type": "stream",
+     "text": [
+      "\r",
+      " 78%|███████▊  | 1240/1586 [00:11<00:03, 106.07it/s]"
+     ]
+    },
+    {
+     "name": "stderr",
+     "output_type": "stream",
+     "text": [
+      "\r",
+      " 79%|███████▉  | 1251/1586 [00:11<00:03, 106.00it/s]"
+     ]
+    },
+    {
+     "name": "stderr",
+     "output_type": "stream",
+     "text": [
+      "\r",
+      " 80%|███████▉  | 1262/1586 [00:11<00:03, 102.18it/s]"
+     ]
+    },
+    {
+     "name": "stderr",
+     "output_type": "stream",
+     "text": [
+      "\r",
+      " 80%|████████  | 1275/1586 [00:11<00:02, 108.08it/s]"
+     ]
+    },
+    {
+     "name": "stderr",
+     "output_type": "stream",
+     "text": [
+      "\r",
+      " 81%|████████  | 1286/1586 [00:11<00:02, 107.13it/s]"
+     ]
+    },
+    {
+     "name": "stderr",
+     "output_type": "stream",
+     "text": [
+      "\r",
+      " 82%|████████▏ | 1297/1586 [00:11<00:02, 102.80it/s]"
+     ]
+    },
+    {
+     "name": "stderr",
+     "output_type": "stream",
+     "text": [
+      "\r",
+      " 82%|████████▏ | 1308/1586 [00:11<00:02, 95.80it/s] "
+     ]
+    },
+    {
+     "name": "stderr",
+     "output_type": "stream",
+     "text": [
+      "\r",
+      " 83%|████████▎ | 1318/1586 [00:11<00:02, 95.73it/s]"
+     ]
+    },
+    {
+     "name": "stderr",
+     "output_type": "stream",
+     "text": [
+      "\r",
+      " 84%|████████▎ | 1328/1586 [00:12<00:02, 95.72it/s]"
+     ]
+    },
+    {
+     "name": "stderr",
+     "output_type": "stream",
+     "text": [
+      "\r",
+      " 84%|████████▍ | 1338/1586 [00:12<00:02, 92.58it/s]"
+     ]
+    },
+    {
+     "name": "stderr",
+     "output_type": "stream",
+     "text": [
+      "\r",
+      " 85%|████████▌ | 1349/1586 [00:12<00:02, 95.88it/s]"
+     ]
+    },
+    {
+     "name": "stderr",
+     "output_type": "stream",
+     "text": [
+      "\r",
+      " 86%|████████▌ | 1360/1586 [00:12<00:02, 99.54it/s]"
+     ]
+    },
+    {
+     "name": "stderr",
+     "output_type": "stream",
+     "text": [
+      "\r",
+      " 87%|████████▋ | 1373/1586 [00:12<00:02, 106.23it/s]"
+     ]
+    },
+    {
+     "name": "stderr",
+     "output_type": "stream",
+     "text": [
+      "\r",
+      " 87%|████████▋ | 1384/1586 [00:12<00:01, 107.06it/s]"
+     ]
+    },
+    {
+     "name": "stderr",
+     "output_type": "stream",
+     "text": [
+      "\r",
+      " 88%|████████▊ | 1395/1586 [00:12<00:01, 106.34it/s]"
+     ]
+    },
+    {
+     "name": "stderr",
+     "output_type": "stream",
+     "text": [
+      "\r",
+      " 89%|████████▊ | 1407/1586 [00:12<00:01, 108.35it/s]"
+     ]
+    },
+    {
+     "name": "stderr",
+     "output_type": "stream",
+     "text": [
+      "\r",
+      " 90%|████████▉ | 1420/1586 [00:12<00:01, 111.70it/s]"
+     ]
+    },
+    {
+     "name": "stderr",
+     "output_type": "stream",
+     "text": [
+      "\r",
+      " 90%|█████████ | 1432/1586 [00:12<00:01, 112.62it/s]"
+     ]
+    },
+    {
+     "name": "stderr",
+     "output_type": "stream",
+     "text": [
+      "\r",
+      " 91%|█████████ | 1444/1586 [00:13<00:01, 106.72it/s]"
+     ]
+    },
+    {
+     "name": "stderr",
+     "output_type": "stream",
+     "text": [
+      "\r",
+      " 92%|█████████▏| 1456/1586 [00:13<00:01, 109.04it/s]"
+     ]
+    },
+    {
+     "name": "stderr",
+     "output_type": "stream",
+     "text": [
+      "\r",
+      " 92%|█████████▏| 1467/1586 [00:13<00:01, 106.60it/s]"
+     ]
+    },
+    {
+     "name": "stderr",
+     "output_type": "stream",
+     "text": [
+      "\r",
+      " 93%|█████████▎| 1479/1586 [00:13<00:00, 109.14it/s]"
+     ]
+    },
+    {
+     "name": "stderr",
+     "output_type": "stream",
+     "text": [
+      "\r",
+      " 94%|█████████▍| 1490/1586 [00:13<00:00, 107.54it/s]"
+     ]
+    },
+    {
+     "name": "stderr",
+     "output_type": "stream",
+     "text": [
+      "\r",
+      " 95%|█████████▍| 1501/1586 [00:13<00:00, 105.05it/s]"
+     ]
+    },
+    {
+     "name": "stderr",
+     "output_type": "stream",
+     "text": [
+      "\r",
+      " 95%|█████████▌| 1512/1586 [00:13<00:00, 104.99it/s]"
+     ]
+    },
+    {
+     "name": "stderr",
+     "output_type": "stream",
+     "text": [
+      "\r",
+      " 96%|█████████▌| 1523/1586 [00:13<00:00, 102.39it/s]"
+     ]
+    },
+    {
+     "name": "stderr",
+     "output_type": "stream",
+     "text": [
+      "\r",
+      " 97%|█████████▋| 1537/1586 [00:13<00:00, 110.21it/s]"
+     ]
+    },
+    {
+     "name": "stderr",
+     "output_type": "stream",
+     "text": [
+      "\r",
+      " 98%|█████████▊| 1550/1586 [00:14<00:00, 110.62it/s]"
+     ]
+    },
+    {
+     "name": "stderr",
+     "output_type": "stream",
+     "text": [
+      "\r",
+      " 98%|█████████▊| 1562/1586 [00:14<00:00, 101.38it/s]"
+     ]
+    },
+    {
+     "name": "stderr",
+     "output_type": "stream",
+     "text": [
+      "\r",
+      " 99%|█████████▉| 1575/1586 [00:14<00:00, 108.48it/s]"
+     ]
+    },
+    {
+     "name": "stderr",
+     "output_type": "stream",
+     "text": [
+      "\r",
+      "100%|██████████| 1586/1586 [00:14<00:00, 110.00it/s]"
      ]
     },
     {
@@ -4443,103 +3851,71 @@
      "output_type": "stream",
      "text": [
       "\r",
-<<<<<<< HEAD
-      " 13%|█▎        | 13/100 [00:00<00:00, 121.34it/s]"
-     ]
-    },
-    {
-     "name": "stderr",
-     "output_type": "stream",
-     "text": [
-      "\r",
-      " 23%|██▎       | 23/100 [00:00<00:00, 112.03it/s]"
-=======
-      " 14%|█▍        | 14/100 [00:00<00:00, 126.34it/s]"
->>>>>>> fa61c771
-     ]
-    },
-    {
-     "name": "stderr",
-     "output_type": "stream",
-     "text": [
-      "\r",
-<<<<<<< HEAD
-      " 35%|███▌      | 35/100 [00:00<00:00, 113.32it/s]"
-=======
-      " 26%|██▌       | 26/100 [00:00<00:00, 119.22it/s]"
->>>>>>> fa61c771
-     ]
-    },
-    {
-     "name": "stderr",
-     "output_type": "stream",
-     "text": [
-      "\r",
-<<<<<<< HEAD
-      " 47%|████▋     | 47/100 [00:00<00:00, 114.09it/s]"
-=======
-      " 41%|████      | 41/100 [00:00<00:00, 125.10it/s]"
->>>>>>> fa61c771
-     ]
-    },
-    {
-     "name": "stderr",
-     "output_type": "stream",
-     "text": [
-      "\r",
-<<<<<<< HEAD
-      " 59%|█████▉    | 59/100 [00:00<00:00, 114.70it/s]"
-=======
-      " 54%|█████▍    | 54/100 [00:00<00:00, 124.42it/s]"
->>>>>>> fa61c771
-     ]
-    },
-    {
-     "name": "stderr",
-     "output_type": "stream",
-     "text": [
-      "\r",
-<<<<<<< HEAD
-      " 69%|██████▉   | 69/100 [00:00<00:00, 105.99it/s]"
-=======
-      " 66%|██████▌   | 66/100 [00:00<00:00, 122.86it/s]"
->>>>>>> fa61c771
-     ]
-    },
-    {
-     "name": "stderr",
-     "output_type": "stream",
-     "text": [
-      "\r",
-<<<<<<< HEAD
-      " 79%|███████▉  | 79/100 [00:00<00:00, 102.40it/s]"
-=======
-      " 78%|███████▊  | 78/100 [00:00<00:00, 119.81it/s]"
->>>>>>> fa61c771
-     ]
-    },
-    {
-     "name": "stderr",
-     "output_type": "stream",
-     "text": [
-      "\r",
-<<<<<<< HEAD
-      " 90%|█████████ | 90/100 [00:00<00:00, 102.51it/s]"
-=======
-      " 90%|█████████ | 90/100 [00:00<00:00, 119.36it/s]"
->>>>>>> fa61c771
-     ]
-    },
-    {
-     "name": "stderr",
-     "output_type": "stream",
-     "text": [
-      "\r",
-<<<<<<< HEAD
-      "100%|██████████| 100/100 [00:00<00:00, 106.07it/s]"
-=======
-      "100%|██████████| 100/100 [00:00<00:00, 120.68it/s]"
->>>>>>> fa61c771
+      " 13%|█▎        | 13/100 [00:00<00:00, 125.38it/s]"
+     ]
+    },
+    {
+     "name": "stderr",
+     "output_type": "stream",
+     "text": [
+      "\r",
+      " 23%|██▎       | 23/100 [00:00<00:00, 115.30it/s]"
+     ]
+    },
+    {
+     "name": "stderr",
+     "output_type": "stream",
+     "text": [
+      "\r",
+      " 36%|███▌      | 36/100 [00:00<00:00, 117.64it/s]"
+     ]
+    },
+    {
+     "name": "stderr",
+     "output_type": "stream",
+     "text": [
+      "\r",
+      " 48%|████▊     | 48/100 [00:00<00:00, 117.82it/s]"
+     ]
+    },
+    {
+     "name": "stderr",
+     "output_type": "stream",
+     "text": [
+      "\r",
+      " 61%|██████    | 61/100 [00:00<00:00, 118.72it/s]"
+     ]
+    },
+    {
+     "name": "stderr",
+     "output_type": "stream",
+     "text": [
+      "\r",
+      " 72%|███████▏  | 72/100 [00:00<00:00, 112.30it/s]"
+     ]
+    },
+    {
+     "name": "stderr",
+     "output_type": "stream",
+     "text": [
+      "\r",
+      " 84%|████████▍ | 84/100 [00:00<00:00, 113.13it/s]"
+     ]
+    },
+    {
+     "name": "stderr",
+     "output_type": "stream",
+     "text": [
+      "\r",
+      " 96%|█████████▌| 96/100 [00:00<00:00, 112.99it/s]"
+     ]
+    },
+    {
+     "name": "stderr",
+     "output_type": "stream",
+     "text": [
+      "\r",
+      "100%|██████████| 100/100 [00:00<00:00, 112.26it/s]"
      ]
     },
     {
@@ -4556,151 +3932,95 @@
      "output_type": "stream",
      "text": [
       "\r",
-<<<<<<< HEAD
-      "  8%|▊         | 9/120 [00:00<00:01, 77.37it/s]"
-     ]
-    },
-    {
-     "name": "stderr",
-     "output_type": "stream",
-     "text": [
-      "\r",
-      " 15%|█▌        | 18/120 [00:00<00:01, 79.68it/s]"
-=======
-      "  8%|▊         | 9/120 [00:00<00:01, 88.18it/s]"
->>>>>>> fa61c771
-     ]
-    },
-    {
-     "name": "stderr",
-     "output_type": "stream",
-     "text": [
-      "\r",
-<<<<<<< HEAD
-      " 23%|██▎       | 28/120 [00:00<00:01, 84.82it/s]"
-=======
-      " 16%|█▌        | 19/120 [00:00<00:01, 90.66it/s]"
->>>>>>> fa61c771
-     ]
-    },
-    {
-     "name": "stderr",
-     "output_type": "stream",
-     "text": [
-      "\r",
-<<<<<<< HEAD
-      " 31%|███       | 37/120 [00:00<00:00, 83.48it/s]"
-=======
-      " 24%|██▍       | 29/120 [00:00<00:01, 90.62it/s]"
->>>>>>> fa61c771
-     ]
-    },
-    {
-     "name": "stderr",
-     "output_type": "stream",
-     "text": [
-      "\r",
-<<<<<<< HEAD
-      " 38%|███▊      | 46/120 [00:00<00:00, 80.33it/s]"
-=======
-      " 30%|███       | 36/120 [00:00<00:01, 62.59it/s]"
->>>>>>> fa61c771
-     ]
-    },
-    {
-     "name": "stderr",
-     "output_type": "stream",
-     "text": [
-      "\r",
-<<<<<<< HEAD
-      " 46%|████▌     | 55/120 [00:00<00:00, 82.90it/s]"
-=======
-      " 38%|███▊      | 46/120 [00:00<00:01, 68.48it/s]"
->>>>>>> fa61c771
-     ]
-    },
-    {
-     "name": "stderr",
-     "output_type": "stream",
-     "text": [
-      "\r",
-<<<<<<< HEAD
-      " 52%|█████▎    | 63/120 [00:00<00:00, 78.69it/s]"
-=======
-      " 48%|████▊     | 57/120 [00:00<00:00, 76.29it/s]"
->>>>>>> fa61c771
-     ]
-    },
-    {
-     "name": "stderr",
-     "output_type": "stream",
-     "text": [
-      "\r",
-<<<<<<< HEAD
-      " 62%|██████▏   | 74/120 [00:00<00:00, 84.63it/s]"
-=======
-      " 57%|█████▋    | 68/120 [00:00<00:00, 83.79it/s]"
->>>>>>> fa61c771
-     ]
-    },
-    {
-     "name": "stderr",
-     "output_type": "stream",
-     "text": [
-      "\r",
-<<<<<<< HEAD
-      " 70%|███████   | 84/120 [00:00<00:00, 88.16it/s]"
-=======
-      " 66%|██████▌   | 79/120 [00:00<00:00, 89.51it/s]"
->>>>>>> fa61c771
-     ]
-    },
-    {
-     "name": "stderr",
-     "output_type": "stream",
-     "text": [
-      "\r",
-<<<<<<< HEAD
-      " 81%|████████  | 97/120 [00:01<00:00, 95.56it/s]"
-=======
-      " 76%|███████▌  | 91/120 [00:01<00:00, 96.89it/s]"
->>>>>>> fa61c771
-     ]
-    },
-    {
-     "name": "stderr",
-     "output_type": "stream",
-     "text": [
-      "\r",
-<<<<<<< HEAD
-      " 90%|█████████ | 108/120 [00:01<00:00, 98.99it/s]"
-=======
-      " 87%|████████▋ | 104/120 [00:01<00:00, 103.38it/s]"
->>>>>>> fa61c771
-     ]
-    },
-    {
-     "name": "stderr",
-     "output_type": "stream",
-     "text": [
-      "\r",
-<<<<<<< HEAD
-      " 98%|█████████▊| 118/120 [00:01<00:00, 98.07it/s]"
-=======
-      " 98%|█████████▊| 117/120 [00:01<00:00, 107.86it/s]"
->>>>>>> fa61c771
-     ]
-    },
-    {
-     "name": "stderr",
-     "output_type": "stream",
-     "text": [
-      "\r",
-<<<<<<< HEAD
-      "100%|██████████| 120/120 [00:01<00:00, 91.02it/s]"
-=======
-      "100%|██████████| 120/120 [00:01<00:00, 93.91it/s] "
->>>>>>> fa61c771
+      "  8%|▊         | 9/120 [00:00<00:01, 77.53it/s]"
+     ]
+    },
+    {
+     "name": "stderr",
+     "output_type": "stream",
+     "text": [
+      "\r",
+      " 15%|█▌        | 18/120 [00:00<00:01, 79.67it/s]"
+     ]
+    },
+    {
+     "name": "stderr",
+     "output_type": "stream",
+     "text": [
+      "\r",
+      " 23%|██▎       | 28/120 [00:00<00:01, 84.05it/s]"
+     ]
+    },
+    {
+     "name": "stderr",
+     "output_type": "stream",
+     "text": [
+      "\r",
+      " 31%|███       | 37/120 [00:00<00:01, 80.31it/s]"
+     ]
+    },
+    {
+     "name": "stderr",
+     "output_type": "stream",
+     "text": [
+      "\r",
+      " 38%|███▊      | 46/120 [00:00<00:00, 81.53it/s]"
+     ]
+    },
+    {
+     "name": "stderr",
+     "output_type": "stream",
+     "text": [
+      "\r",
+      " 47%|████▋     | 56/120 [00:00<00:00, 85.43it/s]"
+     ]
+    },
+    {
+     "name": "stderr",
+     "output_type": "stream",
+     "text": [
+      "\r",
+      " 55%|█████▌    | 66/120 [00:00<00:00, 88.03it/s]"
+     ]
+    },
+    {
+     "name": "stderr",
+     "output_type": "stream",
+     "text": [
+      "\r",
+      " 64%|██████▍   | 77/120 [00:00<00:00, 91.95it/s]"
+     ]
+    },
+    {
+     "name": "stderr",
+     "output_type": "stream",
+     "text": [
+      "\r",
+      " 73%|███████▎  | 88/120 [00:00<00:00, 96.02it/s]"
+     ]
+    },
+    {
+     "name": "stderr",
+     "output_type": "stream",
+     "text": [
+      "\r",
+      " 83%|████████▎ | 100/120 [00:01<00:00, 100.96it/s]"
+     ]
+    },
+    {
+     "name": "stderr",
+     "output_type": "stream",
+     "text": [
+      "\r",
+      " 93%|█████████▎| 112/120 [00:01<00:00, 104.19it/s]"
+     ]
+    },
+    {
+     "name": "stderr",
+     "output_type": "stream",
+     "text": [
+      "\r",
+      "100%|██████████| 120/120 [00:01<00:00, 94.97it/s] "
      ]
     },
     {
@@ -5373,11 +4693,7 @@
      "output_type": "stream",
      "text": [
       "WARNING: Logging before flag parsing goes to stderr.\n",
-<<<<<<< HEAD
-      "W0815 12:33:10.908128 4504958400 deprecation.py:506] From /Users/braden/repos/snorkel-tutorials/.tox/spam/lib/python3.7/site-packages/tensorflow/python/ops/init_ops.py:1251: calling VarianceScaling.__init__ (from tensorflow.python.ops.init_ops) with dtype is deprecated and will be removed in a future version.\n",
-=======
-      "W0815 19:33:06.094403 139789437241152 deprecation.py:506] From /home/ubuntu/snorkel-tutorials/.tox/spam/lib/python3.6/site-packages/tensorflow/python/ops/init_ops.py:1251: calling VarianceScaling.__init__ (from tensorflow.python.ops.init_ops) with dtype is deprecated and will be removed in a future version.\n",
->>>>>>> fa61c771
+      "W0815 13:34:40.429785 4597650880 deprecation.py:506] From /Users/braden/repos/snorkel-tutorials/.tox/spam/lib/python3.7/site-packages/tensorflow/python/ops/init_ops.py:1251: calling VarianceScaling.__init__ (from tensorflow.python.ops.init_ops) with dtype is deprecated and will be removed in a future version.\n",
       "Instructions for updating:\n",
       "Call initializer instance with the dtype argument instead of passing it to the constructor\n"
      ]
@@ -5393,11 +4709,7 @@
     {
      "data": {
       "text/plain": [
-<<<<<<< HEAD
-       "<tensorflow.python.keras.callbacks.History at 0x14d3697f0>"
-=======
-       "<tensorflow.python.keras.callbacks.History at 0x7f22902fe080>"
->>>>>>> fa61c771
+       "<tensorflow.python.keras.callbacks.History at 0x15272a240>"
       ]
      },
      "execution_count": 49,
@@ -5471,11 +4783,7 @@
      "name": "stderr",
      "output_type": "stream",
      "text": [
-<<<<<<< HEAD
-      "W0815 12:33:12.742938 4504958400 deprecation.py:323] From /Users/braden/repos/snorkel-tutorials/.tox/spam/lib/python3.7/site-packages/tensorflow/python/ops/nn_impl.py:180: add_dispatch_support.<locals>.wrapper (from tensorflow.python.ops.array_ops) is deprecated and will be removed in a future version.\n",
-=======
-      "W0815 19:33:08.232359 139789437241152 deprecation.py:323] From /home/ubuntu/snorkel-tutorials/.tox/spam/lib/python3.6/site-packages/tensorflow/python/ops/nn_impl.py:180: add_dispatch_support.<locals>.wrapper (from tensorflow.python.ops.array_ops) is deprecated and will be removed in a future version.\n",
->>>>>>> fa61c771
+      "W0815 13:34:42.295331 4597650880 deprecation.py:323] From /Users/braden/repos/snorkel-tutorials/.tox/spam/lib/python3.7/site-packages/tensorflow/python/ops/nn_impl.py:180: add_dispatch_support.<locals>.wrapper (from tensorflow.python.ops.array_ops) is deprecated and will be removed in a future version.\n",
       "Instructions for updating:\n",
       "Use tf.where in 2.0, which has the same broadcast rule as np.where\n"
      ]
@@ -5491,11 +4799,7 @@
     {
      "data": {
       "text/plain": [
-<<<<<<< HEAD
-       "<tensorflow.python.keras.callbacks.History at 0x159ebe630>"
-=======
-       "<tensorflow.python.keras.callbacks.History at 0x7f229008bd30>"
->>>>>>> fa61c771
+       "<tensorflow.python.keras.callbacks.History at 0x161826550>"
       ]
      },
      "execution_count": 51,
