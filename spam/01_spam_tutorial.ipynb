{
 "cells": [
  {
   "cell_type": "markdown",
   "metadata": {},
   "source": [
    "# 🚀 Snorkel Intro Tutorial: Data Labeling"
   ]
  },
  {
   "cell_type": "markdown",
   "metadata": {},
   "source": [
    "In this tutorial, we will walk through the process of using Snorkel to build a training set for classifying YouTube comments as spam or not spam.\n",
    "The goal of this tutorial is to illustrate the basic components and concepts of Snorkel in a simple way, but also to dive into the actual process of iteratively developing real applications in Snorkel.\n",
    "\n",
    "* For an overview of Snorkel, visit [snorkel.org](https://snorkel.org)\n",
    "* You can also check out the [Snorkel API documentation](https://snorkel.readthedocs.io/)\n",
    "\n",
    "Our goal is to train a classifier over the comment data that can predict whether a comment is spam or not spam.\n",
    "We have access to a large amount of *unlabeled data* in the form of YouTube comments with some metadata.\n",
    "In order to train a classifier, we need to label our data, but doing so by hand for real world applications can be prohibitively slow and expensive, often taking person-weeks or months.\n",
    "\n",
    "We therefore turn to weak supervision using **_labeling functions (LFs)_**: noisy, programmatic rules and heuristics that assign labels to unlabeled training data.\n",
    "We'll dive into the Snorkel API and how we write labeling functions later in this tutorial, but as an example,\n",
    "we can write an LF that labels data points with `\"http\"` in the comment text as spam since many spam\n",
    "comments contain links:\n",
    "\n",
    "```python\n",
    "from snorkel.labeling import labeling_function\n",
    "\n",
    "@labeling_function()\n",
    "def lf_contains_link(x):\n",
    "    # Return a label of SPAM if \"http\" in comment text, otherwise ABSTAIN\n",
    "    return SPAM if \"http\" in x.text.lower() else ABSTAIN\n",
    "```\n",
    "\n",
    "The tutorial is divided into four parts:\n",
    "1. **Loading Data**: We load a [YouTube comments dataset](http://www.dt.fee.unicamp.br/~tiago//youtubespamcollection/), originally introduced in [\"TubeSpam: Comment Spam Filtering on YouTube\"](https://ieeexplore.ieee.org/document/7424299/), ICMLA'15 (T.C. Alberto, J.V. Lochter, J.V. Almeida).\n",
    "\n",
    "2. **Writing Labeling Functions**: We write Python programs that take as input a data point and assign labels (or abstain) using heuristics, pattern matching, and third-party models.\n",
    "\n",
    "3. **Combining Labeling Function Outputs with the Label Model**: We use the outputs of the labeling functions over the training set as input to the label model, which assigns probabilistic labels to the training set.\n",
    "\n",
    "4. **Training a Classifier**: We train a classifier that can predict labels for *any* YouTube comment (not just the ones labeled by the labeling functions) using the probabilistic training labels from step 3."
   ]
  },
  {
   "cell_type": "markdown",
   "metadata": {},
   "source": [
    "### Task: Spam Detection"
   ]
  },
  {
   "cell_type": "markdown",
   "metadata": {},
   "source": [
    "We use a [YouTube comments dataset](http://www.dt.fee.unicamp.br/~tiago//youtubespamcollection/) that consists of YouTube comments from 5 videos. The task is to classify each comment as being\n",
    "\n",
    "* **`HAM`**: comments relevant to the video (even very simple ones), or\n",
    "* **`SPAM`**: irrelevant (often trying to advertise something) or inappropriate messages\n",
    "\n",
    "For example, the following comments are `SPAM`:\n",
    "\n",
    "        \"Subscribe to me for free Android games, apps..\"\n",
    "\n",
    "        \"Please check out my vidios\"\n",
    "\n",
    "        \"Subscribe to me and I'll subscribe back!!!\"\n",
    "\n",
    "and these are `HAM`:\n",
    "\n",
    "        \"3:46 so cute!\"\n",
    "\n",
    "        \"This looks so fun and it's a good song\"\n",
    "\n",
    "        \"This is a weird video.\""
   ]
  },
  {
   "cell_type": "markdown",
   "metadata": {},
   "source": [
    "### Data Splits in Snorkel\n",
    "\n",
    "We split our data into 4 sets:\n",
    "* **Training Set**: The largest split of the dataset, and the one without ground truth (\"gold\") labels.\n",
    "We will generate labels for these data points with weak supervision.\n",
    "* \\[Optional\\] **Development Set**: A small labeled subset of the training data (e.g. 100 points) to guide LF development. See note below.\n",
    "* **Validation Set**: A small labeled set used to tune hyperparameters while training the classifier.\n",
    "* **Test Set**: A labeled set for final evaluation of our classifier. This set should only be used for final evaluation, _not_ error analysis.\n",
    "\n",
    "\n",
    "While it is possible to develop labeling functions on the unlabeled training set only, users often find it more time-efficient to label a small dev set to provide a quick approximate signal on the accuracies and failure modes of their LFs (rather than scrolling through training data points and mentally assessing approximate accuracy).\n",
    "Alternatively, users sometimes will have the validation set also serve as the development set.\n",
    "Do the latter only with caution: because the labeling functions will be based on data points from the validation set, the validation set will no longer be an unbiased proxy for the test set."
   ]
  },
  {
   "cell_type": "markdown",
   "metadata": {},
   "source": [
    "## 1. Loading Data"
   ]
  },
  {
   "cell_type": "markdown",
   "metadata": {},
   "source": [
    "We load the YouTube comments dataset and create Pandas DataFrame objects for the train, validation, and test sets.\n",
    "DataFrames are extremely popular in Python data analysis workloads, and Snorkel provides native support\n",
    "for several DataFrame-like data structures, including Pandas, Dask, and PySpark.\n",
    "For more information on working with Pandas DataFrames, see the [Pandas DataFrame guide](https://pandas.pydata.org/pandas-docs/stable/getting_started/dsintro.html).\n",
    "\n",
    "Each DataFrame consists of the following fields:\n",
    "* **`author`**: Username of the comment author\n",
    "* **`data`**: Date and time the comment was posted\n",
    "* **`text`**: Raw text content of the comment\n",
    "* **`label`**: Whether the comment is `SPAM` (1), `HAM` (0), or `UNKNOWN/ABSTAIN` (-1)\n",
    "* **`video`**: Video the comment is associated with\n",
    "\n",
    "We start by loading our data.\n",
    "The `load_spam_dataset()` method downloads the raw CSV files from the internet, divides them into splits, converts them into DataFrames, and shuffles them.\n",
    "As mentioned above, the dataset contains comments from 5 of the most popular YouTube videos during a period between 2014 and 2015.\n",
    "* The first four videos' comments are combined to form the `train` set. This set has no gold labels.\n",
    "* The `dev` set is a random sample of 200 data points from the `train` set with gold labels added.\n",
    "* The fifth video is split 50/50 between a validation set (`valid`) and `test` set."
   ]
  },
  {
   "cell_type": "markdown",
   "metadata": {
    "tags": [
     "md-exclude"
    ]
   },
   "source": [
    "This next cell takes care of some notebook-specific housekeeping.\n",
    "You can ignore it."
   ]
  },
  {
   "cell_type": "code",
   "execution_count": 1,
   "metadata": {
    "tags": [
     "md-exclude"
    ]
   },
   "outputs": [],
   "source": [
    "%matplotlib inline\n",
    "\n",
    "import os\n",
    "\n",
    "# Make sure we're running from the spam/ directory\n",
    "if os.path.basename(os.getcwd()) == \"snorkel-tutorials\":\n",
    "    os.chdir(\"spam\")\n",
    "\n",
    "# Turn off TensorFlow logging messages\n",
    "os.environ[\"TF_CPP_MIN_LOG_LEVEL\"] = \"3\"\n",
    "\n",
    "# For reproducibility\n",
    "os.environ[\"PYTHONHASHSEED\"] = \"0\""
   ]
  },
  {
   "cell_type": "markdown",
   "metadata": {
    "tags": [
     "md-exclude"
    ]
   },
   "source": [
    "If you want to display all comment text untruncated, change `DISPLAY_ALL_TEXT` to `True` below."
   ]
  },
  {
   "cell_type": "code",
   "execution_count": 2,
   "metadata": {
    "tags": [
     "md-exclude"
    ]
   },
   "outputs": [],
   "source": [
    "import pandas as pd\n",
    "\n",
    "\n",
    "DISPLAY_ALL_TEXT = False\n",
    "\n",
    "pd.set_option(\"display.max_colwidth\", 0 if DISPLAY_ALL_TEXT else 50)"
   ]
  },
  {
   "cell_type": "markdown",
   "metadata": {
    "tags": [
     "md-exclude"
    ]
   },
   "source": [
    "This next cell makes sure a spaCy English model is downloaded.\n",
    "If this is your first time downloading this model, restart the kernel after executing the next cell."
   ]
  },
  {
   "cell_type": "code",
   "execution_count": 3,
   "metadata": {
    "tags": [
     "md-exclude"
    ]
   },
   "outputs": [
    {
     "name": "stdout",
     "output_type": "stream",
     "text": [
      "Requirement already satisfied: en_core_web_sm==2.1.0 from https://github.com/explosion/spacy-models/releases/download/en_core_web_sm-2.1.0/en_core_web_sm-2.1.0.tar.gz#egg=en_core_web_sm==2.1.0 in /Users/braden/repos/snorkel-tutorials/.tox/spam/lib/python3.7/site-packages (2.1.0)\r\n"
     ]
    },
    {
     "name": "stdout",
     "output_type": "stream",
     "text": [
      "\u001b[33mWARNING: You are using pip version 19.2.1, however version 19.2.2 is available.\r\n",
      "You should consider upgrading via the 'pip install --upgrade pip' command.\u001b[0m\r\n"
     ]
    },
    {
     "name": "stdout",
     "output_type": "stream",
     "text": [
      "\u001b[38;5;2m✔ Download and installation successful\u001b[0m\r\n",
      "You can now load the model via spacy.load('en_core_web_sm')\r\n"
     ]
    }
   ],
   "source": [
    "# Download the spaCy english model\n",
    "! python -m spacy download en_core_web_sm"
   ]
  },
  {
   "cell_type": "code",
   "execution_count": 4,
   "metadata": {
    "lines_to_next_cell": 2
   },
   "outputs": [],
   "source": [
    "from utils import load_spam_dataset\n",
    "\n",
    "df_train, df_dev, df_valid, df_test = load_spam_dataset()\n",
    "\n",
    "# We pull out the label vectors for ease of use later\n",
    "Y_dev = df_dev.label.values\n",
    "Y_valid = df_valid.label.values\n",
    "Y_test = df_test.label.values"
   ]
  },
  {
   "cell_type": "markdown",
   "metadata": {},
   "source": [
    "Let's view 5 data points from the `dev` set."
   ]
  },
  {
   "cell_type": "code",
   "execution_count": 5,
   "metadata": {},
   "outputs": [
    {
     "data": {
      "text/html": [
       "<div>\n",
       "<style scoped>\n",
       "    .dataframe tbody tr th:only-of-type {\n",
       "        vertical-align: middle;\n",
       "    }\n",
       "\n",
       "    .dataframe tbody tr th {\n",
       "        vertical-align: top;\n",
       "    }\n",
       "\n",
       "    .dataframe thead th {\n",
       "        text-align: right;\n",
       "    }\n",
       "</style>\n",
       "<table border=\"1\" class=\"dataframe\">\n",
       "  <thead>\n",
       "    <tr style=\"text-align: right;\">\n",
       "      <th></th>\n",
       "      <th>author</th>\n",
       "      <th>date</th>\n",
       "      <th>text</th>\n",
       "      <th>label</th>\n",
       "      <th>video</th>\n",
       "    </tr>\n",
       "  </thead>\n",
       "  <tbody>\n",
       "    <tr>\n",
       "      <th>128</th>\n",
       "      <td>Pepe The Meme King</td>\n",
       "      <td>2015-05-19T03:49:29.427000</td>\n",
       "      <td>everyday I&amp;#39;m shufflin﻿</td>\n",
       "      <td>0</td>\n",
       "      <td>3</td>\n",
       "    </tr>\n",
       "    <tr>\n",
       "      <th>151</th>\n",
       "      <td>Melissa Erhart</td>\n",
       "      <td>NaN</td>\n",
       "      <td>Check out this playlist on YouTube:chcfcvzfzfb...</td>\n",
       "      <td>1</td>\n",
       "      <td>4</td>\n",
       "    </tr>\n",
       "    <tr>\n",
       "      <th>31</th>\n",
       "      <td>Angel</td>\n",
       "      <td>2014-11-02T17:27:09</td>\n",
       "      <td>Hi there~I'm group leader of Angel, a rookie K...</td>\n",
       "      <td>1</td>\n",
       "      <td>1</td>\n",
       "    </tr>\n",
       "    <tr>\n",
       "      <th>29</th>\n",
       "      <td>Sandeep Singh</td>\n",
       "      <td>2015-05-23T17:51:58.957000</td>\n",
       "      <td>Charlie from LOST﻿</td>\n",
       "      <td>0</td>\n",
       "      <td>4</td>\n",
       "    </tr>\n",
       "    <tr>\n",
       "      <th>237</th>\n",
       "      <td>BigBird Larry</td>\n",
       "      <td>2015-05-24T09:48:00.835000</td>\n",
       "      <td>Every single one of his songs brings me back t...</td>\n",
       "      <td>0</td>\n",
       "      <td>4</td>\n",
       "    </tr>\n",
       "  </tbody>\n",
       "</table>\n",
       "</div>"
      ],
      "text/plain": [
       "                 author                        date  \\\n",
       "128  Pepe The Meme King  2015-05-19T03:49:29.427000   \n",
       "151      Melissa Erhart                         NaN   \n",
       "31                Angel         2014-11-02T17:27:09   \n",
       "29        Sandeep Singh  2015-05-23T17:51:58.957000   \n",
       "237       BigBird Larry  2015-05-24T09:48:00.835000   \n",
       "\n",
       "                                                  text  label  video  \n",
       "128                         everyday I&#39;m shufflin﻿      0      3  \n",
       "151  Check out this playlist on YouTube:chcfcvzfzfb...      1      4  \n",
       "31   Hi there~I'm group leader of Angel, a rookie K...      1      1  \n",
       "29                                  Charlie from LOST﻿      0      4  \n",
       "237  Every single one of his songs brings me back t...      0      4  "
      ]
     },
     "execution_count": 5,
     "metadata": {},
     "output_type": "execute_result"
    }
   ],
   "source": [
    "df_dev.sample(5, random_state=3)"
   ]
  },
  {
   "cell_type": "markdown",
   "metadata": {},
   "source": [
    "The class distribution varies slightly between `SPAM` and `HAM`, but they're approximately class-balanced.\n",
    "You can verify this by looking at the `dev` set labels."
   ]
  },
  {
   "cell_type": "code",
   "execution_count": 6,
   "metadata": {},
   "outputs": [
    {
     "name": "stdout",
     "output_type": "stream",
     "text": [
      "Dev SPAM frequency: 54.0%\n"
     ]
    }
   ],
   "source": [
    "# For clarity, we define constants to represent the class labels for spam, ham, and abstaining.\n",
    "ABSTAIN = -1\n",
    "HAM = 0\n",
    "SPAM = 1\n",
    "\n",
    "print(f\"Dev SPAM frequency: {100 * (df_dev.label.values == SPAM).mean():.1f}%\")"
   ]
  },
  {
   "cell_type": "markdown",
   "metadata": {},
   "source": [
    "## 2. Writing Labeling Functions (LFs)"
   ]
  },
  {
   "cell_type": "markdown",
   "metadata": {},
   "source": [
    "### A gentle introduction to LFs"
   ]
  },
  {
   "cell_type": "markdown",
   "metadata": {},
   "source": [
    "**Labeling functions (LFs) help users encode domain knowledge and other supervision sources programmatically.**\n",
    "\n",
    "LFs are heuristics that take as input a data point and either assign a label to it (in this case, `HAM` or `SPAM`) or abstain (don't assign any label). Labeling functions can be *noisy*: they don't have perfect accuracy and don't have to label every data point.\n",
    "Moreover, different labeling functions can overlap (label the same data point) and even conflict (assign different labels to the same data point). This is expected, and we demonstrate how we deal with this later.\n",
    "\n",
    "Because their only requirement is that they map a data point a label (or abstain), they can wrap a wide variety of forms of supervision. Examples include, but are not limited to:\n",
    "* *Keyword searches*: looking for specific words in a sentence\n",
    "* *Pattern matching*: looking for specific syntactical patterns\n",
    "* *Third-party models*: using an pre-trained model (usually a model for a different task than the one at hand)\n",
    "* *Distant supervision*: using external knowledge base\n",
    "* *Crowdworker labels*: treating each crowdworker as a black-box function that assigns labels to subsets of the data"
   ]
  },
  {
   "cell_type": "markdown",
   "metadata": {},
   "source": [
    "### Recommended practice for LF development"
   ]
  },
  {
   "cell_type": "markdown",
   "metadata": {},
   "source": [
    "Typical LF development cycles include multiple iterations of ideation, refining, evaluation, and debugging.\n",
    "A typical cycle consists of the following steps:\n",
    "\n",
    "1. Look at examples to generate ideas for LFs\n",
    "1. Write an initial version of an LF\n",
    "1. Spot check its performance by looking at its output on data points in the training set (or development set if available)\n",
    "1. Refine and debug to improve coverage or accuracy as necessary\n",
    "\n",
    "Our goal for LF development is to create a high quality set of training labels for our unlabeled dataset,\n",
    "not to label everything or directly create a model for inference using the LFs.\n",
    "The training labels are used to train a separate discriminative model (in this case, one which just uses the comment text) in order to generalize to new, unseen data points.\n",
    "Using this model, we can make predictions for data points that our LFs don't cover.\n",
    "\n",
    "We'll walk through the development of two LFs using basic analysis tools in Snorkel, then provide a full set of LFs that we developed for this tutorial."
   ]
  },
  {
   "cell_type": "markdown",
   "metadata": {},
   "source": [
    "### a) Exploring the development set for initial ideas"
   ]
  },
  {
   "cell_type": "markdown",
   "metadata": {},
   "source": [
    "We'll start by looking at 20 random data points from the `train` set to generate some ideas for LFs."
   ]
  },
  {
   "cell_type": "code",
   "execution_count": 7,
   "metadata": {},
   "outputs": [
    {
     "data": {
      "text/html": [
       "<div>\n",
       "<style scoped>\n",
       "    .dataframe tbody tr th:only-of-type {\n",
       "        vertical-align: middle;\n",
       "    }\n",
       "\n",
       "    .dataframe tbody tr th {\n",
       "        vertical-align: top;\n",
       "    }\n",
       "\n",
       "    .dataframe thead th {\n",
       "        text-align: right;\n",
       "    }\n",
       "</style>\n",
       "<table border=\"1\" class=\"dataframe\">\n",
       "  <thead>\n",
       "    <tr style=\"text-align: right;\">\n",
       "      <th></th>\n",
       "      <th>author</th>\n",
       "      <th>text</th>\n",
       "      <th>video</th>\n",
       "    </tr>\n",
       "  </thead>\n",
       "  <tbody>\n",
       "    <tr>\n",
       "      <th>4</th>\n",
       "      <td>ambareesh nimkar</td>\n",
       "      <td>\"eye of the tiger\" \"i am the champion\" seems l...</td>\n",
       "      <td>2</td>\n",
       "    </tr>\n",
       "    <tr>\n",
       "      <th>87</th>\n",
       "      <td>pratik patel</td>\n",
       "      <td>mindblowing dance.,.,.superbbb song﻿</td>\n",
       "      <td>3</td>\n",
       "    </tr>\n",
       "    <tr>\n",
       "      <th>14</th>\n",
       "      <td>RaMpAgE420</td>\n",
       "      <td>Check out Berzerk video on my channel ! :D</td>\n",
       "      <td>4</td>\n",
       "    </tr>\n",
       "    <tr>\n",
       "      <th>80</th>\n",
       "      <td>Jason Haddad</td>\n",
       "      <td>Hey, check out my new website!! This site is a...</td>\n",
       "      <td>1</td>\n",
       "    </tr>\n",
       "    <tr>\n",
       "      <th>104</th>\n",
       "      <td>austin green</td>\n",
       "      <td>Eminem is my insperasen and fav﻿</td>\n",
       "      <td>4</td>\n",
       "    </tr>\n",
       "    <tr>\n",
       "      <th>305</th>\n",
       "      <td>M.E.S</td>\n",
       "      <td>hey guys look im aware im spamming and it piss...</td>\n",
       "      <td>4</td>\n",
       "    </tr>\n",
       "    <tr>\n",
       "      <th>22</th>\n",
       "      <td>John Monster</td>\n",
       "      <td>Οh my god ... Roar is the most liked video at ...</td>\n",
       "      <td>2</td>\n",
       "    </tr>\n",
       "    <tr>\n",
       "      <th>338</th>\n",
       "      <td>Alanoud Alsaleh</td>\n",
       "      <td>I started hating Katy Perry after finding out ...</td>\n",
       "      <td>2</td>\n",
       "    </tr>\n",
       "    <tr>\n",
       "      <th>336</th>\n",
       "      <td>Leonardo Baptista</td>\n",
       "      <td>http://www.avaaz.org/po/petition/Youtube_Corpo...</td>\n",
       "      <td>1</td>\n",
       "    </tr>\n",
       "    <tr>\n",
       "      <th>143</th>\n",
       "      <td>UKz DoleSnacher</td>\n",
       "      <td>Remove This video its wank﻿</td>\n",
       "      <td>1</td>\n",
       "    </tr>\n",
       "    <tr>\n",
       "      <th>163</th>\n",
       "      <td>Monica Parker</td>\n",
       "      <td>Check out this video on YouTube:﻿</td>\n",
       "      <td>3</td>\n",
       "    </tr>\n",
       "    <tr>\n",
       "      <th>129</th>\n",
       "      <td>b0b1t.48058475</td>\n",
       "      <td>i rekt ur mum last nite. cuz da haterz were 2 ...</td>\n",
       "      <td>2</td>\n",
       "    </tr>\n",
       "    <tr>\n",
       "      <th>277</th>\n",
       "      <td>MeSoHornyMeLuvULongTime</td>\n",
       "      <td>This video is so racist!!! There are only anim...</td>\n",
       "      <td>2</td>\n",
       "    </tr>\n",
       "    <tr>\n",
       "      <th>265</th>\n",
       "      <td>HarveyIsTheBoss</td>\n",
       "      <td>You gotta say its funny. well not 2 billion wo...</td>\n",
       "      <td>1</td>\n",
       "    </tr>\n",
       "    <tr>\n",
       "      <th>214</th>\n",
       "      <td>janez novak</td>\n",
       "      <td>share and like this page to win a hand signed ...</td>\n",
       "      <td>4</td>\n",
       "    </tr>\n",
       "    <tr>\n",
       "      <th>76</th>\n",
       "      <td>Bizzle Sperq</td>\n",
       "      <td>https://www.facebook.com/nicushorbboy add mee ...</td>\n",
       "      <td>1</td>\n",
       "    </tr>\n",
       "    <tr>\n",
       "      <th>123</th>\n",
       "      <td>Gaming and Stuff PRO</td>\n",
       "      <td>Hello! Do you like gaming, art videos, scienti...</td>\n",
       "      <td>1</td>\n",
       "    </tr>\n",
       "    <tr>\n",
       "      <th>268</th>\n",
       "      <td>Young IncoVEVO</td>\n",
       "      <td>Check out my Music Videos! and PLEASE SUBSCRIB...</td>\n",
       "      <td>1</td>\n",
       "    </tr>\n",
       "    <tr>\n",
       "      <th>433</th>\n",
       "      <td>Chris Edgar</td>\n",
       "      <td>Love the way you lie - Driveshaft﻿</td>\n",
       "      <td>4</td>\n",
       "    </tr>\n",
       "    <tr>\n",
       "      <th>40</th>\n",
       "      <td>rap classics</td>\n",
       "      <td>check out my channel for rap and hip hop music</td>\n",
       "      <td>4</td>\n",
       "    </tr>\n",
       "  </tbody>\n",
       "</table>\n",
       "</div>"
      ],
      "text/plain": [
       "                      author  \\\n",
       "4           ambareesh nimkar   \n",
       "87              pratik patel   \n",
       "14                RaMpAgE420   \n",
       "80              Jason Haddad   \n",
       "104             austin green   \n",
       "305                    M.E.S   \n",
       "22              John Monster   \n",
       "338          Alanoud Alsaleh   \n",
       "336        Leonardo Baptista   \n",
       "143          UKz DoleSnacher   \n",
       "163            Monica Parker   \n",
       "129           b0b1t.48058475   \n",
       "277  MeSoHornyMeLuvULongTime   \n",
       "265          HarveyIsTheBoss   \n",
       "214              janez novak   \n",
       "76              Bizzle Sperq   \n",
       "123     Gaming and Stuff PRO   \n",
       "268           Young IncoVEVO   \n",
       "433              Chris Edgar   \n",
       "40              rap classics   \n",
       "\n",
       "                                                  text  video  \n",
       "4    \"eye of the tiger\" \"i am the champion\" seems l...      2  \n",
       "87                mindblowing dance.,.,.superbbb song﻿      3  \n",
       "14          Check out Berzerk video on my channel ! :D      4  \n",
       "80   Hey, check out my new website!! This site is a...      1  \n",
       "104                   Eminem is my insperasen and fav﻿      4  \n",
       "305  hey guys look im aware im spamming and it piss...      4  \n",
       "22   Οh my god ... Roar is the most liked video at ...      2  \n",
       "338  I started hating Katy Perry after finding out ...      2  \n",
       "336  http://www.avaaz.org/po/petition/Youtube_Corpo...      1  \n",
       "143                        Remove This video its wank﻿      1  \n",
       "163                  Check out this video on YouTube:﻿      3  \n",
       "129  i rekt ur mum last nite. cuz da haterz were 2 ...      2  \n",
       "277  This video is so racist!!! There are only anim...      2  \n",
       "265  You gotta say its funny. well not 2 billion wo...      1  \n",
       "214  share and like this page to win a hand signed ...      4  \n",
       "76   https://www.facebook.com/nicushorbboy add mee ...      1  \n",
       "123  Hello! Do you like gaming, art videos, scienti...      1  \n",
       "268  Check out my Music Videos! and PLEASE SUBSCRIB...      1  \n",
       "433                 Love the way you lie - Driveshaft﻿      4  \n",
       "40      check out my channel for rap and hip hop music      4  "
      ]
     },
     "execution_count": 7,
     "metadata": {},
     "output_type": "execute_result"
    }
   ],
   "source": [
    "df_train[[\"author\", \"text\", \"video\"]].sample(20, random_state=2)"
   ]
  },
  {
   "cell_type": "markdown",
   "metadata": {},
   "source": [
    "One dominant pattern in the comments that look like spam is the use of the phrase \"check out\" (e.g. \"check out my channel\").\n",
    "Let's start with that."
   ]
  },
  {
   "cell_type": "markdown",
   "metadata": {},
   "source": [
    "### b) Writing an LF to identify spammy comments that use the phrase \"check out\""
   ]
  },
  {
   "cell_type": "markdown",
   "metadata": {},
   "source": [
    "Labeling functions in Snorkel are created with the\n",
    "[`@labeling_function` decorator](https://snorkel.readthedocs.io/en/master/packages/_autosummary/labeling/snorkel.labeling.labeling_function.html).\n",
    "The [decorator](https://realpython.com/primer-on-python-decorators/) can be applied to _any Python function_ that returns a label for a single data point.\n",
    "\n",
    "Let's start developing an LF to catch instances of commenters trying to get people to \"check out\" their channel, video, or website.\n",
    "We'll start by just looking for the exact string `\"check out\"` in the text, and see how that compares to looking for just `\"check\"` in the text.\n",
    "For the two versions of our rule, we'll write a Python function over a single data point that express it, then add the decorator."
   ]
  },
  {
   "cell_type": "code",
   "execution_count": 8,
   "metadata": {},
   "outputs": [],
   "source": [
    "from snorkel.labeling import labeling_function\n",
    "\n",
    "\n",
    "@labeling_function()\n",
    "def check(x):\n",
    "    return SPAM if \"check\" in x.text.lower() else ABSTAIN\n",
    "\n",
    "\n",
    "@labeling_function()\n",
    "def check_out(x):\n",
    "    return SPAM if \"check out\" in x.text.lower() else ABSTAIN"
   ]
  },
  {
   "cell_type": "markdown",
   "metadata": {},
   "source": [
    "To apply one or more LFs that we've written to a collection of data points, we use an\n",
    "[`LFApplier`](https://snorkel.readthedocs.io/en/master/packages/_autosummary/labeling/snorkel.labeling.LFApplier.html).\n",
    "Because our data points are represented with a Pandas DataFrame in this tutorial, we use the\n",
    "[`PandasLFApplier`](https://snorkel.readthedocs.io/en/master/packages/_autosummary/labeling/snorkel.labeling.PandasLFApplier.html).\n",
    "Correspondingly, a single data point `x` that's passed into our LFs will be a [Pandas `Series` object](https://pandas.pydata.org/pandas-docs/stable/reference/series.html).\n",
    "\n",
    "It's important to note that these LFs will work for any object with an attribute named `text`, not just Pandas objects.\n",
    "Snorkel has several other appliers for different data point collection types which you can browse in the [API documentation](https://snorkel.readthedocs.io/en/master/packages/labeling.html).\n",
    "\n",
    "The output of the `apply(...)` method is a ***label matrix***, a fundamental concept in Snorkel.\n",
    "It's a NumPy array `L` with one column for each LF and one row for each data point, where `L[i, j]` is the label that the `j`th labeling function output for the `i`th data point.\n",
    "We'll create one label matrix for the `train` set and one for the `dev` set."
   ]
  },
  {
   "cell_type": "code",
   "execution_count": 9,
   "metadata": {
    "tags": [
     "md-exclude-output"
    ]
   },
   "outputs": [
    {
     "name": "stderr",
     "output_type": "stream",
     "text": [
      "\r",
      "  0%|          | 0/1586 [00:00<?, ?it/s]"
     ]
    },
    {
     "name": "stderr",
     "output_type": "stream",
     "text": [
      "\r",
<<<<<<< HEAD
      "100%|██████████| 1586/1586 [00:00<00:00, 29596.23it/s]"
=======
      "100%|██████████| 1586/1586 [00:00<00:00, 35941.34it/s]"
>>>>>>> b3c427a4
     ]
    },
    {
     "name": "stderr",
     "output_type": "stream",
     "text": [
      "\n",
      "\r",
      "  0%|          | 0/100 [00:00<?, ?it/s]"
     ]
    },
    {
     "name": "stderr",
     "output_type": "stream",
     "text": [
      "\r",
<<<<<<< HEAD
      "100%|██████████| 100/100 [00:00<00:00, 27449.63it/s]"
=======
      "100%|██████████| 100/100 [00:00<00:00, 26126.22it/s]"
>>>>>>> b3c427a4
     ]
    },
    {
     "name": "stderr",
     "output_type": "stream",
     "text": [
      "\n"
     ]
    }
   ],
   "source": [
    "from snorkel.labeling import PandasLFApplier\n",
    "\n",
    "lfs = [check_out, check]\n",
    "\n",
    "applier = PandasLFApplier(lfs=lfs)\n",
    "L_train = applier.apply(df=df_train)\n",
    "L_dev = applier.apply(df=df_dev)"
   ]
  },
  {
   "cell_type": "code",
   "execution_count": 10,
   "metadata": {},
   "outputs": [
    {
     "data": {
      "text/plain": [
       "array([[-1, -1],\n",
       "       [-1, -1],\n",
       "       [-1,  1],\n",
       "       ...,\n",
       "       [ 1,  1],\n",
       "       [-1,  1],\n",
       "       [ 1,  1]])"
      ]
     },
     "execution_count": 10,
     "metadata": {},
     "output_type": "execute_result"
    }
   ],
   "source": [
    "L_train"
   ]
  },
  {
   "cell_type": "markdown",
   "metadata": {},
   "source": [
    "### c) Evaluate performance on training and development sets"
   ]
  },
  {
   "cell_type": "markdown",
   "metadata": {},
   "source": [
    "We can easily calculate the coverage of these LFs (i.e., the percentage of the dataset that they label) as follows:"
   ]
  },
  {
   "cell_type": "code",
   "execution_count": 11,
   "metadata": {},
   "outputs": [
    {
     "name": "stdout",
     "output_type": "stream",
     "text": [
      "check coverage: 21.4%\n",
      "check_out coverage: 25.8%\n"
     ]
    }
   ],
   "source": [
    "coverage_check, coverage_check_out = (L_train != ABSTAIN).mean(axis=0)\n",
    "print(f\"check coverage: {coverage_check * 100:.1f}%\")\n",
    "print(f\"check_out coverage: {coverage_check_out * 100:.1f}%\")"
   ]
  },
  {
   "cell_type": "markdown",
   "metadata": {},
   "source": [
    "Lots of statistics about labeling functions &mdash; like coverage &mdash; are useful when building any Snorkel application.\n",
    "So Snorkel provides tooling for common LF analyses using the\n",
    "[`LFAnalysis` utility](https://snorkel.readthedocs.io/en/master/packages/_autosummary/labeling/snorkel.labeling.LFAnalysis.html).\n",
    "We report the following summary statistics for multiple LFs at once:\n",
    "\n",
    "* **Polarity**: The set of unique labels this LF outputs (excluding abstains)\n",
    "* **Coverage**: The fraction of the dataset the LF labels\n",
    "* **Overlaps**: The fraction of the dataset where this LF and at least one other LF label\n",
    "* **Conflicts**: The fraction of the dataset where this LF and at least one other LF label and disagree\n",
    "* **Correct**: The number of data points this LF labels correctly (if gold labels are provided)\n",
    "* **Incorrect**: The number of data points this LF labels incorrectly (if gold labels are provided)\n",
    "* **Empirical Accuracy**: The empirical accuracy of this LF (if gold labels are provided)\n",
    "\n",
    "For *Correct*, *Incorrect*, and *Empirical Accuracy*, we don't want to penalize the LF for data points where it abstained.\n",
    "We calculate these statistics only over those data points where the LF output a label.\n",
    "Since we have labels for the `dev` set but not the `train` set, we'll compute these statistics for the `dev` set only by supplying `Y_dev`."
   ]
  },
  {
   "cell_type": "code",
   "execution_count": 12,
   "metadata": {},
   "outputs": [
    {
     "data": {
      "text/html": [
       "<div>\n",
       "<style scoped>\n",
       "    .dataframe tbody tr th:only-of-type {\n",
       "        vertical-align: middle;\n",
       "    }\n",
       "\n",
       "    .dataframe tbody tr th {\n",
       "        vertical-align: top;\n",
       "    }\n",
       "\n",
       "    .dataframe thead th {\n",
       "        text-align: right;\n",
       "    }\n",
       "</style>\n",
       "<table border=\"1\" class=\"dataframe\">\n",
       "  <thead>\n",
       "    <tr style=\"text-align: right;\">\n",
       "      <th></th>\n",
       "      <th>j</th>\n",
       "      <th>Polarity</th>\n",
       "      <th>Coverage</th>\n",
       "      <th>Overlaps</th>\n",
       "      <th>Conflicts</th>\n",
       "    </tr>\n",
       "  </thead>\n",
       "  <tbody>\n",
       "    <tr>\n",
       "      <th>check_out</th>\n",
       "      <td>0</td>\n",
       "      <td>[1]</td>\n",
       "      <td>0.214376</td>\n",
       "      <td>0.214376</td>\n",
       "      <td>0.0</td>\n",
       "    </tr>\n",
       "    <tr>\n",
       "      <th>check</th>\n",
       "      <td>1</td>\n",
       "      <td>[1]</td>\n",
       "      <td>0.257881</td>\n",
       "      <td>0.214376</td>\n",
       "      <td>0.0</td>\n",
       "    </tr>\n",
       "  </tbody>\n",
       "</table>\n",
       "</div>"
      ],
      "text/plain": [
       "           j Polarity  Coverage  Overlaps  Conflicts\n",
       "check_out  0      [1]  0.214376  0.214376        0.0\n",
       "check      1      [1]  0.257881  0.214376        0.0"
      ]
     },
     "execution_count": 12,
     "metadata": {},
     "output_type": "execute_result"
    }
   ],
   "source": [
    "from snorkel.labeling import LFAnalysis\n",
    "\n",
    "LFAnalysis(L=L_train, lfs=lfs).lf_summary()"
   ]
  },
  {
   "cell_type": "code",
   "execution_count": 13,
   "metadata": {},
   "outputs": [
    {
     "data": {
      "text/html": [
       "<div>\n",
       "<style scoped>\n",
       "    .dataframe tbody tr th:only-of-type {\n",
       "        vertical-align: middle;\n",
       "    }\n",
       "\n",
       "    .dataframe tbody tr th {\n",
       "        vertical-align: top;\n",
       "    }\n",
       "\n",
       "    .dataframe thead th {\n",
       "        text-align: right;\n",
       "    }\n",
       "</style>\n",
       "<table border=\"1\" class=\"dataframe\">\n",
       "  <thead>\n",
       "    <tr style=\"text-align: right;\">\n",
       "      <th></th>\n",
       "      <th>j</th>\n",
       "      <th>Polarity</th>\n",
       "      <th>Coverage</th>\n",
       "      <th>Overlaps</th>\n",
       "      <th>Conflicts</th>\n",
       "      <th>Correct</th>\n",
       "      <th>Incorrect</th>\n",
       "      <th>Emp. Acc.</th>\n",
       "    </tr>\n",
       "  </thead>\n",
       "  <tbody>\n",
       "    <tr>\n",
       "      <th>check_out</th>\n",
       "      <td>0</td>\n",
       "      <td>[1]</td>\n",
       "      <td>0.22</td>\n",
       "      <td>0.22</td>\n",
       "      <td>0.0</td>\n",
       "      <td>22</td>\n",
       "      <td>0</td>\n",
       "      <td>1.000000</td>\n",
       "    </tr>\n",
       "    <tr>\n",
       "      <th>check</th>\n",
       "      <td>1</td>\n",
       "      <td>[1]</td>\n",
       "      <td>0.30</td>\n",
       "      <td>0.22</td>\n",
       "      <td>0.0</td>\n",
       "      <td>29</td>\n",
       "      <td>1</td>\n",
       "      <td>0.966667</td>\n",
       "    </tr>\n",
       "  </tbody>\n",
       "</table>\n",
       "</div>"
      ],
      "text/plain": [
       "           j Polarity  Coverage  Overlaps  Conflicts  Correct  Incorrect  \\\n",
       "check_out  0      [1]      0.22      0.22        0.0       22          0   \n",
       "check      1      [1]      0.30      0.22        0.0       29          1   \n",
       "\n",
       "           Emp. Acc.  \n",
       "check_out   1.000000  \n",
       "check       0.966667  "
      ]
     },
     "execution_count": 13,
     "metadata": {},
     "output_type": "execute_result"
    }
   ],
   "source": [
    "LFAnalysis(L=L_dev, lfs=lfs).lf_summary(Y=Y_dev)"
   ]
  },
  {
   "cell_type": "markdown",
   "metadata": {},
   "source": [
    "So even these very simple rules do quite well!\n",
    "We might want to pick the `check` rule, since both have high precision and `check` has higher coverage.\n",
    "But let's look at our data to be sure.\n",
    "\n",
    "The helper method `get_label_buckets(...)` groups data points by their predicted label and true label.\n",
    "For example, we can find the indices of data points that the LF labeled `SPAM` that actually belong to class `HAM`.\n",
    "This may give ideas for where the LF could be made more specific."
   ]
  },
  {
   "cell_type": "code",
   "execution_count": 14,
   "metadata": {},
   "outputs": [
    {
     "data": {
      "text/html": [
       "<div>\n",
       "<style scoped>\n",
       "    .dataframe tbody tr th:only-of-type {\n",
       "        vertical-align: middle;\n",
       "    }\n",
       "\n",
       "    .dataframe tbody tr th {\n",
       "        vertical-align: top;\n",
       "    }\n",
       "\n",
       "    .dataframe thead th {\n",
       "        text-align: right;\n",
       "    }\n",
       "</style>\n",
       "<table border=\"1\" class=\"dataframe\">\n",
       "  <thead>\n",
       "    <tr style=\"text-align: right;\">\n",
       "      <th></th>\n",
       "      <th>author</th>\n",
       "      <th>date</th>\n",
       "      <th>text</th>\n",
       "      <th>label</th>\n",
       "      <th>video</th>\n",
       "    </tr>\n",
       "  </thead>\n",
       "  <tbody>\n",
       "    <tr>\n",
       "      <th>260</th>\n",
       "      <td>Eanna Cusack</td>\n",
       "      <td>2014-01-20T22:20:59</td>\n",
       "      <td>Im just to check how much views it has﻿</td>\n",
       "      <td>0</td>\n",
       "      <td>1</td>\n",
       "    </tr>\n",
       "  </tbody>\n",
       "</table>\n",
       "</div>"
      ],
      "text/plain": [
       "           author                 date  \\\n",
       "260  Eanna Cusack  2014-01-20T22:20:59   \n",
       "\n",
       "                                        text  label  video  \n",
       "260  Im just to check how much views it has﻿      0      1  "
      ]
     },
     "execution_count": 14,
     "metadata": {},
     "output_type": "execute_result"
    }
   ],
   "source": [
    "from snorkel.analysis import get_label_buckets\n",
    "\n",
    "buckets = get_label_buckets(Y_dev, L_dev[:, 1])\n",
    "df_dev.iloc[buckets[(HAM, SPAM)]]"
   ]
  },
  {
   "cell_type": "markdown",
   "metadata": {},
   "source": [
    "There's only one row here because `check` produced only one false positive on the `dev` set.\n",
    "Now let's take a look at 10 random `train` set data points where `check` labeled `SPAM` to see if it matches our intuition or if we can identify some false positives."
   ]
  },
  {
   "cell_type": "code",
   "execution_count": 15,
   "metadata": {},
   "outputs": [
    {
     "data": {
      "text/html": [
       "<div>\n",
       "<style scoped>\n",
       "    .dataframe tbody tr th:only-of-type {\n",
       "        vertical-align: middle;\n",
       "    }\n",
       "\n",
       "    .dataframe tbody tr th {\n",
       "        vertical-align: top;\n",
       "    }\n",
       "\n",
       "    .dataframe thead th {\n",
       "        text-align: right;\n",
       "    }\n",
       "</style>\n",
       "<table border=\"1\" class=\"dataframe\">\n",
       "  <thead>\n",
       "    <tr style=\"text-align: right;\">\n",
       "      <th></th>\n",
       "      <th>author</th>\n",
       "      <th>date</th>\n",
       "      <th>text</th>\n",
       "      <th>label</th>\n",
       "      <th>video</th>\n",
       "    </tr>\n",
       "  </thead>\n",
       "  <tbody>\n",
       "    <tr>\n",
       "      <th>305</th>\n",
       "      <td>M.E.S</td>\n",
       "      <td>NaN</td>\n",
       "      <td>hey guys look im aware im spamming and it piss...</td>\n",
       "      <td>-1.0</td>\n",
       "      <td>4</td>\n",
       "    </tr>\n",
       "    <tr>\n",
       "      <th>265</th>\n",
       "      <td>Kawiana Lewis</td>\n",
       "      <td>2015-02-27T02:20:40.987000</td>\n",
       "      <td>Check out this video on YouTube:opponents mm &lt;...</td>\n",
       "      <td>-1.0</td>\n",
       "      <td>3</td>\n",
       "    </tr>\n",
       "    <tr>\n",
       "      <th>89</th>\n",
       "      <td>Stricker Stric</td>\n",
       "      <td>NaN</td>\n",
       "      <td>eminem new song check out my videos</td>\n",
       "      <td>-1.0</td>\n",
       "      <td>4</td>\n",
       "    </tr>\n",
       "    <tr>\n",
       "      <th>147</th>\n",
       "      <td>TheGenieBoy</td>\n",
       "      <td>NaN</td>\n",
       "      <td>check out fantasy music    right here -------&amp;...</td>\n",
       "      <td>-1.0</td>\n",
       "      <td>4</td>\n",
       "    </tr>\n",
       "    <tr>\n",
       "      <th>240</th>\n",
       "      <td>Made2Falter</td>\n",
       "      <td>2014-09-09T23:55:30</td>\n",
       "      <td>Check out our vids, our songs are awesome! And...</td>\n",
       "      <td>-1.0</td>\n",
       "      <td>2</td>\n",
       "    </tr>\n",
       "    <tr>\n",
       "      <th>273</th>\n",
       "      <td>Artady</td>\n",
       "      <td>2014-08-11T16:27:55</td>\n",
       "      <td>https://soundcloud.com/artady please check my ...</td>\n",
       "      <td>-1.0</td>\n",
       "      <td>2</td>\n",
       "    </tr>\n",
       "    <tr>\n",
       "      <th>94</th>\n",
       "      <td>Nick McGoldrick</td>\n",
       "      <td>2014-10-27T13:19:06</td>\n",
       "      <td>Check out my drum cover of E.T. here! thanks -...</td>\n",
       "      <td>-1.0</td>\n",
       "      <td>2</td>\n",
       "    </tr>\n",
       "    <tr>\n",
       "      <th>139</th>\n",
       "      <td>MFkin PRXPHETZ</td>\n",
       "      <td>2014-01-20T09:08:39</td>\n",
       "      <td>if you like raw talent, raw lyrics, straight r...</td>\n",
       "      <td>-1.0</td>\n",
       "      <td>1</td>\n",
       "    </tr>\n",
       "    <tr>\n",
       "      <th>303</th>\n",
       "      <td>이 정훈</td>\n",
       "      <td>NaN</td>\n",
       "      <td>This great Warning will happen soon. ,0\\nLneaD...</td>\n",
       "      <td>-1.0</td>\n",
       "      <td>4</td>\n",
       "    </tr>\n",
       "    <tr>\n",
       "      <th>246</th>\n",
       "      <td>media.uploader</td>\n",
       "      <td>NaN</td>\n",
       "      <td>Check out my channel to see Rihanna short mix ...</td>\n",
       "      <td>-1.0</td>\n",
       "      <td>4</td>\n",
       "    </tr>\n",
       "  </tbody>\n",
       "</table>\n",
       "</div>"
      ],
      "text/plain": [
       "              author                        date  \\\n",
       "305            M.E.S                         NaN   \n",
       "265    Kawiana Lewis  2015-02-27T02:20:40.987000   \n",
       "89    Stricker Stric                         NaN   \n",
       "147      TheGenieBoy                         NaN   \n",
       "240      Made2Falter         2014-09-09T23:55:30   \n",
       "273           Artady         2014-08-11T16:27:55   \n",
       "94   Nick McGoldrick         2014-10-27T13:19:06   \n",
       "139   MFkin PRXPHETZ         2014-01-20T09:08:39   \n",
       "303             이 정훈                         NaN   \n",
       "246   media.uploader                         NaN   \n",
       "\n",
       "                                                  text  label  video  \n",
       "305  hey guys look im aware im spamming and it piss...   -1.0      4  \n",
       "265  Check out this video on YouTube:opponents mm <...   -1.0      3  \n",
       "89                 eminem new song check out my videos   -1.0      4  \n",
       "147  check out fantasy music    right here -------&...   -1.0      4  \n",
       "240  Check out our vids, our songs are awesome! And...   -1.0      2  \n",
       "273  https://soundcloud.com/artady please check my ...   -1.0      2  \n",
       "94   Check out my drum cover of E.T. here! thanks -...   -1.0      2  \n",
       "139  if you like raw talent, raw lyrics, straight r...   -1.0      1  \n",
       "303  This great Warning will happen soon. ,0\\nLneaD...   -1.0      4  \n",
       "246  Check out my channel to see Rihanna short mix ...   -1.0      4  "
      ]
     },
     "execution_count": 15,
     "metadata": {},
     "output_type": "execute_result"
    }
   ],
   "source": [
    "df_train.iloc[L_train[:, 1] == SPAM].sample(10, random_state=1)"
   ]
  },
  {
   "cell_type": "markdown",
   "metadata": {},
   "source": [
    "No clear false positives here, but many look like they could be labeled by `check_out` as well.\n",
    "Let's see 10 data points where `check_out` abstained, but `check` labeled."
   ]
  },
  {
   "cell_type": "code",
   "execution_count": 16,
   "metadata": {},
   "outputs": [
    {
     "data": {
      "text/html": [
       "<div>\n",
       "<style scoped>\n",
       "    .dataframe tbody tr th:only-of-type {\n",
       "        vertical-align: middle;\n",
       "    }\n",
       "\n",
       "    .dataframe tbody tr th {\n",
       "        vertical-align: top;\n",
       "    }\n",
       "\n",
       "    .dataframe thead th {\n",
       "        text-align: right;\n",
       "    }\n",
       "</style>\n",
       "<table border=\"1\" class=\"dataframe\">\n",
       "  <thead>\n",
       "    <tr style=\"text-align: right;\">\n",
       "      <th></th>\n",
       "      <th>author</th>\n",
       "      <th>date</th>\n",
       "      <th>text</th>\n",
       "      <th>label</th>\n",
       "      <th>video</th>\n",
       "    </tr>\n",
       "  </thead>\n",
       "  <tbody>\n",
       "    <tr>\n",
       "      <th>403</th>\n",
       "      <td>ownpear902</td>\n",
       "      <td>2014-07-22T18:44:36.299000</td>\n",
       "      <td>check it out free stuff for watching videos an...</td>\n",
       "      <td>-1.0</td>\n",
       "      <td>3</td>\n",
       "    </tr>\n",
       "    <tr>\n",
       "      <th>256</th>\n",
       "      <td>PacKmaN</td>\n",
       "      <td>2014-11-05T21:56:39</td>\n",
       "      <td>check men out i put allot of effort into my mu...</td>\n",
       "      <td>-1.0</td>\n",
       "      <td>1</td>\n",
       "    </tr>\n",
       "    <tr>\n",
       "      <th>196</th>\n",
       "      <td>Angek95</td>\n",
       "      <td>2014-11-03T22:28:56</td>\n",
       "      <td>Check my channel, please!﻿</td>\n",
       "      <td>-1.0</td>\n",
       "      <td>1</td>\n",
       "    </tr>\n",
       "    <tr>\n",
       "      <th>282</th>\n",
       "      <td>CronicleFPS</td>\n",
       "      <td>2014-11-06T03:10:26</td>\n",
       "      <td>Check me out I'm all about gaming ﻿</td>\n",
       "      <td>-1.0</td>\n",
       "      <td>1</td>\n",
       "    </tr>\n",
       "    <tr>\n",
       "      <th>352</th>\n",
       "      <td>MrJtill0317</td>\n",
       "      <td>NaN</td>\n",
       "      <td>┏━━━┓┏┓╋┏┓┏━━━┓┏━━━┓┏┓╋╋┏┓  ┃┏━┓┃┃┃╋┃┃┃┏━┓┃┗┓┏...</td>\n",
       "      <td>-1.0</td>\n",
       "      <td>4</td>\n",
       "    </tr>\n",
       "    <tr>\n",
       "      <th>161</th>\n",
       "      <td>MarianMusicChannel</td>\n",
       "      <td>2014-08-24T03:57:52</td>\n",
       "      <td>Hello! I'm Marian, I'm a singer from Venezuela...</td>\n",
       "      <td>-1.0</td>\n",
       "      <td>2</td>\n",
       "    </tr>\n",
       "    <tr>\n",
       "      <th>270</th>\n",
       "      <td>Kyle Jaber</td>\n",
       "      <td>2014-01-19T00:21:29</td>\n",
       "      <td>Check me out! I'm kyle. I rap so yeah ﻿</td>\n",
       "      <td>-1.0</td>\n",
       "      <td>1</td>\n",
       "    </tr>\n",
       "    <tr>\n",
       "      <th>292</th>\n",
       "      <td>Soundhase</td>\n",
       "      <td>2014-08-19T18:59:38</td>\n",
       "      <td>Hi Guys! check this awesome EDM &amp;amp; House mi...</td>\n",
       "      <td>-1.0</td>\n",
       "      <td>2</td>\n",
       "    </tr>\n",
       "    <tr>\n",
       "      <th>179</th>\n",
       "      <td>Nerdy Peach</td>\n",
       "      <td>2014-10-29T22:44:41</td>\n",
       "      <td>Hey! I'm NERDY PEACH and I'm a new youtuber an...</td>\n",
       "      <td>-1.0</td>\n",
       "      <td>2</td>\n",
       "    </tr>\n",
       "    <tr>\n",
       "      <th>16</th>\n",
       "      <td>zhichao wang</td>\n",
       "      <td>2013-11-29T02:13:56</td>\n",
       "      <td>i think about 100 millions of the views come f...</td>\n",
       "      <td>-1.0</td>\n",
       "      <td>1</td>\n",
       "    </tr>\n",
       "  </tbody>\n",
       "</table>\n",
       "</div>"
      ],
      "text/plain": [
       "                 author                        date  \\\n",
       "403          ownpear902  2014-07-22T18:44:36.299000   \n",
       "256             PacKmaN         2014-11-05T21:56:39   \n",
       "196             Angek95         2014-11-03T22:28:56   \n",
       "282         CronicleFPS         2014-11-06T03:10:26   \n",
       "352         MrJtill0317                         NaN   \n",
       "161  MarianMusicChannel         2014-08-24T03:57:52   \n",
       "270          Kyle Jaber         2014-01-19T00:21:29   \n",
       "292           Soundhase         2014-08-19T18:59:38   \n",
       "179         Nerdy Peach         2014-10-29T22:44:41   \n",
       "16         zhichao wang         2013-11-29T02:13:56   \n",
       "\n",
       "                                                  text  label  video  \n",
       "403  check it out free stuff for watching videos an...   -1.0      3  \n",
       "256  check men out i put allot of effort into my mu...   -1.0      1  \n",
       "196                         Check my channel, please!﻿   -1.0      1  \n",
       "282                Check me out I'm all about gaming ﻿   -1.0      1  \n",
       "352  ┏━━━┓┏┓╋┏┓┏━━━┓┏━━━┓┏┓╋╋┏┓  ┃┏━┓┃┃┃╋┃┃┃┏━┓┃┗┓┏...   -1.0      4  \n",
       "161  Hello! I'm Marian, I'm a singer from Venezuela...   -1.0      2  \n",
       "270            Check me out! I'm kyle. I rap so yeah ﻿   -1.0      1  \n",
       "292  Hi Guys! check this awesome EDM &amp; House mi...   -1.0      2  \n",
       "179  Hey! I'm NERDY PEACH and I'm a new youtuber an...   -1.0      2  \n",
       "16   i think about 100 millions of the views come f...   -1.0      1  "
      ]
     },
     "execution_count": 16,
     "metadata": {},
     "output_type": "execute_result"
    }
   ],
   "source": [
    "buckets = get_label_buckets(L_train[:, 0], L_train[:, 1])\n",
    "df_train.iloc[buckets[(ABSTAIN, SPAM)]].sample(10, random_state=1)"
   ]
  },
  {
   "cell_type": "markdown",
   "metadata": {},
   "source": [
    "Most of these seem like small modifications of \"check out\", like \"check me out\" or \"check it out\".\n",
    "Can we get the best of both worlds?"
   ]
  },
  {
   "cell_type": "markdown",
   "metadata": {},
   "source": [
    "### d) Balance accuracy and coverage"
   ]
  },
  {
   "cell_type": "markdown",
   "metadata": {},
   "source": [
    "Let's see if we can use regular expressions to account for modifications of \"check out\" and get the coverage of `check` plus the accuracy of `check_out`."
   ]
  },
  {
   "cell_type": "code",
   "execution_count": 17,
   "metadata": {},
   "outputs": [],
   "source": [
    "import re\n",
    "\n",
    "\n",
    "@labeling_function()\n",
    "def regex_check_out(x):\n",
    "    return SPAM if re.search(r\"check.*out\", x.text, flags=re.I) else ABSTAIN"
   ]
  },
  {
   "cell_type": "markdown",
   "metadata": {},
   "source": [
    "Again, let's generate our label matrices and see how we do."
   ]
  },
  {
   "cell_type": "code",
   "execution_count": 18,
   "metadata": {
    "tags": [
     "md-exclude-output"
    ]
   },
   "outputs": [
    {
     "name": "stderr",
     "output_type": "stream",
     "text": [
      "\r",
      "  0%|          | 0/1586 [00:00<?, ?it/s]"
     ]
    },
    {
     "name": "stderr",
     "output_type": "stream",
     "text": [
      "\r",
<<<<<<< HEAD
      "100%|██████████| 1586/1586 [00:00<00:00, 17673.83it/s]"
=======
      "100%|██████████| 1586/1586 [00:00<00:00, 25741.09it/s]"
     ]
    },
    {
     "name": "stderr",
     "output_type": "stream",
     "text": [
      "\n"
>>>>>>> b3c427a4
     ]
    },
    {
     "name": "stderr",
     "output_type": "stream",
     "text": [
      "\n",
      "\r",
      "  0%|          | 0/100 [00:00<?, ?it/s]"
     ]
    },
    {
     "name": "stderr",
     "output_type": "stream",
     "text": [
      "\r",
<<<<<<< HEAD
      "100%|██████████| 100/100 [00:00<00:00, 15852.69it/s]"
=======
      "100%|██████████| 100/100 [00:00<00:00, 19065.02it/s]"
>>>>>>> b3c427a4
     ]
    },
    {
     "name": "stderr",
     "output_type": "stream",
     "text": [
      "\n"
     ]
    }
   ],
   "source": [
    "lfs = [check_out, check, regex_check_out]\n",
    "\n",
    "applier = PandasLFApplier(lfs=lfs)\n",
    "L_train = applier.apply(df=df_train)\n",
    "L_dev = applier.apply(df=df_dev)"
   ]
  },
  {
   "cell_type": "code",
   "execution_count": 19,
   "metadata": {},
   "outputs": [
    {
     "data": {
      "text/html": [
       "<div>\n",
       "<style scoped>\n",
       "    .dataframe tbody tr th:only-of-type {\n",
       "        vertical-align: middle;\n",
       "    }\n",
       "\n",
       "    .dataframe tbody tr th {\n",
       "        vertical-align: top;\n",
       "    }\n",
       "\n",
       "    .dataframe thead th {\n",
       "        text-align: right;\n",
       "    }\n",
       "</style>\n",
       "<table border=\"1\" class=\"dataframe\">\n",
       "  <thead>\n",
       "    <tr style=\"text-align: right;\">\n",
       "      <th></th>\n",
       "      <th>j</th>\n",
       "      <th>Polarity</th>\n",
       "      <th>Coverage</th>\n",
       "      <th>Overlaps</th>\n",
       "      <th>Conflicts</th>\n",
       "    </tr>\n",
       "  </thead>\n",
       "  <tbody>\n",
       "    <tr>\n",
       "      <th>check_out</th>\n",
       "      <td>0</td>\n",
       "      <td>[1]</td>\n",
       "      <td>0.214376</td>\n",
       "      <td>0.214376</td>\n",
       "      <td>0.0</td>\n",
       "    </tr>\n",
       "    <tr>\n",
       "      <th>check</th>\n",
       "      <td>1</td>\n",
       "      <td>[1]</td>\n",
       "      <td>0.257881</td>\n",
       "      <td>0.233922</td>\n",
       "      <td>0.0</td>\n",
       "    </tr>\n",
       "    <tr>\n",
       "      <th>regex_check_out</th>\n",
       "      <td>2</td>\n",
       "      <td>[1]</td>\n",
       "      <td>0.233922</td>\n",
       "      <td>0.233922</td>\n",
       "      <td>0.0</td>\n",
       "    </tr>\n",
       "  </tbody>\n",
       "</table>\n",
       "</div>"
      ],
      "text/plain": [
       "                 j Polarity  Coverage  Overlaps  Conflicts\n",
       "check_out        0      [1]  0.214376  0.214376        0.0\n",
       "check            1      [1]  0.257881  0.233922        0.0\n",
       "regex_check_out  2      [1]  0.233922  0.233922        0.0"
      ]
     },
     "execution_count": 19,
     "metadata": {},
     "output_type": "execute_result"
    }
   ],
   "source": [
    "LFAnalysis(L=L_train, lfs=lfs).lf_summary()"
   ]
  },
  {
   "cell_type": "code",
   "execution_count": 20,
   "metadata": {},
   "outputs": [
    {
     "data": {
      "text/html": [
       "<div>\n",
       "<style scoped>\n",
       "    .dataframe tbody tr th:only-of-type {\n",
       "        vertical-align: middle;\n",
       "    }\n",
       "\n",
       "    .dataframe tbody tr th {\n",
       "        vertical-align: top;\n",
       "    }\n",
       "\n",
       "    .dataframe thead th {\n",
       "        text-align: right;\n",
       "    }\n",
       "</style>\n",
       "<table border=\"1\" class=\"dataframe\">\n",
       "  <thead>\n",
       "    <tr style=\"text-align: right;\">\n",
       "      <th></th>\n",
       "      <th>j</th>\n",
       "      <th>Polarity</th>\n",
       "      <th>Coverage</th>\n",
       "      <th>Overlaps</th>\n",
       "      <th>Conflicts</th>\n",
       "      <th>Correct</th>\n",
       "      <th>Incorrect</th>\n",
       "      <th>Emp. Acc.</th>\n",
       "    </tr>\n",
       "  </thead>\n",
       "  <tbody>\n",
       "    <tr>\n",
       "      <th>check_out</th>\n",
       "      <td>0</td>\n",
       "      <td>[1]</td>\n",
       "      <td>0.22</td>\n",
       "      <td>0.22</td>\n",
       "      <td>0.0</td>\n",
       "      <td>22</td>\n",
       "      <td>0</td>\n",
       "      <td>1.000000</td>\n",
       "    </tr>\n",
       "    <tr>\n",
       "      <th>check</th>\n",
       "      <td>1</td>\n",
       "      <td>[1]</td>\n",
       "      <td>0.30</td>\n",
       "      <td>0.29</td>\n",
       "      <td>0.0</td>\n",
       "      <td>29</td>\n",
       "      <td>1</td>\n",
       "      <td>0.966667</td>\n",
       "    </tr>\n",
       "    <tr>\n",
       "      <th>regex_check_out</th>\n",
       "      <td>2</td>\n",
       "      <td>[1]</td>\n",
       "      <td>0.29</td>\n",
       "      <td>0.29</td>\n",
       "      <td>0.0</td>\n",
       "      <td>29</td>\n",
       "      <td>0</td>\n",
       "      <td>1.000000</td>\n",
       "    </tr>\n",
       "  </tbody>\n",
       "</table>\n",
       "</div>"
      ],
      "text/plain": [
       "                 j Polarity  Coverage  Overlaps  Conflicts  Correct  \\\n",
       "check_out        0      [1]      0.22      0.22        0.0       22   \n",
       "check            1      [1]      0.30      0.29        0.0       29   \n",
       "regex_check_out  2      [1]      0.29      0.29        0.0       29   \n",
       "\n",
       "                 Incorrect  Emp. Acc.  \n",
       "check_out                0   1.000000  \n",
       "check                    1   0.966667  \n",
       "regex_check_out          0   1.000000  "
      ]
     },
     "execution_count": 20,
     "metadata": {},
     "output_type": "execute_result"
    }
   ],
   "source": [
    "LFAnalysis(L_dev, lfs).lf_summary(Y=Y_dev)"
   ]
  },
  {
   "cell_type": "markdown",
   "metadata": {},
   "source": [
    "We've split the difference in `train` set coverage, and increased our accuracy on the `dev` set to 100%!\n",
    "This looks promising.\n",
    "Let's verify that we corrected our false positive from before."
   ]
  },
  {
   "cell_type": "code",
   "execution_count": 21,
   "metadata": {},
   "outputs": [
    {
     "data": {
      "text/html": [
       "<div>\n",
       "<style scoped>\n",
       "    .dataframe tbody tr th:only-of-type {\n",
       "        vertical-align: middle;\n",
       "    }\n",
       "\n",
       "    .dataframe tbody tr th {\n",
       "        vertical-align: top;\n",
       "    }\n",
       "\n",
       "    .dataframe thead th {\n",
       "        text-align: right;\n",
       "    }\n",
       "</style>\n",
       "<table border=\"1\" class=\"dataframe\">\n",
       "  <thead>\n",
       "    <tr style=\"text-align: right;\">\n",
       "      <th></th>\n",
       "      <th>author</th>\n",
       "      <th>date</th>\n",
       "      <th>text</th>\n",
       "      <th>label</th>\n",
       "      <th>video</th>\n",
       "    </tr>\n",
       "  </thead>\n",
       "  <tbody>\n",
       "    <tr>\n",
       "      <th>260</th>\n",
       "      <td>Eanna Cusack</td>\n",
       "      <td>2014-01-20T22:20:59</td>\n",
       "      <td>Im just to check how much views it has﻿</td>\n",
       "      <td>0</td>\n",
       "      <td>1</td>\n",
       "    </tr>\n",
       "  </tbody>\n",
       "</table>\n",
       "</div>"
      ],
      "text/plain": [
       "           author                 date  \\\n",
       "260  Eanna Cusack  2014-01-20T22:20:59   \n",
       "\n",
       "                                        text  label  video  \n",
       "260  Im just to check how much views it has﻿      0      1  "
      ]
     },
     "execution_count": 21,
     "metadata": {},
     "output_type": "execute_result"
    }
   ],
   "source": [
    "buckets = get_label_buckets(L_dev[:, 1], L_dev[:, 2])\n",
    "df_dev.iloc[buckets[(SPAM, ABSTAIN)]]"
   ]
  },
  {
   "cell_type": "markdown",
   "metadata": {},
   "source": [
    "To understand the coverage difference between `check` and `regex_check_out`, let's take a look at 10 data points from the `train` set.\n",
    "Remember: coverage isn't always good.\n",
    "Adding false positives will increase coverage."
   ]
  },
  {
   "cell_type": "code",
   "execution_count": 22,
   "metadata": {},
   "outputs": [
    {
     "data": {
      "text/html": [
       "<div>\n",
       "<style scoped>\n",
       "    .dataframe tbody tr th:only-of-type {\n",
       "        vertical-align: middle;\n",
       "    }\n",
       "\n",
       "    .dataframe tbody tr th {\n",
       "        vertical-align: top;\n",
       "    }\n",
       "\n",
       "    .dataframe thead th {\n",
       "        text-align: right;\n",
       "    }\n",
       "</style>\n",
       "<table border=\"1\" class=\"dataframe\">\n",
       "  <thead>\n",
       "    <tr style=\"text-align: right;\">\n",
       "      <th></th>\n",
       "      <th>author</th>\n",
       "      <th>date</th>\n",
       "      <th>text</th>\n",
       "      <th>label</th>\n",
       "      <th>video</th>\n",
       "    </tr>\n",
       "  </thead>\n",
       "  <tbody>\n",
       "    <tr>\n",
       "      <th>16</th>\n",
       "      <td>zhichao wang</td>\n",
       "      <td>2013-11-29T02:13:56</td>\n",
       "      <td>i think about 100 millions of the views come f...</td>\n",
       "      <td>-1.0</td>\n",
       "      <td>1</td>\n",
       "    </tr>\n",
       "    <tr>\n",
       "      <th>99</th>\n",
       "      <td>Santeri Saariokari</td>\n",
       "      <td>2014-09-03T16:32:59</td>\n",
       "      <td>Hey guys go to check my video name \"growtopia ...</td>\n",
       "      <td>-1.0</td>\n",
       "      <td>2</td>\n",
       "    </tr>\n",
       "    <tr>\n",
       "      <th>21</th>\n",
       "      <td>BeBe Burkey</td>\n",
       "      <td>2013-11-28T16:30:13</td>\n",
       "      <td>and u should.d check my channel and tell me wh...</td>\n",
       "      <td>-1.0</td>\n",
       "      <td>1</td>\n",
       "    </tr>\n",
       "    <tr>\n",
       "      <th>239</th>\n",
       "      <td>Cony</td>\n",
       "      <td>2013-11-28T16:01:47</td>\n",
       "      <td>You should check my channel for Funny VIDEOS!!﻿</td>\n",
       "      <td>-1.0</td>\n",
       "      <td>1</td>\n",
       "    </tr>\n",
       "    <tr>\n",
       "      <th>288</th>\n",
       "      <td>Kochos</td>\n",
       "      <td>2014-01-20T17:08:37</td>\n",
       "      <td>i check back often to help reach 2x10^9 views ...</td>\n",
       "      <td>-1.0</td>\n",
       "      <td>1</td>\n",
       "    </tr>\n",
       "    <tr>\n",
       "      <th>65</th>\n",
       "      <td>by.Ovskiy</td>\n",
       "      <td>2014-10-13T17:09:46</td>\n",
       "      <td>Rap from Belarus, check my channel:)﻿</td>\n",
       "      <td>-1.0</td>\n",
       "      <td>2</td>\n",
       "    </tr>\n",
       "    <tr>\n",
       "      <th>196</th>\n",
       "      <td>Angek95</td>\n",
       "      <td>2014-11-03T22:28:56</td>\n",
       "      <td>Check my channel, please!﻿</td>\n",
       "      <td>-1.0</td>\n",
       "      <td>1</td>\n",
       "    </tr>\n",
       "    <tr>\n",
       "      <th>333</th>\n",
       "      <td>FreexGaming</td>\n",
       "      <td>2014-10-18T08:12:26</td>\n",
       "      <td>want to win borderlands the pre-sequel? check ...</td>\n",
       "      <td>-1.0</td>\n",
       "      <td>2</td>\n",
       "    </tr>\n",
       "    <tr>\n",
       "      <th>167</th>\n",
       "      <td>Brandon Pryor</td>\n",
       "      <td>2014-01-19T00:36:25</td>\n",
       "      <td>I dont even watch it anymore i just come here ...</td>\n",
       "      <td>-1.0</td>\n",
       "      <td>1</td>\n",
       "    </tr>\n",
       "    <tr>\n",
       "      <th>266</th>\n",
       "      <td>Zielimeek21</td>\n",
       "      <td>2013-11-28T21:49:00</td>\n",
       "      <td>I'm only checking the views﻿</td>\n",
       "      <td>-1.0</td>\n",
       "      <td>1</td>\n",
       "    </tr>\n",
       "  </tbody>\n",
       "</table>\n",
       "</div>"
      ],
      "text/plain": [
       "                 author                 date  \\\n",
       "16         zhichao wang  2013-11-29T02:13:56   \n",
       "99   Santeri Saariokari  2014-09-03T16:32:59   \n",
       "21          BeBe Burkey  2013-11-28T16:30:13   \n",
       "239                Cony  2013-11-28T16:01:47   \n",
       "288              Kochos  2014-01-20T17:08:37   \n",
       "65            by.Ovskiy  2014-10-13T17:09:46   \n",
       "196             Angek95  2014-11-03T22:28:56   \n",
       "333         FreexGaming  2014-10-18T08:12:26   \n",
       "167       Brandon Pryor  2014-01-19T00:36:25   \n",
       "266         Zielimeek21  2013-11-28T21:49:00   \n",
       "\n",
       "                                                  text  label  video  \n",
       "16   i think about 100 millions of the views come f...   -1.0      1  \n",
       "99   Hey guys go to check my video name \"growtopia ...   -1.0      2  \n",
       "21   and u should.d check my channel and tell me wh...   -1.0      1  \n",
       "239    You should check my channel for Funny VIDEOS!!﻿   -1.0      1  \n",
       "288  i check back often to help reach 2x10^9 views ...   -1.0      1  \n",
       "65               Rap from Belarus, check my channel:)﻿   -1.0      2  \n",
       "196                         Check my channel, please!﻿   -1.0      1  \n",
       "333  want to win borderlands the pre-sequel? check ...   -1.0      2  \n",
       "167  I dont even watch it anymore i just come here ...   -1.0      1  \n",
       "266                       I'm only checking the views﻿   -1.0      1  "
      ]
     },
     "execution_count": 22,
     "metadata": {},
     "output_type": "execute_result"
    }
   ],
   "source": [
    "buckets = get_label_buckets(L_train[:, 1], L_train[:, 2])\n",
    "df_train.iloc[buckets[(SPAM, ABSTAIN)]].sample(10, random_state=1)"
   ]
  },
  {
   "cell_type": "markdown",
   "metadata": {},
   "source": [
    "Most of these are SPAM, but a good number are false positives.\n",
    "**To keep precision high (while not sacrificing much in terms of coverage), we'd choose our regex-based rule.**"
   ]
  },
  {
   "cell_type": "markdown",
   "metadata": {},
   "source": [
    "### e) Writing an LF that uses a third-party model"
   ]
  },
  {
   "cell_type": "markdown",
   "metadata": {},
   "source": [
    "The LF interface is extremely flexible, and can wrap existing models.\n",
    "A common technique is to use a commodity model trained for other tasks that are related to, but not the same as, the one we care about.\n",
    "\n",
    "For example, the [TextBlob](https://textblob.readthedocs.io/en/dev/index.html) tool provides a pretrained sentiment analyzer. Our spam classification task is not the same as sentiment classification, but it turns out that `SPAM` and `HAM` comments have different distributions of sentiment scores.\n",
    "We'll focus on writing LFs for `HAM`, since we identified `SPAM` comments above.\n",
    "\n",
    "**A brief intro to `Preprocessor`s**\n",
    "\n",
    "A [Snorkel `Preprocessor`](https://snorkel.readthedocs.io/en/master/packages/_autosummary/preprocess/snorkel.preprocess.Preprocessor.html#snorkel.preprocess.Preprocessor)\n",
    "is constructed from a black-box Python function that maps a data point to a new data point.\n",
    "`LabelingFunction`s can use `Preprocessor`s, which lets us write LFs over transformed or enhanced data points.\n",
    "We add the [`@preprocessor(...)` decorator](https://snorkel.readthedocs.io/en/master/packages/_autosummary/preprocess/snorkel.preprocess.preprocessor.html)\n",
    "to preprocessing functions to create `Preprocessor`s.\n",
    "`Preprocessor`s also have extra functionality, such as memoization\n",
    "(i.e. input/output caching, so it doesn't re-execute for each LF that uses it).\n",
    "\n",
    "We'll start by creating a `Preprocessor` that runs `TextBlob` on our comments, then extracts the polarity and subjectivity scores."
   ]
  },
  {
   "cell_type": "code",
   "execution_count": 23,
   "metadata": {},
   "outputs": [],
   "source": [
    "from snorkel.preprocess import preprocessor\n",
    "from textblob import TextBlob\n",
    "\n",
    "\n",
    "@preprocessor(memoize=True)\n",
    "def textblob_sentiment(x):\n",
    "    scores = TextBlob(x.text)\n",
    "    x.polarity = scores.sentiment.polarity\n",
    "    x.subjectivity = scores.sentiment.subjectivity\n",
    "    return x"
   ]
  },
  {
   "cell_type": "markdown",
   "metadata": {
    "tags": [
     "md-exclude"
    ]
   },
   "source": [
    "We can use a preprocessor on its own as well.\n",
    "In order to see how we should use TextBlob scores in an LF, let's see how the distributions differ for `SPAM` and `HAM`."
   ]
  },
  {
   "cell_type": "markdown",
   "metadata": {},
   "source": [
    "We'll have to tune the output of our LFs based on the TextBlob scores.\n",
    "Tuning input parameters or thresholds from model outputs is a common practice in developing LFs."
   ]
  },
  {
   "cell_type": "code",
   "execution_count": 24,
   "metadata": {
    "tags": [
     "md-exclude"
    ]
   },
   "outputs": [
    {
     "data": {
      "image/png": "iVBORw0KGgoAAAANSUhEUgAAAX4AAAEWCAYAAABhffzLAAAABHNCSVQICAgIfAhkiAAAAAlwSFlzAAALEgAACxIB0t1+/AAAADh0RVh0U29mdHdhcmUAbWF0cGxvdGxpYiB2ZXJzaW9uMy4xLjEsIGh0dHA6Ly9tYXRwbG90bGliLm9yZy8QZhcZAAAgAElEQVR4nO3de5xVdb3/8dcbGBkSRYWJUMTR1MwysUbNUlNTf2gntYuiecFuZIYn7erJU9HFftbpHh2V1KBOXtKw8HIqL3jLW6AkqBleMDEEJEUpTcDP+WN9Ny42M8we2GvvYdb7+Xjsx6z797PW7PnMd33XWt+liMDMzMqjX7MDMDOzxnLiNzMrGSd+M7OSceI3MysZJ34zs5Jx4jczKxknfquJpFZJIWlkDcueIun6RsTVE5JulDS22XHUk6RdJK3cgPUPlvSnesZkvZ8Tfy8maXnu87KkF3Ljx2/AdtdK4pLGpDIq239C0ln12ZPGk3SOpAvy0yLioIi4rAmxXCrpPxtdbi0i4vqI2L0yLukpSfs2MyYr3oBmB2Bdi4jBlWFJ84GPRESRNelHI2LHVN5OwG2SZkXEbwss05pE0oCIWO+zhUbb2OLtzVzj34hJ6i/pi5IelfS0pF9I2iLNGyfpL5I2TePvkbRA0pbALWkTD6Xa/VHV246IecBdwK5dlL2VpIslLZH0mKTPSVJukX6Szpf0nKQHJO2/jv34oqSFadkHJe1Xw/7tImmlpA+m/Voi6bNp3lHAp4Bxaf/uTtPvlHRCGj4lNf1MkrRM0jxJHZLGS3pS0iJJx+ZiHCTp++lM6ClJP5I0MM0bI+lhSV9IcTxZOSOT9O/A+4Avplgu72T/K2dgEyTNT9s4u3I803H4iqS/prgukrRZF8fyY5L+LOn5FNOHcvMqcX5R0iLg3Mq0NP9y4NXA71Os/y7pBkkfrSrjIUmHdVL2puns5u+SnpV0V/q+IWmYpJ+lY/eMpMty631C0iOSlkqaJml41XH5uKRHgLlp+hvT7+6Z9H05KretI3P7/0Q6/lYtIvzZCD7AfODgqmmfB24FtgZagSnAT3PzfwWcBwwHFgGHpOmtQAAjc8uOAR7Ojb8+rfP2ztYBfglcDgwGdgQeA45P804BVgKnAi3AScDfgc072a/dgUdTjAJ2ALbvbv+AXVI8P07z9gReAnZI888BLqgq607ghFyMK4APAP2B/wIeB74HbAIcATwDtKblzwWuALYAhgC/A76cO3YrgLPS/r4HeB4YnOZfCvznOn63lWP7u7T97dMxqcR6KvAgsB2wOXA18JPccViZ29YRaX0BBwMvAG/IxbkS+Grax0Gd/N6fAvbNjZ8E3Jwb3xtYCPTvZD8+mY7RILLWhD2BTdO8G4Cfp/3bBNg/TT88lfmmdBwmA7+vOi7XpPUGpf1fCByffm97kn23dkzrLAX2SsNDgT2a/bfbGz9ND8CfGn9RnSf+x0iJOY1vD/wTUBofCvyNrKb0g9xyXSX+VcCzwHNp/iXAgOp1gIFp2R1y638S+G0aPgV4rCrW+4CjO9mvN6Q/5AMrZdWyf7yS+IdVlXFUGq4l8c/JzdszbW9Ibto/UjkDyP6pbJObdyDwYO7YLQP65eY/B4xOw7Um/gNy0z4FXJOG/wB8KDdv96rjsHId2/4t8LFcnP8AWqp+7+tK/JumfRmVxicB3+2irFOBm4E3Vk3fPh2/zTpZ5xfAV3PjWwAvA6/JHZe35eaPA66r2sZU4PNpeDHwwc7K8ueVj5t6NlKpGWBb4Np0Wv0scC9Z891QgIhYClxJ1lzz3Ro2+1hEbBERmwNbkdVef9LJcq9J5fw1N+1xYJvc+IKqdR4nq7mvISLuB84EzgYWp+ac4bXsH7AqIp7Obe6fZGcgtVqUG34B+FdELKuaNjjF3QLcn4vl12TNIhVLIuLlDYgF4InccP54bZ3G8/MGkf2O1iDpCEl3V5pbgIOAYblFnoqIFbUGFBH/AKYBx0tqAcaS1dw7cyFZ4r8iNb99Q1J/st/j4oh4vpN11ti3iKhUPPLfpfxx2Q7Yv/J7SPv4PmBEmn9kGv9rag7as9Z9LRMn/o1UZNWbJ4GDUrKufForyVDSXsBxZE0yP8yvXsP2nyGr8b+7k9lPkdXKRuWmjUrxVFTf9jmK7Oyjs7KmRsTbyJp5WoGv17J/3e1CDcvUaiFZE8lrc3EMiYih3a3Yw1i2zQ3nj9ffyBJeft4LZE0cqym7nnM58DXg1RGxBXAj2ZlBrbF0Nn8qWdPKGGBRRNzb6YoR/4qIL0XELsD+wNHAsWSJ+9WSOvtHuMa+KbuGszlrfpfyMT1B1hSU/04MjojTUwx3RMS/kTUd/h64uJv9LSUn/o3becA5krYFkPRqSe9Ow68C/gf4NHAy8LrKhb6I+BdZ08QOXW04XTw8Bri/el5a/0rgG+mC3mvJmnr+J7fYtukC6oB0QXVbsj/E6nJ2lfSOdKH0hfSp1Jy73L8aLAK2r1wg3RCphnwR8IN0kVKStpV0SA9i6fJY53xe0hBJ7cAEoHIB9BLgM5JGpd/L14GL0z/HvEFkZyaLgZclHQEcUGOM64r1JmAzsrOyn3W1orJnAnaV1I+s1r4SeDkiHiO7oWBS2r9N9MrF/kuAj6YLtq1kTXQ3RsRTXRTza2APSWMltaRtvVXSzum7eKykzcmuuTzPK98ly3Hi37h9C7geuFHS88DtwJvTvO8AD0TETyPiBeBE4NspqQB8Cbg8nS4fkabtkO7mWE52TaGVrE21Mx9LPx8nq1VeQNZeW3ELsAdZrfQs4L1VzSgVg1KsT5PVrAcDX6xh/7pzKfAq4O+Sbq9xnXU5nax2OpPsn+ZvyS5q12IysGc61peuY7lrgD+lMi7nlX+k55I1t9wOPEJ2TD9VvXI6E/oMcBXZRc6jgGtrjLHibODsFOuEtN0ga955A2v+jqttA/yGLOHOTWVX/nkdR/ZPaR7ZGePH07avBv4/MJ3s+L6G7LvaqXQm+v/I2vEXpnW+nrYN8CGy7+QysgvTJ9W85yWitSsNZtZIqab7ArBtRFRfG+kVJI0HjomIg5sdi2041/jNbJ3StYOPk525WB/gxG9mXUrNgIuBh8nu0bc+wE09ZmYl4xq/mVnJbBSdtA0bNiza29ubHYaZ2UZl1qxZT0dEW/X0whJ/ulPhFrLH+wcAV0TElyVNAd5BdrsVwMkRMXtd22pvb2fmzJlFhWpm1idJeryz6UXW+P9F9tTl8vSo922S/jfN+2xE+EKRmVkTFJb400Mfy9NoS/r4SrKZWZMVenFXWT/is8luB7suIu5Ks86WdJ+k76VH9c3MrEEKvbgbEauA0anjpSslvRH4D7JHtjcheyDk82T9g68hPSk4HmDUqFHVs83M1rBixQoWLFjAiy++2OxQGq61tZWRI0fS0tLS/cI06K6eiHhW0gxgTER8O03+l6SfkvUt0tk6k0lPCnZ0dLiJyMzWacGCBWy22Wa0t7dTh775NhoRwdKlS1mwYAHbb799TesU1tQjqU2vvCZvEHAI8GdJI9I0kXUiNbeoGMysPF588UWGDh1aqqQPIImhQ4f26EynyBr/CGBqehFDP+CXEXF1ejlCG1kf4bPJ3oRkZrbBypb0K3q630Xe1XMfWbe81dMPKqpMMzPr3kbx5K6ZWU+1n3lNXbc3/5x3dbvM2WefzcUXX0z//v3p168f559/PnvvvXdd46gHJ36ru/X5g6vlj8qsN7vjjju4+uqrueeeexg4cCBPP/00L730UrPD6pQ7aTMzq4OFCxcybNgwBg7MHk0aNmwYW2+9Ne3t7Xzuc59jt912Y6+99uLhhx8G4KqrrmLvvfdmjz324OCDD2bRokUATJw4kXHjxrHffvux3XbbMW3atNXrjxkzhhUrVmxwrE78ZmZ1cOihh/LEE0+w8847c+qpp3LzzTevnjdkyBDmzJnDhAkTOP300wHYd999ufPOO7n33ns59thj+da3vrV6+UceeYQbb7yR6dOnc8IJJ3DggQcyZ84cBg0axDXXbHgTlpt6zMzqYPDgwcyaNYtbb72VGTNmMHbsWM455xwAjjvuuNU/zzjjDCB77mDs2LEsXLiQl156aY178A877DBaWlrYbbfdWLVqFWPGjAFgt912Y/78+Rscq2v8ZmZ10r9/fw444AC+8pWvMGnSJH71q18Ba95uWRk+7bTTmDBhAnPmzOH8889f4z78SnNRv379aGlpWb1Ov379WLly5QbH6cRvZlYHDz30EPPmzVs9Pnv2bLbbbjsALrvsstU/99lnHwCWLVvGNttsA8DUqVMbGqubesysT2r0nWLLly/ntNNO49lnn2XAgAHsuOOOTJ48mauvvppnnnmGN73pTQwcOJBLLrkEyC7iHn300Wy55ZYcdNBBPPbYYw2LdaN4525HR0f4RSwbD9/Oac3w4IMP8vrXv77ZYayl8iKpYcOGFVpOZ/svaVZEdFQv66YeM7OScVOPmVmB6nEXTr25xm9mVjJO/GZmJePEb2ZWMk78ZmYl44u7ZtY3TRxS5+0t63aRwYMHs3z58tXjU6ZMYebMmUyaNKm+sWwg1/jNzErGid/MrAGa2Q1zNSd+M7M6eeGFFxg9evTqz5e+9KXV85rZDXM1t/GbmdXJoEGDmD179urxShs/NLcb5mqu8ZuZNUAzu2Gu5sRvZtYAzeyGuVphTT2SWoFbgIGpnCsi4suStgcuBYYCs4ATI6J3vpHYzDZeNdx+2UjN7Ia5WmHdMis7V9k0IpZLagFuAz4JfAqYFhGXSjoP+FNEnLuubblb5o2Lu2W2Zuit3TI3Sq/oljkylScZWtIngIOAK9L0qcBRRcVgZmZrK7SNX1J/SbOBxcB1wCPAsxFRuVqxANimi3XHS5opaeaSJUuKDNPMrFQKTfwRsSoiRgMjgb2AXXqw7uSI6IiIjra2tsJiNLO+Y2N4o2ARerrfDbmrJyKeBWYA+wBbSKpcVB4JPNmIGMysb2ttbWXp0qWlS/4RwdKlS2ltba15nSLv6mkDVkTEs5IGAYcA3yT7B/B+sjt7xgG/KSoGMyuPkSNHsmDBAsrYNNza2srIkSNrXr7IJ3dHAFMl9Sc7s/hlRFwt6QHgUklfB+4FLiwwBjMriZaWljWehrWuFZb4I+I+YI9Opj9K1t5vZmZN4Cd3zcxKxonfzKxknPjNzErGid/MrGSc+M3MSsaJ38ysZJz4zcxKxonfzKxknPjNzErGid/MrGSc+M3MSsaJ38ysZJz4zcxKxonfzKxknPjNzErGid/MrGSc+M3MSsaJ38ysZJz4zcxKxonfzKxknPjNzEqmsMQvaVtJMyQ9IOl+SZ9M0ydKelLS7PQ5vKgYzMxsbQMK3PZK4NMRcY+kzYBZkq5L874XEd8usGwzM+tCYYk/IhYCC9Pw85IeBLYpqjwzM6tNQ9r4JbUDewB3pUkTJN0n6SJJWzYiBjMzyxSe+CUNBn4FnB4RzwHnAq8FRpOdEXyni/XGS5opaeaSJUuKDtPMrDQKTfySWsiS/i8iYhpARCyKiFUR8TLwE2CvztaNiMkR0RERHW1tbUWGaWZWKkXe1SPgQuDBiPhubvqI3GLvAeYWFYOZma2tyLt63g6cCMyRNDtN+wJwnKTRQADzgY8VGIOZmVUp8q6e2wB1Muvaoso0M7Pu+cldM7OSceI3MysZJ34zs5Jx4jczKxknfjOzknHiNzMrGSd+M7OSceI3MysZJ34zs5Jx4jczKxknfjOzknHiNzMrGSd+M7OSceI3MysZJ34zs5Jx4jczKxknfjOzknHiNzMrGSd+M7OSceI3MysZJ34zs5Jx4jczK5nCEr+kbSXNkPSApPslfTJN30rSdZLmpZ9bFhWDmZmtrcga/0rg0xGxK/BW4BOSdgXOBG6IiJ2AG9K4mZk1SGGJPyIWRsQ9afh54EFgG+BIYGpabCpwVFExmJnZ2hrSxi+pHdgDuAsYHhEL06yngOFdrDNe0kxJM5csWdKIMM3MSqGmxC/p7bVM62LdwcCvgNMj4rn8vIgIIDpbLyImR0RHRHS0tbXVUpSZmdWg1hr/j2qctgZJLWRJ/xcRMS1NXiRpRJo/AlhcYwxmZlYHA9Y1U9I+wNuANkmfys3aHOjfzboCLgQejIjv5mZNB8YB56Sfv1mPuM3MbD2tM/EDmwCD03Kb5aY/B7y/m3XfDpwIzJE0O037AlnC/6WkDwOPA8f0NGgzM1t/60z8EXEzcLOkKRHxeE82HBG3Aepi9jt7si0zM6uf7mr8FQMlTQba8+tExEFFBGVmZsWpNfFfDpwHXACsKi4cMzMrWq2Jf2VEnFtoJGZm1hC13s55laRTJY1Ife1sJWmrQiMzM7NC1FrjH5d+fjY3LYAd6huOmZkVrabEHxHbFx2ImZk1Rk2JX9JJnU2PiJ/VNxwzMytarU09e+aGW8nuw78HcOI3M9vI1NrUc1p+XNIWwKWFRGRmZoVa326Z/wG43d/MbCNUaxv/VbzSfXJ/4PXAL4sKyszMilNrG/+3c8MrgccjYkEB8ZiZWcFqaupJnbX9mayHzi2Bl4oMyszMilPrG7iOAe4GjibrRvkuSd11y2xmZr1QrU09ZwF7RsRiAEltwPXAFUUFZmZmxaj1rp5+laSfLO3BumZm1ovUWuP/raTfAZek8bHAtcWEZGZmRerunbs7AsMj4rOS3gvsm2bdAfyi6ODMzKz+uqvxfx/4D4CImAZMA5C0W5r37kKjMzOzuuuunX54RMypnpimtRcSkZmZFaq7xL/FOuYNqmcgZmbWGN0l/pmSPlo9UdJHgFnrWlHSRZIWS5qbmzZR0pOSZqfP4esXtpmZra/u2vhPB66UdDyvJPoOYBPgPd2sOwWYxNpdN38vIr699uJmZtYI60z8EbEIeJukA4E3psnXRMSN3W04Im6R1L7BEZqZWV3V2h//DGBGncqckN7oNRP4dEQ809lCksYD4wFGjRpVp6Kt15o4pIfLLysmDrMSaPTTt+cCrwVGAwuB73S1YERMjoiOiOhoa2trVHxmZn1eQxN/RCyKiFUR8TLwE2CvRpZvZmYNTvySRuRG3wPM7WpZMzMrRq199fSYpEuAA4BhkhYAXwYOkDSa7G1e84GPFVW+mZl1rrDEHxHHdTL5wqLKMzOz2rhrZTOzknHiNzMrGSd+M7OSceI3MysZJ34zs5Jx4jczKxknfjOzknHiNzMrGSd+M7OSceI3MysZJ34zs5Jx4jczKxknfjOzknHiNzMrGSd+M7OSceI3MysZJ34zs5Jx4jczKxknfjOzkinsnbtm1stNHNLD5ZcVE4c1nGv8ZmYl48RvZlYyhSV+SRdJWixpbm7aVpKukzQv/dyyqPLNzKxzRdb4pwBjqqadCdwQETsBN6RxMzNroMISf0TcAvy9avKRwNQ0PBU4qqjyzcysc41u4x8eEQvT8FPA8K4WlDRe0kxJM5csWdKY6MzMSqBpF3cjIoBYx/zJEdERER1tbW0NjMzMrG9rdOJfJGkEQPq5uMHlm5mVXqMT/3RgXBoeB/ymweWbmZVekbdzXgLcAbxO0gJJHwbOAQ6RNA84OI2bmVkDFdZlQ0Qc18WsdxZVppmZdc9P7pqZlYwTv5lZyTjxm5mVjBO/mVnJOPGbmZWME7+ZWck48ZuZlYwTv5lZyTjxm5mVjBO/mVnJOPGbmZWME7+ZWckU1kmbWTO0n3lNj9eZf867CojErPdyjd/MrGSc+M3MSsaJ38ysZJz4zcxKxonfzKxknPjNzErGid/MrGSc+M3MSqYpD3BJmg88D6wCVkZERzPiMDMro2Y+uXtgRDzdxPLNzErJTT1mZiXTrBp/AL+XFMD5ETG5egFJ44HxAKNGjWpweGYbn572UzS/taBArNdrVo1/34h4M3AY8AlJ+1cvEBGTI6IjIjra2toaH6GZWR/VlMQfEU+mn4uBK4G9mhGHmVkZNTzxS9pU0maVYeBQYG6j4zAzK6tmtPEPB66UVCn/4oj4bRPiMDMrpYYn/oh4FNi90eWamVnGb+DqbSYO6eHyy/pG2X2A3/5l3erp3xgU8nfm+/jNzErGid/MrGSc+M3MSsaJ38ysZJz4zcxKxonfzKxkfDunmW9jtZJxjd/MrGSc+M3MSsaJ38ysZJz4zcxKxonfzKxkfFdPZ3yXhzWKv2vWBK7xm5mVjBO/mVnJOPGbmZWME7+ZWck48ZuZlYzv6umj1us1gK0FBGKl0NPvWz1fOdnjsls/0LMC1nEnVc/L7lnRRXGN38ysZJz4zcxKpimJX9IYSQ9JeljSmc2IwcysrBqe+CX1B34MHAbsChwnaddGx2FmVlbNqPHvBTwcEY9GxEvApcCRTYjDzKyUFBGNLVB6PzAmIj6Sxk8E9o6ICVXLjQfGp9HXAQ/1oJhhwNN1CLcIjm399NbYemtc4NjWV1+KbbuIaKue2Gtv54yIycDk9VlX0syI6KhzSHXh2NZPb42tt8YFjm19lSG2ZjT1PAlsmxsfmaaZmVkDNCPx/xHYSdL2kjYBjgWmNyEOM7NSanhTT0SslDQB+B3QH7goIu6vczHr1UTUII5t/fTW2HprXODY1lefj63hF3fNzKy5/OSumVnJOPGbmZVMn0j8kraSdJ2keennll0sN0rS7yU9KOkBSe29Jba07OaSFkiaVHRctcYmabSkOyTdL+k+SWMLjGedXXlIGijpsjT/rkb8/noQ26fSd+o+STdI2q63xJZb7n2SQlLDblWsJTZJx6Rjd7+ki3tLbClfzJB0b/q9Ht6guC6StFjS3C7mS9IPU9z3SXpzjwuJiI3+A3wLODMNnwl8s4vlbgIOScODgVf1ltjS/B8AFwOTestxA3YGdkrDWwMLgS0KiKU/8AiwA7AJ8Cdg16plTgXOS8PHApc16DjVEtuBle8T8PHeFFtabjPgFuBOoKO3xAbsBNwLbJnGX92LYpsMfDwN7wrMb1Bs+wNvBuZ2Mf9w4H8BAW8F7uppGX2ixk/W5cPUNDwVOKp6gdQf0ICIuA4gIpZHxD97Q2wpvrcAw4HfNyCmim5ji4i/RMS8NPw3YDGw1pOAdVBLVx75eK8A3ilJBcTS49giYkbu+3Qn2fMpjVBrFyhfA74JvNiguGqN7aPAjyPiGYCIWNyLYgtg8zQ8BPhbIwKLiFuAv69jkSOBn0XmTmALSSN6UkZfSfzDI2JhGn6KLIFW2xl4VtK0dOr2X6nDuKbHJqkf8B3gMw2IJ6+W47aapL3IakePFBDLNsATufEFaVqny0TESmAZMLSAWNYntrwPk9XIGqHb2FJTwLYR0fO382yYWo7bzsDOkv4g6U5JY3pRbBOBEyQtAK4FTmtMaN3q6fdxLb22y4Zqkq4HXtPJrLPyIxERkjq7R3UAsB+wB/BX4DLgZODCXhDbqcC1EbGg3hXYOsRW2c4I4OfAuIh4ua5B9iGSTgA6gHc0OxZYXan4Ltl3vTcaQNbccwDZWdItknaLiGebGlXmOGBKRHxH0j7AzyW9sS98/zeaxB8RB3c1T9IiSSMiYmFKUJ2dLi4AZkfEo2mdX5O1j21w4q9DbPsA+0k6lezawyaSlkfEBr+roA6xIWlz4BrgrHRqWYRauvKoLLNA0gCy0++lBcXT09iQdDDZP9R3RMS/GhBXLbFtBrwRuClVKl4DTJd0RETMbHJskP1d3hURK4DHJP2F7B/BH3tBbB8GxgBExB2SWsk6SWtUc1RXNrjbm77S1DMdGJeGxwG/6WSZP5K1hVXapw8CHugNsUXE8RExKiLayZp7flaPpF+P2JR1q3FliumKAmOppSuPfLzvB26MdLWrYN3GJmkP4HzgiAa2U3cbW0Qsi4hhEdGevl93phiLTvrdxpb8mqy2j6RhZE0/j/aS2P4KvDPF9nqgFVjSgNi6Mx04Kd3d81ZgWa7JtjaNuEpd9IesnfcGYB5wPbBVmt4BXJBb7hDgPmAOMAXYpLfEllv+ZBp3V0+3sQEnACuA2bnP6ILiORz4C9k1hLPStK+SJSrI/vAuBx4G7gZ2aOB3rLvYrgcW5Y7R9N4SW9WyN9Ggu3pqPG4ia4p6IP1dHtuLYtsV+APZHT+zgUMbFNclZHfPrSA7I/owcApwSu6Y/TjFPWd9fp/ussHMrGT6SlOPmZnVyInfzKxknPjNzErGid/MrGSc+M3MSsaJ3+pK0ll6pSfP2ZL2Xs/tjM73hijpiHX1PFkPkg6Q9LY6bau9q94Vu1nv9tz6H6hHLGbVnPitbtJj7f8GvDki3gQczJp9ivTEaLL7rAGIiOkRcc6GR7lOBwB1Sfw9lZ5EJiIq5bcDTU38lZis73Hit3oaATwdqbuCiHg6sh49kfQWSTdLmiXpd5XeBCXdJOmbku6W9BdJ+6UnKb8KjE1nDWMlnaz0ngJJUySdmzr1ejTV1C9S9p6FKZVgJB2q7F0C90i6XNLgNH2+pK+k6XMk7aKsb/9TgDNSmfvld0zSREk/T9ubJ+mjabqUdfg3N21rrfcVpNr7ram8eypnFSnuWyVNJz1FLml5Wu0csm48Zks6Q9ItkkbntnmbpN2rynlDOo6z0xnXTmn6SWn8T5J+novpRr3y/oBRuWN7nqS7gG9J2jQd27uVdW7YWc+ftrFp1FNy/vT9D1k/Q7PJnob8b7I+awBagNuBtjQ+FrgoDd8EfCcNHw5cn4ZPJvcEc36c7KnrS8meYDwSeA7YjawiM4vsbGEYWf/zm6Z1Pg98KQ3PB05Lw6fyylPKE4HPdLFvE8me4ByUtv0E2fsJ3gdcR9a/+3Cyx/xHkNXY56Z1XwW0puGdgJlp+ADgH8D2uXKW5+ZdnZs+Dvh+Gt65so2qGH8EHJ+GN0mxviH9Poal6ZWns68i63AP4EPAr3PH9mqgfxr/BnBCGt4ibWvTZn/X/Nmwj0/lrG4iYrmy9wrsR/ZikstSu/xMso7CrlPWUVh/skfSK6aln7PIEmYtroqIkDQHWBQRcwAk3Z+2MZL0yH0qcxPgji7KfG+NZf4mIl4AXpA0g6xP932BSyJiFbBI0s3AnmRdg1S0AJNSjX0VWeKuuDsiHquh7MuBL0r6LFmintLJMncAZ0kaCUyLiHmSDgIuj4inASKi0uP1lEIAAAIRSURBVM/7Pryy3z8neynP6rLS/gAcChwhqdJleCswCniwhpitl3Lit7pKCeMmst4g55DVVGcB90fEPl2sVunJchW1fycr67ycG66MD0jbui4ijqtjmdX9m9Ta38kZZP347E52VpJ/Gco/aio44p+SriM7wzkGeEsny1ycmmjeBVwr6WM1xlctH5OA90XEQ+u5LeuF3MZvdSPpdZV25WQ08DjwENCWLv4iqUXSG7rZ3PNkXQqvrzuBt0vaMZW5qaSdu1mnuzKPlNQqaShZU8wfgVvJrkX0V9bz6/5kHcjlDQEWRtaP+4lkZzzd6SyWC4AfAn+M9MaqPEk7AI9GxA/Jelp9E3AjcHSKGUlbpcVvJ+uREuD4tB+d+R1wmtJpk7JeSG0j58Rv9TQYmKr00nGyppaJkb3a7v3ANyVVejrs7u6ZGcCulYu7PQ0kIpaQXRe4JMVyB7BLN6tdBbyns4u7yX0prjuBr0V24frKNP1PZEn2cxHxVNV6/w2MS/u+C7XV8u8DVqULsmekfZpFdj3jp12scwwwV9Jssqa1n0XE/cDZwM2p/O+mZU8DPpiOzYnAJ7vY5tfImqruS81oX6shduvl3DunWQ0kTSS78PrtJsawNVkz2i7RB94CZc3jGr/ZRkDSScBdZP3GO+nbBnGN38ysZFzjNzMrGSd+M7OSceI3MysZJ34zs5Jx4jczK5n/AxEOogTbVP9kAAAAAElFTkSuQmCC\n",
      "text/plain": [
       "<Figure size 432x288 with 1 Axes>"
      ]
     },
     "metadata": {
      "needs_background": "light"
     },
     "output_type": "display_data"
    }
   ],
   "source": [
    "import matplotlib.pyplot as plt\n",
    "\n",
    "spam_polarities = [\n",
    "    textblob_sentiment(x).polarity for _, x in df_dev.iterrows() if x.label == SPAM\n",
    "]\n",
    "\n",
    "ham_polarities = [\n",
    "    textblob_sentiment(x).polarity for _, x in df_dev.iterrows() if x.label == HAM\n",
    "]\n",
    "\n",
    "plt.hist([spam_polarities, ham_polarities])\n",
    "plt.title(\"TextBlob sentiment polarity scores\")\n",
    "plt.xlabel(\"Sentiment polarity score\")\n",
    "plt.ylabel(\"Count\")\n",
    "plt.legend([\"Spam\", \"Ham\"])\n",
    "plt.show()"
   ]
  },
  {
   "cell_type": "markdown",
   "metadata": {
    "tags": [
     "md-exclude"
    ]
   },
   "source": [
    "We'll target the high polarity bin on the far right in our LF since there are many more `HAM` comments.\n",
    "There are several other ways we could bin this histogram to get plausible LFs, but we'll just\n",
    "write one for now."
   ]
  },
  {
   "cell_type": "code",
   "execution_count": 25,
   "metadata": {},
   "outputs": [],
   "source": [
    "@labeling_function(pre=[textblob_sentiment])\n",
    "def textblob_polarity(x):\n",
    "    return HAM if x.polarity > 0.9 else ABSTAIN"
   ]
  },
  {
   "cell_type": "markdown",
   "metadata": {
    "tags": [
     "md-exclude"
    ]
   },
   "source": [
    "Let's do the same for the subjectivity scores.\n",
    "This will run faster than the last cell, since we memoized the `Preprocessor` outputs."
   ]
  },
  {
   "cell_type": "code",
   "execution_count": 26,
   "metadata": {
    "tags": [
     "md-exclude"
    ]
   },
   "outputs": [
    {
     "data": {
      "image/png": "iVBORw0KGgoAAAANSUhEUgAAAX4AAAEWCAYAAABhffzLAAAABHNCSVQICAgIfAhkiAAAAAlwSFlzAAALEgAACxIB0t1+/AAAADh0RVh0U29mdHdhcmUAbWF0cGxvdGxpYiB2ZXJzaW9uMy4xLjEsIGh0dHA6Ly9tYXRwbG90bGliLm9yZy8QZhcZAAAgAElEQVR4nO3deZgdVZ3/8fcnC2kkkEQSEUig2RcJBifsoICAAUfAEQiMYHDQyGCQRUUeGTSOMk9QARccJLIkKoQdDaAsQlhUwF8CIWEZZAsQDCGJEIiyJXx/f9TpULm53X2703Vvd9fn9Tz36drP91Td/t6qU3XPVURgZmbl0afRAZiZWX058ZuZlYwTv5lZyTjxm5mVjBO/mVnJOPGbmZWME39JSWqSFJKG17DsCZL+UI+4OkLSnZLGNjqOrtLeMZF0vKQbCyi35u1KelrS7l0dg9WXE38dSVqWe70r6Y3c+GfXYLurJQxJY1IZLdt/QdKZXVOT+pM0SdLF+WkRsV9EXNWAWK6U9F/1LjciLomIT63JNiRtK2l5Z7cbEVtExH1pW6sdE+sZ+jU6gDKJiIEtw5LmAV+IiCLPpJ+JiC1TeVsBf5Q0KyJuKbBMs25BUt+IWNHoOLojn/F3I5L6SjpL0jOSFku6XNLgNG+cpL9KWieNf1rSfElDgHvSJp5IZ/eHVW47Ip4EHgC2b6Xs90u6QtIiSc9KOl2Scov0kXSRpNckPSbpo23U4yxJC9Kyj0vau4b6bStpuaTPp3otkvT1NO8w4DRgXKrfX9L0+yUdk4ZPSE0/F0haKulJSaMljZf0oqSFko7Kxbi2pB+lK6GXJP1U0oA0b4ykpyR9M8XxYssVmaSvAJ8BzkqxXNPKcfxZWneppIclbVMZcy7uyg//wyTNS+uf3XIcKpeVtEOq8ytpPx+Wm7eOpJ+k+i2VdLekfmTvlb65K8Gd8tuVdJmk71XU51ZJJ6bhlyTtVe2YSDpW0p8q1v2mpKpXZZK+mOr5enpPHJGbd6Kk/0vz5koamaaPlHSvpFclzZF0UG6dK1Odb5P0D2D3do7zByXdkra1RNKd1eLslSLCrwa8gHnA/hXTvgHcC2wENAFTgMty868Dfg5sACwEDkjTm4AAhueWHQM8lRvfLq2zZ7V1gKuBa4CBwJbAs8Bn07wTgOXAiUB/4HPA34H1qtTrw8AzKUYBmwObtVc/YNsUz8/SvJ2Bt4HN0/xJwMUVZd0PHJOL8R3g34G+wA+A54DzgbWAQ4BXgKa0/IXAtcBgYBBwK/Dt3L57Bzgz1ffTwOvAwDT/SuC/2ji2hwL3AeuRnVx9CPhAZcy5uP9QcUxuTXFtlvblMVWWXQ9YAHw21XfndEy2TPMvAW4DPpjm753+bgssr4g3v90DWfV98wHgDWBoGn8J2KvaMQHWAV5rOd5p2uPAJ6vsoyHAq8AWaXwjYLs0fGw6djuRvYe2AYan/fM88NV0XD4BLOO999eVaR/smvb7gHaO8/nAj8laPtYCPtrovFC3/NPoAMr6onrif5aUmNP4ZsA/AaXx9YG/AY8AP84t11riX5H+uV5L86cB/SrXSf8gK0hJNs0/GbglDZ8APFsR6xzgiCr1+lBKSPu2lFVL/Xgv8Q+tKOOwNFxL4p+bm7dz2t6g3LR/pHL6kX2obJybty/weG7fLQX65Oa/BoxKw+0l/oOBR4Fd8tuojDkXd2Xi3yc3/zTg5irLjgNur9j2VLIP1/5kH1zbVImtvcTflyy575LGTwJ+l1u21cSfpl0GnJWGRwMvV74P0ryWxH8o6cM4N+9u4EtV1jmA7ANBuWk3AGfkjsvk3Lz2jvP3yU52Nq8sq7e/3NTTTaTL+RHA79Kl56vAQ2RnLusDRMQSsjf69sB5NWz22YgYHBHrAe8nSwi/qLLcB1M5z+emPQdsnBufX7HOc2RnaauIiEeBM4CzgZdTc84GtdQPWBERi3Ob+yfZFUitFuaG3wDeioilFdMGprj7A4/mYvkN2dlti0UR8W4nY/k92Rn3RcBLkv5XUkfq8UJuuOp+BjYFPtoSf6rDZ4AN06sf8HQHygQgsjbxq4Gj06R/By7vwCamkl2FABwDTIuI5ZULRcQrabmvkO2j6ZK2TLNHtBL7RsDzkbJ2Uvk+faFi+baO89lkJ1IzUtPeaR2oZ4/mxN9NpDfzi8B+KVm3vJpakqGkXcj+Ia8BfpJfvYbtv0J2xl/t6Y2XgHeBTXLTNknxtKh8xHATsn+aamVNjYg9yJp5moDv1VK/9qpQwzK1WkDWdLVFLo5BEbF+eyvWEktkzouInYAdyZq/Tk6z/wG8L7f4B6tsYkRuuLX9/AJwW8W+HBgRp5CrX0djT6YBR6ZEPJIsWVZTbVt3A02SdiN7r/6qtUIi4uaI+DgpoZM1y7TUrVrsf2PV9yis/j7Nx9TmcY6IpRFxckRsSvah+V+S9mwt3t7Eib97+TkwSdIIAEkfkPSpNPw+4Ndk7ZvHAdtI+g+AiHiLrGli89Y2LGld4EiyJohVpPVvAP4n3RTcgixR/Tq32Ih0E7Bfujk5gqwNubKc7SV9LN1AeyO9Ws6cW61fDRYCm7Xc6FwTEfEOcCnwY0lDlRkh6YAOxNLWvt5N2Y3lfmSJ/m3e2wezgcOVPYK7LdmxrPQNSYMkNQMTgGo3R38D7CRprKT+ktZK5W6d6vfLVL8NlN1s3ktSX7Kml76SKhPoSpE9rvkWWSK+MSL+0cZ+WOWYpA/4XwGTgSURMbOVfbSxpE+m9/VbZG31LfvoYuAMSR9Ox2ZrZY8q30v2kMEp6X14ANk9iatbqUebx1nSIZI2T/EvJWvufLfatnobJ/7u5fvAH4A7Jb0O/Bn4SJp3LvBYRFwWEW+Q3QD7YUoOAN8CrkmXtIekaZsrPb1Bdk+hiaxtuJovpb/PAXeS/fPlL/HvIbvZ9neym57/VtGM0mLtFOtisjOugcBZNdSvPVeSnSn/XdKfa1ynLaeQnUHOJPunv4XspnYtJgM7p319ZZX5g8luXL9KdnP2ObKbiJDtg37AorSdX1dZ/2bg4RTbNdWWSVdwnwA+T7af/wZ8j6xpA7ImlKfJmtOWAN8laxt/JcUwK8U/qpU6TgP2B65oZT60fkx+SXal0OrZPtm9hDPIrjaXkN2TmZDq9iuypsxryW6qXwsMjog3gX8FDk/rnAeMjYhn2iinreO8HTAjlXEP8MP0odfrtdw0NLNuTtkjlf8aEQc3Opa2pKvLhcC2EfF8e8tb/fmM36zn+BDZk1Hd3UnAXU763Ze/uWvWA0i6hewm6GcaHUtbJL1E9gTUIe0ta43jph4zs5JxU4+ZWcn0iKaeoUOHRnNzc6PDMDPrUWbNmrU4IoZVTu8Rib+5uZmZM6s+DmxmZq2Q9Fy16W7qMTMrGSd+M7OSceI3MyuZHtHGb2bWnnfeeYf58+fz5ptvNjqUumtqamL48OH079+//YVx4jezXmL+/Pmsu+66NDc30wV9+fUYEcGSJUuYP38+m222WU3ruKnHzHqFN998k/XXX79USR9AEuuvv36HrnSc+M2s1yhb0m/R0Xo78ZuZlYzb+M2sV2o+4+Yu3d68SZ9sd5mzzz6bK664gr59+9KnTx8uuugidt111y6Noyv0+sTfmYNfywE2M8u77777uOmmm3jwwQcZMGAAixcv5u233250WFW5qcfMrAssWLCAoUOHMmDAAACGDh3KRhttRHNzM6effjojR45kl1124amnngLgxhtvZNddd2WnnXZi//33Z+HChQBMnDiRcePGsffee7Ppppty/fXXr1x/zJgxvPPOO2scqxO/mVkXOPDAA3nhhRfYeuutOfHEE7n77rtXzhs0aBBz585lwoQJnHLKKQDstdde3H///Tz00EMcddRRfP/731+5/NNPP82dd97J9OnTOeaYY9h3332ZO3cua6+9NjffvOZNWIU19UhqIvsdywGpnGsj4tuSNiP7rc71gVnAsRHRPa+HzMxqNHDgQGbNmsW9997LjBkzGDt2LJMmTQLg6KOPXvn31FNPBbLvHYwdO5YFCxbw9ttvr/IM/kEHHUT//v0ZOXIkK1asYMyYMQCMHDmSefPmrXGsRZ7xvwXsFxEfBkYBYyTtBpwDnB8RWwKvAMcXGIOZWd307duXffbZh+985ztccMEFXHfddcCqj1u2DJ900klMmDCBuXPnctFFF63yHH5Lc1GfPn3o37//ynX69OnD8uXL1zjOwhJ/ZJal0f7pFcB+wLVp+lTgsKJiMDOrlyeeeIInn3xy5fjs2bPZdNNNAbjqqqtW/t19990BWLp0KRtvvDEAU6dOrWushT7VI6kvWXPOlsDPgKeBVyOi5SNrPrBxK+uOB8YDbLLJJkWGaWa9UL2fzlu2bBknnXQSr776Kv369WPLLbdk8uTJ3HTTTbzyyivsuOOODBgwgGnTpgHZTdwjjjiCIUOGsN9++/Hss8/WLda6/OaupMHADcBZwJTUzIOkEcDvI2KHttYfPXp0dPaHWPw4p1k5PP7442y33XaNDmM1LT8kNXTo0ELLqVZ/SbMiYnTlsnV5qiciXgVmALsDgyW1XGkMB16sRwxmZpYpLPFLGpbO9JG0NnAA8DjZB8DhabFxwG+LisHMrNHmzZtX+Nl+RxXZxr8hMDW18/cBro6ImyQ9Blwp6XvAQ8AlBcZgZmYVCkv8ETEH2KnK9GeAXYoq18zM2uZv7pqZlYwTv5lZyfT63jnNrKQmDuri7S1td5GBAweybNmyleNTpkxh5syZXHDBBV0byxryGb+ZWck48ZuZ1UEju2Gu5MRvZtZF3njjDUaNGrXy9a1vfWvlvEZ2w1zJbfxmZl1k7bXXZvbs2SvHW9r4obHdMFfyGb+ZWR00shvmSk78ZmZ10MhumCu5qcfMeqcaHr+sp0Z2w1ypLt0yryl3y2xm7emu3TLXS7frltnMzLoPJ34zs5Jx4jezXqMnNF0XoaP1duI3s16hqamJJUuWlC75RwRLliyhqamp5nX8VI+Z9QrDhw9n/vz5LFq0qNGh1F1TUxPDhw+veXknfjPrFfr377/Kt2GtdW7qMTMrGSd+M7OSceI3MysZJ34zs5Jx4jczKxknfjOzknHiNzMrGSd+M7OSKSzxSxohaYakxyQ9KunkNH2ipBclzU6vg4uKwczMVlfkN3eXA1+NiAclrQvMknR7mnd+RPywwLLNzKwVhSX+iFgALEjDr0t6HNi4qPLMzKw2dWnjl9QM7AQ8kCZNkDRH0qWShrSyznhJMyXNLGOnS2ZmRSk88UsaCFwHnBIRrwEXAlsAo8iuCM6ttl5ETI6I0RExetiwYUWHaWZWGoUmfkn9yZL+5RFxPUBELIyIFRHxLvALYJciYzAzs1UV+VSPgEuAxyPivNz0DXOLfRp4pKgYzMxsdUU+1bMncCwwV9LsNO2bwNGSRgEBzAO+VGAMZmZWocinev4IqMqs3xVVppmZtc/f3DUzKxknfjOzknHiNzMrGSd+M7OSceI3MysZJ34zs5Jx4jczKxknfjOzknHiNzMrGSd+M7OSceI3MysZJ34zs5Jx4jczKxknfjOzknHiNzMrGSd+M7OSceI3MysZJ34zs5Jx4jczKxknfjOzknHiNzMrGSd+M7OSceI3MysZJ34zs5IpLPFLGiFphqTHJD0q6eQ0/f2Sbpf0ZPo7pKgYzMxsdUWe8S8HvhoR2wO7AV+WtD1wBnBHRGwF3JHGzcysTgpL/BGxICIeTMOvA48DGwOHAlPTYlOBw4qKwczMVleXNn5JzcBOwAPABhGxIM16CdiglXXGS5opaeaiRYvqEaaZWSkUnvglDQSuA06JiNfy8yIigKi2XkRMjojRETF62LBhRYdpZlYahSZ+Sf3Jkv7lEXF9mrxQ0oZp/obAy0XGYGZmqyryqR4BlwCPR8R5uVnTgXFpeBzw26JiMDOz1fUrcNt7AscCcyXNTtO+CUwCrpZ0PPAccGSBMZiZWYXCEn9E/BFQK7M/XlS5ZmbWNn9z18ysZJz4zcxKxonfzKxknPjNzErGid/MrGSc+M3MSsaJ38ysZGpK/JL2rGWamZl1f7We8f+0xmlmZtbNtfnNXUm7A3sAwySdlpu1HtC3yMDMzKwY7XXZsBYwMC23bm76a8DhRQVlZmbFaTPxR8TdwN2SpkTEc3WKyczMClRrJ20DJE0GmvPrRMR+RQRlZmbFqTXxXwP8HLgYWFFcOGZmVrRaE//yiLiw0EjMzKwuan2c80ZJJ0raUNL7W16FRmZmZoWo9Yy/5acSv56bFsDmXRuOmZkVrabEHxGbFR2ImZnVR02JX9Lnqk2PiF92bThmZla0Wpt6ds4NN5H9Zu6DgBO/mVkPU2tTz0n5cUmDgSsLicjMzArV2W6Z/wG43d/MrAeqtY3/RrKneCDrnG074OqigjIzs+LU2sb/w9zwcuC5iJhfQDxmZlawmpp6Umdt/0fWQ+cQ4O321pF0qaSXJT2SmzZR0ouSZqfXwZ0N3MzMOqfWX+A6EvgLcARwJPCApPa6ZZ4CjKky/fyIGJVev+tIsGZmtuZqbeo5E9g5Il4GkDQM+ANwbWsrRMQ9kprXNEAzM+tatT7V06cl6SdLOrBupQmS5qSmoCGd3IaZmXVSrWf8t0i6FZiWxscCnWmmuRD4LtkTQt8FzgX+o9qCksYD4wE22WSTThS1BiYO6uDyS4uJw8ysAG2etUvaUtKeEfF14CJgx/S6D5jc0cIiYmFErIiId4FfALu0sezkiBgdEaOHDRvW0aLMzKwV7TXX/Ijs93WJiOsj4rSIOA24Ic3rEEkb5kY/DTzS2rJmZlaM9pp6NoiIuZUTI2JuezduJU0D9gGGSpoPfBvYR9IosqaeecCXOh6ymZmtifYS/+A25q3d1ooRcXSVyZe0G5GZmRWqvaaemZK+WDlR0heAWcWEZGZmRWrvjP8U4AZJn+W9RD8aWIusjd7MzHqYNhN/RCwE9pC0L7BDmnxzRNxZeGRmZlaIWvvjnwHMKDgWMzOrg85++9bMzHooJ34zs5Jx4jczKxknfjOzknHiNzMrGSd+M7OSceI3MysZJ34zs5Jx4jczKxknfjOzknHiNzMrGSd+M7OSceI3MysZJ34zs5Jx4jczKxknfjOzknHiNzMrGSd+M7OSceI3MysZJ34zs5Jx4jczK5nCEr+kSyW9LOmR3LT3S7pd0pPp75Ciyjczs+qKPOOfAoypmHYGcEdEbAXckcbNzKyOCkv8EXEP8PeKyYcCU9PwVOCwoso3M7Pq6t3Gv0FELEjDLwEbtLagpPGSZkqauWjRovpEZ2ZWAg27uRsRAUQb8ydHxOiIGD1s2LA6RmZm1rvVO/EvlLQhQPr7cp3LNzMrvXon/unAuDQ8Dvhtncs3Myu9Ih/nnAbcB2wjab6k44FJwAGSngT2T+NmZlZH/YracEQc3cqsjxdVppmZtc/f3DUzK5nCzvjNrAYTB3Vw+aXFxGGl4jN+M7OSceI3MysZJ34zs5Jx4jczKxknfjOzknHiNzMrGSd+M7OSceI3MysZJ34zs5Jx4jczKxknfjOzknHiNzMrGSd+M7OSceI3MysZJ34zs5Jx4jczKxknfjOzknHiNzMrGSd+M7OS8W/u2nv8+69rpPmMmzu8zrymAgKx7quj/2NQyP+Zz/jNzErGid/MrGQa0tQjaR7wOrACWB4RoxsRh5lZGTWyjX/fiFjcwPLNzErJTT1mZiXTqMQfwG2SZkkaX20BSeMlzZQ0c9GiRXUOz8ys92pU4t8rIj4CHAR8WdJHKxeIiMkRMToiRg8bNqz+EZqZ9VINSfwR8WL6+zJwA7BLI+IwMyujuid+SetIWrdlGDgQeKTecZiZlVUjnurZALhBUkv5V0TELQ2Iw8yslOqe+CPiGeDD9S7XzMwyfpzTzKxk3EmbWVk1slM+dwjYUD7jNzMrGSd+M7OSceI3MysZJ34zs5Jx4jczKxknfjOzkvHjnNardOp3byd9soBI6q+jde8tv/fb4Xp34fHuqfvcZ/xmZiXjxG9mVjJO/GZmJePEb2ZWMk78ZmYl46d6eqlOPd3STZ44sJ6npz7dUlY+4zczKxknfjOzknHiNzMrGSd+M7OSceI3MysZJ34zs5Lx45zdTS/4LdIyd5RmPUAv+B9bUz7jNzMrGSd+M7OSceI3MyuZhiR+SWMkPSHpKUlnNCIGM7Oyqnvil9QX+BlwELA9cLSk7esdh5lZWTXijH8X4KmIeCYi3gauBA5tQBxmZqWkiKhvgdLhwJiI+EIaPxbYNSImVCw3HhifRrcBnuhAMUOBxV0Qbk/jepdLWesN5a17R+u9aUQMq5zYbZ/jj4jJwOTOrCtpZkSM7uKQuj3Xu1zKWm8ob927qt6NaOp5ERiRGx+eppmZWR00IvH/P2ArSZtJWgs4CpjegDjMzEqp7k09EbFc0gTgVqAvcGlEPNrFxXSqiagXcL3Lpaz1hvLWvUvqXfebu2Zm1lj+5q6ZWck48ZuZlUyPTvztdf0gaYCkq9L8ByQ11z/KrldDvU+T9JikOZLukLRpI+LsarV29SHpM5JCUq943K+Weks6Mh3zRyVdUe8Yi1DD+3wTSTMkPZTe6wc3Is6uJulSSS9LeqSV+ZL0k7Rf5kj6SIcLiYge+SK7Mfw0sDmwFvAwsH3FMicCP0/DRwFXNTruOtV7X+B9afg/y1LvtNy6wD3A/cDoRsddp+O9FfAQMCSNf6DRcdep3pOB/0zD2wPzGh13F9X9o8BHgEdamX8w8HtAwG7AAx0toyef8dfS9cOhwNQ0fC3wcUmqY4xFaLfeETEjIv6ZRu8n+65ET1drVx/fBc4B3qxncAWqpd5fBH4WEa8ARMTLdY6xCLXUO4D10vAg4G91jK8wEXEP8Pc2FjkU+GVk7gcGS9qwI2X05MS/MfBCbnx+mlZ1mYhYDiwF1q9LdMWppd55x5OdHfR07dY7XfKOiIiO/wRY91XL8d4a2FrSnyTdL2lM3aIrTi31nggcI2k+8DvgpPqE1nAdzQGr6bZdNtiak3QMMBr4WKNjKZqkPsB5wHENDqUR+pE19+xDdnV3j6SREfFqQ6Mq3tHAlIg4V9LuwK8k7RAR7zY6sO6uJ5/x19L1w8plJPUjuxxcUpfoilNTlxeS9gfOBA6JiLfqFFuR2qv3usAOwF2S5pG1fU7vBTd4azne84HpEfFORDwL/JXsg6Anq6XexwNXA0TEfUATWSdmvd0ad3vTkxN/LV0/TAfGpeHDgTsj3R3pwdqtt6SdgIvIkn5vaO+FduodEUsjYmhENEdEM9m9jUMiYmZjwu0ytbzPf0N2to+koWRNP8/UM8gC1FLv54GPA0jajizxL6prlI0xHfhcerpnN2BpRCzoyAZ6bFNPtNL1g6T/BmZGxHTgErLLv6fIbpYc1biIu0aN9f4BMBC4Jt3Lfj4iDmlY0F2gxnr3OjXW+1bgQEmPASuAr0dEj76yrbHeXwV+IelUshu9x/WCEzskTSP7IB+a7l98G+gPEBE/J7ufcTDwFPBP4PMdLqMX7CczM+uAntzUY2ZmneDEb2ZWMk78ZmYl48RvZlYyTvxmZiXjxG81kXRm6vlxjqTZknbt5HZG5XtRlHRIWz1tdgVJ+0jao4u2NS89K185/QRJn+vE9gZLOjE3vpGka9tZZ+U+k3SYpO07Wq6Vmx/ntHalr8OfB+wTEW+lxLdWRHS4UyxJx5H1mjmhi8Nsq8yJwLKI+GEXbGseWfyL13RbaXvNwE0RsUMn15+S1m/zw6JIkvpGxIpGlW8d5zN+q8WGwOKWrh8iYnFL0pf0L5LuljRL0q0tvQRKukvSOZL+IumvkvZO38D8b2BsumoYK+k4SRekdaZIujB1NPZMOlO/VNLjKcGRljtQ0n2SHpR0jaSBafo8Sd9J0+dK2jYl1hOAU1OZe+crJuljafpsZf26r5vKvSm3zAXpA6vF6Wn7f5G0ZVpmoqSvpeEtJN2S9sm9krZN0zeQdIOkh9NrD2ASsEUq/weSmpX6YU/74UO5OO6SNLpln6X1DwF+kNbfQtKDueW3yo/npn9F7/1ew5Vp2kBJl6V6zZH0mTT96DTtEUnn5LaxTNK5kh4Gdm/tfWDdVKP7nvar+7/IvgU8m6wPmP8FPpam9wf+DAxL42PJvmEJcBdwbho+GPhDGj4OuCC37ZXjwBSy7ndF1vXsa8BIshOUWcAosr5Y7gHWSet8A/hWGp4HnJSGTwQuTsMTga+1UrcbgT1z9exH9q3Jm3LLXED2rdCWMs5Mw59rWS5fBnAHsFUa3pWsqxCAq4BT0nBfsr6jmsn1u54fB04FvpOGNwSeaGWfHZ5bfwYwKg3/T8v+qKjz34ABaXhw+nsO8KPcMkOAjci6RRiW9sudwGFpfgBHtvc+8Kt7vnpslw1WPxGxTNK/AHuT/cjLVamNeSZZx2i3K+saoi+Q7zPk+vR3FllCq8WNERGS5gILI2IugKRH0zaGk/3oxp9SmWsB97VS5r/VUN6fgPMkXQ5cHxHz1f5PNkzL/T0/PyNdfezBe91lAAxIf/cj+7AgsqaRpZKGtFHO1cBtZF/ZP5LsNyXaczHweUmnkSXgXaosMwe4XNJvyPr5AdifXJcmEfGKpI8Cd0XEolS3y8l+JOQ3ZF1DXJcW34a23wfWzTjxW01SorqLrPfLuWSd380CHo2I3VtZraVX0BXU/l5rWefd3HDLeL+0rdsj4uiuKDMiJkm6meyq5E+SPgEsZ9Vm0KbK1VoZJq33akSMaq/sGmJ7UdISSTuSJfETaljtOrIPijuBWVG9z55PkiXwTwFnShrZifDejPfa9UXb7wPrZtzGb+2StI2kfDe/o4DngCeAYcpu/iKpf75NuhWvk3Wh3Fn3A3vm2tbXkbR1Z8uUtEVEzI2Ic8h6hNyWrG7bK/vN5sGkHiBzxub+5q82iIjXgGclHZG2L0kfTrPvIPspTCT1lTSordiSq4DTgUERMae9ukXEm2Qdm10IXFalvn3IfqxmBlkz2SCyJq7bgS/nlhsC/AX4mKShkvqS9X9/d5UYOvM+sAZy4rdaDASmttwQJGtqmRjZT+IdDpyTbvLNJmvmaMsMsqQ6W9LYdpZdTVzxARsAAADySURBVGp2OA6YlmK5jyxZt+VG4NPVbu4Cp6Qbl3OAd4DfR8QLZM0sj6S/D1WsMyQtfzJZO/zK8NLfzwLHp33yKO/9ZODJwL7pimkW2W/ILiG70nhE0g+qxH4tWRPM1a3U7Urg6+nG9BZp2uVkV0i3VVm+L/DrFMNDwE8i+8GW76V6PZLi3jeyrn7PIDtmD5NdQfy2coOdfB9YA/lxTrMuIOmnwIMRsdpZdgNi+RrZFcJZjY7Fuie38ZutIUnfJXt6Z2KDQ0HSDcAWZDeSzaryGb+ZWcm4jd/MrGSc+M3MSsaJ38ysZJz4zcxKxonfzKxk/j9Wb9r9EFJGfQAAAABJRU5ErkJggg==\n",
      "text/plain": [
       "<Figure size 432x288 with 1 Axes>"
      ]
     },
     "metadata": {
      "needs_background": "light"
     },
     "output_type": "display_data"
    },
    {
     "data": {
      "image/png": "iVBORw0KGgoAAAANSUhEUgAAAX4AAAEWCAYAAABhffzLAAAABHNCSVQICAgIfAhkiAAAAAlwSFlzAAALEgAACxIB0t1+/AAAADh0RVh0U29mdHdhcmUAbWF0cGxvdGxpYiB2ZXJzaW9uMy4xLjEsIGh0dHA6Ly9tYXRwbG90bGliLm9yZy8QZhcZAAAgAElEQVR4nO3de5xVdb3/8debYWRMFBEmQlDxfkkKOyPmNTU1tJNpqeTJ0n6ezOPRNEvz5LHwpOehldrFjkneqBDvlmjeUrxUoj9QBJRjKqBiiECAUioXP+eP9R3cbPfMbGDW3sOs9/Px2I9Z67u+a30/a+09n732d6393YoIzMysOHrUOwAzM6stJ34zs4Jx4jczKxgnfjOzgnHiNzMrGCd+M7OCceIvKElNkkLS4CrqnizpD7WIa01IelDSyHrH0Vk6ek4knShpfA7tVr1dSS9K2rOzY7DacuKvIUlLSx7vSnqrZP6L67Dd9yUMSSNSG63bf0XSuZ2zJ7Un6SJJV5WWRcSBEXFjHWK5QdJ/1rrdiLg6Ij6zLtuQtJOkFWu73YjYNiIeS9t633Ni64ee9Q6gSCKid+u0pNnAv0ZEnmfSMyNiu9Te9sAfJU2OiHtybNOsS5DUEBEr6x1HV+Qz/i5EUoOk8yTNlLRA0lhJm6Zlx0v6i6SN0vyRkuZI6gs8kjbxXDq7P6J82xHxPPA4sEsbbW8m6XpJ8yXNknS2JJVU6SHpSklvSHpW0n7t7Md5kuamujMk7VvF/u0kaYWkr6T9mi/prLTsCOBM4Pi0f0+k8omSjkvTJ6eun8slLZH0vKQWSSdJelXSPElfKIlxQ0k/Tp+EXpP0M0m90rIRkl6Q9J0Ux6utn8gkfR34PHBeiuXmNp7Hn6d1l0h6WtKO5TGXxF3+5n+EpNlp/Qtbn4fyupJ2Tfu8KB3nI0qWbSTpp2n/lkh6WFJPstdKQ8knwd1KtyvpWkkXlO3PvZJOSdOvSdqn0nMi6UuS/lS27nckVfxUJumraT/fTK+Jo0uWnSLpf9OyaZKGpvKhkh6VtFjSVEmHlqxzQ9rn+yT9Hdizg+f5Q5LuSdtaKOnBSnF2SxHhRx0ewGzgoLKybwOPApsDTcB1wLUly28FfgEMAOYBB6fyJiCAwSV1RwAvlMzvnNbZu9I6wE3AzUBvYDtgFvDFtOxkYAVwCtAIfBn4G7BJhf36KDAzxShgG2DrjvYP2CnF8/O0bHdgGbBNWn4RcFVZWxOB40piXA78C9AA/BB4CbgM2AA4HFgENKX6VwC3AJsCfYB7ge+VHLvlwLlpf48E3gR6p+U3AP/ZznP7WeAxYBOyk6sPAx8sj7kk7j+UPSf3pri2TsfyuAp1NwHmAl9M+7t7ek62S8uvBu4DPpSW75v+7gSsKIu3dLuHsPrr5oPAW0D/NP8asE+l5wTYCHij9flOZTOAT1c4Rn2BxcC2aX5zYOc0/aX03O1G9hraERicjs/LwDfT8/IpYCnvvb5uSMdgj3Tce3XwPF8G/ISs52MDYL9654Wa5Z96B1DUB5UT/yxSYk7zWwP/AJTm+wF/BaYDPymp11biX5n+ud5Iy8cBPcvXSf8gK0lJNi0/HbgnTZ8MzCqLdSpwdIX9+nBKSAe0tlXN/vFe4u9f1sYRabqaxD+tZNnuaXt9Ssr+ntrpSfamMqhk2QHAjJJjtwToUbL8DWBYmu4o8R8GPAMML91GecwlcZcn/v1Llp8J3FWh7vHA/WXbHkP25tpI9sa1Y4XYOkr8DWTJfXiaPw34fUndNhN/KrsWOC9NtwCvl78O0rLWxP9Z0ptxybKHga9VWOdgsjcElZTdDpxT8ryMLlnW0fP8A7KTnW3K2+ruD3f1dBHp4/wWwO/TR8/FwFNkZy79ACJiIdkLfRfg0io2OysiNo2ITYDNyBLCLyvU+1Bq5+WSspeAQSXzc8rWeYnsLG01EfEMcA5wIfB66s4ZUM3+ASsjYkHJ5v5B9gmkWvNKpt8C3omIJWVlvVPcjcAzJbH8luzsttX8iHh3LWO5m+yM+0rgNUn/I2lN9uOVkumKxxnYCtivNf60D58HBqZHT+DFNWgTgMj6xG8Cjk1F/wKMXYNNjCH7FAJwHDAuIlaUV4qIRane18mO0R2StkuLt2gj9s2BlyNl7aT8dfpKWf32nucLyU6kJqSuvTPXYD/Xa078XUR6Mb8KHJiSdeujqTUZShpO9g95M/DT0tWr2P4isjP+SndvvAa8C2xZUrZliqdV+S2GW5L901Rqa0xE7EXWzdMEXFDN/nW0C1XUqdZcsq6rbUvi6BMR/TpasZpYInNpROwGfISs++v0tPjvwAdKqn+owia2KJlu6zi/AtxXdix7R8QZlOzfmsaejAOOSYl4KFmyrKTSth4GmiR9nOy1+uu2GomIuyLik6SETtYt07pvlWL/K6u/RuH9r9PSmNp9niNiSUScHhFbkb1p/qekvduKtztx4u9afgFcJGkLAEkflPSZNP0B4Ddk/ZsnADtK+n8AEfEOWdfENm1tWNLGwDFkXRCrSevfDvx3uii4LVmi+k1JtS3SRcCe6eLkFmR9yOXt7CLpE+kC2lvp0Xrm3Ob+VWEesHXrhc51ERHLgWuAn0jqr8wWkg5eg1jaO9YfV3ZhuSdZol/Ge8dgCnCUsltwdyJ7Lst9W1IfSUOAU4FKF0d/C+wmaaSkRkkbpHZ3SPv3q7R/A5RdbN5HUgNZ10uDpPIEukpkt2u+Q5aIx0fE39s5Dqs9J+kN/tfAaGBhRExq4xgNkvTp9Lp+h6yvvvUYXQWcI+mj6bnZQdmtyo+S3WRwRnodHkx2TeKmNvaj3edZ0uGStknxLyHr7ny30ra6Gyf+ruUHwB+AByW9CfwZ+FhadgnwbERcGxFvkV0A+1FKDgDfBW5OH2kPT2XbKN29QXZNoYmsb7iSr6W/LwEPkv3zlX7Ef4TsYtvfyC56fq6sG6XVhinWBWRnXL2B86rYv47cQHam/DdJf65ynfacQXYGOYnsn/4esova1RgN7J6O9Q0Vlm9KduF6MdnF2ZfILiJCdgx6AvPTdn5TYf27gKdTbDdXqpM+wX0K+ArZcf4rcAFZ1wZkXSgvknWnLQS+T9Y3vijFMDnFP6yNfRwHHARc38ZyaPs5+RXZJ4U2z/bJriWcQ/ZpcyHZNZlT0779mqwr8xayi+q3AJtGxNvAPwNHpXUuBUZGxMx22mnved4ZmJDaeAT4UXrT6/ZaLxqaWRen7JbKf46Iw+odS3vSp8t5wE4R8XJH9a32fMZvtv74MNmdUV3dacBDTvpdl7+5a7YekHQP2UXQz9c7lvZIeo3sDqjDO6pr9eOuHjOzgnFXj5lZwawXXT39+/ePIUOG1DsMM7P1yuTJkxdERHN5+XqR+IcMGcKkSRVvBzYzszZIeqlSubt6zMwKxonfzKxgnPjNzApmvejjNzPryPLly5kzZw5vv/12vUOpuaamJgYPHkxjY2PHlXHiN7NuYs6cOWy88cYMGTKEThjLb70RESxcuJA5c+aw9dZbV7WOu3rMrFt4++236devX6GSPoAk+vXrt0afdJz4zazbKFrSb7Wm++3Eb2ZWMO7jN7Nuacg5d3Xq9mZf9OkO61x44YVcf/31NDQ00KNHD6688kr22GOPTo2jM3T7xN/ZT/76rpoXr5mtuccee4w777yTJ598kl69erFgwQKWLVtW77AqclePmVknmDt3Lv3796dXr14A9O/fn80335whQ4Zw9tlnM3ToUIYPH84LL7wAwPjx49ljjz3YbbfdOOigg5g3bx4Ao0aN4vjjj2ffffdlq6224rbbblu1/ogRI1i+fPk6x+rEb2bWCQ455BBeeeUVdthhB0455RQefvjhVcv69OnDtGnTOPXUUznjjDMA2GeffZg4cSJPPfUUX/jCF/jBD36wqv6LL77Igw8+yB133MFxxx3HAQccwLRp09hwww25665178Xo9l09Zma10Lt3byZPnsyjjz7KhAkTGDlyJBdddBEAxx577Kq/3/jGN4DsewcjR45k7ty5LFu2bLV78A899FAaGxsZOnQoK1euZMSIEQAMHTqU2bNnr3OsPuM3M+skDQ0N7L///px//vlcfvnl3HrrrcDqt1u2Tp922mmceuqpTJs2jSuvvHK1+/Bbu4t69OhBY2PjqnV69OjBihUr1jlOJ34zs07w3HPP8fzzz6+anzJlCltttRUAN95446q/e+65JwBLlixh0KBBAIwZM6amsbqrx8y6pVrfwbZ06VJOO+00Fi9eTM+ePdluu+0YPXo0d955J4sWLeIjH/kIvXr1Yty4cUB2Effoo4+mb9++HHjggcyaNatmsa4Xv7nb0tISa/tDLL6dc3W+ndO6qxkzZrDzzjvXO4z3af0hqf79++faTqX9lzQ5IlrK6+bW1SOpSdITkp6W9Iyk81P5dZJmSZqSHsPyisHMzN4vz66ed4ADI2KppEbgj5LuTsvOiohbcmzbzKxL6Iy7cDpbbok/sj6kpWm2MT26fr+SmVk3l+tdPZIaJE0BXgfuj4jH06ILJU2VdJmkXm2se5KkSZImzZ8/P88wzcwKJdfEHxErI2IYMBgYLmlX4D+AnYDdgc2Ab7ex7uiIaImIlubm5jzDNDMrlJrcxx8Ri4EJwIiImBuZd4BrgeG1iMHMzDK59fFLagaWR8RiSRsCBwMXSxoYEXOVfRXtCGB6XjGYWYGN6tPJ21vSYZXevXuzdOnSVfPXXXcdkyZN4vLLL+/cWNZRnnf1DATGSGog+2RxU0TcKenB9KYgYApwco4xmJlZmTzv6pkK7Fah/MC82jQz66rGjx/PBRdcwLJly+jXrx9jx45lwIABjBo1ilmzZjFz5kxefvllLrvsMiZOnMjdd9/NoEGDGD9+PI2NjZ0ai8fqMTPrJG+99RbDhg1b9fjud7+7alk9h2Eu57F6zMw6yYYbbsiUKVNWzbf28UN9h2Eu5zN+M7MaqOcwzOWc+M3MaqCewzCXc1ePmXVPVdx+WUv1HIa5nIdlLhgPy2zdVVcdlrlWusSwzGZm1jU58ZuZFYwTv5l1G+tD13Ue1nS/nfjNrFtoampi4cKFhUv+EcHChQtpamqqeh3f1WNm3cLgwYOZM2cORfz9jqamJgYPHlx1fSd+M+sWGhsbV/s2rLXNXT1mZgXjxG9mVjBO/GZmBePEb2ZWME78ZmYF48RvZlYwTvxmZgWTW+KX1CTpCUlPS3pG0vmpfGtJj0t6QdKNkjbIKwYzM3u/PM/43wEOjIiPAsOAEZI+DlwMXBYR2wGLgBNzjMHMzMrklvgjszTNNqZHAAcCt6TyMcARecVgZmbvl2sfv6QGSVOA14H7gReBxRHR+iOSc4BBbax7kqRJkiYVcewNM7O85Jr4I2JlRAwDBgPDgZ3WYN3REdESES3Nzc25xWhmVjQ1uasnIhYDE4A9gU0ltQ4ONxh4tRYxmJlZJs+7epolbZqmNwQOBmaQvQEclaodD/wurxjMzOz98hyWeSAwRlID2RvMTRFxp6RngRskXQA8BVydYwxmZlYmt8QfEVOB3SqUzyTr7zczszrwN3fNzArGid/MrGCc+M3MCsaJ38ysYJz4zcwKxonfzKxgnPjNzArGid/MrGCc+M3MCsaJ38ysYJz4zcwKxonfzKxgnPjNzArGid/MrGCc+M3MCsaJ38ysYJz4zcwKxonfzKxgnPjNzAomt8QvaQtJEyQ9K+kZSaen8lGSXpU0JT0OyysGMzN7v9x+bB1YAXwzIp6UtDEwWdL9adllEfGjHNs2M7M25Jb4I2IuMDdNvylpBjAor/bMzKw6NenjlzQE2A14PBWdKmmqpGsk9W1jnZMkTZI0af78+bUI08ysEHJP/JJ6A7cCZ0TEG8AVwLbAMLJPBJdUWi8iRkdES0S0NDc35x2mmVlh5Jr4JTWSJf2xEXEbQETMi4iVEfEu8EtgeJ4xmJnZ6vK8q0fA1cCMiLi0pHxgSbUjgel5xWBmZu+X5109ewNfAqZJmpLKvgMcK2kYEMBs4Gs5xmBmZmXyvKvnj4AqLPp9Xm2aWTcwqk+9I+haRi3p9E36m7tmZgXjxG9mVjBO/GZmBePEb2ZWME78ZmYF48RvZlYwTvxmZgXjxG9mVjBO/GZmBePEb2ZWME78ZmYFk+cgbdYVeRyU9+QwBorZ+sBn/GZmBVNV4pe0dzVlZmbW9VV7xv+zKsvMzKyLa7ePX9KewF5As6QzSxZtAjTkGZiZmeWjo4u7GwC9U72NS8rfAI7KKygzM8tPu4k/Ih4GHpZ0XUS8VKOYzMwsR9XeztlL0mhgSOk6EXFgHkGZmVl+qk38NwO/AK4CVlazgqQtgF8BA8h+WH10RPxE0mbAjWRvIrOBYyJi0ZqFbWZma6vaxL8iIq5Yw22vAL4ZEU9K2hiYLOl+4ATggYi4SNI5wDnAt9dw22ZmtpaqvZ1zvKRTJA2UtFnro70VImJuRDyZpt8EZgCDgM8CY1K1McARaxm7mZmthWrP+I9Pf88qKQtgm2pWljQE2A14HBgQEXPTotfIuoIqrXMScBLAlltuWWWYZmbWkaoSf0RsvbYNSOoN3AqcERFvSCrdbkiKNtocDYwGaGlpqVjHzMzWXFWJX9KXK5VHxK86WK+RLOmPjYjbUvE8SQMjYq6kgcDraxKwmZmtm2q7enYvmW4CPgk8SXbXTkXKTu2vBmZExKUli+4g6zq6KP393ZoEbGZm66barp7TSuclbQrc0MFqewNfAqZJmpLKvkOW8G+SdCLwEnDMGkVsZmbrZG3H4/870G6/f0T8EVAbiz+5lu2amdk6qraPfzzZXTyQDc62M3BTXkGZmVl+qj3j/1HJ9ArgpYiYk0M8ZmaWs6q+wJUGa/tfshE6+wLL8gzKzMzyU+0vcB0DPAEcTXYx9nFJHpbZzGw9VG1Xz7nA7hHxOoCkZuAPwC15BWZmZvmodqyeHq1JP1m4BuuamVkXUu0Z/z2S7gXGpfmRwO/zCcnMzPLU0W/ubkc2qNpZkj4H7JMWPQaMzTs4MzPrfB2d8f8Y+A+ANNbObQCShqZln8k1OjMz63Qd9dMPiIhp5YWpbEguEZmZWa46SvybtrNsw84MxMzMaqOjrp5Jkr4aEb8sLZT0r8Dk/MIyK44h59xV7xC6lNlN9Y6g++so8Z8B3C7pi7yX6FuADYAj8wzMzMzy0W7ij4h5wF6SDgB2TcV3RcSDuUdmZma5qHY8/gnAhJxjMTOzGvC3b83MCsaJ38ysYJz4zcwKxonfzKxgckv8kq6R9Lqk6SVloyS9KmlKehyWV/tmZlZZnmf81wEjKpRfFhHD0sMjfJqZ1VhuiT8iHgH+ltf2zcxs7dSjj/9USVNTV1DftipJOknSJEmT5s+fX8v4zMy6tVon/iuAbYFhwFzgkrYqRsToiGiJiJbm5uZaxWdm1u3VNPFHxLyIWBkR7wK/BIbXsn0zM6tx4pc0sGT2SGB6W3XNzCwf1f7m7hqTNA7YH+gvaQ7wPWB/ScOAAGYDX8urfTMzqyy3xB8Rx1Yovjqv9szMrDr+5q6ZWcE48ZuZFYwTv5lZwTjxm5kVjBO/mVnBOPGbmRWME7+ZWcE48ZuZFYwTv5lZwTjxm5kVjBO/mVnBOPGbmRWME7+ZWcE48ZuZFYwTv5lZwTjxm5kVjBO/mVnBOPGbmRWME7+ZWcHklvglXSPpdUnTS8o2k3S/pOfT3755tW9mZpXlecZ/HTCirOwc4IGI2B54IM2bmVkN5Zb4I+IR4G9lxZ8FxqTpMcARebVvZmaV1bqPf0BEzE3TrwED2qoo6SRJkyRNmj9/fm2iMzMrgLpd3I2IAKKd5aMjoiUiWpqbm2sYmZlZ91brxD9P0kCA9Pf1GrdvZlZ4tU78dwDHp+njgd/VuH0zs8LL83bOccBjwI6S5kg6EbgIOFjS88BBad7MzGqoZ14bjohj21j0ybzaNDOzjvmbu2ZmBePEb2ZWME78ZmYF48RvZlYwTvxmZgXjxG9mVjBO/GZmBePEb2ZWME78ZmYF48RvZlYwTvxmZgXjxG9mVjBO/GZmBePEb2ZWME78ZmYF48RvZlYwTvxmZgXjxG9mVjBO/GZmBZPbb+62R9Js4E1gJbAiIlrqEYeZWRHVJfEnB0TEgjq2b2ZWSO7qMTMrmHol/gDukzRZ0kmVKkg6SdIkSZPmz59f4/DMzLqveiX+fSLiY8ChwL9L2q+8QkSMjoiWiGhpbm6ufYRmZt1UXRJ/RLya/r4O3A4Mr0ccZmZFVPPEL2kjSRu3TgOHANNrHYeZWVHV466eAcDtklrbvz4i7qlDHGZmhVTzxB8RM4GP1rpdMzPL+HZOM7OCceI3MysYJ34zs4Jx4jczKxgnfjOzgnHiNzMrGCd+M7OCceI3MysYJ34zs4Jx4jczKxgnfjOzgnHiNzMrGCd+M7OCceI3MysYJ34zs4Jx4jczKxgnfjOzgnHiNzMrGCd+M7OCqUvilzRC0nOSXpB0Tj1iMDMrqponfkkNwM+BQ4FdgGMl7VLrOMzMiqoeZ/zDgRciYmZELANuAD5bhzjMzAqpZx3aHAS8UjI/B9ijvJKkk4CT0uxSSc/VILaurj+wYF02oE4KpItYt+Nxfrc6Guv82ugqOulZ6TbHYx1fp1tVKqxH4q9KRIwGRtc7jq5E0qSIaKl3HF2Fj8d7fCxW5+PRvnp09bwKbFEyPziVmZlZDdQj8f9/YHtJW0vaAPgCcEcd4jAzK6Sad/VExApJpwL3Ag3ANRHxTK3jWE+562t1Ph7v8bFYnY9HOxQR9Y7BzMxqyN/cNTMrGCd+M7OCceLvgjoa0kLSmZKelTRV0gOSKt6r2x1UO7yHpM9LCknd+ha+ao6HpGPS6+MZSdfXOsZaquJ/ZUtJEyQ9lf5fDqtHnF1ORPjRhR5kF7xfBLYBNgCeBnYpq3MA8IE0/W/AjfWOu17HItXbGHgEmAi01DvuOr82tgeeAvqm+Q/WO+46H4/RwL+l6V2A2fWOuys8fMbf9XQ4pEVETIiIf6TZiWTfheiOqh3e4/vAxcDbtQyuDqo5Hl8Ffh4RiwAi4vUax1hL1RyPADZJ032Av9Ywvi7Lib/rqTSkxaB26p8I3J1rRPXT4bGQ9DFgi4i4q5aB1Uk1r40dgB0k/UnSREkjahZd7VVzPEYBx0maA/weOK02oXVtXXbIBuuYpOOAFuAT9Y6lHiT1AC4FTqhzKF1JT7Lunv3JPgk+ImloRCyua1T1cyxwXURcImlP4NeSdo2Id+sdWD35jL/rqWpIC0kHAecCh0fEOzWKrdY6OhYbA7sCD0maDXwcuKMbX+Ct5rUxB7gjIpZHxCzgL2RvBN1RNcfjROAmgIh4DGgiG8Ct0Jz4u54Oh7SQtBtwJVnS7859uO0ei4hYEhH9I2JIRAwhu95xeERMqk+4uatmuJPfkp3tI6k/WdfPzFoGWUPVHI+XgU8CSNqZLPHPr2mUXZATfxcTESuA1iEtZgA3RcQzkv5L0uGp2g+B3sDNkqZI6pZjHVV5LAqjyuNxL7BQ0rPABOCsiFhYn4jzVeXx+CbwVUlPA+OAEyLd4lNkHrLBzKxgfMZvZlYwTvxmZgXjxG9mVjBO/GZmBePEb2ZWME78VhVJ56bRHqemW0j3WMvtDCsdIVHS4e2NutkZJO0vaa9O2tbsdH98efnJkr68FtvbVNIpJfObS7qlg3VWHTNJR0jaZU3btWLz7ZzWofRV90uB/SPinZT4NoiINR7wStIJZCNontrJYbbX5ihgaUT8qBO2NZss/gXruq20vSHAnRGx61quf11av903izxJaoiIlfVq39acz/itGgOBBa1DQ0TEgtakL+mfJD0sabKkeyUNTOUPSbpY0hOS/iJp3/Ttyv8CRqZPDSMlnSDp8rTOdZKuSIOLzUxn6tdImpESHKneIZIek/SkpJsl9U7lsyWdn8qnSdopJdaTgW+kNvct3TFJn0jlU9KY7Rundu8sqXN5esNqdXba/hOStkt1Rkn6VpreVtI96Zg8KmmnVD5A0u2Snk6PvYCLgG1T+z+UNETS9FR/oqQPl8TxkKSW1mOW1j8c+GFaf1tJT5bU3750vqT863rv9xxuSGW9JV2b9muqpM+n8mNT2XRJF5dsY6mkS9IXo/Zs63VgXVS9x4X2o+s/yL4lPIVs3Jf/AT6RyhuBPwPNaX4kcE2afgi4JE0fBvwhTZ8AXF6y7VXzwHVkQ+uKbHjdN4ChZCcok4FhZOOsPAJslNb5NvDdND0bOC1NnwJclaZHAd9qY9/GA3uX7GdPsiEP7iypcznZNz5b2zg3TX+5tV5pG8ADwPZpeg/gwTR9I3BGmm4gGyZ4CDC9pK1V88A3gPPT9EDguTaO2VEl608AhqXp/249HmX7/FegV5reNP29GPhxSZ2+wOZkQx40p+PyIHBEWh7AMR29Dvzomg+Pzmkdioilkv4J2JfsR2BuTH3Mk8gGSbtfEmTJbG7Jqrelv5PJElo1xkdESJoGzIuIaQCSnknbGEz2gxp/Sm1uADzWRpufq6K9PwGXShoL3BYRc9J22zOu5O9lpQvSp4+9yIbTaC3ulf4eSPZmQWRdI0sk9W2nnZuA+4DvAccA1XTnXAV8RdKZZAl4eIU6U4Gxkn5LNrYPwEFkY92Q4lskaT/goYiYn/ZtLLBfWmclcGuqviPtvw6si3Hit6qkRPUQ2UiY04DjyZLrMxGxZxurtY4aupLqX2ut67xbMt063zNt6/6IOLYz2oyIiyTdRfap5E+SPgWsYPVu0Kby1dqYJq23OCKGddR2FbG9KmmhpI+QJfGTq1jtVrI3igeByVF5nJ5PkyXwzwDnShq6FuG9He/164v2XwfWxbiP3zokaUdJpUP7DgNeAp4DmpVd/EVSY2mfdBveJBtOeW1NBPYu6VvfSNIOa9umpG0jYlpEXEw22uNOZPu2i6RekjYlje5YYmTJ39JPG0TEG8AsSUen7UvSR9PiB8h+KhNJDZL6tBdbciNwNtAnIqZ2tG8R8TbZoGVXANdW2N8eZD9cM4Gsm6wPWRfX/cC/l9TrCzwBfEJSf0kNZGPbP1whhrV5HVgdOfFbNXoDY1ovCJJ1tYyK7OfujgIuThf5ppNDu5gAAAEBSURBVJB1c7RnAllSnSJpZAd13yd1O5wAjEuxPEaWrNszHjiy0sVd4Ix04XIqsBy4OyJeIetmmZ7+PlW2Tt9U/3SyfvhV4aW/XwROTMfkGd77OcDTgQPSJ6bJZL8Pu5Dsk8Z0ST+sEPstZF0wN7WxbzcAZ6UL09umsrFkn5Duq1C/AfhNiuEp4KeR/UjLBWm/pqe4D4iIucA5ZM/Z02SfIH5XvsG1fB1YHfl2TrNOIOlnwJMR8b6z7DrE8i2yTwjn1TsW65rcx2+2jiR9n+zunVF1DgVJtwPbkl1INqvIZ/xmZgXjPn4zs4Jx4jczKxgnfjOzgnHiNzMrGCd+M7OC+T/c5+Ekv3fDRQAAAABJRU5ErkJggg==\n",
      "text/plain": [
       "<Figure size 432x288 with 1 Axes>"
      ]
     },
     "metadata": {
      "needs_background": "light"
     },
     "output_type": "display_data"
    }
   ],
   "source": [
    "spam_subjectivities = [\n",
    "    textblob_sentiment(x).subjectivity for _, x in df_dev.iterrows() if x.label == SPAM\n",
    "]\n",
    "\n",
    "ham_subjectivities = [\n",
    "    textblob_sentiment(x).subjectivity for _, x in df_dev.iterrows() if x.label == HAM\n",
    "]\n",
    "\n",
    "plt.hist([spam_subjectivities, ham_subjectivities])\n",
    "plt.title(\"TextBlob sentiment subjectivity scores\")\n",
    "plt.xlabel(\"Sentiment subjectivity score\")\n",
    "plt.ylabel(\"Count\")\n",
    "plt.legend([\"Spam\", \"Ham\"])\n",
    "plt.show()\n",
    "\n",
    "plt.hist([spam_subjectivities, ham_subjectivities], bins=[0, 0.5, 1])\n",
    "plt.title(\"TextBlob sentiment subjectivity scores\")\n",
    "plt.xlabel(\"Sentiment subjectivity score\")\n",
    "plt.ylabel(\"Count\")\n",
    "plt.legend([\"Spam\", \"Ham\"])\n",
    "plt.show()"
   ]
  },
  {
   "cell_type": "markdown",
   "metadata": {},
   "source": [
    "It looks like subjectivity scores above 0.5 will work pretty well for identifying `HAM` comments, though not perfectly.\n",
    "We'll rely on our label model to learn that this is a lower accuracy rule."
   ]
  },
  {
   "cell_type": "code",
   "execution_count": 27,
   "metadata": {},
   "outputs": [],
   "source": [
    "@labeling_function(pre=[textblob_sentiment])\n",
    "def textblob_subjectivity(x):\n",
    "    return HAM if x.subjectivity >= 0.5 else ABSTAIN"
   ]
  },
  {
   "cell_type": "markdown",
   "metadata": {},
   "source": [
    "Let's apply our LFs so we can analyze their performance."
   ]
  },
  {
   "cell_type": "code",
   "execution_count": 28,
   "metadata": {
    "tags": [
     "md-exclude-output"
    ]
   },
   "outputs": [
    {
     "name": "stderr",
     "output_type": "stream",
     "text": [
      "\r",
      "  0%|          | 0/1586 [00:00<?, ?it/s]"
     ]
    },
    {
     "name": "stderr",
     "output_type": "stream",
     "text": [
      "\r",
<<<<<<< HEAD
      " 10%|▉         | 151/1586 [00:00<00:00, 1502.05it/s]"
=======
      "  7%|▋         | 111/1586 [00:00<00:01, 1102.99it/s]"
     ]
    },
    {
     "name": "stderr",
     "output_type": "stream",
     "text": [
      "\r",
      " 14%|█▍        | 222/1586 [00:00<00:01, 1103.06it/s]"
     ]
    },
    {
     "name": "stderr",
     "output_type": "stream",
     "text": [
      "\r",
      " 21%|██        | 333/1586 [00:00<00:01, 1103.75it/s]"
     ]
    },
    {
     "name": "stderr",
     "output_type": "stream",
     "text": [
      "\r",
      " 28%|██▊       | 443/1586 [00:00<00:01, 1099.86it/s]"
     ]
    },
    {
     "name": "stderr",
     "output_type": "stream",
     "text": [
      "\r",
      " 35%|███▍      | 551/1586 [00:00<00:00, 1093.64it/s]"
     ]
    },
    {
     "name": "stderr",
     "output_type": "stream",
     "text": [
      "\r",
      " 42%|████▏     | 662/1586 [00:00<00:00, 1095.85it/s]"
>>>>>>> b3c427a4
     ]
    },
    {
     "name": "stderr",
     "output_type": "stream",
     "text": [
      "\r",
<<<<<<< HEAD
      " 20%|██        | 323/1586 [00:00<00:00, 1560.73it/s]"
=======
      " 49%|████▉     | 775/1586 [00:00<00:00, 1104.26it/s]"
>>>>>>> b3c427a4
     ]
    },
    {
     "name": "stderr",
     "output_type": "stream",
     "text": [
      "\r",
<<<<<<< HEAD
      " 31%|███       | 494/1586 [00:00<00:00, 1600.77it/s]"
=======
      " 55%|█████▌    | 877/1586 [00:00<00:00, 841.99it/s] "
>>>>>>> b3c427a4
     ]
    },
    {
     "name": "stderr",
     "output_type": "stream",
     "text": [
      "\r",
<<<<<<< HEAD
      " 42%|████▏     | 667/1586 [00:00<00:00, 1635.06it/s]"
=======
      " 62%|██████▏   | 991/1586 [00:00<00:00, 912.71it/s]"
>>>>>>> b3c427a4
     ]
    },
    {
     "name": "stderr",
     "output_type": "stream",
     "text": [
      "\r",
<<<<<<< HEAD
      " 53%|█████▎    | 848/1586 [00:00<00:00, 1682.80it/s]"
=======
      " 70%|██████▉   | 1105/1586 [00:01<00:00, 969.14it/s]"
>>>>>>> b3c427a4
     ]
    },
    {
     "name": "stderr",
     "output_type": "stream",
     "text": [
      "\r",
<<<<<<< HEAD
      " 63%|██████▎   | 992/1586 [00:00<00:00, 1361.82it/s]"
=======
      " 77%|███████▋  | 1215/1586 [00:01<00:00, 1003.96it/s]"
>>>>>>> b3c427a4
     ]
    },
    {
     "name": "stderr",
     "output_type": "stream",
     "text": [
      "\r",
<<<<<<< HEAD
      " 72%|███████▏  | 1144/1586 [00:00<00:00, 1405.03it/s]"
=======
      " 84%|████████▎ | 1325/1586 [00:01<00:00, 1029.54it/s]"
>>>>>>> b3c427a4
     ]
    },
    {
     "name": "stderr",
     "output_type": "stream",
     "text": [
      "\r",
<<<<<<< HEAD
      " 83%|████████▎ | 1319/1586 [00:00<00:00, 1491.58it/s]"
=======
      " 91%|█████████ | 1440/1586 [00:01<00:00, 1061.19it/s]"
>>>>>>> b3c427a4
     ]
    },
    {
     "name": "stderr",
     "output_type": "stream",
     "text": [
      "\r",
<<<<<<< HEAD
      " 94%|█████████▍| 1493/1586 [00:00<00:00, 1557.50it/s]"
=======
      " 98%|█████████▊| 1553/1586 [00:01<00:00, 1080.49it/s]"
>>>>>>> b3c427a4
     ]
    },
    {
     "name": "stderr",
     "output_type": "stream",
     "text": [
      "\r",
<<<<<<< HEAD
      "100%|██████████| 1586/1586 [00:01<00:00, 1570.92it/s]"
=======
      "100%|██████████| 1586/1586 [00:01<00:00, 1039.41it/s]"
>>>>>>> b3c427a4
     ]
    },
    {
     "name": "stderr",
     "output_type": "stream",
     "text": [
      "\n",
      "\r",
      "  0%|          | 0/100 [00:00<?, ?it/s]"
     ]
    },
    {
     "name": "stderr",
     "output_type": "stream",
     "text": [
      "\r",
<<<<<<< HEAD
      "100%|██████████| 100/100 [00:00<00:00, 17553.06it/s]"
=======
      "100%|██████████| 100/100 [00:00<00:00, 14986.08it/s]"
>>>>>>> b3c427a4
     ]
    },
    {
     "name": "stderr",
     "output_type": "stream",
     "text": [
      "\n"
     ]
    }
   ],
   "source": [
    "lfs = [textblob_polarity, textblob_subjectivity]\n",
    "\n",
    "applier = PandasLFApplier(lfs)\n",
    "L_train = applier.apply(df_train)\n",
    "L_dev = applier.apply(df_dev)"
   ]
  },
  {
   "cell_type": "code",
   "execution_count": 29,
   "metadata": {},
   "outputs": [
    {
     "data": {
      "text/html": [
       "<div>\n",
       "<style scoped>\n",
       "    .dataframe tbody tr th:only-of-type {\n",
       "        vertical-align: middle;\n",
       "    }\n",
       "\n",
       "    .dataframe tbody tr th {\n",
       "        vertical-align: top;\n",
       "    }\n",
       "\n",
       "    .dataframe thead th {\n",
       "        text-align: right;\n",
       "    }\n",
       "</style>\n",
       "<table border=\"1\" class=\"dataframe\">\n",
       "  <thead>\n",
       "    <tr style=\"text-align: right;\">\n",
       "      <th></th>\n",
       "      <th>j</th>\n",
       "      <th>Polarity</th>\n",
       "      <th>Coverage</th>\n",
       "      <th>Overlaps</th>\n",
       "      <th>Conflicts</th>\n",
       "    </tr>\n",
       "  </thead>\n",
       "  <tbody>\n",
       "    <tr>\n",
       "      <th>textblob_polarity</th>\n",
       "      <td>0</td>\n",
       "      <td>[0]</td>\n",
       "      <td>0.035309</td>\n",
       "      <td>0.013871</td>\n",
       "      <td>0.0</td>\n",
       "    </tr>\n",
       "    <tr>\n",
       "      <th>textblob_subjectivity</th>\n",
       "      <td>1</td>\n",
       "      <td>[0]</td>\n",
       "      <td>0.357503</td>\n",
       "      <td>0.013871</td>\n",
       "      <td>0.0</td>\n",
       "    </tr>\n",
       "  </tbody>\n",
       "</table>\n",
       "</div>"
      ],
      "text/plain": [
       "                       j Polarity  Coverage  Overlaps  Conflicts\n",
       "textblob_polarity      0      [0]  0.035309  0.013871        0.0\n",
       "textblob_subjectivity  1      [0]  0.357503  0.013871        0.0"
      ]
     },
     "execution_count": 29,
     "metadata": {},
     "output_type": "execute_result"
    }
   ],
   "source": [
    "LFAnalysis(L_train, lfs).lf_summary()"
   ]
  },
  {
   "cell_type": "code",
   "execution_count": 30,
   "metadata": {},
   "outputs": [
    {
     "data": {
      "text/html": [
       "<div>\n",
       "<style scoped>\n",
       "    .dataframe tbody tr th:only-of-type {\n",
       "        vertical-align: middle;\n",
       "    }\n",
       "\n",
       "    .dataframe tbody tr th {\n",
       "        vertical-align: top;\n",
       "    }\n",
       "\n",
       "    .dataframe thead th {\n",
       "        text-align: right;\n",
       "    }\n",
       "</style>\n",
       "<table border=\"1\" class=\"dataframe\">\n",
       "  <thead>\n",
       "    <tr style=\"text-align: right;\">\n",
       "      <th></th>\n",
       "      <th>j</th>\n",
       "      <th>Polarity</th>\n",
       "      <th>Coverage</th>\n",
       "      <th>Overlaps</th>\n",
       "      <th>Conflicts</th>\n",
       "      <th>Correct</th>\n",
       "      <th>Incorrect</th>\n",
       "      <th>Emp. Acc.</th>\n",
       "    </tr>\n",
       "  </thead>\n",
       "  <tbody>\n",
       "    <tr>\n",
       "      <th>textblob_polarity</th>\n",
       "      <td>0</td>\n",
       "      <td>[0]</td>\n",
       "      <td>0.05</td>\n",
       "      <td>0.02</td>\n",
       "      <td>0.0</td>\n",
       "      <td>4</td>\n",
       "      <td>1</td>\n",
       "      <td>0.800000</td>\n",
       "    </tr>\n",
       "    <tr>\n",
       "      <th>textblob_subjectivity</th>\n",
       "      <td>1</td>\n",
       "      <td>[0]</td>\n",
       "      <td>0.41</td>\n",
       "      <td>0.02</td>\n",
       "      <td>0.0</td>\n",
       "      <td>24</td>\n",
       "      <td>17</td>\n",
       "      <td>0.585366</td>\n",
       "    </tr>\n",
       "  </tbody>\n",
       "</table>\n",
       "</div>"
      ],
      "text/plain": [
       "                       j Polarity  Coverage  Overlaps  Conflicts  Correct  \\\n",
       "textblob_polarity      0      [0]      0.05      0.02        0.0        4   \n",
       "textblob_subjectivity  1      [0]      0.41      0.02        0.0       24   \n",
       "\n",
       "                       Incorrect  Emp. Acc.  \n",
       "textblob_polarity              1   0.800000  \n",
       "textblob_subjectivity         17   0.585366  "
      ]
     },
     "execution_count": 30,
     "metadata": {},
     "output_type": "execute_result"
    }
   ],
   "source": [
    "LFAnalysis(L_dev, lfs).lf_summary(Y=Y_dev)"
   ]
  },
  {
   "cell_type": "markdown",
   "metadata": {},
   "source": [
    "Again, these LFs aren't perfect, so we'll rely on our label model to denoise and resolve their outputs."
   ]
  },
  {
   "cell_type": "markdown",
   "metadata": {},
   "source": [
    "## 3. Writing More Labeling Functions"
   ]
  },
  {
   "cell_type": "markdown",
   "metadata": {},
   "source": [
    "If a single LF had high enough coverage to label our entire test dataset accurately, then we wouldn't need a classifier at all.\n",
    "We could just use that single simple heuristic to complete the task.\n",
    "But most problems are not that simple.\n",
    "Instead, we usually need to **combine multiple LFs** to label our dataset, both to increase the size of the generated training set (since we can't generate training labels for data points that all LFs abstained on) and to improve the overall accuracy of the training labels we generate by factoring in multiple different signals.\n",
    "\n",
    "In the following sections, we'll show just a few of the many types of LFs that you could write to generate a training dataset for this problem."
   ]
  },
  {
   "cell_type": "markdown",
   "metadata": {},
   "source": [
    "### a) Keyword LFs"
   ]
  },
  {
   "cell_type": "markdown",
   "metadata": {},
   "source": [
    "For text applications, some of the simplest LFs to write are often just keyword lookups.\n",
    "These will often follow the same execution pattern, so we can create a template and use the `resources` parameter to pass in LF-specific keywords.\n",
    "Similar to the [`labeling_function` decorator](https://snorkel.readthedocs.io/en/master/packages/_autosummary/labeling/snorkel.labeling.labeling_function.html#snorkel.labeling.labeling_function),\n",
    "the [`LabelingFunction` class](https://snorkel.readthedocs.io/en/master/packages/_autosummary/labeling/snorkel.labeling.LabelingFunction.html#snorkel.labeling.LabelingFunction)\n",
    "wraps a Python function (the `f` parameter), and we can use the `resources` parameter to pass in keyword arguments (here, our keywords to lookup) to said function."
   ]
  },
  {
   "cell_type": "code",
   "execution_count": 31,
   "metadata": {},
   "outputs": [],
   "source": [
    "from snorkel.labeling import LabelingFunction\n",
    "\n",
    "\n",
    "def keyword_lookup(x, keywords, label):\n",
    "    if any(word in x.text.lower() for word in keywords):\n",
    "        return label\n",
    "    return ABSTAIN\n",
    "\n",
    "\n",
    "def make_keyword_lf(keywords, label=SPAM):\n",
    "    return LabelingFunction(\n",
    "        name=f\"keyword_{keywords[0]}\",\n",
    "        f=keyword_lookup,\n",
    "        resources=dict(keywords=keywords, label=label),\n",
    "    )\n",
    "\n",
    "\n",
    "\"\"\"Spam comments talk about 'my channel', 'my video', etc.\"\"\"\n",
    "keyword_my = make_keyword_lf(keywords=[\"my\"])\n",
    "\n",
    "\"\"\"Spam comments ask users to subscribe to their channels.\"\"\"\n",
    "keyword_subscribe = make_keyword_lf(keywords=[\"subscribe\"])\n",
    "\n",
    "\"\"\"Spam comments post links to other channels.\"\"\"\n",
    "keyword_link = make_keyword_lf(keywords=[\"http\"])\n",
    "\n",
    "\"\"\"Spam comments make requests rather than commenting.\"\"\"\n",
    "keyword_please = make_keyword_lf(keywords=[\"please\", \"plz\"])\n",
    "\n",
    "\"\"\"Ham comments actually talk about the video's content.\"\"\"\n",
    "keyword_song = make_keyword_lf(keywords=[\"song\"], label=HAM)"
   ]
  },
  {
   "cell_type": "markdown",
   "metadata": {},
   "source": [
    "### b) Pattern-matching LFs (regular expressions)"
   ]
  },
  {
   "cell_type": "markdown",
   "metadata": {},
   "source": [
    "If we want a little more control over a keyword search, we can look for regular expressions instead.\n",
    "The LF we developed above (`regex_check_out`) is an example of this."
   ]
  },
  {
   "cell_type": "markdown",
   "metadata": {},
   "source": [
    "### c)  Heuristic LFs"
   ]
  },
  {
   "cell_type": "markdown",
   "metadata": {},
   "source": [
    "There may other heuristics or \"rules of thumb\" that you come up with as you look at the data.\n",
    "So long as you can express it in a function, it's a viable LF!"
   ]
  },
  {
   "cell_type": "code",
   "execution_count": 32,
   "metadata": {},
   "outputs": [],
   "source": [
    "@labeling_function()\n",
    "def short_comment(x):\n",
    "    \"\"\"Ham comments are often short, such as 'cool video!'\"\"\"\n",
    "    return HAM if len(x.text.split()) < 5 else ABSTAIN"
   ]
  },
  {
   "cell_type": "markdown",
   "metadata": {},
   "source": [
    "### d) LFs with Complex Preprocessors"
   ]
  },
  {
   "cell_type": "markdown",
   "metadata": {},
   "source": [
    "Some LFs rely on fields that aren't present in the raw data, but can be derived from it.\n",
    "We can enrich our data (providing more fields for the LFs to refer to) using `Preprocessor`s.\n",
    "\n",
    "For example, we can use the fantastic NLP (natural language processing) tool [spaCy](https://spacy.io/) to add lemmas, part-of-speech (pos) tags, etc. to each token.\n",
    "Snorkel provides a prebuilt preprocessor for spaCy called `SpacyPreprocessor` which adds a new field to the\n",
    "data point containing a [spaCy `Doc` object](https://spacy.io/api/doc).\n",
    "For more info, see the [`SpacyPreprocessor` documentation](https://snorkel.readthedocs.io/en/master/packages/_autosummary/preprocess/snorkel.preprocess.nlp.SpacyPreprocessor.html#snorkel.preprocess.nlp.SpacyPreprocessor).\n",
    "\n",
    "\n",
    "If you prefer to use a different NLP tool, you can also wrap that as a `Preprocessor` and use it in the same way.\n",
    "For more info, see the [`preprocessor` documentation](https://snorkel.readthedocs.io/en/master/packages/_autosummary/preprocess/snorkel.preprocess.preprocessor.html#snorkel.preprocess.preprocessor)."
   ]
  },
  {
   "cell_type": "markdown",
   "metadata": {
    "tags": [
     "md-exclude"
    ]
   },
   "source": [
    "If the spaCy English model wasn't already installed, the next cell may raise an exception.\n",
    "If this happens, restart the kernel and re-execute the cells up to this point."
   ]
  },
  {
   "cell_type": "code",
   "execution_count": 33,
   "metadata": {},
   "outputs": [],
   "source": [
    "from snorkel.preprocess.nlp import SpacyPreprocessor\n",
    "\n",
    "# The SpacyPreprocessor parses the text in text_field and\n",
    "# stores the new enriched representation in doc_field\n",
    "spacy = SpacyPreprocessor(text_field=\"text\", doc_field=\"doc\", memoize=True)"
   ]
  },
  {
   "cell_type": "code",
   "execution_count": 34,
   "metadata": {},
   "outputs": [],
   "source": [
    "@labeling_function(pre=[spacy])\n",
    "def has_person(x):\n",
    "    \"\"\"Ham comments mention specific people and are short.\"\"\"\n",
    "    if len(x.doc) < 20 and any([ent.label_ == \"PERSON\" for ent in x.doc.ents]):\n",
    "        return HAM\n",
    "    else:\n",
    "        return ABSTAIN"
   ]
  },
  {
   "cell_type": "markdown",
   "metadata": {},
   "source": [
    "Because spaCy is such a common preprocessor for NLP applications, we also provide a\n",
    "[prebuilt `labeling_function`-like decorator that uses spaCy](https://snorkel.readthedocs.io/en/master/packages/_autosummary/labeling/snorkel.labeling.lf.nlp.nlp_labeling_function.html#snorkel.labeling.lf.nlp.nlp_labeling_function).\n",
    "This resulting LF is identical to the one defined manually above."
   ]
  },
  {
   "cell_type": "code",
   "execution_count": 35,
   "metadata": {},
   "outputs": [],
   "source": [
    "from snorkel.labeling.lf.nlp import nlp_labeling_function\n",
    "\n",
    "\n",
    "@nlp_labeling_function()\n",
    "def has_person_nlp(x):\n",
    "    \"\"\"Ham comments mention specific people and are short.\"\"\"\n",
    "    if len(x.doc) < 20 and any([ent.label_ == \"PERSON\" for ent in x.doc.ents]):\n",
    "        return HAM\n",
    "    else:\n",
    "        return ABSTAIN"
   ]
  },
  {
   "cell_type": "markdown",
   "metadata": {},
   "source": [
    "**Adding new domain-specific preprocessors and LF types is a great way to contribute to Snorkel!\n",
    "If you have an idea, feel free to reach out to the maintainers or submit a PR!**"
   ]
  },
  {
   "cell_type": "markdown",
   "metadata": {},
   "source": [
    "### e) Third-party Model LFs"
   ]
  },
  {
   "cell_type": "markdown",
   "metadata": {},
   "source": [
    "We can also utilize other models, including ones trained for other tasks that are related to, but not the same as, the one we care about.\n",
    "The TextBlob-based LFs we created above are great examples of this!"
   ]
  },
  {
   "cell_type": "markdown",
   "metadata": {},
   "source": [
    "## 4. Combining Labeling Function Outputs with the Label Model"
   ]
  },
  {
   "cell_type": "markdown",
   "metadata": {},
   "source": [
    "This tutorial demonstrates just a handful of the types of LFs that one might write for this task.\n",
    "Many of these are no doubt suboptimal.\n",
    "The strength of this approach, however, is that the LF abstraction provides a flexible interface for conveying a huge variety of supervision signals, and the `LabelModel` is able to denoise these signals, reducing the need for painstaking manual fine-tuning."
   ]
  },
  {
   "cell_type": "code",
   "execution_count": 36,
   "metadata": {},
   "outputs": [],
   "source": [
    "lfs = [\n",
    "    keyword_my,\n",
    "    keyword_subscribe,\n",
    "    keyword_link,\n",
    "    keyword_please,\n",
    "    keyword_song,\n",
    "    regex_check_out,\n",
    "    short_comment,\n",
    "    has_person_nlp,\n",
    "    textblob_polarity,\n",
    "    textblob_subjectivity,\n",
    "]"
   ]
  },
  {
   "cell_type": "markdown",
   "metadata": {},
   "source": [
    "With our full set of LFs, we can now apply these once again with `LFApplier` to get our the label matrices for the `train` and `dev` splits.\n",
    "We'll use the `train` split's label matrix to generate training labels with the Label Model.\n",
    "The `dev` split's label model is primarily helpful for looking at summary statistics.\n",
    "\n",
    "The Pandas format provides an easy interface that many practioners are familiar with, but it is also less optimized for scale.\n",
    "For larger datasets, more compute-intensive LFs, or larger LF sets, you may decide to use one of the other data formats\n",
    "that Snorkel supports natively, such as Dask DataFrames or PySpark DataFrames, and their corresponding applier objects.\n",
    "For more info, check out the [Snorkel API documentation](https://snorkel.readthedocs.io/en/master/packages/labeling.html)."
   ]
  },
  {
   "cell_type": "code",
   "execution_count": 37,
   "metadata": {
    "tags": [
     "md-exclude-output"
    ]
   },
   "outputs": [
    {
     "name": "stderr",
     "output_type": "stream",
     "text": [
      "\r",
      "  0%|          | 0/1586 [00:00<?, ?it/s]"
     ]
    },
    {
     "name": "stderr",
     "output_type": "stream",
     "text": [
      "\r",
<<<<<<< HEAD
      "  1%|          | 11/1586 [00:00<00:15, 102.73it/s]"
     ]
    },
    {
     "name": "stderr",
     "output_type": "stream",
     "text": [
      "\r",
      "  1%|▏         | 22/1586 [00:00<00:15, 103.99it/s]"
     ]
    },
    {
     "name": "stderr",
     "output_type": "stream",
     "text": [
      "\r",
      "  2%|▏         | 33/1586 [00:00<00:15, 99.46it/s] "
     ]
    },
    {
     "name": "stderr",
     "output_type": "stream",
     "text": [
      "\r",
      "  3%|▎         | 45/1586 [00:00<00:14, 104.63it/s]"
=======
      "  1%|          | 14/1586 [00:00<00:12, 128.93it/s]"
>>>>>>> b3c427a4
     ]
    },
    {
     "name": "stderr",
     "output_type": "stream",
     "text": [
      "\r",
<<<<<<< HEAD
      "  4%|▎         | 57/1586 [00:00<00:14, 106.99it/s]"
=======
      "  2%|▏         | 25/1586 [00:00<00:12, 121.65it/s]"
>>>>>>> b3c427a4
     ]
    },
    {
     "name": "stderr",
     "output_type": "stream",
     "text": [
      "\r",
<<<<<<< HEAD
      "  4%|▍         | 69/1586 [00:00<00:13, 109.16it/s]"
=======
      "  2%|▏         | 36/1586 [00:00<00:13, 115.43it/s]"
>>>>>>> b3c427a4
     ]
    },
    {
     "name": "stderr",
     "output_type": "stream",
     "text": [
      "\r",
<<<<<<< HEAD
      "  5%|▌         | 82/1586 [00:00<00:13, 112.46it/s]"
=======
      "  3%|▎         | 49/1586 [00:00<00:13, 116.66it/s]"
>>>>>>> b3c427a4
     ]
    },
    {
     "name": "stderr",
     "output_type": "stream",
     "text": [
      "\r",
<<<<<<< HEAD
      "  6%|▌         | 93/1586 [00:00<00:13, 111.37it/s]"
=======
      "  4%|▍         | 63/1586 [00:00<00:12, 121.26it/s]"
>>>>>>> b3c427a4
     ]
    },
    {
     "name": "stderr",
     "output_type": "stream",
     "text": [
      "\r",
<<<<<<< HEAD
      "  7%|▋         | 104/1586 [00:00<00:13, 108.04it/s]"
=======
      "  5%|▍         | 76/1586 [00:00<00:12, 121.61it/s]"
>>>>>>> b3c427a4
     ]
    },
    {
     "name": "stderr",
     "output_type": "stream",
     "text": [
      "\r",
<<<<<<< HEAD
      "  7%|▋         | 115/1586 [00:01<00:13, 107.50it/s]"
=======
      "  6%|▌         | 89/1586 [00:00<00:12, 122.28it/s]"
>>>>>>> b3c427a4
     ]
    },
    {
     "name": "stderr",
     "output_type": "stream",
     "text": [
      "\r",
<<<<<<< HEAD
      "  8%|▊         | 126/1586 [00:01<00:13, 107.84it/s]"
=======
      "  6%|▋         | 102/1586 [00:00<00:12, 123.23it/s]"
>>>>>>> b3c427a4
     ]
    },
    {
     "name": "stderr",
     "output_type": "stream",
     "text": [
      "\r",
<<<<<<< HEAD
      "  9%|▊         | 138/1586 [00:01<00:13, 111.20it/s]"
=======
      "  7%|▋         | 114/1586 [00:00<00:12, 118.29it/s]"
>>>>>>> b3c427a4
     ]
    },
    {
     "name": "stderr",
     "output_type": "stream",
     "text": [
      "\r",
<<<<<<< HEAD
      "  9%|▉         | 150/1586 [00:01<00:12, 112.79it/s]"
=======
      "  8%|▊         | 127/1586 [00:01<00:12, 119.30it/s]"
>>>>>>> b3c427a4
     ]
    },
    {
     "name": "stderr",
     "output_type": "stream",
     "text": [
      "\r",
<<<<<<< HEAD
      " 10%|█         | 163/1586 [00:01<00:12, 115.44it/s]"
=======
      "  9%|▉         | 141/1586 [00:01<00:11, 121.21it/s]"
>>>>>>> b3c427a4
     ]
    },
    {
     "name": "stderr",
     "output_type": "stream",
     "text": [
      "\r",
<<<<<<< HEAD
      " 11%|█         | 175/1586 [00:01<00:12, 110.16it/s]"
=======
      " 10%|▉         | 155/1586 [00:01<00:11, 125.04it/s]"
>>>>>>> b3c427a4
     ]
    },
    {
     "name": "stderr",
     "output_type": "stream",
     "text": [
      "\r",
<<<<<<< HEAD
      " 12%|█▏        | 187/1586 [00:01<00:13, 103.05it/s]"
=======
      " 11%|█         | 169/1586 [00:01<00:11, 126.74it/s]"
>>>>>>> b3c427a4
     ]
    },
    {
     "name": "stderr",
     "output_type": "stream",
     "text": [
      "\r",
<<<<<<< HEAD
      " 13%|█▎        | 201/1586 [00:01<00:12, 109.80it/s]"
=======
      " 11%|█▏        | 182/1586 [00:01<00:12, 112.98it/s]"
>>>>>>> b3c427a4
     ]
    },
    {
     "name": "stderr",
     "output_type": "stream",
     "text": [
      "\r",
<<<<<<< HEAD
      " 13%|█▎        | 213/1586 [00:01<00:13, 105.31it/s]"
=======
      " 12%|█▏        | 195/1586 [00:01<00:12, 115.03it/s]"
>>>>>>> b3c427a4
     ]
    },
    {
     "name": "stderr",
     "output_type": "stream",
     "text": [
      "\r",
<<<<<<< HEAD
      " 14%|█▍        | 224/1586 [00:02<00:13, 102.55it/s]"
=======
      " 13%|█▎        | 208/1586 [00:01<00:11, 118.38it/s]"
>>>>>>> b3c427a4
     ]
    },
    {
     "name": "stderr",
     "output_type": "stream",
     "text": [
      "\r",
<<<<<<< HEAD
      " 15%|█▍        | 235/1586 [00:02<00:13, 102.15it/s]"
=======
      " 14%|█▍        | 221/1586 [00:01<00:11, 120.12it/s]"
>>>>>>> b3c427a4
     ]
    },
    {
     "name": "stderr",
     "output_type": "stream",
     "text": [
      "\r",
<<<<<<< HEAD
      " 16%|█▌        | 247/1586 [00:02<00:12, 106.27it/s]"
=======
      " 15%|█▍        | 235/1586 [00:01<00:10, 123.46it/s]"
>>>>>>> b3c427a4
     ]
    },
    {
     "name": "stderr",
     "output_type": "stream",
     "text": [
      "\r",
<<<<<<< HEAD
      " 16%|█▋        | 258/1586 [00:02<00:12, 106.44it/s]"
=======
      " 16%|█▌        | 248/1586 [00:02<00:10, 124.12it/s]"
>>>>>>> b3c427a4
     ]
    },
    {
     "name": "stderr",
     "output_type": "stream",
     "text": [
      "\r",
<<<<<<< HEAD
      " 17%|█▋        | 270/1586 [00:02<00:12, 107.92it/s]"
=======
      " 16%|█▋        | 261/1586 [00:02<00:10, 121.57it/s]"
>>>>>>> b3c427a4
     ]
    },
    {
     "name": "stderr",
     "output_type": "stream",
     "text": [
      "\r",
<<<<<<< HEAD
      " 18%|█▊        | 282/1586 [00:02<00:11, 109.78it/s]"
=======
      " 17%|█▋        | 274/1586 [00:02<00:10, 122.78it/s]"
>>>>>>> b3c427a4
     ]
    },
    {
     "name": "stderr",
     "output_type": "stream",
     "text": [
      "\r",
<<<<<<< HEAD
      " 19%|█▊        | 294/1586 [00:02<00:11, 108.59it/s]"
=======
      " 18%|█▊        | 287/1586 [00:02<00:10, 121.80it/s]"
>>>>>>> b3c427a4
     ]
    },
    {
     "name": "stderr",
     "output_type": "stream",
     "text": [
      "\r",
<<<<<<< HEAD
      " 19%|█▉        | 305/1586 [00:02<00:12, 105.10it/s]"
=======
      " 19%|█▉        | 300/1586 [00:02<00:10, 119.66it/s]"
>>>>>>> b3c427a4
     ]
    },
    {
     "name": "stderr",
     "output_type": "stream",
     "text": [
      "\r",
<<<<<<< HEAD
      " 20%|█▉        | 317/1586 [00:02<00:11, 107.10it/s]"
=======
      " 20%|█▉        | 312/1586 [00:02<00:10, 119.06it/s]"
>>>>>>> b3c427a4
     ]
    },
    {
     "name": "stderr",
     "output_type": "stream",
     "text": [
      "\r",
<<<<<<< HEAD
      " 21%|██        | 329/1586 [00:03<00:11, 108.83it/s]"
=======
      " 21%|██        | 326/1586 [00:02<00:10, 121.43it/s]"
>>>>>>> b3c427a4
     ]
    },
    {
     "name": "stderr",
     "output_type": "stream",
     "text": [
      "\r",
<<<<<<< HEAD
      " 22%|██▏       | 341/1586 [00:03<00:11, 109.42it/s]"
=======
      " 21%|██▏       | 339/1586 [00:02<00:10, 122.49it/s]"
>>>>>>> b3c427a4
     ]
    },
    {
     "name": "stderr",
     "output_type": "stream",
     "text": [
      "\r",
<<<<<<< HEAD
      " 22%|██▏       | 354/1586 [00:03<00:10, 113.48it/s]"
=======
      " 22%|██▏       | 353/1586 [00:02<00:09, 126.73it/s]"
>>>>>>> b3c427a4
     ]
    },
    {
     "name": "stderr",
     "output_type": "stream",
     "text": [
      "\r",
<<<<<<< HEAD
      " 23%|██▎       | 366/1586 [00:03<00:11, 107.28it/s]"
=======
      " 23%|██▎       | 366/1586 [00:03<00:10, 120.46it/s]"
>>>>>>> b3c427a4
     ]
    },
    {
     "name": "stderr",
     "output_type": "stream",
     "text": [
      "\r",
<<<<<<< HEAD
      " 24%|██▍       | 377/1586 [00:03<00:11, 106.71it/s]"
=======
      " 24%|██▍       | 379/1586 [00:03<00:10, 118.95it/s]"
>>>>>>> b3c427a4
     ]
    },
    {
     "name": "stderr",
     "output_type": "stream",
     "text": [
      "\r",
<<<<<<< HEAD
      " 25%|██▍       | 390/1586 [00:03<00:10, 110.45it/s]"
=======
      " 25%|██▍       | 392/1586 [00:03<00:09, 119.65it/s]"
>>>>>>> b3c427a4
     ]
    },
    {
     "name": "stderr",
     "output_type": "stream",
     "text": [
      "\r",
<<<<<<< HEAD
      " 25%|██▌       | 402/1586 [00:03<00:11, 103.30it/s]"
=======
      " 26%|██▌       | 405/1586 [00:03<00:10, 113.45it/s]"
>>>>>>> b3c427a4
     ]
    },
    {
     "name": "stderr",
     "output_type": "stream",
     "text": [
      "\r",
<<<<<<< HEAD
      " 26%|██▌       | 414/1586 [00:03<00:11, 106.15it/s]"
=======
      " 26%|██▋       | 418/1586 [00:03<00:10, 115.71it/s]"
>>>>>>> b3c427a4
     ]
    },
    {
     "name": "stderr",
     "output_type": "stream",
     "text": [
      "\r",
<<<<<<< HEAD
      " 27%|██▋       | 427/1586 [00:03<00:10, 110.79it/s]"
=======
      " 27%|██▋       | 432/1586 [00:03<00:09, 119.54it/s]"
>>>>>>> b3c427a4
     ]
    },
    {
     "name": "stderr",
     "output_type": "stream",
     "text": [
      "\r",
<<<<<<< HEAD
      " 28%|██▊       | 439/1586 [00:04<00:10, 107.11it/s]"
=======
      " 28%|██▊       | 445/1586 [00:03<00:09, 117.92it/s]"
>>>>>>> b3c427a4
     ]
    },
    {
     "name": "stderr",
     "output_type": "stream",
     "text": [
      "\r",
<<<<<<< HEAD
      " 28%|██▊       | 451/1586 [00:04<00:10, 110.46it/s]"
=======
      " 29%|██▉       | 458/1586 [00:03<00:09, 121.29it/s]"
>>>>>>> b3c427a4
     ]
    },
    {
     "name": "stderr",
     "output_type": "stream",
     "text": [
      "\r",
<<<<<<< HEAD
      " 29%|██▉       | 463/1586 [00:04<00:10, 109.08it/s]"
=======
      " 30%|██▉       | 471/1586 [00:03<00:09, 117.32it/s]"
>>>>>>> b3c427a4
     ]
    },
    {
     "name": "stderr",
     "output_type": "stream",
     "text": [
      "\r",
<<<<<<< HEAD
      " 30%|██▉       | 474/1586 [00:04<00:10, 107.12it/s]"
=======
      " 30%|███       | 483/1586 [00:04<00:09, 110.83it/s]"
>>>>>>> b3c427a4
     ]
    },
    {
     "name": "stderr",
     "output_type": "stream",
     "text": [
      "\r",
<<<<<<< HEAD
      " 31%|███       | 485/1586 [00:04<00:11, 98.43it/s] "
=======
      " 31%|███       | 495/1586 [00:04<00:09, 110.33it/s]"
>>>>>>> b3c427a4
     ]
    },
    {
     "name": "stderr",
     "output_type": "stream",
     "text": [
      "\r",
<<<<<<< HEAD
      " 31%|███▏      | 496/1586 [00:04<00:10, 99.44it/s]"
=======
      " 32%|███▏      | 508/1586 [00:04<00:09, 114.63it/s]"
>>>>>>> b3c427a4
     ]
    },
    {
     "name": "stderr",
     "output_type": "stream",
     "text": [
      "\r",
<<<<<<< HEAD
      " 32%|███▏      | 508/1586 [00:04<00:10, 103.66it/s]"
=======
      " 33%|███▎      | 520/1586 [00:04<00:09, 113.06it/s]"
>>>>>>> b3c427a4
     ]
    },
    {
     "name": "stderr",
     "output_type": "stream",
     "text": [
      "\r",
<<<<<<< HEAD
      " 33%|███▎      | 519/1586 [00:04<00:10, 101.59it/s]"
=======
      " 34%|███▎      | 532/1586 [00:04<00:09, 113.11it/s]"
>>>>>>> b3c427a4
     ]
    },
    {
     "name": "stderr",
     "output_type": "stream",
     "text": [
      "\r",
<<<<<<< HEAD
      " 33%|███▎      | 530/1586 [00:04<00:10, 102.25it/s]"
=======
      " 34%|███▍      | 544/1586 [00:04<00:09, 113.25it/s]"
>>>>>>> b3c427a4
     ]
    },
    {
     "name": "stderr",
     "output_type": "stream",
     "text": [
      "\r",
<<<<<<< HEAD
      " 34%|███▍      | 541/1586 [00:05<00:10, 102.57it/s]"
=======
      " 35%|███▌      | 558/1586 [00:04<00:08, 118.11it/s]"
>>>>>>> b3c427a4
     ]
    },
    {
     "name": "stderr",
     "output_type": "stream",
     "text": [
      "\r",
<<<<<<< HEAD
      " 35%|███▍      | 553/1586 [00:05<00:09, 106.15it/s]"
=======
      " 36%|███▌      | 570/1586 [00:04<00:08, 116.82it/s]"
>>>>>>> b3c427a4
     ]
    },
    {
     "name": "stderr",
     "output_type": "stream",
     "text": [
      "\r",
<<<<<<< HEAD
      " 36%|███▌      | 565/1586 [00:05<00:09, 107.51it/s]"
=======
      " 37%|███▋      | 584/1586 [00:04<00:08, 121.49it/s]"
>>>>>>> b3c427a4
     ]
    },
    {
     "name": "stderr",
     "output_type": "stream",
     "text": [
      "\r",
<<<<<<< HEAD
      " 36%|███▋      | 577/1586 [00:05<00:09, 109.73it/s]"
=======
      " 38%|███▊      | 597/1586 [00:05<00:08, 120.54it/s]"
>>>>>>> b3c427a4
     ]
    },
    {
     "name": "stderr",
     "output_type": "stream",
     "text": [
      "\r",
<<<<<<< HEAD
      " 37%|███▋      | 589/1586 [00:05<00:09, 110.22it/s]"
=======
      " 38%|███▊      | 610/1586 [00:05<00:07, 122.93it/s]"
>>>>>>> b3c427a4
     ]
    },
    {
     "name": "stderr",
     "output_type": "stream",
     "text": [
      "\r",
<<<<<<< HEAD
      " 38%|███▊      | 601/1586 [00:05<00:08, 112.11it/s]"
=======
      " 39%|███▉      | 623/1586 [00:05<00:08, 118.51it/s]"
>>>>>>> b3c427a4
     ]
    },
    {
     "name": "stderr",
     "output_type": "stream",
     "text": [
      "\r",
<<<<<<< HEAD
      " 39%|███▊      | 613/1586 [00:05<00:08, 112.14it/s]"
=======
      " 40%|████      | 635/1586 [00:05<00:08, 116.98it/s]"
>>>>>>> b3c427a4
     ]
    },
    {
     "name": "stderr",
     "output_type": "stream",
     "text": [
      "\r",
<<<<<<< HEAD
      " 39%|███▉      | 626/1586 [00:05<00:08, 116.18it/s]"
=======
      " 41%|████      | 647/1586 [00:05<00:08, 115.15it/s]"
>>>>>>> b3c427a4
     ]
    },
    {
     "name": "stderr",
     "output_type": "stream",
     "text": [
      "\r",
<<<<<<< HEAD
      " 40%|████      | 638/1586 [00:05<00:08, 116.15it/s]"
=======
      " 42%|████▏     | 659/1586 [00:05<00:08, 112.88it/s]"
>>>>>>> b3c427a4
     ]
    },
    {
     "name": "stderr",
     "output_type": "stream",
     "text": [
      "\r",
<<<<<<< HEAD
      " 41%|████      | 650/1586 [00:06<00:08, 113.19it/s]"
=======
      " 42%|████▏     | 671/1586 [00:05<00:08, 112.32it/s]"
>>>>>>> b3c427a4
     ]
    },
    {
     "name": "stderr",
     "output_type": "stream",
     "text": [
      "\r",
<<<<<<< HEAD
      " 42%|████▏     | 662/1586 [00:06<00:08, 109.94it/s]"
=======
      " 43%|████▎     | 683/1586 [00:05<00:08, 110.66it/s]"
>>>>>>> b3c427a4
     ]
    },
    {
     "name": "stderr",
     "output_type": "stream",
     "text": [
      "\r",
<<<<<<< HEAD
      " 42%|████▏     | 674/1586 [00:06<00:08, 110.42it/s]"
=======
      " 44%|████▍     | 695/1586 [00:05<00:08, 110.75it/s]"
>>>>>>> b3c427a4
     ]
    },
    {
     "name": "stderr",
     "output_type": "stream",
     "text": [
      "\r",
<<<<<<< HEAD
      " 43%|████▎     | 686/1586 [00:06<00:08, 105.67it/s]"
=======
      " 45%|████▍     | 709/1586 [00:05<00:07, 117.41it/s]"
>>>>>>> b3c427a4
     ]
    },
    {
     "name": "stderr",
     "output_type": "stream",
     "text": [
      "\r",
<<<<<<< HEAD
      " 44%|████▍     | 697/1586 [00:06<00:08, 105.01it/s]"
=======
      " 46%|████▌     | 723/1586 [00:06<00:07, 120.32it/s]"
>>>>>>> b3c427a4
     ]
    },
    {
     "name": "stderr",
     "output_type": "stream",
     "text": [
      "\r",
<<<<<<< HEAD
      " 45%|████▍     | 710/1586 [00:06<00:07, 110.86it/s]"
=======
      " 46%|████▋     | 737/1586 [00:06<00:06, 125.19it/s]"
>>>>>>> b3c427a4
     ]
    },
    {
     "name": "stderr",
     "output_type": "stream",
     "text": [
      "\r",
<<<<<<< HEAD
      " 46%|████▌     | 722/1586 [00:06<00:07, 113.42it/s]"
=======
      " 47%|████▋     | 750/1586 [00:06<00:06, 125.16it/s]"
>>>>>>> b3c427a4
     ]
    },
    {
     "name": "stderr",
     "output_type": "stream",
     "text": [
      "\r",
<<<<<<< HEAD
      " 46%|████▋     | 736/1586 [00:06<00:07, 116.71it/s]"
=======
      " 48%|████▊     | 764/1586 [00:06<00:06, 128.79it/s]"
>>>>>>> b3c427a4
     ]
    },
    {
     "name": "stderr",
     "output_type": "stream",
     "text": [
      "\r",
<<<<<<< HEAD
      " 47%|████▋     | 748/1586 [00:06<00:07, 109.38it/s]"
=======
      " 49%|████▉     | 779/1586 [00:06<00:06, 132.92it/s]"
>>>>>>> b3c427a4
     ]
    },
    {
     "name": "stderr",
     "output_type": "stream",
     "text": [
      "\r",
<<<<<<< HEAD
      " 48%|████▊     | 760/1586 [00:07<00:07, 111.02it/s]"
=======
      " 50%|█████     | 793/1586 [00:06<00:05, 132.83it/s]"
>>>>>>> b3c427a4
     ]
    },
    {
     "name": "stderr",
     "output_type": "stream",
     "text": [
      "\r",
<<<<<<< HEAD
      " 49%|████▊     | 772/1586 [00:07<00:07, 105.54it/s]"
=======
      " 51%|█████     | 807/1586 [00:06<00:05, 131.41it/s]"
>>>>>>> b3c427a4
     ]
    },
    {
     "name": "stderr",
     "output_type": "stream",
     "text": [
      "\r",
<<<<<<< HEAD
      " 50%|████▉     | 786/1586 [00:07<00:07, 112.25it/s]"
=======
      " 52%|█████▏    | 822/1586 [00:06<00:05, 135.30it/s]"
>>>>>>> b3c427a4
     ]
    },
    {
     "name": "stderr",
     "output_type": "stream",
     "text": [
      "\r",
<<<<<<< HEAD
      " 50%|█████     | 799/1586 [00:07<00:06, 114.05it/s]"
=======
      " 53%|█████▎    | 837/1586 [00:06<00:05, 138.89it/s]"
>>>>>>> b3c427a4
     ]
    },
    {
     "name": "stderr",
     "output_type": "stream",
     "text": [
      "\r",
<<<<<<< HEAD
      " 51%|█████▏    | 813/1586 [00:07<00:06, 118.53it/s]"
=======
      " 54%|█████▎    | 852/1586 [00:07<00:05, 139.75it/s]"
>>>>>>> b3c427a4
     ]
    },
    {
     "name": "stderr",
     "output_type": "stream",
     "text": [
      "\r",
<<<<<<< HEAD
      " 52%|█████▏    | 828/1586 [00:07<00:06, 124.81it/s]"
=======
      " 55%|█████▍    | 867/1586 [00:07<00:05, 139.34it/s]"
>>>>>>> b3c427a4
     ]
    },
    {
     "name": "stderr",
     "output_type": "stream",
     "text": [
      "\r",
<<<<<<< HEAD
      " 53%|█████▎    | 842/1586 [00:07<00:05, 126.56it/s]"
=======
      " 56%|█████▌    | 882/1586 [00:07<00:05, 140.49it/s]"
>>>>>>> b3c427a4
     ]
    },
    {
     "name": "stderr",
     "output_type": "stream",
     "text": [
      "\r",
<<<<<<< HEAD
      " 54%|█████▍    | 855/1586 [00:07<00:05, 126.25it/s]"
=======
      " 57%|█████▋    | 897/1586 [00:07<00:04, 138.24it/s]"
>>>>>>> b3c427a4
     ]
    },
    {
     "name": "stderr",
     "output_type": "stream",
     "text": [
      "\r",
<<<<<<< HEAD
      " 55%|█████▍    | 869/1586 [00:07<00:05, 128.44it/s]"
=======
      " 57%|█████▋    | 911/1586 [00:07<00:04, 138.35it/s]"
>>>>>>> b3c427a4
     ]
    },
    {
     "name": "stderr",
     "output_type": "stream",
     "text": [
      "\r",
<<<<<<< HEAD
      " 56%|█████▌    | 882/1586 [00:07<00:05, 128.68it/s]"
=======
      " 58%|█████▊    | 925/1586 [00:07<00:04, 137.23it/s]"
>>>>>>> b3c427a4
     ]
    },
    {
     "name": "stderr",
     "output_type": "stream",
     "text": [
      "\r",
<<<<<<< HEAD
      " 56%|█████▋    | 895/1586 [00:08<00:05, 125.16it/s]"
=======
      " 59%|█████▉    | 939/1586 [00:07<00:05, 125.07it/s]"
>>>>>>> b3c427a4
     ]
    },
    {
     "name": "stderr",
     "output_type": "stream",
     "text": [
      "\r",
<<<<<<< HEAD
      " 57%|█████▋    | 908/1586 [00:08<00:05, 125.13it/s]"
=======
      " 60%|██████    | 954/1586 [00:07<00:04, 129.33it/s]"
>>>>>>> b3c427a4
     ]
    },
    {
     "name": "stderr",
     "output_type": "stream",
     "text": [
      "\r",
<<<<<<< HEAD
      " 58%|█████▊    | 921/1586 [00:08<00:05, 123.38it/s]"
=======
      " 61%|██████    | 968/1586 [00:07<00:04, 130.20it/s]"
>>>>>>> b3c427a4
     ]
    },
    {
     "name": "stderr",
     "output_type": "stream",
     "text": [
      "\r",
<<<<<<< HEAD
      " 59%|█████▉    | 934/1586 [00:08<00:05, 112.29it/s]"
=======
      " 62%|██████▏   | 982/1586 [00:08<00:04, 128.09it/s]"
>>>>>>> b3c427a4
     ]
    },
    {
     "name": "stderr",
     "output_type": "stream",
     "text": [
      "\r",
<<<<<<< HEAD
      " 60%|█████▉    | 947/1586 [00:08<00:05, 116.07it/s]"
=======
      " 63%|██████▎   | 996/1586 [00:08<00:04, 129.75it/s]"
>>>>>>> b3c427a4
     ]
    },
    {
     "name": "stderr",
     "output_type": "stream",
     "text": [
      "\r",
<<<<<<< HEAD
      " 61%|██████    | 960/1586 [00:08<00:05, 118.10it/s]"
=======
      " 64%|██████▎   | 1010/1586 [00:08<00:04, 132.40it/s]"
>>>>>>> b3c427a4
     ]
    },
    {
     "name": "stderr",
     "output_type": "stream",
     "text": [
      "\r",
<<<<<<< HEAD
      " 61%|██████▏   | 972/1586 [00:08<00:05, 118.03it/s]"
=======
      " 65%|██████▍   | 1024/1586 [00:08<00:04, 130.55it/s]"
>>>>>>> b3c427a4
     ]
    },
    {
     "name": "stderr",
     "output_type": "stream",
     "text": [
      "\r",
<<<<<<< HEAD
      " 62%|██████▏   | 984/1586 [00:08<00:05, 113.31it/s]"
=======
      " 65%|██████▌   | 1038/1586 [00:08<00:04, 130.70it/s]"
>>>>>>> b3c427a4
     ]
    },
    {
     "name": "stderr",
     "output_type": "stream",
     "text": [
      "\r",
<<<<<<< HEAD
      " 63%|██████▎   | 996/1586 [00:08<00:05, 115.03it/s]"
=======
      " 66%|██████▋   | 1052/1586 [00:08<00:04, 128.59it/s]"
>>>>>>> b3c427a4
     ]
    },
    {
     "name": "stderr",
     "output_type": "stream",
     "text": [
      "\r",
<<<<<<< HEAD
      " 64%|██████▎   | 1009/1586 [00:09<00:04, 117.90it/s]"
=======
      " 67%|██████▋   | 1067/1586 [00:08<00:03, 131.81it/s]"
>>>>>>> b3c427a4
     ]
    },
    {
     "name": "stderr",
     "output_type": "stream",
     "text": [
      "\r",
<<<<<<< HEAD
      " 64%|██████▍   | 1021/1586 [00:09<00:04, 118.40it/s]"
=======
      " 68%|██████▊   | 1081/1586 [00:08<00:03, 130.46it/s]"
>>>>>>> b3c427a4
     ]
    },
    {
     "name": "stderr",
     "output_type": "stream",
     "text": [
      "\r",
<<<<<<< HEAD
      " 65%|██████▌   | 1033/1586 [00:09<00:04, 118.22it/s]"
=======
      " 69%|██████▉   | 1095/1586 [00:08<00:03, 129.38it/s]"
>>>>>>> b3c427a4
     ]
    },
    {
     "name": "stderr",
     "output_type": "stream",
     "text": [
      "\r",
<<<<<<< HEAD
      " 66%|██████▌   | 1045/1586 [00:09<00:04, 115.97it/s]"
=======
      " 70%|██████▉   | 1108/1586 [00:08<00:03, 129.33it/s]"
>>>>>>> b3c427a4
     ]
    },
    {
     "name": "stderr",
     "output_type": "stream",
     "text": [
      "\r",
<<<<<<< HEAD
      " 67%|██████▋   | 1057/1586 [00:09<00:04, 117.05it/s]"
=======
      " 71%|███████   | 1121/1586 [00:09<00:03, 124.64it/s]"
>>>>>>> b3c427a4
     ]
    },
    {
     "name": "stderr",
     "output_type": "stream",
     "text": [
      "\r",
<<<<<<< HEAD
      " 67%|██████▋   | 1070/1586 [00:09<00:04, 118.38it/s]"
=======
      " 72%|███████▏  | 1135/1586 [00:09<00:03, 128.15it/s]"
>>>>>>> b3c427a4
     ]
    },
    {
     "name": "stderr",
     "output_type": "stream",
     "text": [
      "\r",
<<<<<<< HEAD
      " 68%|██████▊   | 1082/1586 [00:09<00:04, 116.63it/s]"
=======
      " 72%|███████▏  | 1148/1586 [00:09<00:03, 126.62it/s]"
>>>>>>> b3c427a4
     ]
    },
    {
     "name": "stderr",
     "output_type": "stream",
     "text": [
      "\r",
<<<<<<< HEAD
      " 69%|██████▉   | 1095/1586 [00:09<00:04, 117.45it/s]"
=======
      " 73%|███████▎  | 1161/1586 [00:09<00:03, 125.58it/s]"
>>>>>>> b3c427a4
     ]
    },
    {
     "name": "stderr",
     "output_type": "stream",
     "text": [
      "\r",
<<<<<<< HEAD
      " 70%|██████▉   | 1107/1586 [00:09<00:04, 117.98it/s]"
=======
      " 74%|███████▍  | 1174/1586 [00:09<00:03, 123.21it/s]"
>>>>>>> b3c427a4
     ]
    },
    {
     "name": "stderr",
     "output_type": "stream",
     "text": [
      "\r",
<<<<<<< HEAD
      " 71%|███████   | 1119/1586 [00:10<00:04, 112.83it/s]"
=======
      " 75%|███████▍  | 1187/1586 [00:09<00:03, 120.14it/s]"
>>>>>>> b3c427a4
     ]
    },
    {
     "name": "stderr",
     "output_type": "stream",
     "text": [
      "\r",
<<<<<<< HEAD
      " 71%|███████▏  | 1132/1586 [00:10<00:03, 115.13it/s]"
=======
      " 76%|███████▌  | 1200/1586 [00:09<00:03, 120.45it/s]"
>>>>>>> b3c427a4
     ]
    },
    {
     "name": "stderr",
     "output_type": "stream",
     "text": [
      "\r",
<<<<<<< HEAD
      " 72%|███████▏  | 1144/1586 [00:10<00:03, 114.86it/s]"
=======
      " 76%|███████▋  | 1213/1586 [00:09<00:03, 120.15it/s]"
>>>>>>> b3c427a4
     ]
    },
    {
     "name": "stderr",
     "output_type": "stream",
     "text": [
      "\r",
<<<<<<< HEAD
      " 73%|███████▎  | 1156/1586 [00:10<00:03, 113.05it/s]"
=======
      " 77%|███████▋  | 1227/1586 [00:09<00:02, 123.79it/s]"
>>>>>>> b3c427a4
     ]
    },
    {
     "name": "stderr",
     "output_type": "stream",
     "text": [
      "\r",
<<<<<<< HEAD
      " 74%|███████▎  | 1168/1586 [00:10<00:03, 107.62it/s]"
=======
      " 78%|███████▊  | 1240/1586 [00:10<00:02, 118.78it/s]"
>>>>>>> b3c427a4
     ]
    },
    {
     "name": "stderr",
     "output_type": "stream",
     "text": [
      "\r",
<<<<<<< HEAD
      " 74%|███████▍  | 1180/1586 [00:10<00:03, 109.49it/s]"
=======
      " 79%|███████▉  | 1253/1586 [00:10<00:02, 119.63it/s]"
>>>>>>> b3c427a4
     ]
    },
    {
     "name": "stderr",
     "output_type": "stream",
     "text": [
      "\r",
<<<<<<< HEAD
      " 75%|███████▌  | 1192/1586 [00:10<00:03, 110.78it/s]"
=======
      " 80%|███████▉  | 1266/1586 [00:10<00:02, 115.32it/s]"
>>>>>>> b3c427a4
     ]
    },
    {
     "name": "stderr",
     "output_type": "stream",
     "text": [
      "\r",
<<<<<<< HEAD
      " 76%|███████▌  | 1204/1586 [00:10<00:03, 108.19it/s]"
=======
      " 81%|████████  | 1279/1586 [00:10<00:02, 117.41it/s]"
>>>>>>> b3c427a4
     ]
    },
    {
     "name": "stderr",
     "output_type": "stream",
     "text": [
      "\r",
<<<<<<< HEAD
      " 77%|███████▋  | 1215/1586 [00:10<00:03, 105.43it/s]"
=======
      " 81%|████████▏ | 1291/1586 [00:10<00:02, 114.91it/s]"
>>>>>>> b3c427a4
     ]
    },
    {
     "name": "stderr",
     "output_type": "stream",
     "text": [
      "\r",
<<<<<<< HEAD
      " 77%|███████▋  | 1228/1586 [00:11<00:03, 111.52it/s]"
=======
      " 82%|████████▏ | 1303/1586 [00:10<00:02, 109.72it/s]"
>>>>>>> b3c427a4
     ]
    },
    {
     "name": "stderr",
     "output_type": "stream",
     "text": [
      "\r",
<<<<<<< HEAD
      " 78%|███████▊  | 1240/1586 [00:11<00:03, 106.07it/s]"
=======
      " 83%|████████▎ | 1315/1586 [00:10<00:02, 110.20it/s]"
>>>>>>> b3c427a4
     ]
    },
    {
     "name": "stderr",
     "output_type": "stream",
     "text": [
      "\r",
<<<<<<< HEAD
      " 79%|███████▉  | 1251/1586 [00:11<00:03, 106.00it/s]"
=======
      " 84%|████████▎ | 1328/1586 [00:10<00:02, 114.24it/s]"
>>>>>>> b3c427a4
     ]
    },
    {
     "name": "stderr",
     "output_type": "stream",
     "text": [
      "\r",
<<<<<<< HEAD
      " 80%|███████▉  | 1262/1586 [00:11<00:03, 102.18it/s]"
=======
      " 85%|████████▍ | 1342/1586 [00:10<00:02, 118.75it/s]"
>>>>>>> b3c427a4
     ]
    },
    {
     "name": "stderr",
     "output_type": "stream",
     "text": [
      "\r",
<<<<<<< HEAD
      " 80%|████████  | 1275/1586 [00:11<00:02, 108.08it/s]"
=======
      " 85%|████████▌ | 1354/1586 [00:11<00:01, 118.79it/s]"
>>>>>>> b3c427a4
     ]
    },
    {
     "name": "stderr",
     "output_type": "stream",
     "text": [
      "\r",
<<<<<<< HEAD
      " 81%|████████  | 1286/1586 [00:11<00:02, 107.13it/s]"
=======
      " 86%|████████▌ | 1366/1586 [00:11<00:01, 118.21it/s]"
>>>>>>> b3c427a4
     ]
    },
    {
     "name": "stderr",
     "output_type": "stream",
     "text": [
      "\r",
<<<<<<< HEAD
      " 82%|████████▏ | 1297/1586 [00:11<00:02, 102.80it/s]"
=======
      " 87%|████████▋ | 1378/1586 [00:11<00:01, 118.55it/s]"
>>>>>>> b3c427a4
     ]
    },
    {
     "name": "stderr",
     "output_type": "stream",
     "text": [
      "\r",
<<<<<<< HEAD
      " 82%|████████▏ | 1308/1586 [00:11<00:02, 95.80it/s] "
=======
      " 88%|████████▊ | 1390/1586 [00:11<00:01, 118.28it/s]"
>>>>>>> b3c427a4
     ]
    },
    {
     "name": "stderr",
     "output_type": "stream",
     "text": [
      "\r",
<<<<<<< HEAD
      " 83%|████████▎ | 1318/1586 [00:11<00:02, 95.73it/s]"
=======
      " 88%|████████▊ | 1403/1586 [00:11<00:01, 121.55it/s]"
>>>>>>> b3c427a4
     ]
    },
    {
     "name": "stderr",
     "output_type": "stream",
     "text": [
      "\r",
<<<<<<< HEAD
      " 84%|████████▎ | 1328/1586 [00:12<00:02, 95.72it/s]"
=======
      " 89%|████████▉ | 1419/1586 [00:11<00:01, 124.46it/s]"
>>>>>>> b3c427a4
     ]
    },
    {
     "name": "stderr",
     "output_type": "stream",
     "text": [
      "\r",
<<<<<<< HEAD
      " 84%|████████▍ | 1338/1586 [00:12<00:02, 92.58it/s]"
=======
      " 90%|█████████ | 1432/1586 [00:11<00:01, 121.66it/s]"
>>>>>>> b3c427a4
     ]
    },
    {
     "name": "stderr",
     "output_type": "stream",
     "text": [
      "\r",
<<<<<<< HEAD
      " 85%|████████▌ | 1349/1586 [00:12<00:02, 95.88it/s]"
=======
      " 91%|█████████ | 1445/1586 [00:11<00:01, 113.38it/s]"
>>>>>>> b3c427a4
     ]
    },
    {
     "name": "stderr",
     "output_type": "stream",
     "text": [
      "\r",
<<<<<<< HEAD
      " 86%|████████▌ | 1360/1586 [00:12<00:02, 99.54it/s]"
=======
      " 92%|█████████▏| 1458/1586 [00:11<00:01, 113.62it/s]"
>>>>>>> b3c427a4
     ]
    },
    {
     "name": "stderr",
     "output_type": "stream",
     "text": [
      "\r",
<<<<<<< HEAD
      " 87%|████████▋ | 1373/1586 [00:12<00:02, 106.23it/s]"
=======
      " 93%|█████████▎| 1470/1586 [00:12<00:01, 113.73it/s]"
>>>>>>> b3c427a4
     ]
    },
    {
     "name": "stderr",
     "output_type": "stream",
     "text": [
      "\r",
<<<<<<< HEAD
      " 87%|████████▋ | 1384/1586 [00:12<00:01, 107.06it/s]"
=======
      " 93%|█████████▎| 1482/1586 [00:12<00:00, 114.66it/s]"
>>>>>>> b3c427a4
     ]
    },
    {
     "name": "stderr",
     "output_type": "stream",
     "text": [
      "\r",
<<<<<<< HEAD
      " 88%|████████▊ | 1395/1586 [00:12<00:01, 106.34it/s]"
=======
      " 94%|█████████▍| 1494/1586 [00:12<00:00, 107.21it/s]"
>>>>>>> b3c427a4
     ]
    },
    {
     "name": "stderr",
     "output_type": "stream",
     "text": [
      "\r",
<<<<<<< HEAD
      " 89%|████████▊ | 1407/1586 [00:12<00:01, 108.35it/s]"
=======
      " 95%|█████████▌| 1507/1586 [00:12<00:00, 112.58it/s]"
>>>>>>> b3c427a4
     ]
    },
    {
     "name": "stderr",
     "output_type": "stream",
     "text": [
      "\r",
<<<<<<< HEAD
      " 90%|████████▉ | 1420/1586 [00:12<00:01, 111.70it/s]"
=======
      " 96%|█████████▌| 1519/1586 [00:12<00:00, 109.81it/s]"
>>>>>>> b3c427a4
     ]
    },
    {
     "name": "stderr",
     "output_type": "stream",
     "text": [
      "\r",
<<<<<<< HEAD
      " 90%|█████████ | 1432/1586 [00:12<00:01, 112.62it/s]"
=======
      " 97%|█████████▋| 1533/1586 [00:12<00:00, 116.54it/s]"
>>>>>>> b3c427a4
     ]
    },
    {
     "name": "stderr",
     "output_type": "stream",
     "text": [
      "\r",
<<<<<<< HEAD
      " 91%|█████████ | 1444/1586 [00:13<00:01, 106.72it/s]"
=======
      " 97%|█████████▋| 1546/1586 [00:12<00:00, 119.67it/s]"
>>>>>>> b3c427a4
     ]
    },
    {
     "name": "stderr",
     "output_type": "stream",
     "text": [
      "\r",
<<<<<<< HEAD
      " 92%|█████████▏| 1456/1586 [00:13<00:01, 109.04it/s]"
=======
      " 98%|█████████▊| 1559/1586 [00:12<00:00, 116.07it/s]"
>>>>>>> b3c427a4
     ]
    },
    {
     "name": "stderr",
     "output_type": "stream",
     "text": [
      "\r",
<<<<<<< HEAD
      " 92%|█████████▏| 1467/1586 [00:13<00:01, 106.60it/s]"
=======
      " 99%|█████████▉| 1571/1586 [00:12<00:00, 117.17it/s]"
>>>>>>> b3c427a4
     ]
    },
    {
     "name": "stderr",
     "output_type": "stream",
     "text": [
      "\r",
<<<<<<< HEAD
      " 93%|█████████▎| 1479/1586 [00:13<00:00, 109.14it/s]"
=======
      "100%|█████████▉| 1585/1586 [00:13<00:00, 118.74it/s]"
>>>>>>> b3c427a4
     ]
    },
    {
     "name": "stderr",
     "output_type": "stream",
     "text": [
      "\r",
<<<<<<< HEAD
      " 94%|█████████▍| 1490/1586 [00:13<00:00, 107.54it/s]"
     ]
    },
    {
     "name": "stderr",
     "output_type": "stream",
     "text": [
      "\r",
      " 95%|█████████▍| 1501/1586 [00:13<00:00, 105.05it/s]"
     ]
    },
    {
     "name": "stderr",
     "output_type": "stream",
     "text": [
      "\r",
      " 95%|█████████▌| 1512/1586 [00:13<00:00, 104.99it/s]"
     ]
    },
    {
     "name": "stderr",
     "output_type": "stream",
     "text": [
      "\r",
      " 96%|█████████▌| 1523/1586 [00:13<00:00, 102.39it/s]"
     ]
    },
    {
     "name": "stderr",
     "output_type": "stream",
     "text": [
      "\r",
      " 97%|█████████▋| 1537/1586 [00:13<00:00, 110.21it/s]"
     ]
    },
    {
     "name": "stderr",
     "output_type": "stream",
     "text": [
      "\r",
      " 98%|█████████▊| 1550/1586 [00:14<00:00, 110.62it/s]"
     ]
    },
    {
     "name": "stderr",
     "output_type": "stream",
     "text": [
      "\r",
      " 98%|█████████▊| 1562/1586 [00:14<00:00, 101.38it/s]"
     ]
    },
    {
     "name": "stderr",
     "output_type": "stream",
     "text": [
      "\r",
      " 99%|█████████▉| 1575/1586 [00:14<00:00, 108.48it/s]"
     ]
    },
    {
     "name": "stderr",
     "output_type": "stream",
     "text": [
      "\r",
      "100%|██████████| 1586/1586 [00:14<00:00, 110.00it/s]"
=======
      "100%|██████████| 1586/1586 [00:13<00:00, 121.43it/s]"
>>>>>>> b3c427a4
     ]
    },
    {
     "name": "stderr",
     "output_type": "stream",
     "text": [
      "\n",
      "\r",
      "  0%|          | 0/100 [00:00<?, ?it/s]"
     ]
    },
    {
     "name": "stderr",
     "output_type": "stream",
     "text": [
      "\r",
<<<<<<< HEAD
      " 13%|█▎        | 13/100 [00:00<00:00, 125.38it/s]"
     ]
    },
    {
     "name": "stderr",
     "output_type": "stream",
     "text": [
      "\r",
      " 23%|██▎       | 23/100 [00:00<00:00, 115.30it/s]"
=======
      " 14%|█▍        | 14/100 [00:00<00:00, 126.62it/s]"
>>>>>>> b3c427a4
     ]
    },
    {
     "name": "stderr",
     "output_type": "stream",
     "text": [
      "\r",
<<<<<<< HEAD
      " 36%|███▌      | 36/100 [00:00<00:00, 117.64it/s]"
=======
      " 26%|██▌       | 26/100 [00:00<00:00, 119.30it/s]"
>>>>>>> b3c427a4
     ]
    },
    {
     "name": "stderr",
     "output_type": "stream",
     "text": [
      "\r",
<<<<<<< HEAD
      " 48%|████▊     | 48/100 [00:00<00:00, 117.82it/s]"
=======
      " 40%|████      | 40/100 [00:00<00:00, 124.50it/s]"
>>>>>>> b3c427a4
     ]
    },
    {
     "name": "stderr",
     "output_type": "stream",
     "text": [
      "\r",
<<<<<<< HEAD
      " 61%|██████    | 61/100 [00:00<00:00, 118.72it/s]"
=======
      " 53%|█████▎    | 53/100 [00:00<00:00, 123.54it/s]"
>>>>>>> b3c427a4
     ]
    },
    {
     "name": "stderr",
     "output_type": "stream",
     "text": [
      "\r",
<<<<<<< HEAD
      " 72%|███████▏  | 72/100 [00:00<00:00, 112.30it/s]"
=======
      " 65%|██████▌   | 65/100 [00:00<00:00, 121.94it/s]"
>>>>>>> b3c427a4
     ]
    },
    {
     "name": "stderr",
     "output_type": "stream",
     "text": [
      "\r",
<<<<<<< HEAD
      " 84%|████████▍ | 84/100 [00:00<00:00, 113.13it/s]"
=======
      " 77%|███████▋  | 77/100 [00:00<00:00, 118.68it/s]"
>>>>>>> b3c427a4
     ]
    },
    {
     "name": "stderr",
     "output_type": "stream",
     "text": [
      "\r",
<<<<<<< HEAD
      " 96%|█████████▌| 96/100 [00:00<00:00, 112.99it/s]"
=======
      " 89%|████████▉ | 89/100 [00:00<00:00, 118.60it/s]"
>>>>>>> b3c427a4
     ]
    },
    {
     "name": "stderr",
     "output_type": "stream",
     "text": [
      "\r",
<<<<<<< HEAD
      "100%|██████████| 100/100 [00:00<00:00, 112.26it/s]"
=======
      "100%|██████████| 100/100 [00:00<00:00, 119.87it/s]"
>>>>>>> b3c427a4
     ]
    },
    {
     "name": "stderr",
     "output_type": "stream",
     "text": [
      "\n",
      "\r",
      "  0%|          | 0/120 [00:00<?, ?it/s]"
     ]
    },
    {
     "name": "stderr",
     "output_type": "stream",
     "text": [
      "\r",
<<<<<<< HEAD
      "  8%|▊         | 9/120 [00:00<00:01, 77.53it/s]"
=======
      "  8%|▊         | 9/120 [00:00<00:01, 88.23it/s]"
>>>>>>> b3c427a4
     ]
    },
    {
     "name": "stderr",
     "output_type": "stream",
     "text": [
      "\r",
<<<<<<< HEAD
      " 15%|█▌        | 18/120 [00:00<00:01, 79.67it/s]"
=======
      " 16%|█▌        | 19/120 [00:00<00:01, 90.59it/s]"
>>>>>>> b3c427a4
     ]
    },
    {
     "name": "stderr",
     "output_type": "stream",
     "text": [
      "\r",
<<<<<<< HEAD
      " 23%|██▎       | 28/120 [00:00<00:01, 84.05it/s]"
=======
      " 24%|██▍       | 29/120 [00:00<00:01, 90.86it/s]"
>>>>>>> b3c427a4
     ]
    },
    {
     "name": "stderr",
     "output_type": "stream",
     "text": [
      "\r",
<<<<<<< HEAD
      " 31%|███       | 37/120 [00:00<00:01, 80.31it/s]"
=======
      " 30%|███       | 36/120 [00:00<00:01, 63.11it/s]"
>>>>>>> b3c427a4
     ]
    },
    {
     "name": "stderr",
     "output_type": "stream",
     "text": [
      "\r",
<<<<<<< HEAD
      " 38%|███▊      | 46/120 [00:00<00:00, 81.53it/s]"
=======
      " 38%|███▊      | 46/120 [00:00<00:01, 68.92it/s]"
>>>>>>> b3c427a4
     ]
    },
    {
     "name": "stderr",
     "output_type": "stream",
     "text": [
      "\r",
<<<<<<< HEAD
      " 47%|████▋     | 56/120 [00:00<00:00, 85.43it/s]"
=======
      " 48%|████▊     | 57/120 [00:00<00:00, 77.17it/s]"
>>>>>>> b3c427a4
     ]
    },
    {
     "name": "stderr",
     "output_type": "stream",
     "text": [
      "\r",
<<<<<<< HEAD
      " 55%|█████▌    | 66/120 [00:00<00:00, 88.03it/s]"
=======
      " 57%|█████▊    | 69/120 [00:00<00:00, 84.29it/s]"
>>>>>>> b3c427a4
     ]
    },
    {
     "name": "stderr",
     "output_type": "stream",
     "text": [
      "\r",
<<<<<<< HEAD
      " 64%|██████▍   | 77/120 [00:00<00:00, 91.95it/s]"
=======
      " 68%|██████▊   | 81/120 [00:00<00:00, 90.66it/s]"
>>>>>>> b3c427a4
     ]
    },
    {
     "name": "stderr",
     "output_type": "stream",
     "text": [
      "\r",
<<<<<<< HEAD
      " 73%|███████▎  | 88/120 [00:00<00:00, 96.02it/s]"
=======
      " 78%|███████▊  | 94/120 [00:01<00:00, 98.48it/s]"
>>>>>>> b3c427a4
     ]
    },
    {
     "name": "stderr",
     "output_type": "stream",
     "text": [
      "\r",
<<<<<<< HEAD
      " 83%|████████▎ | 100/120 [00:01<00:00, 100.96it/s]"
=======
      " 88%|████████▊ | 106/120 [00:01<00:00, 103.71it/s]"
>>>>>>> b3c427a4
     ]
    },
    {
     "name": "stderr",
     "output_type": "stream",
     "text": [
      "\r",
<<<<<<< HEAD
      " 93%|█████████▎| 112/120 [00:01<00:00, 104.19it/s]"
=======
      " 98%|█████████▊| 118/120 [00:01<00:00, 107.60it/s]"
>>>>>>> b3c427a4
     ]
    },
    {
     "name": "stderr",
     "output_type": "stream",
     "text": [
      "\r",
<<<<<<< HEAD
      "100%|██████████| 120/120 [00:01<00:00, 94.97it/s] "
=======
      "100%|██████████| 120/120 [00:01<00:00, 94.09it/s] "
>>>>>>> b3c427a4
     ]
    },
    {
     "name": "stderr",
     "output_type": "stream",
     "text": [
      "\n"
     ]
    }
   ],
   "source": [
    "applier = PandasLFApplier(lfs=lfs)\n",
    "L_train = applier.apply(df=df_train)\n",
    "L_dev = applier.apply(df=df_dev)\n",
    "L_valid = applier.apply(df=df_valid)"
   ]
  },
  {
   "cell_type": "code",
   "execution_count": 38,
   "metadata": {},
   "outputs": [
    {
     "data": {
      "text/html": [
       "<div>\n",
       "<style scoped>\n",
       "    .dataframe tbody tr th:only-of-type {\n",
       "        vertical-align: middle;\n",
       "    }\n",
       "\n",
       "    .dataframe tbody tr th {\n",
       "        vertical-align: top;\n",
       "    }\n",
       "\n",
       "    .dataframe thead th {\n",
       "        text-align: right;\n",
       "    }\n",
       "</style>\n",
       "<table border=\"1\" class=\"dataframe\">\n",
       "  <thead>\n",
       "    <tr style=\"text-align: right;\">\n",
       "      <th></th>\n",
       "      <th>j</th>\n",
       "      <th>Polarity</th>\n",
       "      <th>Coverage</th>\n",
       "      <th>Overlaps</th>\n",
       "      <th>Conflicts</th>\n",
       "      <th>Correct</th>\n",
       "      <th>Incorrect</th>\n",
       "      <th>Emp. Acc.</th>\n",
       "    </tr>\n",
       "  </thead>\n",
       "  <tbody>\n",
       "    <tr>\n",
       "      <th>keyword_my</th>\n",
       "      <td>0</td>\n",
       "      <td>[1]</td>\n",
       "      <td>0.22</td>\n",
       "      <td>0.22</td>\n",
       "      <td>0.14</td>\n",
       "      <td>19</td>\n",
       "      <td>3</td>\n",
       "      <td>0.863636</td>\n",
       "    </tr>\n",
       "    <tr>\n",
       "      <th>keyword_subscribe</th>\n",
       "      <td>1</td>\n",
       "      <td>[1]</td>\n",
       "      <td>0.14</td>\n",
       "      <td>0.12</td>\n",
       "      <td>0.06</td>\n",
       "      <td>14</td>\n",
       "      <td>0</td>\n",
       "      <td>1.000000</td>\n",
       "    </tr>\n",
       "    <tr>\n",
       "      <th>keyword_http</th>\n",
       "      <td>2</td>\n",
       "      <td>[1]</td>\n",
       "      <td>0.10</td>\n",
       "      <td>0.08</td>\n",
       "      <td>0.07</td>\n",
       "      <td>10</td>\n",
       "      <td>0</td>\n",
       "      <td>1.000000</td>\n",
       "    </tr>\n",
       "    <tr>\n",
       "      <th>keyword_please</th>\n",
       "      <td>3</td>\n",
       "      <td>[1]</td>\n",
       "      <td>0.10</td>\n",
       "      <td>0.10</td>\n",
       "      <td>0.06</td>\n",
       "      <td>10</td>\n",
       "      <td>0</td>\n",
       "      <td>1.000000</td>\n",
       "    </tr>\n",
       "    <tr>\n",
       "      <th>keyword_song</th>\n",
       "      <td>4</td>\n",
       "      <td>[0]</td>\n",
       "      <td>0.16</td>\n",
       "      <td>0.12</td>\n",
       "      <td>0.06</td>\n",
       "      <td>11</td>\n",
       "      <td>5</td>\n",
       "      <td>0.687500</td>\n",
       "    </tr>\n",
       "    <tr>\n",
       "      <th>regex_check_out</th>\n",
       "      <td>5</td>\n",
       "      <td>[1]</td>\n",
       "      <td>0.29</td>\n",
       "      <td>0.22</td>\n",
       "      <td>0.17</td>\n",
       "      <td>29</td>\n",
       "      <td>0</td>\n",
       "      <td>1.000000</td>\n",
       "    </tr>\n",
       "    <tr>\n",
       "      <th>short_comment</th>\n",
       "      <td>6</td>\n",
       "      <td>[0]</td>\n",
       "      <td>0.28</td>\n",
       "      <td>0.20</td>\n",
       "      <td>0.07</td>\n",
       "      <td>19</td>\n",
       "      <td>9</td>\n",
       "      <td>0.678571</td>\n",
       "    </tr>\n",
       "    <tr>\n",
       "      <th>has_person_nlp</th>\n",
       "      <td>7</td>\n",
       "      <td>[0]</td>\n",
       "      <td>0.15</td>\n",
       "      <td>0.13</td>\n",
       "      <td>0.04</td>\n",
       "      <td>10</td>\n",
       "      <td>5</td>\n",
       "      <td>0.666667</td>\n",
       "    </tr>\n",
       "    <tr>\n",
       "      <th>textblob_polarity</th>\n",
       "      <td>8</td>\n",
       "      <td>[0]</td>\n",
       "      <td>0.05</td>\n",
       "      <td>0.05</td>\n",
       "      <td>0.01</td>\n",
       "      <td>4</td>\n",
       "      <td>1</td>\n",
       "      <td>0.800000</td>\n",
       "    </tr>\n",
       "    <tr>\n",
       "      <th>textblob_subjectivity</th>\n",
       "      <td>9</td>\n",
       "      <td>[0]</td>\n",
       "      <td>0.41</td>\n",
       "      <td>0.34</td>\n",
       "      <td>0.20</td>\n",
       "      <td>24</td>\n",
       "      <td>17</td>\n",
       "      <td>0.585366</td>\n",
       "    </tr>\n",
       "  </tbody>\n",
       "</table>\n",
       "</div>"
      ],
      "text/plain": [
       "                       j Polarity  Coverage  Overlaps  Conflicts  Correct  \\\n",
       "keyword_my             0      [1]      0.22      0.22       0.14       19   \n",
       "keyword_subscribe      1      [1]      0.14      0.12       0.06       14   \n",
       "keyword_http           2      [1]      0.10      0.08       0.07       10   \n",
       "keyword_please         3      [1]      0.10      0.10       0.06       10   \n",
       "keyword_song           4      [0]      0.16      0.12       0.06       11   \n",
       "regex_check_out        5      [1]      0.29      0.22       0.17       29   \n",
       "short_comment          6      [0]      0.28      0.20       0.07       19   \n",
       "has_person_nlp         7      [0]      0.15      0.13       0.04       10   \n",
       "textblob_polarity      8      [0]      0.05      0.05       0.01        4   \n",
       "textblob_subjectivity  9      [0]      0.41      0.34       0.20       24   \n",
       "\n",
       "                       Incorrect  Emp. Acc.  \n",
       "keyword_my                     3   0.863636  \n",
       "keyword_subscribe              0   1.000000  \n",
       "keyword_http                   0   1.000000  \n",
       "keyword_please                 0   1.000000  \n",
       "keyword_song                   5   0.687500  \n",
       "regex_check_out                0   1.000000  \n",
       "short_comment                  9   0.678571  \n",
       "has_person_nlp                 5   0.666667  \n",
       "textblob_polarity              1   0.800000  \n",
       "textblob_subjectivity         17   0.585366  "
      ]
     },
     "execution_count": 38,
     "metadata": {},
     "output_type": "execute_result"
    }
   ],
   "source": [
    "LFAnalysis(L=L_dev, lfs=lfs).lf_summary(Y=Y_dev)"
   ]
  },
  {
   "cell_type": "markdown",
   "metadata": {
    "tags": [
     "md-exclude"
    ]
   },
   "source": [
    "We see that our labeling functions vary in coverage, accuracy, and how much they overlap/conflict with one another.\n",
    "We can view a histogram of how many LF labels the data points in our dev set have to get an idea of our total coverage."
   ]
  },
  {
   "cell_type": "code",
   "execution_count": 39,
   "metadata": {
    "tags": [
     "md-exclude"
    ]
   },
   "outputs": [
    {
     "data": {
      "image/png": "iVBORw0KGgoAAAANSUhEUgAAAYgAAAEGCAYAAAB/+QKOAAAABHNCSVQICAgIfAhkiAAAAAlwSFlzAAALEgAACxIB0t1+/AAAADh0RVh0U29mdHdhcmUAbWF0cGxvdGxpYiB2ZXJzaW9uMy4xLjEsIGh0dHA6Ly9tYXRwbG90bGliLm9yZy8QZhcZAAAaxklEQVR4nO3df5RfdX3n8ecr4Yc/EESZPS1JIAGDCipgx0iXFqz8igdNOAoa/FF02WaxRFGqa2i7uBvXs6Arx902KihxqRUjgq2zJUqpgK1WZIYfBRMaGAKFZFGmBkEBE0Je+8e9Y2++uTNzA3PnO5l5Pc6ZM9/7ufdzv+/5nmRec+/n3s+VbSIiIjrN6HYBERExOSUgIiKiVgIiIiJqJSAiIqJWAiIiImrt0e0CxssBBxzguXPndruMiIjdyq233vqvtnvq1k2ZgJg7dy4DAwPdLiMiYrci6V9GWtfqKSZJCyWtlzQoafko271NkiX1VtouKPutl3RKm3VGRMTOWjuCkDQTWAmcBGwE+iX12V7Xsd2LgPOAH1XaDgeWAEcABwJ/J+kw28+0VW9EROyozSOIBcCg7Q22twKrgcU1230CuBj4VaVtMbDa9hbb9wOD5f4iImKCtBkQs4CHKssby7Zfk/RaYI7ta3e1b0REtKtrl7lKmgFcAvzRc9jHUkkDkgaGhobGr7iIiGg1IDYBcyrLs8u2YS8CXgXcJOkB4BigrxyoHqsvALYvs91ru7enp/YqrYiIeJbaDIh+YL6keZL2ohh07hteafsx2wfYnmt7LnAzsMj2QLndEkl7S5oHzAduabHWiIjo0NpVTLa3SVoGXAfMBFbZXitpBTBgu2+UvmslXQWsA7YB5+YKpoiIiaWp8jyI3t5e50a5iIhdI+lW271166bMndRTwdzlnRdzdccDF53a7RIiYhLIZH0REVErAREREbUSEBERUSsBERERtRIQERFRKwERERG1EhAREVErAREREbUSEBERUSsBERERtRIQERFRKwERERG1EhAREVErAREREbUSEBERUSsBERERtRIQERFRq9WAkLRQ0npJg5KW16w/R9Jdku6Q9H1Jh5ftcyU9VbbfIekLbdYZERE7a+2Ro5JmAiuBk4CNQL+kPtvrKptdafsL5faLgEuAheW6+2wf1VZ9ERExujaPIBYAg7Y32N4KrAYWVzew/Xhl8YWAW6wnIiJ2QZsBMQt4qLK8sWzbgaRzJd0HfAr4YGXVPEm3S/qepN+tewNJSyUNSBoYGhoaz9ojIqa9rg9S215p+1DgY8Cfls0PAwfZPho4H7hS0r41fS+z3Wu7t6enZ+KKjoiYBtoMiE3AnMry7LJtJKuB0wBsb7H9s/L1rcB9wGEt1RkRETXaDIh+YL6keZL2ApYAfdUNJM2vLJ4K3Fu295SD3Eg6BJgPbGix1oiI6NDaVUy2t0laBlwHzARW2V4raQUwYLsPWCbpROBp4FHgrLL7ccAKSU8D24FzbG9uq9aIiNhZawEBYHsNsKaj7cLK6/NG6HcNcE2btUVExOi6PkgdERGTUwIiIiJqJSAiIqJWAiIiImolICIiolYCIiIiaiUgIiKiVgIiIiJqJSAiIqJWAiIiImolICIiolYCIiIiaiUgIiKiVgIiIiJqJSAiIqJWAiIiImolICIiolarASFpoaT1kgYlLa9Zf46kuyTdIen7kg6vrLug7Lde0ilt1hkRETtrLSAkzQRWAm8CDgfOrAZA6Urbr7Z9FPAp4JKy7+HAEuAIYCHwuXJ/ERExQdo8glgADNreYHsrsBpYXN3A9uOVxRcCLl8vBlbb3mL7fmCw3F9EREyQPVrc9yzgocryRuD1nRtJOhc4H9gLeGOl780dfWe1U2ZERNTp+iC17ZW2DwU+BvzprvSVtFTSgKSBoaGhdgqMiJim2gyITcCcyvLssm0kq4HTdqWv7cts99ru7enpeY7lRkREVZsB0Q/MlzRP0l4Ug8591Q0kza8sngrcW77uA5ZI2lvSPGA+cEuLtUZERIfWxiBsb5O0DLgOmAmssr1W0gpgwHYfsEzSicDTwKPAWWXftZKuAtYB24BzbT/TVq0REbGzMQNC0t62t4zVVsf2GmBNR9uFldfnjdL3k8Anx3qPiIhoR5NTTD9s2BYREVPIiEcQkn6D4tLS50s6GlC5al/gBRNQW0REdNFop5hOAd5LcQXRJZX2x4E/brGmiIiYBEYMCNtXAFdIepvtayawpoiImASajEH8QNLlkr4NxTxJks5uua6IiOiyJgHxZYpLVQ8sl+8BPtRaRRERMSk0uQ/iANtXSboAfn1/Q+5JmMLmLr+22yUA8MBFp3a7hIhprckRxBOSXko506qkY4DHWq0qIiK6rskRxPkUU18cKukHQA9weqtVRURE140ZELZvk3Q88HKKeyHW23669coiIqKrxjzFJOkM4Pm211LMtvp1Sa9tvbKIiOiqJmMQ/8X2LyT9DnACcDnw+XbLioiIbmsSEMNXLJ0KfNH2tRRPf4uIiCmsSUBsknQp8A5gjaS9G/aLiIjdWJNf9G+nuFHuFNs/B14CfLTVqiIiouvGDAjbT9r+JvCYpIOAPYF/br2yiIjoqiZXMS2SdC9wP/C98vu32y4sIiK6q8kppk8AxwD32J4HnAjc3GpVERHRdU0C4mnbPwNmSJph+0agt8nOJS2UtF7SoKTlNevPl7RO0p2Svivp4Mq6ZyTdUX71Nf6JIiJiXDSZauPnkvYB/h74qqRHgCfG6iRpJrASOAnYCPRL6rO9rrLZ7UCv7SclvR/4FMXVUgBP2T5qF36WiIgYR02OIBYDTwIfBr4D3Ae8uUG/BcCg7Q22twKry339mu0bbT9ZLt5M8fS6iIiYBJoExIW2t9veZvsK2/8b+FiDfrOAhyrLG8u2kZzNjoPfz5M0IOlmSafVdZC0tNxmYGhoqEFJERHRVJOAOKmm7U3jWYSkd1OMa3y60nyw7V7gncBnJR3a2c/2ZbZ7bff29PSMZ0kREdPeiGMQ5ZjAHwKHSLqzsupFwA8a7HsTMKeyPLts63yfE4E/AY63vWW43fam8vsGSTcBR1Oc3oqIiAkw2iD1lRSnfP4HUL0C6Re2NzfYdz8wX9I8imBYQnE08GuSjgYuBRbafqTSvj/wpO0tkg4AjqUYwI6IiAkyYkDYfoziyXFnAkj6d8DzgH0k7WP7wdF2XD6adBnFNB0zgVW210paAQzY7qM4pbQP8A1JAA/aXgS8ErhU0naK02AXdVz9FBERLRvzMldJbwEuAQ4EHgEOBu4Gjhirr+01wJqOtgsrr08cod8/Aq8ea/8REdGeJoPU/50d76Q+gdxJHREx5bV6J3VEROy+WruTOiIidm9N76R+ih3vpH5Lm0VFRET3jXkEYbt6tHBFi7VERMQkMtqNcr8APNJ62/u2UlFEREwKo90H8SIASZ8AHga+Agh4F/CbE1JdRER0TZMxiEW2P2f7F7Yft/15OmZljYiIqadJQDwh6V2SZkqaIeld5CqmiIgpr0lAvBN4O/DT8usMOuZUioiIqafJVUwPkFNKERHTTpMjiIiImIYSEBERUWvEgJB0Xvn92IkrJyIiJovRjiDeV37/s4koJCIiJpfRBqnvlnQvcGDHI0cF2PZr2i0tIiK6abQ7qc+U9BsUT4RbNHElRUTEZDDqZa62fwIcKWkv4LCyeb3tp1uvLCIiumrMq5gkHQ/cC6wEPgfcI+m4JjuXtFDSekmDkpbXrD9f0jpJd0r6rqSDK+vOknRv+XVW8x8pIiLGQ5MHBl0CnGx7PYCkw4CvAb81WidJMylC5SRgI9Avqc/2uspmtwO9tp+U9H7gU8A7JL0E+DjFk+sM3Fr2fXTXfryIiHi2mtwHsedwOADYvgfYs0G/BcCg7Q22twKr6bgj2/aNtp8sF28GZpevTwGut725DIXrgYUN3jMiIsZJkyOIAUlfAv6yXH4XMNCg3yzgocryRuD1o2x/NvDtUfrO6uwgaSmwFOCggw5qUFJERDTV5Aji/cA64IPl17qybdxIejfF6aRP70o/25fZ7rXd29PTM54lRURMe00m69tCMQ5xyS7uexMwp7I8u2zbgaQTgT8Bji/fa7jvGzr63rSL7x8REc9Bm3Mx9QPzJc0rL5NdAvRVN5B0NHApxUOJHqmsug44WdL+kvYHTi7bIiJigjQZg3hWbG+TtIziF/tMYJXttZJWAAO2+yhOKe0DfEMSwIO2F9neXD7qtL/c3Qrbm9uqNSIidtZaQADYXgOs6Wi7sPL6xFH6rgJWtVddRESMZsyAKO97+ChwcHV7229ssa6IiOiyJkcQ3wC+AHwReKbdciIiYrJoEhDbbH++9UoiImJSaXIV0/+V9IeSflPSS4a/Wq8sIiK6qskRxPBEeR+ttBk4ZPzLiYiIyaLJjXLzJqKQiIiYXJpcxbQnxdQaw1N83wRcmmdCRERMbU1OMX2eYvbWz5XL7ynb/mNbRUVERPc1CYjX2T6ysnyDpH9qq6CIiJgcmlzF9IykQ4cXJB1C7oeIiJjymhxBfBS4UdIGQBR3VL+v1aoiIqLrmlzF9F1J84GXl03rK9NyR0TEFDViQEh6o+0bJL21Y9XLJGH7my3XFhERXTTaEcTxwA3AW2rWGUhARERMYSMGhO2Ply9X2L6/uk5Sbp6LiJjimlzFdE1N29XjXUhEREwuo41BvAI4AtivYxxiX+B5bRcWERHdNdoRxMuBNwMvphiHGP56LfAHTXYuaaGk9ZIGJS2vWX+cpNskbZN0ese6ZyTdUX71dfaNiIh2jTYG8S3gW5J+2/YPd3XHkmYCK4GTgI1Av6Q+2+sqmz0IvBf4SM0unrJ91K6+b0REjI8mYxDnSHrx8IKk/SU1eVb0AmDQ9gbbW4HVwOLqBrYfsH0nsH1Xio6IiPY1CYjX2P758ILtR4GjG/SbBTxUWd5YtjX1PEkDkm6WdFrdBpKWltsMDA0N7cKuIyJiLE0CYoak/YcXyqfJNZmi47k62HYv8E7gs9X5oIbZvsx2r+3enp6eCSgpImL6aPKL/jPADyV9g2IuptOBTzbotwmYU1meXbY1YntT+X2DpJsojlrua9o/IiKemzGPIGz/BfA24KfAT4C32v5Kg333A/MlzZO0F7AEaHQ1UjnOsXf5+gDgWGDd6L0iImI8NTpVZHutpCHK+x8kHWT7wTH6bJO0DLgOmAmsKvezAhiw3SfpdcBfAfsDb5H032wfAbwSuFTSdooQu6jj6qeYBuYuv7bbJQDwwEWndruEiK5o8sjRRRSnmQ4EHqGY7vtuipvoRmV7DbCmo+3Cyut+ilNPnf3+EXj1WPuPiIj2NBmk/gRwDHCP7XnACcDNrVYVERFd1yQgnrb9M4qrmWbYvhHobbmuiIjosiZjED+XtA/w98BXJT0CPNFuWRER0W1NjiAWA08CHwa+Q3Gpad0zIiIiYgoZ9QiinE/pb2z/HsV0GFdMSFUREdF1owaE7WckbZe0n+3HJqqobpgsl1RGREwWTcYgfgncJel6KmMPtj/YWlUREdF1TQLim+T50xER085oT5Q7yPaDtjPuEBExDY12FdNfD7+QVPdc6oiImMJGCwhVXh/SdiERETG5jBYQHuF1RERMA6MNUh8p6XGKI4nnl68pl21739ari4iIrhkxIGzPnMhCIiJicmky1UZERExDCYiIiKiVgIiIiFoJiIiIqNVqQEhaKGm9pEFJy2vWHyfpNknbJJ3ese4sSfeWX2e1WWdEROystYAopwpfCbwJOBw4U9LhHZs9CLwXuLKj70uAjwOvBxYAH5e0f1u1RkTEzto8glgADNreYHsrsJri4UO/ZvsB23dSPGui6hTgetubbT8KXA8sbLHWiIjo0GZAzAIeqixvLNvGra+kpZIGJA0MDQ0960IjImJnu/Ugte3LbPfa7u3p6el2ORERU0qbAbEJmFNZnl22td03IiLGQZsB0Q/MlzRP0l7AEqCvYd/rgJMl7V8OTp9ctkVExARpLSBsbwOWUfxivxu4yvZaSSskLQKQ9DpJG4EzgEslrS37bgY+QREy/cCKsi0iIiZIk0eOPmu21wBrOtourLzupzh9VNd3FbCqzfoiImJku/UgdUREtCcBERERtRIQERFRKwERERG1EhAREVErAREREbUSEBERUSsBERERtRIQERFRKwERERG1EhAREVErAREREbUSEBERUSsBERERtRIQERFRKwERERG1EhAREVGr1YCQtFDSekmDkpbXrN9b0tfL9T+SNLdsnyvpKUl3lF9faLPOiIjYWWuPHJU0E1gJnARsBPol9dleV9nsbOBR2y+TtAS4GHhHue4+20e1VV9ERIyuzSOIBcCg7Q22twKrgcUd2ywGrihfXw2cIEkt1hQREQ21GRCzgIcqyxvLttptbG8DHgNeWq6bJ+l2Sd+T9Lt1byBpqaQBSQNDQ0PjW31ExDQ3WQepHwYOsn00cD5wpaR9OzeyfZntXtu9PT09E15kRMRU1toYBLAJmFNZnl221W2zUdIewH7Az2wb2AJg+1ZJ9wGHAQMt1htRa+7ya7tdAgAPXHRqt0uIaabNI4h+YL6keZL2ApYAfR3b9AFnla9PB26wbUk95SA3kg4B5gMbWqw1IiI6tHYEYXubpGXAdcBMYJXttZJWAAO2+4DLga9IGgQ2U4QIwHHACklPA9uBc2xvbqvWiIjYWZunmLC9BljT0XZh5fWvgDNq+l0DXNNmbRERMbrJOkgdERFdloCIiIhaCYiIiKiVgIiIiFoJiIiIqJWAiIiIWgmIiIiolYCIiIhaCYiIiKiVgIiIiFoJiIiIqJWAiIiIWgmIiIiolYCIiIhaCYiIiKiVgIiIiFqtPjAoIsZPno0dEy1HEBERUavVgJC0UNJ6SYOSltes31vS18v1P5I0t7LugrJ9vaRT2qwzIiJ21topJkkzgZXAScBGoF9Sn+11lc3OBh61/TJJS4CLgXdIOhxYAhwBHAj8naTDbD/TVr0R0cxkONWV01wTo80jiAXAoO0NtrcCq4HFHdssBq4oX18NnCBJZftq21ts3w8MlvuLiIgJ0uYg9SzgocryRuD1I21je5ukx4CXlu03d/Sd1fkGkpYCS8vFX0pa/xzqPQD41+fQfyrJZ7GjfB476vrnoYu7+e476PpnMQ4OHmnFbn0Vk+3LgMvGY1+SBmz3jse+dnf5LHaUz2NH+Tz+zVT/LNo8xbQJmFNZnl221W4jaQ9gP+BnDftGRESL2gyIfmC+pHmS9qIYdO7r2KYPOKt8fTpwg22X7UvKq5zmAfOBW1qsNSIiOrR2iqkcU1gGXAfMBFbZXitpBTBguw+4HPiKpEFgM0WIUG53FbAO2AacOwFXMI3LqaopIp/FjvJ57Cifx7+Z0p+Fij/YIyIidpQ7qSMiolYCIiIiak37gBhrOpDpRNIcSTdKWidpraTzul1Tt0maKel2SX/T7Vq6TdKLJV0t6Z8l3S3pt7tdUzdJ+nD5/+THkr4m6Xndrmm8TeuAqEwH8ibgcODMcpqP6Wob8Ee2DweOAc6d5p8HwHnA3d0uYpL4X8B3bL8COJJp/LlImgV8EOi1/SqKC3GWdLeq8TetA4Jm04FMG7Yftn1b+foXFL8AdrqDfbqQNBs4FfhSt2vpNkn7AcdRXHmI7a22f97dqrpuD+D55T1cLwD+X5frGXfTPSDqpgOZtr8Qq8qZdY8GftTdSrrqs8B/BrZ3u5BJYB4wBHy5POX2JUkv7HZR3WJ7E/A/gQeBh4HHbP9td6saf9M9IKKGpH2Aa4AP2X682/V0g6Q3A4/YvrXbtUwSewCvBT5v+2jgCWDajtlJ2p/ibMM8ihmnXyjp3d2tavxN94DIlB4dJO1JEQ5ftf3NbtfTRccCiyQ9QHHq8Y2S/rK7JXXVRmCj7eEjyqspAmO6OhG43/aQ7aeBbwL/vss1jbvpHhBNpgOZNsqp1i8H7rZ9Sbfr6SbbF9iebXsuxb+LG2xPub8Qm7L9E+AhSS8vm06gmOlgunoQOEbSC8r/NycwBQftd+vZXJ+rkaYD6XJZ3XQs8B7gLkl3lG1/bHtNF2uKyeMDwFfLP6Y2AO/rcj1dY/tHkq4GbqO4+u92puC0G5lqIyIiak33U0wRETGCBERERNRKQERERK0ERERE1EpARERErQRE7NYkWdJnKssfkfRfx2nf/0fS6eOxrzHe54xydtQbO9rnSvrxGH3fsKszzUq6SVLvs6k1ppcEROzutgBvlXRAtwupKidwa+ps4A9s/15b9UQ8GwmI2N1to7hB6cOdKzqPACT9svz+Bknfk/QtSRskXSTpXZJukXSXpEMruzlR0oCke8r5mYafEfFpSf2S7pT0nyr7/QdJfdTcZSzpzHL/P5Z0cdl2IfA7wOWSPj3SD1keTfyDpNvKr+q0DvtKurZ8rskXJM0o+5ws6Yfl9t8o59iq7nNm+Rn9uKxrp88wprdpfSd1TBkrgTslfWoX+hwJvBLYTHFX8JdsLygfkvQB4EPldnMppoU/FLhR0suA36eYvfN1kvYGfiBpeCbP1wKvsn1/9c0kHQhcDPwW8Cjwt5JOs71C0huBj9geGKXeR4CTbP9K0nzga8DwaaIFFM8z+RfgOxRHVDcBfwqcaPsJSR8DzgdWVPZ5FDCrfJ4Bkl7c6JOLaSMBEbs9249L+guKB7g81bBbv+2HASTdBwz/gr8LqJ7qucr2duBeSRuAVwAnA6+pHJ3sB8wHtgK3dIZD6XXATbaHyvf8KsXzFf66Yb17An8u6SjgGeCwyrpbbG8o9/s1iiOSX1GExg+KqYLYC/hhxz43AIdI+jPg2spnEAEkIGLq+CzFvDhfrrRtozyNWp522auybkvl9fbK8nZ2/H/ROReNAQEfsH1ddYWkN1BMg92GDwM/pTjymUERAGPVeL3tM0faoe1HJR0JnAKcA7wd+A/jWXTs3jIGEVOC7c3AVRQDvsMeoDilA7CI4q/wXXWGpBnluMQhwHqKyR3fX06NjqTDGjw85xbgeEkHlI+6PRP43i7UsR/wcHk08x6KySWHLShnJJ4BvAP4PnAzcGx5SgxJL5RUPeqgHNifYfsaitNR03n67qiRI4iYSj4DLKssfxH4lqR/ojg3/2z+un+Q4pf7vsA55RjAlyjGJm4rp3oeAk4bbSe2H5a0HLiR4q/7a21/axfq+BxwjaTfZ+efpR/4c+Bl5f7/yvZ2Se8FvlaOk0ARAvdU+s2ieELc8B+KF+xCPTENZDbXiIiolVNMERFRKwERERG1EhAREVErAREREbUSEBERUSsBERERtRIQERFR6/8DwdwZS1RNBKUAAAAASUVORK5CYII=\n",
      "text/plain": [
       "<Figure size 432x288 with 1 Axes>"
      ]
     },
     "metadata": {
      "needs_background": "light"
     },
     "output_type": "display_data"
    }
   ],
   "source": [
    "def plot_label_frequency(L):\n",
    "    plt.hist((L != ABSTAIN).sum(axis=1), density=True, bins=range(L.shape[1]))\n",
    "    plt.xlabel(\"Number of labels\")\n",
    "    plt.ylabel(\"Fraction of dataset\")\n",
    "    plt.show()\n",
    "\n",
    "\n",
    "plot_label_frequency(L_train)"
   ]
  },
  {
   "cell_type": "markdown",
   "metadata": {
    "tags": [
     "md-exclude"
    ]
   },
   "source": [
    "We see that over half of our `train` dataset data points have 2 or fewer labels from LFs.\n",
    "Fortunately, the signal we do have can be used to train a classifier over the comment text directly, allowing it to generalize beyond what we've specified via our LFs."
   ]
  },
  {
   "cell_type": "markdown",
   "metadata": {},
   "source": [
    "Our goal is now to convert the labels from our LFs into a single _noise-aware_ probabilistic (or confidence-weighted) label per data point.\n",
    "A simple baseline for doing this is to take the majority vote on a per-data point basis: if more LFs voted SPAM than HAM, label it SPAM (and vice versa).\n",
    "We can test this with the\n",
    "[`MajorityLabelVoter` baseline model](https://snorkel.readthedocs.io/en/master/packages/_autosummary/labeling/snorkel.labeling.MajorityLabelVoter.html#snorkel.labeling.MajorityLabelVoter)."
   ]
  },
  {
   "cell_type": "code",
   "execution_count": 40,
   "metadata": {
    "tags": [
     "md-exclude-output"
    ]
   },
   "outputs": [],
   "source": [
    "from snorkel.labeling import MajorityLabelVoter\n",
    "\n",
    "majority_model = MajorityLabelVoter()\n",
    "preds_train = majority_model.predict(L=L_train)"
   ]
  },
  {
   "cell_type": "code",
   "execution_count": 41,
   "metadata": {},
   "outputs": [
    {
     "data": {
      "text/plain": [
       "array([1, 1, 0, ..., 1, 1, 1])"
      ]
     },
     "execution_count": 41,
     "metadata": {},
     "output_type": "execute_result"
    }
   ],
   "source": [
    "preds_train"
   ]
  },
  {
   "cell_type": "markdown",
   "metadata": {},
   "source": [
    "However, as we can clearly see by looking the summary statistics of our LFs in the previous section, they are not all equally accurate, and should not be treated identically. In addition to having varied accuracies and coverages, LFs may be correlated, resulting in certain signals being overrepresented in a majority-vote-based model. To handle these issues appropriately, we will instead use a more sophisticated Snorkel `LabelModel` to combine the outputs of the LFs.\n",
    "\n",
    "This model will ultimately produce a single set of noise-aware training labels, which are probabilistic or confidence-weighted labels. We will then use these labels to train a classifier for our task. For more technical details of this overall approach, see our [NeurIPS 2016](https://arxiv.org/abs/1605.07723) and [AAAI 2019](https://arxiv.org/abs/1810.02840) papers. For more info on the API, see the [`LabelModel` documentation](https://snorkel.readthedocs.io/en/master/packages/_autosummary/labeling/snorkel.labeling.LabelModel.html#snorkel.labeling.LabelModel).\n",
    "\n",
    "Note that no gold labels are used during the training process.\n",
    "The only information we need is the label matrix, which contains the output of the LFs on our training set.\n",
    "The `LabelModel` is able to learn weights for the labeling functions using only the label matrix as input.\n",
    "We also specify the `cardinality`, or number of classes.\n",
    "The `LabelModel` trains much more quickly than typical discriminative models since we only need the label matrix as input."
   ]
  },
  {
   "cell_type": "code",
   "execution_count": 42,
   "metadata": {
    "tags": [
     "md-exclude-output"
    ]
   },
   "outputs": [],
   "source": [
    "from snorkel.labeling import LabelModel\n",
    "\n",
    "label_model = LabelModel(cardinality=2, verbose=True)\n",
    "label_model.fit(L_train=L_train, n_epochs=1000, lr=0.001, log_freq=100, seed=123)"
   ]
  },
  {
   "cell_type": "code",
   "execution_count": 43,
   "metadata": {},
   "outputs": [
    {
     "name": "stdout",
     "output_type": "stream",
     "text": [
      "Majority Vote Accuracy:   84.2%\n",
      "Label Model Accuracy:     86.7%\n"
     ]
    }
   ],
   "source": [
    "majority_acc = majority_model.score(L=L_valid, Y=Y_valid)[\"accuracy\"]\n",
    "print(f\"{'Majority Vote Accuracy:':<25} {majority_acc * 100:.1f}%\")\n",
    "\n",
    "label_model_acc = label_model.score(L=L_valid, Y=Y_valid)[\"accuracy\"]\n",
    "print(f\"{'Label Model Accuracy:':<25} {label_model_acc * 100:.1f}%\")"
   ]
  },
  {
   "cell_type": "markdown",
   "metadata": {},
   "source": [
    "So our `LabelModel` improves over the majority vote baseline!\n",
    "However, it is typically **not suitable as an inference-time model** to make predictions for unseen data points, due to (among other things) some data points having all abstain labels.\n",
    "In the next section, we will use the output of the label model as  training labels to train a\n",
    "discriminative classifier to see if we can improve performance further.\n",
    "This classifier will only need the text of the comment to make predictions, making it much more suitable\n",
    "for inference over unseen comments.\n",
    "For more information on the properties of the label model and when to use it, see the [Snorkel guides]()."
   ]
  },
  {
   "cell_type": "markdown",
   "metadata": {},
   "source": [
    "We can also run error analysis after the label model has been trained.\n",
    "For example, let's take a look at 5 random false positives from the `dev` set, which might inspire some more LFs that vote `SPAM`."
   ]
  },
  {
   "cell_type": "code",
   "execution_count": 44,
   "metadata": {},
   "outputs": [
    {
     "data": {
      "text/html": [
       "<div>\n",
       "<style scoped>\n",
       "    .dataframe tbody tr th:only-of-type {\n",
       "        vertical-align: middle;\n",
       "    }\n",
       "\n",
       "    .dataframe tbody tr th {\n",
       "        vertical-align: top;\n",
       "    }\n",
       "\n",
       "    .dataframe thead th {\n",
       "        text-align: right;\n",
       "    }\n",
       "</style>\n",
       "<table border=\"1\" class=\"dataframe\">\n",
       "  <thead>\n",
       "    <tr style=\"text-align: right;\">\n",
       "      <th></th>\n",
       "      <th>text</th>\n",
       "      <th>label</th>\n",
       "      <th>probability</th>\n",
       "    </tr>\n",
       "  </thead>\n",
       "  <tbody>\n",
       "    <tr>\n",
       "      <th>195</th>\n",
       "      <td>Check Out The New Hot Video By Dante B Called ...</td>\n",
       "      <td>1</td>\n",
       "      <td>0.0</td>\n",
       "    </tr>\n",
       "    <tr>\n",
       "      <th>334</th>\n",
       "      <td>Check out Em&amp;#39;s dope new song monster here:...</td>\n",
       "      <td>1</td>\n",
       "      <td>0.0</td>\n",
       "    </tr>\n",
       "    <tr>\n",
       "      <th>431</th>\n",
       "      <td>CHECK OUT Eminem - Rap God LYRIC VIDEO</td>\n",
       "      <td>1</td>\n",
       "      <td>0.0</td>\n",
       "    </tr>\n",
       "    <tr>\n",
       "      <th>313</th>\n",
       "      <td>Aslamu Lykum... From Pakistan﻿</td>\n",
       "      <td>1</td>\n",
       "      <td>0.0</td>\n",
       "    </tr>\n",
       "    <tr>\n",
       "      <th>189</th>\n",
       "      <td>/watch?v=aImbWbfQbzg watch and subscrible</td>\n",
       "      <td>1</td>\n",
       "      <td>0.0</td>\n",
       "    </tr>\n",
       "  </tbody>\n",
       "</table>\n",
       "</div>"
      ],
      "text/plain": [
       "                                                  text  label  probability\n",
       "195  Check Out The New Hot Video By Dante B Called ...      1          0.0\n",
       "334  Check out Em&#39;s dope new song monster here:...      1          0.0\n",
       "431             CHECK OUT Eminem - Rap God LYRIC VIDEO      1          0.0\n",
       "313                     Aslamu Lykum... From Pakistan﻿      1          0.0\n",
       "189          /watch?v=aImbWbfQbzg watch and subscrible      1          0.0"
      ]
     },
     "execution_count": 44,
     "metadata": {},
     "output_type": "execute_result"
    }
   ],
   "source": [
    "probs_dev = majority_model.predict_proba(L=L_dev)\n",
    "preds_dev = probs_dev >= 0.5\n",
    "buckets = get_label_buckets(Y_dev, preds_dev[:, 1])\n",
    "\n",
    "df_fp_dev = df_dev[[\"text\", \"label\"]].iloc[buckets[(SPAM, HAM)]]\n",
    "df_fp_dev[\"probability\"] = probs_dev[buckets[(SPAM, HAM)], 1]\n",
    "\n",
    "df_fp_dev.sample(5, random_state=3)"
   ]
  },
  {
   "cell_type": "markdown",
   "metadata": {
    "tags": [
     "md-exclude"
    ]
   },
   "source": [
    "Let's briefly confirm that the labels the `LabelModel` produces are probabilistic in nature.\n",
    "The following histogram shows the confidences we have that each data point has the label SPAM.\n",
    "The points we are least certain about will have labels close to 0.5."
   ]
  },
  {
   "cell_type": "code",
   "execution_count": 45,
   "metadata": {
    "tags": [
     "md-exclude"
    ]
   },
   "outputs": [
    {
     "data": {
      "image/png": "iVBORw0KGgoAAAANSUhEUgAAAYUAAAEGCAYAAACKB4k+AAAABHNCSVQICAgIfAhkiAAAAAlwSFlzAAALEgAACxIB0t1+/AAAADh0RVh0U29mdHdhcmUAbWF0cGxvdGxpYiB2ZXJzaW9uMy4xLjEsIGh0dHA6Ly9tYXRwbG90bGliLm9yZy8QZhcZAAAanklEQVR4nO3de5xeVX3v8c+XEAQlGjEjDSFxFIMUsAQ63KRHbqJAlFAqlxyUwCs1SsFipb6IVipKKVAKHDkoNApNsNwiCESIR2kMoG2BDBBCAgZHCJAYSNQA4RZJ+J0/9pqdh2Fmnj2X/ey5fN+v1/N69l779tu5zG/W2nutpYjAzMwMYIuqAzAzs4HDScHMzHJOCmZmlnNSMDOznJOCmZnltqw6gL4YM2ZMNDc3Vx2Gmdmg8sADD/wuIpo62zaok0JzczOtra1Vh2FmNqhIeqqrbW4+MjOznJOCmZnlnBTMzCznpGBmZjknBTMzyzkpmJlZzknBzMxyTgpmZpZzUjAzs9yg7tFsVk/zzDsqu/aKCyZXdm2z3nJNwczMck4KZmaWc1IwM7Ock4KZmeWcFMzMLOekYGZmOScFMzPLOSmYmVmutKQgaWtJ90t6WNIySd9M5bMlPSlpcfpMSuWSdJmkNklLJO1VVmxmZta5Mns0bwAOiYiXJI0EfinpJ2nbVyLipg77HwFMTJ99gSvSt5mZNUhpNYXIvJRWR6ZPdHPIFOCadNy9wGhJY8uKz8zM3qrUZwqSRkhaDKwB7oyI+9Km81IT0aWS3pbKxgHP1By+MpV1POcMSa2SWteuXVtm+GZmw06pSSEiNkXEJGBHYB9JuwNfBXYB9ga2A87q4TlnRURLRLQ0NTX1e8xmZsNZQ94+iojngYXA4RGxOjURbQD+Hdgn7bYKGF9z2I6pzMzMGqTMt4+aJI1Oy9sAhwG/an9OIEnA0cDSdMg84KT0FtJ+wAsRsbqs+MzM7K3KfPtoLDBH0giy5DM3Im6X9HNJTYCAxcAX0v7zgSOBNuAV4JQSYzMzs06UlhQiYgmwZyflh3SxfwCnlRWPmZnV5x7NZmaWc1IwM7Ock4KZmeWcFMzMLOekYGZmOScFMzPLOSmYmVmuzM5rZmZDWvPMOyq79ooLJpdyXtcUzMws56RgZmY5JwUzM8s5KZiZWc5JwczMck4KZmaWc1IwM7Ock4KZmeWcFMzMLOekYGZmOScFMzPLlZYUJG0t6X5JD0taJumbqfz9ku6T1CbpRklbpfK3pfW2tL25rNjMzKxzZdYUNgCHRMQewCTgcEn7ARcCl0bEB4F1wPS0/3RgXSq/NO1nZmYNVFpSiMxLaXVk+gRwCHBTKp8DHJ2Wp6R10vZDJams+MzM7K1KfaYgaYSkxcAa4E7gN8DzEbEx7bISGJeWxwHPAKTtLwDv6eScMyS1Smpdu3ZtmeGbmQ07pSaFiNgUEZOAHYF9gF364ZyzIqIlIlqampr6HKOZmW3WkLePIuJ5YCGwPzBaUvvkPjsCq9LyKmA8QNr+LuD3jYjPzMwyZb591CRpdFreBjgMeIwsOXw67TYNuC0tz0vrpO0/j4goKz4zM3uruklB0gGS3pGWPyPpEknvK3DuscBCSUuARcCdEXE7cBbwZUltZM8Mrkr7XwW8J5V/GZjZ89sxM7O+KDJH8xXAHpL2AM4Evg9cAxzY3UERsQTYs5PyJ8ieL3Qsfw04tkA8ZmZWkiLNRxtTM84U4PKI+A4wqtywzMysCkVqCuslfRX4DPBRSVuQ9TkwM7MhpkhN4Xiy3snTI+JZsjeGLio1KjMzq0SRmsLfRcRZ7SsR8bSk3UqMyczMKlKkpnBYJ2VH9HcgZmZWvS5rCpJOBf4G+EB6rbTdKOC/yw7MzMwar7vmo+uAnwDn8+Y+A+sj4g+lRmVmZpXoMilExAtkg9JNlTQC2D7tv62kbSPi6QbFaGZmDVL3QbOk04FzgOeAN1JxAH9WXlhmZlaFIm8ffQn4UER4cDozsyGuSFJ4hqwZycxsQGqeeUfVIQwZRZLCE8Bdku4g68QGQERcUlpUZmZWiSJJ4en02Sp9zMxsiKqbFCLim40IxMzMqtdd57X/ExFfkvRjsreN3iQijio1MjMza7juago/SN//2ohAzMyset11Xnsgfd8taStg57RpeUS83ojgzMyssYp0XjsImAOsAASMlzQtIu4pNzQzM2u0Im8fXQx8PCKWA0jaGbge+PMyAzMzs8YrMnT2yPaEABARj1Ng5jVJ4yUtlPSopGWSzkjl50haJWlx+hxZc8xXJbVJWi7pE725ITMz670iNYVWSd8H/iOtnwi0FjhuI3BmRDwoaRTwgKQ707ZLI+JND7Al7QqcAOwG7AD8p6SdI2JTkRsxM7O+K1JTOBV4FPjb9Hk0lXUrIlZHxINpeT3wGDCum0OmADdExIaIeBJoA/YpEJ+ZmfWTIp3XNki6HFhANkrq8oj4Y08uIqkZ2BO4DzgAOF3SSWQ1jjMjYh1Zwri35rCVdJJEJM0AZgBMmDChJ2GYmVkddWsKkiYDvwG+DVwOtEkqPB2npG2Bm4EvRcSLwBXATsAkYDXZg+zCImJWRLREREtTU1NPDjUzszqKvn10cES0AUjaCbiDbFa2bkkaSZYQro2IHwFExHM1278H3J5WVwHjaw7fMZWZmVmDFEkK69sTQvIEsL7eQZIEXAU8VjuiqqSxEbE6rf4lsDQtzwOuk3QJ2YPmicD9BeIbdKoa5nfFBZMrua6ZDR5F3z6aD8wlGwPpWGCRpGMA2msAnTgA+CzwiKTFqexrZNN7TkrnWgF8Pp1nmaS5ZA+yNwKn+c0jM7PGKpIUtiabivPAtL4W2Ab4FNkP9k6TQkT8kqwHdEfzu7pQRJwHnFcgJjMzK0GRt49OaUQgZmZWvSL9FMzMbJhwUjAzs5yTgpmZ5Yo8aG7vwLYb2UNnACLiW2UFZWZm1SjSo/lK4Hjgi2RvEx0LvK/kuMzMrAJFmo8+EhEnAesi4pvA/myehc3MzIaQIknh1fT9iqQdgNeBseWFZGZmVSnyTOF2SaOBi4AHyTqsfb/UqMzMrBJFksK/RMQG4GZJt5M9bH6t3LDMzKwKRZqP/qd9IU2A80JtmZmZDR1d1hQk/QnZJDfbSNqTzeMYvRN4ewNiMzOzBuuu+egTwMlk8xpcUlO+nmy0UzMzG2K6TAoRMQeYI+mvIuLmBsZkZmYVKTJK6s3u0WxmNjy4R7OZmeXco9nMzHLu0WxmZjn3aDYzs1zdmkJEnBsRz6c3kN4H7BIRZ9c7TtJ4SQslPSppmaQzUvl2ku6U9Ov0/e5ULkmXSWqTtETSXn29OTMz65nuOq8d0802IuJHdc69ETgzIh6UNAp4QNKdZH0fFkTEBZJmAjOBs4AjgInpsy9wRfo2M7MG6a756FPp+73AR4Cfp/WDgf8Guk0KEbEaWJ2W10t6jKyH9BTgoLTbHOAusqQwBbgmIgK4V9JoSWPTeczMrAG667x2CoCknwG7tv9wljQWmN2Ti0hqBvYE7gO2r/lB/yywfVoeBzxTc9jKVPampCBpBjADYMKECT0Jw8zM6ijy9tH4Dr+tPwcU/mksaVvgZuBLEfFi7bZUK4ii50rHzIqIlohoaWpq6smhZmZWR5G3jxZI+ilwfVo/HvjPIieXNJIsIVxb8wziufZmoVTrWJPKVwHjaw7fMZWZmVmDFHn76HTgSmCP9JkVEV+sd5wkAVcBj0VE7YB684BpaXkacFtN+UnpLaT9gBf8PMHMrLGK1BSIiFuAW3p47gOAzwKPSFqcyr4GXADMlTQdeAo4Lm2bDxwJtAGvAKf08HpmZtZHhZJCb0TEL9k8B0NHh3ayfwCnlRWPmZnVV+RBs5mZDRNdJgVJC9L3hY0Lx8zMqtRd89FYSR8BjpJ0Ax2agiLiwVIjMzOzhusuKfwjcDZvnY4Tsr4Fh5QVlJmZVaO7Hs03ATdJOjsizm1gTGZmVpEi03GeK+ko4KOp6K6IuL3csMzMrApFpuM8HzgDeDR9zpD0z2UHZmZmjVekn8JkYFJEvAEgaQ7wEFlHNDMzG0KK9lMYXbP8rjICMTOz6hWpKZwPPCRpIdlrqR8lmxjHzMyGmCIPmq+XdBewdyo6KyKeLTUqMzOrRNEB8VaTjWJqZmZDmMc+MjOznJOCmZnluk0KkkZI+lWjgjEzs2p1mxQiYhOwXFLhOZnNzGzwKvKg+d3AMkn3Ay+3F0bEUaVFZWZmlSiSFM4uPQozMxsQ6j5ojoi7gRXAyLS8CKg7l4KkqyWtkbS0puwcSaskLU6fI2u2fVVSm6Tlkj7Rq7sxM7M+KTIg3ueAm4B/S0XjgFsLnHs2cHgn5ZdGxKT0mZ+usStwArBbOua7kkYUuIaZmfWjIq+kngYcALwIEBG/Bt5b76CIuAf4Q8E4pgA3RMSGiHgSaAP2KXismZn1kyJJYUNE/LF9RdKWZDOv9dbpkpak5qV3p7JxwDM1+6xMZWZm1kBFksLdkr4GbCPpMOCHwI97eb0rgJ2AScBq4OKenkDSDEmtklrXrl3byzDMzKwzRZLCTGAt8AjweWA+8PXeXCwinouITWluhu+xuYloFTC+ZtcdU1ln55gVES0R0dLU1NSbMMzMrAtFRkl9I02scx9Zs9HyiOhV85GksWlwPYC/BNrfTJoHXCfpEmAHYCJwf2+uYWZmvVc3KUiaDFwJ/IZsPoX3S/p8RPykznHXAwcBYyStBL4BHCRpEllyWUFW8yAilkmaSzbd50bgtNSb2szMGqhI57WLgYMjog1A0k7AHUC3SSEipnZSfFU3+58HnFcgHjMzK0mRZwrr2xNC8gSwvqR4zMysQl3WFCQdkxZbJc0H5pI1+xxL1qvZzMyGmO6ajz5Vs/wccGBaXgtsU1pEZmZWmS6TQkSc0shAzMysekXePno/8EWguXZ/D51tZjb0FHn76Fayt4Z+DLxRbjhmZlalIknhtYi4rPRIzMysckWSwrclfQP4GbChvTAi6s6pYGZmg0uRpPBh4LPAIWxuPoq0bmZmQ0iRpHAs8IHa4bPNzGxoKtKjeSkwuuxAzMysekVqCqOBX0laxJufKfiV1EGmeeYdlV17xQWTK7u2mRVXJCl8o/QozMxsQCgyn8LdjQjEzMyqV6RH83o2z8m8FTASeDki3llmYGZm1nhFagqj2pclCZgC7FdmUGZmVo0ibx/lInMr8ImS4jEzswoVaT46pmZ1C6AFeK20iMzMrDJF3j6qnVdhI9ncylNKicbMzCpV5JlCr+ZVkHQ18ElgTUTsnsq2A24kG4Z7BXBcRKxLzyq+DRwJvAKc7LGVzMwar7vpOP+xm+MiIs6tc+7ZwOXANTVlM4EFEXGBpJlp/SzgCGBi+uwLXJG+zcysgbp70PxyJx+A6WQ/yLsVEfcAf+hQPAWYk5bnAEfXlF+THmTfC4yWNLbQHZiZWb/pbjrOi9uXJY0CzgBOAW4ALu7quDq2j4jVaflZYPu0PA54pma/lalsNR1ImgHMAJgwYUIvwzAzs850+0qqpO0k/ROwhCyB7BURZ0XEmr5eOCKCzZ3ienLcrIhoiYiWpqamvoZhZmY1ukwKki4CFgHrgQ9HxDkRsa6P13uuvVkofbcnl1XA+Jr9dkxlZmbWQN3VFM4EdgC+DvxW0ovps17Si7283jxgWlqeBtxWU36SMvsBL9Q0M5mZWYN090yhR72dO5J0PXAQMEbSSrLRVi8A5kqaDjwFHJd2n0/2Omob2SupvXoN1szM+qZI57VeiYipXWw6tJN9AzitrFg6U+XcAmZmA1WfagNmZja0OCmYmVnOScHMzHJOCmZmlnNSMDOznJOCmZnlSnsl1ayWXwE2GxxcUzAzs5yTgpmZ5ZwUzMws56RgZmY5JwUzM8s5KZiZWc5JwczMck4KZmaWc1IwM7Ock4KZmeWcFMzMLOekYGZmuUoGxJO0AlgPbAI2RkSLpO2AG4FmYAVwXESsqyI+M7PhqsqawsERMSkiWtL6TGBBREwEFqR1MzNroIHUfDQFmJOW5wBHVxiLmdmwVFVSCOBnkh6QNCOVbR8Rq9Pys8D2nR0oaYakVkmta9eubUSsZmbDRlWT7PxFRKyS9F7gTkm/qt0YESEpOjswImYBswBaWlo63cfMzHqnkppCRKxK32uAW4B9gOckjQVI32uqiM3MbDhreFKQ9A5Jo9qXgY8DS4F5wLS02zTgtkbHZmY23FXRfLQ9cIuk9utfFxH/T9IiYK6k6cBTwHEVxGZmveR5uIeGhieFiHgC2KOT8t8DhzY6HjMz22wgvZJqZmYVc1IwM7Ock4KZmeWq6qdgZiXxA1/rC9cUzMws56RgZmY5JwUzM8s5KZiZWc5JwczMck4KZmaWc1IwM7Ock4KZmeWcFMzMLOekYGZmOScFMzPLOSmYmVnOScHMzHJOCmZmlnNSMDOz3IBLCpIOl7RcUpukmVXHY2Y2nAyoSXYkjQC+AxwGrAQWSZoXEY9WG5lZz3myGxuMBlpNYR+gLSKeiIg/AjcAUyqOycxs2BhQNQVgHPBMzfpKYN/aHSTNAGak1ZckLe/FdcYAv+tVhIOX73l4GI73DMPwvnVhn+75fV1tGGhJoa6ImAXM6ss5JLVGREs/hTQo+J6Hh+F4zzA877usex5ozUergPE16zumMjMza4CBlhQWARMlvV/SVsAJwLyKYzIzGzYGVPNRRGyUdDrwU2AEcHVELCvhUn1qfhqkfM/Dw3C8Zxie913KPSsiyjivmZkNQgOt+cjMzCrkpGBmZrkhnRTqDZkh6W2Sbkzb75PU3Pgo+1eBe/6ypEclLZG0QFKX7ysPFkWHRpH0V5JC0qB/dbHIPUs6Lv1dL5N0XaNj7G8F/m1PkLRQ0kPp3/eRVcTZnyRdLWmNpKVdbJeky9KfyRJJe/X5ohExJD9kD6p/A3wA2Ap4GNi1wz5/A1yZlk8Abqw67gbc88HA29PyqcPhntN+o4B7gHuBlqrjbsDf80TgIeDdaf29VcfdgHueBZyalncFVlQddz/c90eBvYClXWw/EvgJIGA/4L6+XnMo1xSKDJkxBZiTlm8CDpWkBsbY3+rec0QsjIhX0uq9ZH1BBrOiQ6OcC1wIvNbI4EpS5J4/B3wnItYBRMSaBsfY34rccwDvTMvvAn7bwPhKERH3AH/oZpcpwDWRuRcYLWlsX645lJNCZ0NmjOtqn4jYCLwAvKch0ZWjyD3Xmk72W8ZgVveeU5V6fEQMlRHqivw97wzsLOm/JN0r6fCGRVeOIvd8DvAZSSuB+cAXGxNapXr6f76uAdVPwRpH0meAFuDAqmMpk6QtgEuAkysOpdG2JGtCOoisNniPpA9HxPOVRlWuqcDsiLhY0v7ADyTtHhFvVB3YYDKUawpFhszI95G0JVmV8/cNia4chYYJkfQx4B+AoyJiQ4NiK0u9ex4F7A7cJWkFWbvrvEH+sLnI3/NKYF5EvB4RTwKPkyWJwarIPU8H5gJExP8AW5MNlDeU9fvQQEM5KRQZMmMeMC0tfxr4eaSnN4NU3XuWtCfwb2QJYbC3M0Ode46IFyJiTEQ0R0Qz2XOUoyKitZpw+0WRf9u3ktUSkDSGrDnpiUYG2c+K3PPTwKEAkv6ULCmsbWiUjTcPOCm9hbQf8EJErO7LCYds81F0MWSGpG8BrRExD7iKrIrZRvYw54TqIu67gvd8EbAt8MP0TP3piDiqsqD7qOA9DykF7/mnwMclPQpsAr4SEYO2Flzwns8Evifp78geOp88yH/JQ9L1ZMl9THpW8g1gJEBEXEn27ORIoA14BTilz9cc5H9mZmbWj4Zy85GZmfWQk4KZmeWcFMzMLOekYGZmOScFMzPLOSnYgCVpk6TFkpZK+qGkt/fw+Jd6uP9sSZ/upLxF0mVp+WRJl6flL0g6qaZ8h55cr5s4/lca2XSxpG06bPuHtG1J2r5vKr8rjSD6cBra4kM1x4yR9LqkL3Q41wpJv+hQtrirETlteHBSsIHs1YiYFBG7A38EOv5QUxrGolQR0RoRf9tJ+ZURcU1aPRnol6QAnAicn+791fbCNHTDJ4G9IuLPgI/x5nFvToyIPcgGebyopvxYsk57Uzu51ihJ7b36/7Sf4rdBzEnBBotfAB+U1Jx+I74GWAqMlzRV0iOpRnFh7UGSLk2/WS+Q1JTKPidpUfqt+uYONZCPSWqV9LikT6b9D5J0e8eAJJ0j6e9T7aIFuDb9pj1Z0q01+x0m6ZZOjj9U2dj/jygbN/9tkv4aOA44V9K1HQ4ZC/yufWiSiPhdRHQ2Eug9wAdr1qeSdewaJ6njqLhzgeNr9ru+k/PZMOKkYANeGpfqCOCRVDQR+G5E7Aa8TjYk9iHAJGBvSUen/d5B1tt1N+Bust6gAD+KiL3Tb9WPkY2Z066ZbJjmycCVkrauF19E3AS0kv2mPomsl+ku7UmIrJfp1R3uaWtgNnB8RHyYbHSBUyPi+2RDF3wlIk7scKmfkSXBxyV9V1JXgxl+ivRnlWoBYyPift6cANrdDBxTc9yP692vDW1OCjaQbSNpMdkP3KfJhiUBeCqNHQ+wN3BXRKxNw59fSzYxCcAbwI1p+T+Av0jLu0v6haRHyJpqdqu55tyIeCMifk02VtAuPQ06Da3wA7JhnEcD+/PWIco/BDwZEY+n9Tk1cXd13peAPwdmkI3pc6Okk2t2uTb9eR0A/H0qO540SBzZHAQdm5B+D6yTdAJZgnwFG9aG7NhHNiS8mn7zzqXxml7u5fnax3SZDRwdEQ+nH6oHdbJPV+tF/TvZb92vAT9MCavPImITcBfZqK+PkA3oODttPrGTgf6mAn8iqb3WsYOkiSnptbsR+A7Db3hx64RrCjbY3Q8cmN6wGUH2Q/DutG0LstFvAf438Mu0PApYLWkkWU2h1rGStpC0E9nUj8sLxrE+nReA1Nb/W+DrZAmio+VAs6T2tv/P1sTdKUkfklQ7/PUk4Klu9t8Z2DYixtWMEns+b60t3AL8C9lgczbMuaZgg1pErFY2iftCsnlq74iI29Lml4F9JH0dWMPm9vSzgfvImmDuo+aHOVkz1f1k0zp+ISJeU7EZWmeTPYN4Fdg/vTV0LdAUEY91Evdrkk4hG612S7Khoa+sc41tgf+bmqQ2ko2MOaOb/aeS/cCvdTNZzeBbNbGsJ3suQ8F7tSHMo6SalST1Z3goIq6qu7PZAOGkYFYCSQ+Q1VQOGwKz29kw4qRgZmY5P2g2M7Ock4KZmeWcFMzMLOekYGZmOScFMzPL/X+mYkZ7W/vY9QAAAABJRU5ErkJggg==\n",
      "text/plain": [
       "<Figure size 432x288 with 1 Axes>"
      ]
     },
     "metadata": {
      "needs_background": "light"
     },
     "output_type": "display_data"
    }
   ],
   "source": [
    "def plot_probabilities_histogram(Y):\n",
    "    plt.hist(Y, bins=10)\n",
    "    plt.xlabel(\"Probability of SPAM\")\n",
    "    plt.ylabel(\"Number of data points\")\n",
    "    plt.show()\n",
    "\n",
    "\n",
    "probs_train = label_model.predict_proba(L=L_train)\n",
    "plot_probabilities_histogram(probs_train[:, SPAM])"
   ]
  },
  {
   "cell_type": "markdown",
   "metadata": {},
   "source": [
    "### Filtering out unlabeled data points"
   ]
  },
  {
   "cell_type": "markdown",
   "metadata": {},
   "source": [
    "As we saw earlier, some of the data points in our `train` set received no labels from any of our LFs.\n",
    "These data points convey no supervision signal and tend to hurt performance, so we filter them out before training using a\n",
    "[built-in utility](https://snorkel.readthedocs.io/en/master/packages/_autosummary/labeling/snorkel.labeling.filter_unlabeled_dataframe.html#snorkel.labeling.filter_unlabeled_dataframe)."
   ]
  },
  {
   "cell_type": "code",
   "execution_count": 46,
   "metadata": {},
   "outputs": [],
   "source": [
    "from snorkel.labeling import filter_unlabeled_dataframe\n",
    "\n",
    "df_train_filtered, probs_train_filtered = filter_unlabeled_dataframe(\n",
    "    X=df_train, y=probs_train, L=L_train\n",
    ")"
   ]
  },
  {
   "cell_type": "markdown",
   "metadata": {},
   "source": [
    "## 5. Training a Classifier"
   ]
  },
  {
   "cell_type": "markdown",
   "metadata": {},
   "source": [
    "In this final section of the tutorial, we'll use the noisy training labels we generated in the last section to train a classifier for our task.\n",
    "**The output of the Snorkel `LabelModel` is just a set of labels which can be used with most popular libraries for performing supervised learning, such as TensorFlow, Keras, PyTorch, Scikit-Learn, Ludwig, and XGBoost.**\n",
    "In this tutorial, we demonstrate using classifiers from [Keras](https://keras.io) and [Scikit-Learn](https://scikit-learn.org)."
   ]
  },
  {
   "cell_type": "markdown",
   "metadata": {},
   "source": [
    "### Featurization"
   ]
  },
  {
   "cell_type": "markdown",
   "metadata": {},
   "source": [
    "For simplicity and speed, we use a simple \"bag of n-grams\" feature representation: each data point is represented by a one-hot vector marking which words or 2-word combinations are present in the comment text."
   ]
  },
  {
   "cell_type": "code",
   "execution_count": 47,
   "metadata": {
    "tags": [
     "md-exclude-output"
    ]
   },
   "outputs": [],
   "source": [
    "from sklearn.feature_extraction.text import CountVectorizer\n",
    "\n",
    "vectorizer = CountVectorizer(ngram_range=(1, 2))\n",
    "X_train = vectorizer.fit_transform(df_train_filtered.text.tolist())\n",
    "\n",
    "X_dev = vectorizer.transform(df_dev.text.tolist())\n",
    "X_valid = vectorizer.transform(df_valid.text.tolist())\n",
    "X_test = vectorizer.transform(df_test.text.tolist())"
   ]
  },
  {
   "cell_type": "markdown",
   "metadata": {},
   "source": [
    "### Keras Classifier with Probabilistic Labels"
   ]
  },
  {
   "cell_type": "markdown",
   "metadata": {},
   "source": [
    "We'll use Keras, a popular high-level API for building models in TensorFlow, to build a simple logistic regression classifier.\n",
    "We compile it with a `categorical_crossentropy` loss so that it can handle probabilistic labels instead of integer labels.\n",
    "Using a _noise-aware loss_ &mdash; one that uses probabilistic labels &mdash; for our discriminative model lets\n",
    "us take full advantage of the label model's learning procedure (see our [NeurIPS 2016 paper](https://arxiv.org/abs/1605.07723)).\n",
    "We use the common settings of an `Adam` optimizer and early stopping (evaluating the model on the validation set after each epoch and reloading the weights from when it achieved the best score).\n",
    "For more information on Keras, see the [Keras documentation](https://keras.io/)."
   ]
  },
  {
   "cell_type": "markdown",
   "metadata": {
    "tags": [
     "md-exclude"
    ]
   },
   "source": [
    "This next cell makes our Keras results reproducible. You can ignore it."
   ]
  },
  {
   "cell_type": "code",
   "execution_count": 48,
   "metadata": {
    "tags": [
     "md-exclude"
    ]
   },
   "outputs": [],
   "source": [
    "import random\n",
    "\n",
    "import numpy as np\n",
    "import tensorflow as tf\n",
    "\n",
    "\n",
    "seed = 1\n",
    "np.random.seed(seed)\n",
    "random.seed(seed)\n",
    "\n",
    "session_conf = tf.compat.v1.ConfigProto(\n",
    "    intra_op_parallelism_threads=1, inter_op_parallelism_threads=1\n",
    ")\n",
    "\n",
    "from tensorflow.keras import backend as K\n",
    "\n",
    "tf.set_random_seed(seed)\n",
    "sess = tf.compat.v1.Session(graph=tf.get_default_graph(), config=session_conf)\n",
    "K.set_session(sess)"
   ]
  },
  {
   "cell_type": "code",
   "execution_count": 49,
   "metadata": {
    "tags": [
     "md-exclude-output"
    ]
   },
   "outputs": [
    {
     "name": "stderr",
     "output_type": "stream",
     "text": [
      "WARNING: Logging before flag parsing goes to stderr.\n",
<<<<<<< HEAD
      "W0815 13:34:40.429785 4597650880 deprecation.py:506] From /Users/braden/repos/snorkel-tutorials/.tox/spam/lib/python3.7/site-packages/tensorflow/python/ops/init_ops.py:1251: calling VarianceScaling.__init__ (from tensorflow.python.ops.init_ops) with dtype is deprecated and will be removed in a future version.\n",
=======
      "W0815 21:45:57.110869 139629988013888 deprecation.py:506] From /home/ubuntu/snorkel-tutorials/.tox/spam/lib/python3.6/site-packages/tensorflow/python/ops/init_ops.py:1251: calling VarianceScaling.__init__ (from tensorflow.python.ops.init_ops) with dtype is deprecated and will be removed in a future version.\n",
>>>>>>> b3c427a4
      "Instructions for updating:\n",
      "Call initializer instance with the dtype argument instead of passing it to the constructor\n"
     ]
    },
    {
     "name": "stdout",
     "output_type": "stream",
     "text": [
      "Restoring model weights from the end of the best epoch.\n",
      "Epoch 00012: early stopping\n"
     ]
    },
    {
     "data": {
      "text/plain": [
<<<<<<< HEAD
       "<tensorflow.python.keras.callbacks.History at 0x15272a240>"
=======
       "<tensorflow.python.keras.callbacks.History at 0x7efd70427e80>"
>>>>>>> b3c427a4
      ]
     },
     "execution_count": 49,
     "metadata": {},
     "output_type": "execute_result"
    }
   ],
   "source": [
    "from snorkel.analysis import metric_score\n",
    "from snorkel.utils import preds_to_probs\n",
    "from utils import get_keras_logreg, get_keras_early_stopping\n",
    "\n",
    "# Define a vanilla logistic regression model with Keras\n",
    "keras_model = get_keras_logreg(input_dim=X_train.shape[1])\n",
    "\n",
    "keras_model.fit(\n",
    "    x=X_train,\n",
    "    y=probs_train_filtered,\n",
    "    validation_data=(X_valid, preds_to_probs(Y_valid, 2)),\n",
    "    callbacks=[get_keras_early_stopping()],\n",
    "    epochs=20,\n",
    "    verbose=0,\n",
    ")"
   ]
  },
  {
   "cell_type": "code",
   "execution_count": 50,
   "metadata": {},
   "outputs": [
    {
     "name": "stdout",
     "output_type": "stream",
     "text": [
      "Test Accuracy: 94.4%\n"
     ]
    }
   ],
   "source": [
    "preds_test = keras_model.predict(x=X_test).argmax(axis=1)\n",
    "test_acc = metric_score(golds=Y_test, preds=preds_test, metric=\"accuracy\")\n",
    "print(f\"Test Accuracy: {test_acc * 100:.1f}%\")"
   ]
  },
  {
   "cell_type": "markdown",
   "metadata": {},
   "source": [
    "**We observe an additional boost in accuracy over the `LabelModel` by multiple points!\n",
    "By using the label model to transfer the domain knowledge encoded in our LFs to the discriminative model,\n",
    "we were able to generalize beyond the noisy labeling heuristics**."
   ]
  },
  {
   "cell_type": "markdown",
   "metadata": {},
   "source": [
    "We can compare this to the score we could have gotten if we had used our small labeled `dev` set directly as training data instead of using it to guide the creation of LFs."
   ]
  },
  {
   "cell_type": "code",
   "execution_count": 51,
   "metadata": {
    "tags": [
     "md-exclude-output"
    ]
   },
   "outputs": [
    {
     "name": "stderr",
     "output_type": "stream",
     "text": [
<<<<<<< HEAD
      "W0815 13:34:42.295331 4597650880 deprecation.py:323] From /Users/braden/repos/snorkel-tutorials/.tox/spam/lib/python3.7/site-packages/tensorflow/python/ops/nn_impl.py:180: add_dispatch_support.<locals>.wrapper (from tensorflow.python.ops.array_ops) is deprecated and will be removed in a future version.\n",
=======
      "W0815 21:45:59.057187 139629988013888 deprecation.py:323] From /home/ubuntu/snorkel-tutorials/.tox/spam/lib/python3.6/site-packages/tensorflow/python/ops/nn_impl.py:180: add_dispatch_support.<locals>.wrapper (from tensorflow.python.ops.array_ops) is deprecated and will be removed in a future version.\n",
>>>>>>> b3c427a4
      "Instructions for updating:\n",
      "Use tf.where in 2.0, which has the same broadcast rule as np.where\n"
     ]
    },
    {
     "name": "stdout",
     "output_type": "stream",
     "text": [
      "Restoring model weights from the end of the best epoch.\n",
      "Epoch 00015: early stopping\n"
     ]
    },
    {
     "data": {
      "text/plain": [
<<<<<<< HEAD
       "<tensorflow.python.keras.callbacks.History at 0x161826550>"
=======
       "<tensorflow.python.keras.callbacks.History at 0x7efd703e6908>"
>>>>>>> b3c427a4
      ]
     },
     "execution_count": 51,
     "metadata": {},
     "output_type": "execute_result"
    }
   ],
   "source": [
    "keras_dev_model = get_keras_logreg(input_dim=X_train.shape[1], output_dim=1)\n",
    "\n",
    "keras_dev_model.fit(\n",
    "    x=X_dev,\n",
    "    y=Y_dev,\n",
    "    validation_data=(X_valid, Y_valid),\n",
    "    callbacks=[get_keras_early_stopping()],\n",
    "    epochs=20,\n",
    "    verbose=0,\n",
    ")"
   ]
  },
  {
   "cell_type": "code",
   "execution_count": 52,
   "metadata": {},
   "outputs": [
    {
     "name": "stdout",
     "output_type": "stream",
     "text": [
      "Test Accuracy: 92.8%\n"
     ]
    }
   ],
   "source": [
    "preds_test_dev = np.round(keras_dev_model.predict(x=X_test))\n",
    "test_acc = metric_score(golds=Y_test, preds=preds_test_dev, metric=\"accuracy\")\n",
    "print(f\"Test Accuracy: {test_acc * 100:.1f}%\")"
   ]
  },
  {
   "cell_type": "markdown",
   "metadata": {},
   "source": [
    "### Scikit-Learn with Rounded Labels"
   ]
  },
  {
   "cell_type": "markdown",
   "metadata": {},
   "source": [
    "If we want to use a library or model that doesn't accept probabilistic labels, we can replace each label distribution with the label of the class that has the maximum probability.\n",
    "This can easily be done using the\n",
    "[`probs_to_preds` helper method](https://snorkel.readthedocs.io/en/master/packages/_autosummary/utils/snorkel.utils.probs_to_preds.html#snorkel.utils.probs_to_preds).\n",
    "It's important to note that this transformation is lossy, as we no longer have values for our confidence in each label."
   ]
  },
  {
   "cell_type": "code",
   "execution_count": 53,
   "metadata": {},
   "outputs": [],
   "source": [
    "from snorkel.utils import probs_to_preds\n",
    "\n",
    "preds_train_filtered = probs_to_preds(probs=probs_train_filtered)"
   ]
  },
  {
   "cell_type": "markdown",
   "metadata": {},
   "source": [
    "For example, this allows us to use standard models from Scikit-Learn."
   ]
  },
  {
   "cell_type": "code",
   "execution_count": 54,
   "metadata": {
    "tags": [
     "md-exclude-output"
    ]
   },
   "outputs": [
    {
     "data": {
      "text/plain": [
       "LogisticRegression(C=0.001, class_weight=None, dual=False, fit_intercept=True,\n",
       "                   intercept_scaling=1, l1_ratio=None, max_iter=100,\n",
       "                   multi_class='warn', n_jobs=None, penalty='l2',\n",
       "                   random_state=None, solver='liblinear', tol=0.0001, verbose=0,\n",
       "                   warm_start=False)"
      ]
     },
     "execution_count": 54,
     "metadata": {},
     "output_type": "execute_result"
    }
   ],
   "source": [
    "from sklearn.linear_model import LogisticRegression\n",
    "\n",
    "sklearn_model = LogisticRegression(C=0.001, solver=\"liblinear\")\n",
    "sklearn_model.fit(X=X_train, y=preds_train_filtered)"
   ]
  },
  {
   "cell_type": "code",
   "execution_count": 55,
   "metadata": {},
   "outputs": [
    {
     "name": "stdout",
     "output_type": "stream",
     "text": [
      "Test Accuracy: 93.2%\n"
     ]
    }
   ],
   "source": [
    "print(f\"Test Accuracy: {sklearn_model.score(X=X_test, y=Y_test) * 100:.1f}%\")"
   ]
  },
  {
   "cell_type": "markdown",
   "metadata": {},
   "source": [
    "## Summary"
   ]
  },
  {
   "cell_type": "markdown",
   "metadata": {},
   "source": [
    "In this tutorial, we accomplished the following:\n",
    "* We introduced the concept of Labeling Functions (LFs) and demonstrated some of the forms they can take.\n",
    "* We used the Snorkel `LabelModel` to automatically learn how to combine the outputs of our LFs into strong probabilistic labels.\n",
    "* We showed that a classifier trained on a weakly supervised dataset can outperform an approach based on the LFs alone as it learns to generalize beyond the noisy heuristics we provide."
   ]
  },
  {
   "cell_type": "markdown",
   "metadata": {},
   "source": [
    "### Next Steps"
   ]
  },
  {
   "cell_type": "markdown",
   "metadata": {},
   "source": [
<<<<<<< HEAD
    "If you enjoyed this tutorial and you've already checked out the [Getting Started](http://snorkel.org/get-started/) tutorial, check out the [Tutorials](https://snorkel.org/use-cases/) page for other tutorials that you may find interesting, including demonstrations of how to use Snorkel\n",
    "\n",
    "* As part of a [hybrid crowdsourcing pipeline](http://snorkel.org/use-cases/crowdsourcing-tutorial)\n",
    "* For [visual relationship detection over images](http://snorkel.org/use-cases/visual-relation-tutorial)\n",
    "* For [information extraction over text](http://snorkel.org/use-cases/spouse-demo)\n",
    "* For [data augmentation](http://snorkel.org/use-cases/02-spam-data-augmentation-tutorial)\n",
    "\n",
    "and more!\n",
    "You can also visit the [Snorkel homepage](http://snorkel.org) or [Snorkel API documentation](https://snorkel.readthedocs.io) for more info!"
=======
    "If you enjoyed this tutorial and you've already checked out the [Getting Started](https://snorkel.org/get-started/) tutorial, check out the [Tutorials](https://snorkel.org/use-cases/) page for other tutorials that you may find interesting, including demonstrations of how to use Snorkel\n",
    "\n",
    "* As part of a [hybrid crowdsourcing pipeline](https://snorkel.org/use-cases/crowdsourcing-tutorial)\n",
    "* For [visual relationship detection over images](https://snorkel.org/use-cases/visual-relation-tutorial)\n",
    "* For [information extraction over text](https://snorkel.org/use-cases/spouse-demo)\n",
    "* For [data augmentation](https://snorkel.org/use-cases/02-spam-data-augmentation-tutorial)\n",
    "\n",
    "and more!\n",
    "You can also visit the [Snorkel homepage](https://snorkel.org) or [Snorkel API documentation](https://snorkel.readthedocs.io) for more info!"
>>>>>>> b3c427a4
   ]
  }
 ],
 "metadata": {
  "jupytext": {
   "cell_metadata_filter": "tags,-all",
   "encoding": "# -*- coding: utf-8 -*-"
  },
  "kernelspec": {
   "display_name": "Python 3",
   "language": "python",
   "name": "python3"
  },
  "language_info": {
   "codemirror_mode": {
    "name": "ipython",
    "version": 3
   },
   "file_extension": ".py",
   "mimetype": "text/x-python",
   "name": "python",
   "nbconvert_exporter": "python",
   "pygments_lexer": "ipython3",
   "version": "3.7.3"
  }
 },
 "nbformat": 4,
 "nbformat_minor": 2
}<|MERGE_RESOLUTION|>--- conflicted
+++ resolved
@@ -226,7 +226,7 @@
      "name": "stdout",
      "output_type": "stream",
      "text": [
-      "\u001b[33mWARNING: You are using pip version 19.2.1, however version 19.2.2 is available.\r\n",
+      "\u001b[33mWARNING: You are using pip version 19.1.1, however version 19.2.2 is available.\r\n",
       "You should consider upgrading via the 'pip install --upgrade pip' command.\u001b[0m\r\n"
      ]
     },
@@ -772,11 +772,7 @@
      "output_type": "stream",
      "text": [
       "\r",
-<<<<<<< HEAD
-      "100%|██████████| 1586/1586 [00:00<00:00, 29596.23it/s]"
-=======
-      "100%|██████████| 1586/1586 [00:00<00:00, 35941.34it/s]"
->>>>>>> b3c427a4
+      "100%|██████████| 1586/1586 [00:00<00:00, 30663.90it/s]"
      ]
     },
     {
@@ -793,11 +789,7 @@
      "output_type": "stream",
      "text": [
       "\r",
-<<<<<<< HEAD
-      "100%|██████████| 100/100 [00:00<00:00, 27449.63it/s]"
-=======
-      "100%|██████████| 100/100 [00:00<00:00, 26126.22it/s]"
->>>>>>> b3c427a4
+      "100%|██████████| 100/100 [00:00<00:00, 28459.11it/s]"
      ]
     },
     {
@@ -1520,18 +1512,7 @@
      "output_type": "stream",
      "text": [
       "\r",
-<<<<<<< HEAD
-      "100%|██████████| 1586/1586 [00:00<00:00, 17673.83it/s]"
-=======
-      "100%|██████████| 1586/1586 [00:00<00:00, 25741.09it/s]"
-     ]
-    },
-    {
-     "name": "stderr",
-     "output_type": "stream",
-     "text": [
-      "\n"
->>>>>>> b3c427a4
+      "100%|██████████| 1586/1586 [00:00<00:00, 22157.64it/s]"
      ]
     },
     {
@@ -1548,11 +1529,7 @@
      "output_type": "stream",
      "text": [
       "\r",
-<<<<<<< HEAD
-      "100%|██████████| 100/100 [00:00<00:00, 15852.69it/s]"
-=======
-      "100%|██████████| 100/100 [00:00<00:00, 19065.02it/s]"
->>>>>>> b3c427a4
+      "100%|██████████| 100/100 [00:00<00:00, 19105.84it/s]"
      ]
     },
     {
@@ -2239,159 +2216,79 @@
      "output_type": "stream",
      "text": [
       "\r",
-<<<<<<< HEAD
-      " 10%|▉         | 151/1586 [00:00<00:00, 1502.05it/s]"
-=======
-      "  7%|▋         | 111/1586 [00:00<00:01, 1102.99it/s]"
-     ]
-    },
-    {
-     "name": "stderr",
-     "output_type": "stream",
-     "text": [
-      "\r",
-      " 14%|█▍        | 222/1586 [00:00<00:01, 1103.06it/s]"
-     ]
-    },
-    {
-     "name": "stderr",
-     "output_type": "stream",
-     "text": [
-      "\r",
-      " 21%|██        | 333/1586 [00:00<00:01, 1103.75it/s]"
-     ]
-    },
-    {
-     "name": "stderr",
-     "output_type": "stream",
-     "text": [
-      "\r",
-      " 28%|██▊       | 443/1586 [00:00<00:01, 1099.86it/s]"
-     ]
-    },
-    {
-     "name": "stderr",
-     "output_type": "stream",
-     "text": [
-      "\r",
-      " 35%|███▍      | 551/1586 [00:00<00:00, 1093.64it/s]"
-     ]
-    },
-    {
-     "name": "stderr",
-     "output_type": "stream",
-     "text": [
-      "\r",
-      " 42%|████▏     | 662/1586 [00:00<00:00, 1095.85it/s]"
->>>>>>> b3c427a4
-     ]
-    },
-    {
-     "name": "stderr",
-     "output_type": "stream",
-     "text": [
-      "\r",
-<<<<<<< HEAD
-      " 20%|██        | 323/1586 [00:00<00:00, 1560.73it/s]"
-=======
-      " 49%|████▉     | 775/1586 [00:00<00:00, 1104.26it/s]"
->>>>>>> b3c427a4
-     ]
-    },
-    {
-     "name": "stderr",
-     "output_type": "stream",
-     "text": [
-      "\r",
-<<<<<<< HEAD
-      " 31%|███       | 494/1586 [00:00<00:00, 1600.77it/s]"
-=======
-      " 55%|█████▌    | 877/1586 [00:00<00:00, 841.99it/s] "
->>>>>>> b3c427a4
-     ]
-    },
-    {
-     "name": "stderr",
-     "output_type": "stream",
-     "text": [
-      "\r",
-<<<<<<< HEAD
-      " 42%|████▏     | 667/1586 [00:00<00:00, 1635.06it/s]"
-=======
-      " 62%|██████▏   | 991/1586 [00:00<00:00, 912.71it/s]"
->>>>>>> b3c427a4
-     ]
-    },
-    {
-     "name": "stderr",
-     "output_type": "stream",
-     "text": [
-      "\r",
-<<<<<<< HEAD
-      " 53%|█████▎    | 848/1586 [00:00<00:00, 1682.80it/s]"
-=======
-      " 70%|██████▉   | 1105/1586 [00:01<00:00, 969.14it/s]"
->>>>>>> b3c427a4
-     ]
-    },
-    {
-     "name": "stderr",
-     "output_type": "stream",
-     "text": [
-      "\r",
-<<<<<<< HEAD
-      " 63%|██████▎   | 992/1586 [00:00<00:00, 1361.82it/s]"
-=======
-      " 77%|███████▋  | 1215/1586 [00:01<00:00, 1003.96it/s]"
->>>>>>> b3c427a4
-     ]
-    },
-    {
-     "name": "stderr",
-     "output_type": "stream",
-     "text": [
-      "\r",
-<<<<<<< HEAD
-      " 72%|███████▏  | 1144/1586 [00:00<00:00, 1405.03it/s]"
-=======
-      " 84%|████████▎ | 1325/1586 [00:01<00:00, 1029.54it/s]"
->>>>>>> b3c427a4
-     ]
-    },
-    {
-     "name": "stderr",
-     "output_type": "stream",
-     "text": [
-      "\r",
-<<<<<<< HEAD
-      " 83%|████████▎ | 1319/1586 [00:00<00:00, 1491.58it/s]"
-=======
-      " 91%|█████████ | 1440/1586 [00:01<00:00, 1061.19it/s]"
->>>>>>> b3c427a4
-     ]
-    },
-    {
-     "name": "stderr",
-     "output_type": "stream",
-     "text": [
-      "\r",
-<<<<<<< HEAD
-      " 94%|█████████▍| 1493/1586 [00:00<00:00, 1557.50it/s]"
-=======
-      " 98%|█████████▊| 1553/1586 [00:01<00:00, 1080.49it/s]"
->>>>>>> b3c427a4
-     ]
-    },
-    {
-     "name": "stderr",
-     "output_type": "stream",
-     "text": [
-      "\r",
-<<<<<<< HEAD
-      "100%|██████████| 1586/1586 [00:01<00:00, 1570.92it/s]"
-=======
-      "100%|██████████| 1586/1586 [00:01<00:00, 1039.41it/s]"
->>>>>>> b3c427a4
+      "  8%|▊         | 130/1586 [00:00<00:01, 1290.77it/s]"
+     ]
+    },
+    {
+     "name": "stderr",
+     "output_type": "stream",
+     "text": [
+      "\r",
+      " 18%|█▊        | 293/1586 [00:00<00:00, 1376.26it/s]"
+     ]
+    },
+    {
+     "name": "stderr",
+     "output_type": "stream",
+     "text": [
+      "\r",
+      " 30%|██▉       | 468/1586 [00:00<00:00, 1469.11it/s]"
+     ]
+    },
+    {
+     "name": "stderr",
+     "output_type": "stream",
+     "text": [
+      "\r",
+      " 40%|███▉      | 628/1586 [00:00<00:00, 1505.40it/s]"
+     ]
+    },
+    {
+     "name": "stderr",
+     "output_type": "stream",
+     "text": [
+      "\r",
+      " 51%|█████     | 806/1586 [00:00<00:00, 1576.58it/s]"
+     ]
+    },
+    {
+     "name": "stderr",
+     "output_type": "stream",
+     "text": [
+      "\r",
+      " 61%|██████▏   | 975/1586 [00:00<00:00, 1358.62it/s]"
+     ]
+    },
+    {
+     "name": "stderr",
+     "output_type": "stream",
+     "text": [
+      "\r",
+      " 70%|███████   | 1113/1586 [00:00<00:00, 1362.65it/s]"
+     ]
+    },
+    {
+     "name": "stderr",
+     "output_type": "stream",
+     "text": [
+      "\r",
+      " 81%|████████▏ | 1290/1586 [00:00<00:00, 1463.34it/s]"
+     ]
+    },
+    {
+     "name": "stderr",
+     "output_type": "stream",
+     "text": [
+      "\r",
+      " 92%|█████████▏| 1464/1586 [00:00<00:00, 1536.29it/s]"
+     ]
+    },
+    {
+     "name": "stderr",
+     "output_type": "stream",
+     "text": [
+      "\r",
+      "100%|██████████| 1586/1586 [00:01<00:00, 1502.33it/s]"
      ]
     },
     {
@@ -2408,11 +2305,7 @@
      "output_type": "stream",
      "text": [
       "\r",
-<<<<<<< HEAD
-      "100%|██████████| 100/100 [00:00<00:00, 17553.06it/s]"
-=======
-      "100%|██████████| 100/100 [00:00<00:00, 14986.08it/s]"
->>>>>>> b3c427a4
+      "100%|██████████| 100/100 [00:00<00:00, 13376.40it/s]"
      ]
     },
     {
@@ -2893,1539 +2786,967 @@
      "output_type": "stream",
      "text": [
       "\r",
-<<<<<<< HEAD
-      "  1%|          | 11/1586 [00:00<00:15, 102.73it/s]"
-     ]
-    },
-    {
-     "name": "stderr",
-     "output_type": "stream",
-     "text": [
-      "\r",
-      "  1%|▏         | 22/1586 [00:00<00:15, 103.99it/s]"
-     ]
-    },
-    {
-     "name": "stderr",
-     "output_type": "stream",
-     "text": [
-      "\r",
-      "  2%|▏         | 33/1586 [00:00<00:15, 99.46it/s] "
-     ]
-    },
-    {
-     "name": "stderr",
-     "output_type": "stream",
-     "text": [
-      "\r",
-      "  3%|▎         | 45/1586 [00:00<00:14, 104.63it/s]"
-=======
-      "  1%|          | 14/1586 [00:00<00:12, 128.93it/s]"
->>>>>>> b3c427a4
-     ]
-    },
-    {
-     "name": "stderr",
-     "output_type": "stream",
-     "text": [
-      "\r",
-<<<<<<< HEAD
-      "  4%|▎         | 57/1586 [00:00<00:14, 106.99it/s]"
-=======
-      "  2%|▏         | 25/1586 [00:00<00:12, 121.65it/s]"
->>>>>>> b3c427a4
-     ]
-    },
-    {
-     "name": "stderr",
-     "output_type": "stream",
-     "text": [
-      "\r",
-<<<<<<< HEAD
-      "  4%|▍         | 69/1586 [00:00<00:13, 109.16it/s]"
-=======
-      "  2%|▏         | 36/1586 [00:00<00:13, 115.43it/s]"
->>>>>>> b3c427a4
-     ]
-    },
-    {
-     "name": "stderr",
-     "output_type": "stream",
-     "text": [
-      "\r",
-<<<<<<< HEAD
-      "  5%|▌         | 82/1586 [00:00<00:13, 112.46it/s]"
-=======
-      "  3%|▎         | 49/1586 [00:00<00:13, 116.66it/s]"
->>>>>>> b3c427a4
-     ]
-    },
-    {
-     "name": "stderr",
-     "output_type": "stream",
-     "text": [
-      "\r",
-<<<<<<< HEAD
-      "  6%|▌         | 93/1586 [00:00<00:13, 111.37it/s]"
-=======
-      "  4%|▍         | 63/1586 [00:00<00:12, 121.26it/s]"
->>>>>>> b3c427a4
-     ]
-    },
-    {
-     "name": "stderr",
-     "output_type": "stream",
-     "text": [
-      "\r",
-<<<<<<< HEAD
-      "  7%|▋         | 104/1586 [00:00<00:13, 108.04it/s]"
-=======
-      "  5%|▍         | 76/1586 [00:00<00:12, 121.61it/s]"
->>>>>>> b3c427a4
-     ]
-    },
-    {
-     "name": "stderr",
-     "output_type": "stream",
-     "text": [
-      "\r",
-<<<<<<< HEAD
-      "  7%|▋         | 115/1586 [00:01<00:13, 107.50it/s]"
-=======
-      "  6%|▌         | 89/1586 [00:00<00:12, 122.28it/s]"
->>>>>>> b3c427a4
-     ]
-    },
-    {
-     "name": "stderr",
-     "output_type": "stream",
-     "text": [
-      "\r",
-<<<<<<< HEAD
-      "  8%|▊         | 126/1586 [00:01<00:13, 107.84it/s]"
-=======
-      "  6%|▋         | 102/1586 [00:00<00:12, 123.23it/s]"
->>>>>>> b3c427a4
-     ]
-    },
-    {
-     "name": "stderr",
-     "output_type": "stream",
-     "text": [
-      "\r",
-<<<<<<< HEAD
-      "  9%|▊         | 138/1586 [00:01<00:13, 111.20it/s]"
-=======
-      "  7%|▋         | 114/1586 [00:00<00:12, 118.29it/s]"
->>>>>>> b3c427a4
-     ]
-    },
-    {
-     "name": "stderr",
-     "output_type": "stream",
-     "text": [
-      "\r",
-<<<<<<< HEAD
-      "  9%|▉         | 150/1586 [00:01<00:12, 112.79it/s]"
-=======
-      "  8%|▊         | 127/1586 [00:01<00:12, 119.30it/s]"
->>>>>>> b3c427a4
-     ]
-    },
-    {
-     "name": "stderr",
-     "output_type": "stream",
-     "text": [
-      "\r",
-<<<<<<< HEAD
-      " 10%|█         | 163/1586 [00:01<00:12, 115.44it/s]"
-=======
-      "  9%|▉         | 141/1586 [00:01<00:11, 121.21it/s]"
->>>>>>> b3c427a4
-     ]
-    },
-    {
-     "name": "stderr",
-     "output_type": "stream",
-     "text": [
-      "\r",
-<<<<<<< HEAD
-      " 11%|█         | 175/1586 [00:01<00:12, 110.16it/s]"
-=======
-      " 10%|▉         | 155/1586 [00:01<00:11, 125.04it/s]"
->>>>>>> b3c427a4
-     ]
-    },
-    {
-     "name": "stderr",
-     "output_type": "stream",
-     "text": [
-      "\r",
-<<<<<<< HEAD
-      " 12%|█▏        | 187/1586 [00:01<00:13, 103.05it/s]"
-=======
-      " 11%|█         | 169/1586 [00:01<00:11, 126.74it/s]"
->>>>>>> b3c427a4
-     ]
-    },
-    {
-     "name": "stderr",
-     "output_type": "stream",
-     "text": [
-      "\r",
-<<<<<<< HEAD
-      " 13%|█▎        | 201/1586 [00:01<00:12, 109.80it/s]"
-=======
-      " 11%|█▏        | 182/1586 [00:01<00:12, 112.98it/s]"
->>>>>>> b3c427a4
-     ]
-    },
-    {
-     "name": "stderr",
-     "output_type": "stream",
-     "text": [
-      "\r",
-<<<<<<< HEAD
-      " 13%|█▎        | 213/1586 [00:01<00:13, 105.31it/s]"
-=======
-      " 12%|█▏        | 195/1586 [00:01<00:12, 115.03it/s]"
->>>>>>> b3c427a4
-     ]
-    },
-    {
-     "name": "stderr",
-     "output_type": "stream",
-     "text": [
-      "\r",
-<<<<<<< HEAD
-      " 14%|█▍        | 224/1586 [00:02<00:13, 102.55it/s]"
-=======
-      " 13%|█▎        | 208/1586 [00:01<00:11, 118.38it/s]"
->>>>>>> b3c427a4
-     ]
-    },
-    {
-     "name": "stderr",
-     "output_type": "stream",
-     "text": [
-      "\r",
-<<<<<<< HEAD
-      " 15%|█▍        | 235/1586 [00:02<00:13, 102.15it/s]"
-=======
-      " 14%|█▍        | 221/1586 [00:01<00:11, 120.12it/s]"
->>>>>>> b3c427a4
-     ]
-    },
-    {
-     "name": "stderr",
-     "output_type": "stream",
-     "text": [
-      "\r",
-<<<<<<< HEAD
-      " 16%|█▌        | 247/1586 [00:02<00:12, 106.27it/s]"
-=======
-      " 15%|█▍        | 235/1586 [00:01<00:10, 123.46it/s]"
->>>>>>> b3c427a4
-     ]
-    },
-    {
-     "name": "stderr",
-     "output_type": "stream",
-     "text": [
-      "\r",
-<<<<<<< HEAD
-      " 16%|█▋        | 258/1586 [00:02<00:12, 106.44it/s]"
-=======
-      " 16%|█▌        | 248/1586 [00:02<00:10, 124.12it/s]"
->>>>>>> b3c427a4
-     ]
-    },
-    {
-     "name": "stderr",
-     "output_type": "stream",
-     "text": [
-      "\r",
-<<<<<<< HEAD
-      " 17%|█▋        | 270/1586 [00:02<00:12, 107.92it/s]"
-=======
-      " 16%|█▋        | 261/1586 [00:02<00:10, 121.57it/s]"
->>>>>>> b3c427a4
-     ]
-    },
-    {
-     "name": "stderr",
-     "output_type": "stream",
-     "text": [
-      "\r",
-<<<<<<< HEAD
-      " 18%|█▊        | 282/1586 [00:02<00:11, 109.78it/s]"
-=======
-      " 17%|█▋        | 274/1586 [00:02<00:10, 122.78it/s]"
->>>>>>> b3c427a4
-     ]
-    },
-    {
-     "name": "stderr",
-     "output_type": "stream",
-     "text": [
-      "\r",
-<<<<<<< HEAD
-      " 19%|█▊        | 294/1586 [00:02<00:11, 108.59it/s]"
-=======
-      " 18%|█▊        | 287/1586 [00:02<00:10, 121.80it/s]"
->>>>>>> b3c427a4
-     ]
-    },
-    {
-     "name": "stderr",
-     "output_type": "stream",
-     "text": [
-      "\r",
-<<<<<<< HEAD
-      " 19%|█▉        | 305/1586 [00:02<00:12, 105.10it/s]"
-=======
-      " 19%|█▉        | 300/1586 [00:02<00:10, 119.66it/s]"
->>>>>>> b3c427a4
-     ]
-    },
-    {
-     "name": "stderr",
-     "output_type": "stream",
-     "text": [
-      "\r",
-<<<<<<< HEAD
-      " 20%|█▉        | 317/1586 [00:02<00:11, 107.10it/s]"
-=======
-      " 20%|█▉        | 312/1586 [00:02<00:10, 119.06it/s]"
->>>>>>> b3c427a4
-     ]
-    },
-    {
-     "name": "stderr",
-     "output_type": "stream",
-     "text": [
-      "\r",
-<<<<<<< HEAD
-      " 21%|██        | 329/1586 [00:03<00:11, 108.83it/s]"
-=======
-      " 21%|██        | 326/1586 [00:02<00:10, 121.43it/s]"
->>>>>>> b3c427a4
-     ]
-    },
-    {
-     "name": "stderr",
-     "output_type": "stream",
-     "text": [
-      "\r",
-<<<<<<< HEAD
-      " 22%|██▏       | 341/1586 [00:03<00:11, 109.42it/s]"
-=======
-      " 21%|██▏       | 339/1586 [00:02<00:10, 122.49it/s]"
->>>>>>> b3c427a4
-     ]
-    },
-    {
-     "name": "stderr",
-     "output_type": "stream",
-     "text": [
-      "\r",
-<<<<<<< HEAD
-      " 22%|██▏       | 354/1586 [00:03<00:10, 113.48it/s]"
-=======
-      " 22%|██▏       | 353/1586 [00:02<00:09, 126.73it/s]"
->>>>>>> b3c427a4
-     ]
-    },
-    {
-     "name": "stderr",
-     "output_type": "stream",
-     "text": [
-      "\r",
-<<<<<<< HEAD
-      " 23%|██▎       | 366/1586 [00:03<00:11, 107.28it/s]"
-=======
-      " 23%|██▎       | 366/1586 [00:03<00:10, 120.46it/s]"
->>>>>>> b3c427a4
-     ]
-    },
-    {
-     "name": "stderr",
-     "output_type": "stream",
-     "text": [
-      "\r",
-<<<<<<< HEAD
-      " 24%|██▍       | 377/1586 [00:03<00:11, 106.71it/s]"
-=======
-      " 24%|██▍       | 379/1586 [00:03<00:10, 118.95it/s]"
->>>>>>> b3c427a4
-     ]
-    },
-    {
-     "name": "stderr",
-     "output_type": "stream",
-     "text": [
-      "\r",
-<<<<<<< HEAD
-      " 25%|██▍       | 390/1586 [00:03<00:10, 110.45it/s]"
-=======
-      " 25%|██▍       | 392/1586 [00:03<00:09, 119.65it/s]"
->>>>>>> b3c427a4
-     ]
-    },
-    {
-     "name": "stderr",
-     "output_type": "stream",
-     "text": [
-      "\r",
-<<<<<<< HEAD
-      " 25%|██▌       | 402/1586 [00:03<00:11, 103.30it/s]"
-=======
-      " 26%|██▌       | 405/1586 [00:03<00:10, 113.45it/s]"
->>>>>>> b3c427a4
-     ]
-    },
-    {
-     "name": "stderr",
-     "output_type": "stream",
-     "text": [
-      "\r",
-<<<<<<< HEAD
-      " 26%|██▌       | 414/1586 [00:03<00:11, 106.15it/s]"
-=======
-      " 26%|██▋       | 418/1586 [00:03<00:10, 115.71it/s]"
->>>>>>> b3c427a4
-     ]
-    },
-    {
-     "name": "stderr",
-     "output_type": "stream",
-     "text": [
-      "\r",
-<<<<<<< HEAD
-      " 27%|██▋       | 427/1586 [00:03<00:10, 110.79it/s]"
-=======
-      " 27%|██▋       | 432/1586 [00:03<00:09, 119.54it/s]"
->>>>>>> b3c427a4
-     ]
-    },
-    {
-     "name": "stderr",
-     "output_type": "stream",
-     "text": [
-      "\r",
-<<<<<<< HEAD
-      " 28%|██▊       | 439/1586 [00:04<00:10, 107.11it/s]"
-=======
-      " 28%|██▊       | 445/1586 [00:03<00:09, 117.92it/s]"
->>>>>>> b3c427a4
-     ]
-    },
-    {
-     "name": "stderr",
-     "output_type": "stream",
-     "text": [
-      "\r",
-<<<<<<< HEAD
-      " 28%|██▊       | 451/1586 [00:04<00:10, 110.46it/s]"
-=======
-      " 29%|██▉       | 458/1586 [00:03<00:09, 121.29it/s]"
->>>>>>> b3c427a4
-     ]
-    },
-    {
-     "name": "stderr",
-     "output_type": "stream",
-     "text": [
-      "\r",
-<<<<<<< HEAD
-      " 29%|██▉       | 463/1586 [00:04<00:10, 109.08it/s]"
-=======
-      " 30%|██▉       | 471/1586 [00:03<00:09, 117.32it/s]"
->>>>>>> b3c427a4
-     ]
-    },
-    {
-     "name": "stderr",
-     "output_type": "stream",
-     "text": [
-      "\r",
-<<<<<<< HEAD
-      " 30%|██▉       | 474/1586 [00:04<00:10, 107.12it/s]"
-=======
-      " 30%|███       | 483/1586 [00:04<00:09, 110.83it/s]"
->>>>>>> b3c427a4
-     ]
-    },
-    {
-     "name": "stderr",
-     "output_type": "stream",
-     "text": [
-      "\r",
-<<<<<<< HEAD
-      " 31%|███       | 485/1586 [00:04<00:11, 98.43it/s] "
-=======
-      " 31%|███       | 495/1586 [00:04<00:09, 110.33it/s]"
->>>>>>> b3c427a4
-     ]
-    },
-    {
-     "name": "stderr",
-     "output_type": "stream",
-     "text": [
-      "\r",
-<<<<<<< HEAD
-      " 31%|███▏      | 496/1586 [00:04<00:10, 99.44it/s]"
-=======
-      " 32%|███▏      | 508/1586 [00:04<00:09, 114.63it/s]"
->>>>>>> b3c427a4
-     ]
-    },
-    {
-     "name": "stderr",
-     "output_type": "stream",
-     "text": [
-      "\r",
-<<<<<<< HEAD
-      " 32%|███▏      | 508/1586 [00:04<00:10, 103.66it/s]"
-=======
-      " 33%|███▎      | 520/1586 [00:04<00:09, 113.06it/s]"
->>>>>>> b3c427a4
-     ]
-    },
-    {
-     "name": "stderr",
-     "output_type": "stream",
-     "text": [
-      "\r",
-<<<<<<< HEAD
-      " 33%|███▎      | 519/1586 [00:04<00:10, 101.59it/s]"
-=======
-      " 34%|███▎      | 532/1586 [00:04<00:09, 113.11it/s]"
->>>>>>> b3c427a4
-     ]
-    },
-    {
-     "name": "stderr",
-     "output_type": "stream",
-     "text": [
-      "\r",
-<<<<<<< HEAD
-      " 33%|███▎      | 530/1586 [00:04<00:10, 102.25it/s]"
-=======
-      " 34%|███▍      | 544/1586 [00:04<00:09, 113.25it/s]"
->>>>>>> b3c427a4
-     ]
-    },
-    {
-     "name": "stderr",
-     "output_type": "stream",
-     "text": [
-      "\r",
-<<<<<<< HEAD
-      " 34%|███▍      | 541/1586 [00:05<00:10, 102.57it/s]"
-=======
-      " 35%|███▌      | 558/1586 [00:04<00:08, 118.11it/s]"
->>>>>>> b3c427a4
-     ]
-    },
-    {
-     "name": "stderr",
-     "output_type": "stream",
-     "text": [
-      "\r",
-<<<<<<< HEAD
-      " 35%|███▍      | 553/1586 [00:05<00:09, 106.15it/s]"
-=======
-      " 36%|███▌      | 570/1586 [00:04<00:08, 116.82it/s]"
->>>>>>> b3c427a4
-     ]
-    },
-    {
-     "name": "stderr",
-     "output_type": "stream",
-     "text": [
-      "\r",
-<<<<<<< HEAD
-      " 36%|███▌      | 565/1586 [00:05<00:09, 107.51it/s]"
-=======
-      " 37%|███▋      | 584/1586 [00:04<00:08, 121.49it/s]"
->>>>>>> b3c427a4
-     ]
-    },
-    {
-     "name": "stderr",
-     "output_type": "stream",
-     "text": [
-      "\r",
-<<<<<<< HEAD
-      " 36%|███▋      | 577/1586 [00:05<00:09, 109.73it/s]"
-=======
-      " 38%|███▊      | 597/1586 [00:05<00:08, 120.54it/s]"
->>>>>>> b3c427a4
-     ]
-    },
-    {
-     "name": "stderr",
-     "output_type": "stream",
-     "text": [
-      "\r",
-<<<<<<< HEAD
-      " 37%|███▋      | 589/1586 [00:05<00:09, 110.22it/s]"
-=======
-      " 38%|███▊      | 610/1586 [00:05<00:07, 122.93it/s]"
->>>>>>> b3c427a4
-     ]
-    },
-    {
-     "name": "stderr",
-     "output_type": "stream",
-     "text": [
-      "\r",
-<<<<<<< HEAD
-      " 38%|███▊      | 601/1586 [00:05<00:08, 112.11it/s]"
-=======
-      " 39%|███▉      | 623/1586 [00:05<00:08, 118.51it/s]"
->>>>>>> b3c427a4
-     ]
-    },
-    {
-     "name": "stderr",
-     "output_type": "stream",
-     "text": [
-      "\r",
-<<<<<<< HEAD
-      " 39%|███▊      | 613/1586 [00:05<00:08, 112.14it/s]"
-=======
-      " 40%|████      | 635/1586 [00:05<00:08, 116.98it/s]"
->>>>>>> b3c427a4
-     ]
-    },
-    {
-     "name": "stderr",
-     "output_type": "stream",
-     "text": [
-      "\r",
-<<<<<<< HEAD
-      " 39%|███▉      | 626/1586 [00:05<00:08, 116.18it/s]"
-=======
-      " 41%|████      | 647/1586 [00:05<00:08, 115.15it/s]"
->>>>>>> b3c427a4
-     ]
-    },
-    {
-     "name": "stderr",
-     "output_type": "stream",
-     "text": [
-      "\r",
-<<<<<<< HEAD
-      " 40%|████      | 638/1586 [00:05<00:08, 116.15it/s]"
-=======
-      " 42%|████▏     | 659/1586 [00:05<00:08, 112.88it/s]"
->>>>>>> b3c427a4
-     ]
-    },
-    {
-     "name": "stderr",
-     "output_type": "stream",
-     "text": [
-      "\r",
-<<<<<<< HEAD
-      " 41%|████      | 650/1586 [00:06<00:08, 113.19it/s]"
-=======
-      " 42%|████▏     | 671/1586 [00:05<00:08, 112.32it/s]"
->>>>>>> b3c427a4
-     ]
-    },
-    {
-     "name": "stderr",
-     "output_type": "stream",
-     "text": [
-      "\r",
-<<<<<<< HEAD
-      " 42%|████▏     | 662/1586 [00:06<00:08, 109.94it/s]"
-=======
-      " 43%|████▎     | 683/1586 [00:05<00:08, 110.66it/s]"
->>>>>>> b3c427a4
-     ]
-    },
-    {
-     "name": "stderr",
-     "output_type": "stream",
-     "text": [
-      "\r",
-<<<<<<< HEAD
-      " 42%|████▏     | 674/1586 [00:06<00:08, 110.42it/s]"
-=======
-      " 44%|████▍     | 695/1586 [00:05<00:08, 110.75it/s]"
->>>>>>> b3c427a4
-     ]
-    },
-    {
-     "name": "stderr",
-     "output_type": "stream",
-     "text": [
-      "\r",
-<<<<<<< HEAD
-      " 43%|████▎     | 686/1586 [00:06<00:08, 105.67it/s]"
-=======
-      " 45%|████▍     | 709/1586 [00:05<00:07, 117.41it/s]"
->>>>>>> b3c427a4
-     ]
-    },
-    {
-     "name": "stderr",
-     "output_type": "stream",
-     "text": [
-      "\r",
-<<<<<<< HEAD
-      " 44%|████▍     | 697/1586 [00:06<00:08, 105.01it/s]"
-=======
-      " 46%|████▌     | 723/1586 [00:06<00:07, 120.32it/s]"
->>>>>>> b3c427a4
-     ]
-    },
-    {
-     "name": "stderr",
-     "output_type": "stream",
-     "text": [
-      "\r",
-<<<<<<< HEAD
-      " 45%|████▍     | 710/1586 [00:06<00:07, 110.86it/s]"
-=======
-      " 46%|████▋     | 737/1586 [00:06<00:06, 125.19it/s]"
->>>>>>> b3c427a4
-     ]
-    },
-    {
-     "name": "stderr",
-     "output_type": "stream",
-     "text": [
-      "\r",
-<<<<<<< HEAD
-      " 46%|████▌     | 722/1586 [00:06<00:07, 113.42it/s]"
-=======
-      " 47%|████▋     | 750/1586 [00:06<00:06, 125.16it/s]"
->>>>>>> b3c427a4
-     ]
-    },
-    {
-     "name": "stderr",
-     "output_type": "stream",
-     "text": [
-      "\r",
-<<<<<<< HEAD
-      " 46%|████▋     | 736/1586 [00:06<00:07, 116.71it/s]"
-=======
-      " 48%|████▊     | 764/1586 [00:06<00:06, 128.79it/s]"
->>>>>>> b3c427a4
-     ]
-    },
-    {
-     "name": "stderr",
-     "output_type": "stream",
-     "text": [
-      "\r",
-<<<<<<< HEAD
-      " 47%|████▋     | 748/1586 [00:06<00:07, 109.38it/s]"
-=======
-      " 49%|████▉     | 779/1586 [00:06<00:06, 132.92it/s]"
->>>>>>> b3c427a4
-     ]
-    },
-    {
-     "name": "stderr",
-     "output_type": "stream",
-     "text": [
-      "\r",
-<<<<<<< HEAD
-      " 48%|████▊     | 760/1586 [00:07<00:07, 111.02it/s]"
-=======
-      " 50%|█████     | 793/1586 [00:06<00:05, 132.83it/s]"
->>>>>>> b3c427a4
-     ]
-    },
-    {
-     "name": "stderr",
-     "output_type": "stream",
-     "text": [
-      "\r",
-<<<<<<< HEAD
-      " 49%|████▊     | 772/1586 [00:07<00:07, 105.54it/s]"
-=======
-      " 51%|█████     | 807/1586 [00:06<00:05, 131.41it/s]"
->>>>>>> b3c427a4
-     ]
-    },
-    {
-     "name": "stderr",
-     "output_type": "stream",
-     "text": [
-      "\r",
-<<<<<<< HEAD
-      " 50%|████▉     | 786/1586 [00:07<00:07, 112.25it/s]"
-=======
-      " 52%|█████▏    | 822/1586 [00:06<00:05, 135.30it/s]"
->>>>>>> b3c427a4
-     ]
-    },
-    {
-     "name": "stderr",
-     "output_type": "stream",
-     "text": [
-      "\r",
-<<<<<<< HEAD
-      " 50%|█████     | 799/1586 [00:07<00:06, 114.05it/s]"
-=======
-      " 53%|█████▎    | 837/1586 [00:06<00:05, 138.89it/s]"
->>>>>>> b3c427a4
-     ]
-    },
-    {
-     "name": "stderr",
-     "output_type": "stream",
-     "text": [
-      "\r",
-<<<<<<< HEAD
-      " 51%|█████▏    | 813/1586 [00:07<00:06, 118.53it/s]"
-=======
-      " 54%|█████▎    | 852/1586 [00:07<00:05, 139.75it/s]"
->>>>>>> b3c427a4
-     ]
-    },
-    {
-     "name": "stderr",
-     "output_type": "stream",
-     "text": [
-      "\r",
-<<<<<<< HEAD
-      " 52%|█████▏    | 828/1586 [00:07<00:06, 124.81it/s]"
-=======
-      " 55%|█████▍    | 867/1586 [00:07<00:05, 139.34it/s]"
->>>>>>> b3c427a4
-     ]
-    },
-    {
-     "name": "stderr",
-     "output_type": "stream",
-     "text": [
-      "\r",
-<<<<<<< HEAD
-      " 53%|█████▎    | 842/1586 [00:07<00:05, 126.56it/s]"
-=======
-      " 56%|█████▌    | 882/1586 [00:07<00:05, 140.49it/s]"
->>>>>>> b3c427a4
-     ]
-    },
-    {
-     "name": "stderr",
-     "output_type": "stream",
-     "text": [
-      "\r",
-<<<<<<< HEAD
-      " 54%|█████▍    | 855/1586 [00:07<00:05, 126.25it/s]"
-=======
-      " 57%|█████▋    | 897/1586 [00:07<00:04, 138.24it/s]"
->>>>>>> b3c427a4
-     ]
-    },
-    {
-     "name": "stderr",
-     "output_type": "stream",
-     "text": [
-      "\r",
-<<<<<<< HEAD
-      " 55%|█████▍    | 869/1586 [00:07<00:05, 128.44it/s]"
-=======
-      " 57%|█████▋    | 911/1586 [00:07<00:04, 138.35it/s]"
->>>>>>> b3c427a4
-     ]
-    },
-    {
-     "name": "stderr",
-     "output_type": "stream",
-     "text": [
-      "\r",
-<<<<<<< HEAD
-      " 56%|█████▌    | 882/1586 [00:07<00:05, 128.68it/s]"
-=======
-      " 58%|█████▊    | 925/1586 [00:07<00:04, 137.23it/s]"
->>>>>>> b3c427a4
-     ]
-    },
-    {
-     "name": "stderr",
-     "output_type": "stream",
-     "text": [
-      "\r",
-<<<<<<< HEAD
-      " 56%|█████▋    | 895/1586 [00:08<00:05, 125.16it/s]"
-=======
-      " 59%|█████▉    | 939/1586 [00:07<00:05, 125.07it/s]"
->>>>>>> b3c427a4
-     ]
-    },
-    {
-     "name": "stderr",
-     "output_type": "stream",
-     "text": [
-      "\r",
-<<<<<<< HEAD
-      " 57%|█████▋    | 908/1586 [00:08<00:05, 125.13it/s]"
-=======
-      " 60%|██████    | 954/1586 [00:07<00:04, 129.33it/s]"
->>>>>>> b3c427a4
-     ]
-    },
-    {
-     "name": "stderr",
-     "output_type": "stream",
-     "text": [
-      "\r",
-<<<<<<< HEAD
-      " 58%|█████▊    | 921/1586 [00:08<00:05, 123.38it/s]"
-=======
-      " 61%|██████    | 968/1586 [00:07<00:04, 130.20it/s]"
->>>>>>> b3c427a4
-     ]
-    },
-    {
-     "name": "stderr",
-     "output_type": "stream",
-     "text": [
-      "\r",
-<<<<<<< HEAD
-      " 59%|█████▉    | 934/1586 [00:08<00:05, 112.29it/s]"
-=======
-      " 62%|██████▏   | 982/1586 [00:08<00:04, 128.09it/s]"
->>>>>>> b3c427a4
-     ]
-    },
-    {
-     "name": "stderr",
-     "output_type": "stream",
-     "text": [
-      "\r",
-<<<<<<< HEAD
-      " 60%|█████▉    | 947/1586 [00:08<00:05, 116.07it/s]"
-=======
-      " 63%|██████▎   | 996/1586 [00:08<00:04, 129.75it/s]"
->>>>>>> b3c427a4
-     ]
-    },
-    {
-     "name": "stderr",
-     "output_type": "stream",
-     "text": [
-      "\r",
-<<<<<<< HEAD
-      " 61%|██████    | 960/1586 [00:08<00:05, 118.10it/s]"
-=======
-      " 64%|██████▎   | 1010/1586 [00:08<00:04, 132.40it/s]"
->>>>>>> b3c427a4
-     ]
-    },
-    {
-     "name": "stderr",
-     "output_type": "stream",
-     "text": [
-      "\r",
-<<<<<<< HEAD
-      " 61%|██████▏   | 972/1586 [00:08<00:05, 118.03it/s]"
-=======
-      " 65%|██████▍   | 1024/1586 [00:08<00:04, 130.55it/s]"
->>>>>>> b3c427a4
-     ]
-    },
-    {
-     "name": "stderr",
-     "output_type": "stream",
-     "text": [
-      "\r",
-<<<<<<< HEAD
-      " 62%|██████▏   | 984/1586 [00:08<00:05, 113.31it/s]"
-=======
-      " 65%|██████▌   | 1038/1586 [00:08<00:04, 130.70it/s]"
->>>>>>> b3c427a4
-     ]
-    },
-    {
-     "name": "stderr",
-     "output_type": "stream",
-     "text": [
-      "\r",
-<<<<<<< HEAD
-      " 63%|██████▎   | 996/1586 [00:08<00:05, 115.03it/s]"
-=======
-      " 66%|██████▋   | 1052/1586 [00:08<00:04, 128.59it/s]"
->>>>>>> b3c427a4
-     ]
-    },
-    {
-     "name": "stderr",
-     "output_type": "stream",
-     "text": [
-      "\r",
-<<<<<<< HEAD
-      " 64%|██████▎   | 1009/1586 [00:09<00:04, 117.90it/s]"
-=======
-      " 67%|██████▋   | 1067/1586 [00:08<00:03, 131.81it/s]"
->>>>>>> b3c427a4
-     ]
-    },
-    {
-     "name": "stderr",
-     "output_type": "stream",
-     "text": [
-      "\r",
-<<<<<<< HEAD
-      " 64%|██████▍   | 1021/1586 [00:09<00:04, 118.40it/s]"
-=======
-      " 68%|██████▊   | 1081/1586 [00:08<00:03, 130.46it/s]"
->>>>>>> b3c427a4
-     ]
-    },
-    {
-     "name": "stderr",
-     "output_type": "stream",
-     "text": [
-      "\r",
-<<<<<<< HEAD
-      " 65%|██████▌   | 1033/1586 [00:09<00:04, 118.22it/s]"
-=======
-      " 69%|██████▉   | 1095/1586 [00:08<00:03, 129.38it/s]"
->>>>>>> b3c427a4
-     ]
-    },
-    {
-     "name": "stderr",
-     "output_type": "stream",
-     "text": [
-      "\r",
-<<<<<<< HEAD
-      " 66%|██████▌   | 1045/1586 [00:09<00:04, 115.97it/s]"
-=======
-      " 70%|██████▉   | 1108/1586 [00:08<00:03, 129.33it/s]"
->>>>>>> b3c427a4
-     ]
-    },
-    {
-     "name": "stderr",
-     "output_type": "stream",
-     "text": [
-      "\r",
-<<<<<<< HEAD
-      " 67%|██████▋   | 1057/1586 [00:09<00:04, 117.05it/s]"
-=======
-      " 71%|███████   | 1121/1586 [00:09<00:03, 124.64it/s]"
->>>>>>> b3c427a4
-     ]
-    },
-    {
-     "name": "stderr",
-     "output_type": "stream",
-     "text": [
-      "\r",
-<<<<<<< HEAD
-      " 67%|██████▋   | 1070/1586 [00:09<00:04, 118.38it/s]"
-=======
-      " 72%|███████▏  | 1135/1586 [00:09<00:03, 128.15it/s]"
->>>>>>> b3c427a4
-     ]
-    },
-    {
-     "name": "stderr",
-     "output_type": "stream",
-     "text": [
-      "\r",
-<<<<<<< HEAD
-      " 68%|██████▊   | 1082/1586 [00:09<00:04, 116.63it/s]"
-=======
-      " 72%|███████▏  | 1148/1586 [00:09<00:03, 126.62it/s]"
->>>>>>> b3c427a4
-     ]
-    },
-    {
-     "name": "stderr",
-     "output_type": "stream",
-     "text": [
-      "\r",
-<<<<<<< HEAD
-      " 69%|██████▉   | 1095/1586 [00:09<00:04, 117.45it/s]"
-=======
-      " 73%|███████▎  | 1161/1586 [00:09<00:03, 125.58it/s]"
->>>>>>> b3c427a4
-     ]
-    },
-    {
-     "name": "stderr",
-     "output_type": "stream",
-     "text": [
-      "\r",
-<<<<<<< HEAD
-      " 70%|██████▉   | 1107/1586 [00:09<00:04, 117.98it/s]"
-=======
-      " 74%|███████▍  | 1174/1586 [00:09<00:03, 123.21it/s]"
->>>>>>> b3c427a4
-     ]
-    },
-    {
-     "name": "stderr",
-     "output_type": "stream",
-     "text": [
-      "\r",
-<<<<<<< HEAD
-      " 71%|███████   | 1119/1586 [00:10<00:04, 112.83it/s]"
-=======
-      " 75%|███████▍  | 1187/1586 [00:09<00:03, 120.14it/s]"
->>>>>>> b3c427a4
-     ]
-    },
-    {
-     "name": "stderr",
-     "output_type": "stream",
-     "text": [
-      "\r",
-<<<<<<< HEAD
-      " 71%|███████▏  | 1132/1586 [00:10<00:03, 115.13it/s]"
-=======
-      " 76%|███████▌  | 1200/1586 [00:09<00:03, 120.45it/s]"
->>>>>>> b3c427a4
-     ]
-    },
-    {
-     "name": "stderr",
-     "output_type": "stream",
-     "text": [
-      "\r",
-<<<<<<< HEAD
-      " 72%|███████▏  | 1144/1586 [00:10<00:03, 114.86it/s]"
-=======
-      " 76%|███████▋  | 1213/1586 [00:09<00:03, 120.15it/s]"
->>>>>>> b3c427a4
-     ]
-    },
-    {
-     "name": "stderr",
-     "output_type": "stream",
-     "text": [
-      "\r",
-<<<<<<< HEAD
-      " 73%|███████▎  | 1156/1586 [00:10<00:03, 113.05it/s]"
-=======
-      " 77%|███████▋  | 1227/1586 [00:09<00:02, 123.79it/s]"
->>>>>>> b3c427a4
-     ]
-    },
-    {
-     "name": "stderr",
-     "output_type": "stream",
-     "text": [
-      "\r",
-<<<<<<< HEAD
-      " 74%|███████▎  | 1168/1586 [00:10<00:03, 107.62it/s]"
-=======
-      " 78%|███████▊  | 1240/1586 [00:10<00:02, 118.78it/s]"
->>>>>>> b3c427a4
-     ]
-    },
-    {
-     "name": "stderr",
-     "output_type": "stream",
-     "text": [
-      "\r",
-<<<<<<< HEAD
-      " 74%|███████▍  | 1180/1586 [00:10<00:03, 109.49it/s]"
-=======
-      " 79%|███████▉  | 1253/1586 [00:10<00:02, 119.63it/s]"
->>>>>>> b3c427a4
-     ]
-    },
-    {
-     "name": "stderr",
-     "output_type": "stream",
-     "text": [
-      "\r",
-<<<<<<< HEAD
-      " 75%|███████▌  | 1192/1586 [00:10<00:03, 110.78it/s]"
-=======
-      " 80%|███████▉  | 1266/1586 [00:10<00:02, 115.32it/s]"
->>>>>>> b3c427a4
-     ]
-    },
-    {
-     "name": "stderr",
-     "output_type": "stream",
-     "text": [
-      "\r",
-<<<<<<< HEAD
-      " 76%|███████▌  | 1204/1586 [00:10<00:03, 108.19it/s]"
-=======
-      " 81%|████████  | 1279/1586 [00:10<00:02, 117.41it/s]"
->>>>>>> b3c427a4
-     ]
-    },
-    {
-     "name": "stderr",
-     "output_type": "stream",
-     "text": [
-      "\r",
-<<<<<<< HEAD
-      " 77%|███████▋  | 1215/1586 [00:10<00:03, 105.43it/s]"
-=======
-      " 81%|████████▏ | 1291/1586 [00:10<00:02, 114.91it/s]"
->>>>>>> b3c427a4
-     ]
-    },
-    {
-     "name": "stderr",
-     "output_type": "stream",
-     "text": [
-      "\r",
-<<<<<<< HEAD
-      " 77%|███████▋  | 1228/1586 [00:11<00:03, 111.52it/s]"
-=======
-      " 82%|████████▏ | 1303/1586 [00:10<00:02, 109.72it/s]"
->>>>>>> b3c427a4
-     ]
-    },
-    {
-     "name": "stderr",
-     "output_type": "stream",
-     "text": [
-      "\r",
-<<<<<<< HEAD
-      " 78%|███████▊  | 1240/1586 [00:11<00:03, 106.07it/s]"
-=======
-      " 83%|████████▎ | 1315/1586 [00:10<00:02, 110.20it/s]"
->>>>>>> b3c427a4
-     ]
-    },
-    {
-     "name": "stderr",
-     "output_type": "stream",
-     "text": [
-      "\r",
-<<<<<<< HEAD
-      " 79%|███████▉  | 1251/1586 [00:11<00:03, 106.00it/s]"
-=======
-      " 84%|████████▎ | 1328/1586 [00:10<00:02, 114.24it/s]"
->>>>>>> b3c427a4
-     ]
-    },
-    {
-     "name": "stderr",
-     "output_type": "stream",
-     "text": [
-      "\r",
-<<<<<<< HEAD
-      " 80%|███████▉  | 1262/1586 [00:11<00:03, 102.18it/s]"
-=======
-      " 85%|████████▍ | 1342/1586 [00:10<00:02, 118.75it/s]"
->>>>>>> b3c427a4
-     ]
-    },
-    {
-     "name": "stderr",
-     "output_type": "stream",
-     "text": [
-      "\r",
-<<<<<<< HEAD
-      " 80%|████████  | 1275/1586 [00:11<00:02, 108.08it/s]"
-=======
-      " 85%|████████▌ | 1354/1586 [00:11<00:01, 118.79it/s]"
->>>>>>> b3c427a4
-     ]
-    },
-    {
-     "name": "stderr",
-     "output_type": "stream",
-     "text": [
-      "\r",
-<<<<<<< HEAD
-      " 81%|████████  | 1286/1586 [00:11<00:02, 107.13it/s]"
-=======
-      " 86%|████████▌ | 1366/1586 [00:11<00:01, 118.21it/s]"
->>>>>>> b3c427a4
-     ]
-    },
-    {
-     "name": "stderr",
-     "output_type": "stream",
-     "text": [
-      "\r",
-<<<<<<< HEAD
-      " 82%|████████▏ | 1297/1586 [00:11<00:02, 102.80it/s]"
-=======
-      " 87%|████████▋ | 1378/1586 [00:11<00:01, 118.55it/s]"
->>>>>>> b3c427a4
-     ]
-    },
-    {
-     "name": "stderr",
-     "output_type": "stream",
-     "text": [
-      "\r",
-<<<<<<< HEAD
-      " 82%|████████▏ | 1308/1586 [00:11<00:02, 95.80it/s] "
-=======
-      " 88%|████████▊ | 1390/1586 [00:11<00:01, 118.28it/s]"
->>>>>>> b3c427a4
-     ]
-    },
-    {
-     "name": "stderr",
-     "output_type": "stream",
-     "text": [
-      "\r",
-<<<<<<< HEAD
-      " 83%|████████▎ | 1318/1586 [00:11<00:02, 95.73it/s]"
-=======
-      " 88%|████████▊ | 1403/1586 [00:11<00:01, 121.55it/s]"
->>>>>>> b3c427a4
-     ]
-    },
-    {
-     "name": "stderr",
-     "output_type": "stream",
-     "text": [
-      "\r",
-<<<<<<< HEAD
-      " 84%|████████▎ | 1328/1586 [00:12<00:02, 95.72it/s]"
-=======
-      " 89%|████████▉ | 1419/1586 [00:11<00:01, 124.46it/s]"
->>>>>>> b3c427a4
-     ]
-    },
-    {
-     "name": "stderr",
-     "output_type": "stream",
-     "text": [
-      "\r",
-<<<<<<< HEAD
-      " 84%|████████▍ | 1338/1586 [00:12<00:02, 92.58it/s]"
-=======
-      " 90%|█████████ | 1432/1586 [00:11<00:01, 121.66it/s]"
->>>>>>> b3c427a4
-     ]
-    },
-    {
-     "name": "stderr",
-     "output_type": "stream",
-     "text": [
-      "\r",
-<<<<<<< HEAD
-      " 85%|████████▌ | 1349/1586 [00:12<00:02, 95.88it/s]"
-=======
-      " 91%|█████████ | 1445/1586 [00:11<00:01, 113.38it/s]"
->>>>>>> b3c427a4
-     ]
-    },
-    {
-     "name": "stderr",
-     "output_type": "stream",
-     "text": [
-      "\r",
-<<<<<<< HEAD
-      " 86%|████████▌ | 1360/1586 [00:12<00:02, 99.54it/s]"
-=======
-      " 92%|█████████▏| 1458/1586 [00:11<00:01, 113.62it/s]"
->>>>>>> b3c427a4
-     ]
-    },
-    {
-     "name": "stderr",
-     "output_type": "stream",
-     "text": [
-      "\r",
-<<<<<<< HEAD
-      " 87%|████████▋ | 1373/1586 [00:12<00:02, 106.23it/s]"
-=======
-      " 93%|█████████▎| 1470/1586 [00:12<00:01, 113.73it/s]"
->>>>>>> b3c427a4
-     ]
-    },
-    {
-     "name": "stderr",
-     "output_type": "stream",
-     "text": [
-      "\r",
-<<<<<<< HEAD
-      " 87%|████████▋ | 1384/1586 [00:12<00:01, 107.06it/s]"
-=======
-      " 93%|█████████▎| 1482/1586 [00:12<00:00, 114.66it/s]"
->>>>>>> b3c427a4
-     ]
-    },
-    {
-     "name": "stderr",
-     "output_type": "stream",
-     "text": [
-      "\r",
-<<<<<<< HEAD
-      " 88%|████████▊ | 1395/1586 [00:12<00:01, 106.34it/s]"
-=======
-      " 94%|█████████▍| 1494/1586 [00:12<00:00, 107.21it/s]"
->>>>>>> b3c427a4
-     ]
-    },
-    {
-     "name": "stderr",
-     "output_type": "stream",
-     "text": [
-      "\r",
-<<<<<<< HEAD
-      " 89%|████████▊ | 1407/1586 [00:12<00:01, 108.35it/s]"
-=======
-      " 95%|█████████▌| 1507/1586 [00:12<00:00, 112.58it/s]"
->>>>>>> b3c427a4
-     ]
-    },
-    {
-     "name": "stderr",
-     "output_type": "stream",
-     "text": [
-      "\r",
-<<<<<<< HEAD
-      " 90%|████████▉ | 1420/1586 [00:12<00:01, 111.70it/s]"
-=======
-      " 96%|█████████▌| 1519/1586 [00:12<00:00, 109.81it/s]"
->>>>>>> b3c427a4
-     ]
-    },
-    {
-     "name": "stderr",
-     "output_type": "stream",
-     "text": [
-      "\r",
-<<<<<<< HEAD
-      " 90%|█████████ | 1432/1586 [00:12<00:01, 112.62it/s]"
-=======
-      " 97%|█████████▋| 1533/1586 [00:12<00:00, 116.54it/s]"
->>>>>>> b3c427a4
-     ]
-    },
-    {
-     "name": "stderr",
-     "output_type": "stream",
-     "text": [
-      "\r",
-<<<<<<< HEAD
-      " 91%|█████████ | 1444/1586 [00:13<00:01, 106.72it/s]"
-=======
-      " 97%|█████████▋| 1546/1586 [00:12<00:00, 119.67it/s]"
->>>>>>> b3c427a4
-     ]
-    },
-    {
-     "name": "stderr",
-     "output_type": "stream",
-     "text": [
-      "\r",
-<<<<<<< HEAD
-      " 92%|█████████▏| 1456/1586 [00:13<00:01, 109.04it/s]"
-=======
-      " 98%|█████████▊| 1559/1586 [00:12<00:00, 116.07it/s]"
->>>>>>> b3c427a4
-     ]
-    },
-    {
-     "name": "stderr",
-     "output_type": "stream",
-     "text": [
-      "\r",
-<<<<<<< HEAD
-      " 92%|█████████▏| 1467/1586 [00:13<00:01, 106.60it/s]"
-=======
-      " 99%|█████████▉| 1571/1586 [00:12<00:00, 117.17it/s]"
->>>>>>> b3c427a4
-     ]
-    },
-    {
-     "name": "stderr",
-     "output_type": "stream",
-     "text": [
-      "\r",
-<<<<<<< HEAD
-      " 93%|█████████▎| 1479/1586 [00:13<00:00, 109.14it/s]"
-=======
-      "100%|█████████▉| 1585/1586 [00:13<00:00, 118.74it/s]"
->>>>>>> b3c427a4
-     ]
-    },
-    {
-     "name": "stderr",
-     "output_type": "stream",
-     "text": [
-      "\r",
-<<<<<<< HEAD
-      " 94%|█████████▍| 1490/1586 [00:13<00:00, 107.54it/s]"
-     ]
-    },
-    {
-     "name": "stderr",
-     "output_type": "stream",
-     "text": [
-      "\r",
-      " 95%|█████████▍| 1501/1586 [00:13<00:00, 105.05it/s]"
-     ]
-    },
-    {
-     "name": "stderr",
-     "output_type": "stream",
-     "text": [
-      "\r",
-      " 95%|█████████▌| 1512/1586 [00:13<00:00, 104.99it/s]"
-     ]
-    },
-    {
-     "name": "stderr",
-     "output_type": "stream",
-     "text": [
-      "\r",
-      " 96%|█████████▌| 1523/1586 [00:13<00:00, 102.39it/s]"
-     ]
-    },
-    {
-     "name": "stderr",
-     "output_type": "stream",
-     "text": [
-      "\r",
-      " 97%|█████████▋| 1537/1586 [00:13<00:00, 110.21it/s]"
-     ]
-    },
-    {
-     "name": "stderr",
-     "output_type": "stream",
-     "text": [
-      "\r",
-      " 98%|█████████▊| 1550/1586 [00:14<00:00, 110.62it/s]"
-     ]
-    },
-    {
-     "name": "stderr",
-     "output_type": "stream",
-     "text": [
-      "\r",
-      " 98%|█████████▊| 1562/1586 [00:14<00:00, 101.38it/s]"
-     ]
-    },
-    {
-     "name": "stderr",
-     "output_type": "stream",
-     "text": [
-      "\r",
-      " 99%|█████████▉| 1575/1586 [00:14<00:00, 108.48it/s]"
-     ]
-    },
-    {
-     "name": "stderr",
-     "output_type": "stream",
-     "text": [
-      "\r",
-      "100%|██████████| 1586/1586 [00:14<00:00, 110.00it/s]"
-=======
-      "100%|██████████| 1586/1586 [00:13<00:00, 121.43it/s]"
->>>>>>> b3c427a4
+      "  1%|          | 12/1586 [00:00<00:14, 111.96it/s]"
+     ]
+    },
+    {
+     "name": "stderr",
+     "output_type": "stream",
+     "text": [
+      "\r",
+      "  1%|▏         | 23/1586 [00:00<00:14, 110.39it/s]"
+     ]
+    },
+    {
+     "name": "stderr",
+     "output_type": "stream",
+     "text": [
+      "\r",
+      "  2%|▏         | 33/1586 [00:00<00:14, 105.25it/s]"
+     ]
+    },
+    {
+     "name": "stderr",
+     "output_type": "stream",
+     "text": [
+      "\r",
+      "  3%|▎         | 46/1586 [00:00<00:13, 111.43it/s]"
+     ]
+    },
+    {
+     "name": "stderr",
+     "output_type": "stream",
+     "text": [
+      "\r",
+      "  4%|▎         | 59/1586 [00:00<00:13, 114.70it/s]"
+     ]
+    },
+    {
+     "name": "stderr",
+     "output_type": "stream",
+     "text": [
+      "\r",
+      "  5%|▍         | 72/1586 [00:00<00:12, 117.79it/s]"
+     ]
+    },
+    {
+     "name": "stderr",
+     "output_type": "stream",
+     "text": [
+      "\r",
+      "  5%|▌         | 85/1586 [00:00<00:12, 118.05it/s]"
+     ]
+    },
+    {
+     "name": "stderr",
+     "output_type": "stream",
+     "text": [
+      "\r",
+      "  6%|▌         | 99/1586 [00:00<00:12, 120.78it/s]"
+     ]
+    },
+    {
+     "name": "stderr",
+     "output_type": "stream",
+     "text": [
+      "\r",
+      "  7%|▋         | 111/1586 [00:00<00:13, 113.01it/s]"
+     ]
+    },
+    {
+     "name": "stderr",
+     "output_type": "stream",
+     "text": [
+      "\r",
+      "  8%|▊         | 124/1586 [00:01<00:12, 117.04it/s]"
+     ]
+    },
+    {
+     "name": "stderr",
+     "output_type": "stream",
+     "text": [
+      "\r",
+      "  9%|▊         | 137/1586 [00:01<00:12, 119.04it/s]"
+     ]
+    },
+    {
+     "name": "stderr",
+     "output_type": "stream",
+     "text": [
+      "\r",
+      "  9%|▉         | 150/1586 [00:01<00:11, 120.97it/s]"
+     ]
+    },
+    {
+     "name": "stderr",
+     "output_type": "stream",
+     "text": [
+      "\r",
+      " 10%|█         | 164/1586 [00:01<00:11, 125.54it/s]"
+     ]
+    },
+    {
+     "name": "stderr",
+     "output_type": "stream",
+     "text": [
+      "\r",
+      " 11%|█         | 177/1586 [00:01<00:12, 114.55it/s]"
+     ]
+    },
+    {
+     "name": "stderr",
+     "output_type": "stream",
+     "text": [
+      "\r",
+      " 12%|█▏        | 189/1586 [00:01<00:12, 114.01it/s]"
+     ]
+    },
+    {
+     "name": "stderr",
+     "output_type": "stream",
+     "text": [
+      "\r",
+      " 13%|█▎        | 202/1586 [00:01<00:12, 115.25it/s]"
+     ]
+    },
+    {
+     "name": "stderr",
+     "output_type": "stream",
+     "text": [
+      "\r",
+      " 13%|█▎        | 214/1586 [00:01<00:12, 109.54it/s]"
+     ]
+    },
+    {
+     "name": "stderr",
+     "output_type": "stream",
+     "text": [
+      "\r",
+      " 14%|█▍        | 226/1586 [00:01<00:13, 103.72it/s]"
+     ]
+    },
+    {
+     "name": "stderr",
+     "output_type": "stream",
+     "text": [
+      "\r",
+      " 15%|█▌        | 239/1586 [00:02<00:12, 110.41it/s]"
+     ]
+    },
+    {
+     "name": "stderr",
+     "output_type": "stream",
+     "text": [
+      "\r",
+      " 16%|█▌        | 253/1586 [00:02<00:11, 116.64it/s]"
+     ]
+    },
+    {
+     "name": "stderr",
+     "output_type": "stream",
+     "text": [
+      "\r",
+      " 17%|█▋        | 266/1586 [00:02<00:11, 119.01it/s]"
+     ]
+    },
+    {
+     "name": "stderr",
+     "output_type": "stream",
+     "text": [
+      "\r",
+      " 18%|█▊        | 280/1586 [00:02<00:10, 122.45it/s]"
+     ]
+    },
+    {
+     "name": "stderr",
+     "output_type": "stream",
+     "text": [
+      "\r",
+      " 18%|█▊        | 293/1586 [00:02<00:10, 122.02it/s]"
+     ]
+    },
+    {
+     "name": "stderr",
+     "output_type": "stream",
+     "text": [
+      "\r",
+      " 19%|█▉        | 306/1586 [00:02<00:11, 114.15it/s]"
+     ]
+    },
+    {
+     "name": "stderr",
+     "output_type": "stream",
+     "text": [
+      "\r",
+      " 20%|██        | 320/1586 [00:02<00:10, 118.76it/s]"
+     ]
+    },
+    {
+     "name": "stderr",
+     "output_type": "stream",
+     "text": [
+      "\r",
+      " 21%|██        | 333/1586 [00:02<00:11, 112.44it/s]"
+     ]
+    },
+    {
+     "name": "stderr",
+     "output_type": "stream",
+     "text": [
+      "\r",
+      " 22%|██▏       | 346/1586 [00:02<00:10, 116.50it/s]"
+     ]
+    },
+    {
+     "name": "stderr",
+     "output_type": "stream",
+     "text": [
+      "\r",
+      " 23%|██▎       | 359/1586 [00:03<00:10, 118.21it/s]"
+     ]
+    },
+    {
+     "name": "stderr",
+     "output_type": "stream",
+     "text": [
+      "\r",
+      " 23%|██▎       | 371/1586 [00:03<00:11, 110.41it/s]"
+     ]
+    },
+    {
+     "name": "stderr",
+     "output_type": "stream",
+     "text": [
+      "\r",
+      " 24%|██▍       | 383/1586 [00:03<00:10, 111.86it/s]"
+     ]
+    },
+    {
+     "name": "stderr",
+     "output_type": "stream",
+     "text": [
+      "\r",
+      " 25%|██▍       | 395/1586 [00:03<00:10, 110.00it/s]"
+     ]
+    },
+    {
+     "name": "stderr",
+     "output_type": "stream",
+     "text": [
+      "\r",
+      " 26%|██▌       | 407/1586 [00:03<00:11, 104.83it/s]"
+     ]
+    },
+    {
+     "name": "stderr",
+     "output_type": "stream",
+     "text": [
+      "\r",
+      " 26%|██▋       | 419/1586 [00:03<00:10, 108.52it/s]"
+     ]
+    },
+    {
+     "name": "stderr",
+     "output_type": "stream",
+     "text": [
+      "\r",
+      " 27%|██▋       | 433/1586 [00:03<00:10, 112.68it/s]"
+     ]
+    },
+    {
+     "name": "stderr",
+     "output_type": "stream",
+     "text": [
+      "\r",
+      " 28%|██▊       | 445/1586 [00:03<00:09, 114.35it/s]"
+     ]
+    },
+    {
+     "name": "stderr",
+     "output_type": "stream",
+     "text": [
+      "\r",
+      " 29%|██▉       | 459/1586 [00:03<00:09, 118.08it/s]"
+     ]
+    },
+    {
+     "name": "stderr",
+     "output_type": "stream",
+     "text": [
+      "\r",
+      " 30%|██▉       | 471/1586 [00:04<00:09, 114.40it/s]"
+     ]
+    },
+    {
+     "name": "stderr",
+     "output_type": "stream",
+     "text": [
+      "\r",
+      " 30%|███       | 483/1586 [00:04<00:10, 105.26it/s]"
+     ]
+    },
+    {
+     "name": "stderr",
+     "output_type": "stream",
+     "text": [
+      "\r",
+      " 31%|███       | 495/1586 [00:04<00:10, 103.90it/s]"
+     ]
+    },
+    {
+     "name": "stderr",
+     "output_type": "stream",
+     "text": [
+      "\r",
+      " 32%|███▏      | 507/1586 [00:04<00:10, 107.87it/s]"
+     ]
+    },
+    {
+     "name": "stderr",
+     "output_type": "stream",
+     "text": [
+      "\r",
+      " 33%|███▎      | 518/1586 [00:04<00:09, 107.51it/s]"
+     ]
+    },
+    {
+     "name": "stderr",
+     "output_type": "stream",
+     "text": [
+      "\r",
+      " 33%|███▎      | 531/1586 [00:04<00:09, 110.97it/s]"
+     ]
+    },
+    {
+     "name": "stderr",
+     "output_type": "stream",
+     "text": [
+      "\r",
+      " 34%|███▍      | 543/1586 [00:04<00:09, 109.11it/s]"
+     ]
+    },
+    {
+     "name": "stderr",
+     "output_type": "stream",
+     "text": [
+      "\r",
+      " 35%|███▌      | 557/1586 [00:04<00:08, 116.10it/s]"
+     ]
+    },
+    {
+     "name": "stderr",
+     "output_type": "stream",
+     "text": [
+      "\r",
+      " 36%|███▌      | 569/1586 [00:04<00:08, 116.32it/s]"
+     ]
+    },
+    {
+     "name": "stderr",
+     "output_type": "stream",
+     "text": [
+      "\r",
+      " 37%|███▋      | 583/1586 [00:05<00:08, 122.02it/s]"
+     ]
+    },
+    {
+     "name": "stderr",
+     "output_type": "stream",
+     "text": [
+      "\r",
+      " 38%|███▊      | 596/1586 [00:05<00:08, 123.15it/s]"
+     ]
+    },
+    {
+     "name": "stderr",
+     "output_type": "stream",
+     "text": [
+      "\r",
+      " 38%|███▊      | 610/1586 [00:05<00:07, 126.52it/s]"
+     ]
+    },
+    {
+     "name": "stderr",
+     "output_type": "stream",
+     "text": [
+      "\r",
+      " 39%|███▉      | 623/1586 [00:05<00:07, 122.34it/s]"
+     ]
+    },
+    {
+     "name": "stderr",
+     "output_type": "stream",
+     "text": [
+      "\r",
+      " 40%|████      | 636/1586 [00:05<00:07, 122.90it/s]"
+     ]
+    },
+    {
+     "name": "stderr",
+     "output_type": "stream",
+     "text": [
+      "\r",
+      " 41%|████      | 649/1586 [00:05<00:07, 119.54it/s]"
+     ]
+    },
+    {
+     "name": "stderr",
+     "output_type": "stream",
+     "text": [
+      "\r",
+      " 42%|████▏     | 662/1586 [00:05<00:07, 116.33it/s]"
+     ]
+    },
+    {
+     "name": "stderr",
+     "output_type": "stream",
+     "text": [
+      "\r",
+      " 43%|████▎     | 675/1586 [00:05<00:07, 118.80it/s]"
+     ]
+    },
+    {
+     "name": "stderr",
+     "output_type": "stream",
+     "text": [
+      "\r",
+      " 43%|████▎     | 687/1586 [00:05<00:07, 113.80it/s]"
+     ]
+    },
+    {
+     "name": "stderr",
+     "output_type": "stream",
+     "text": [
+      "\r",
+      " 44%|████▍     | 700/1586 [00:06<00:07, 116.58it/s]"
+     ]
+    },
+    {
+     "name": "stderr",
+     "output_type": "stream",
+     "text": [
+      "\r",
+      " 45%|████▌     | 714/1586 [00:06<00:07, 122.70it/s]"
+     ]
+    },
+    {
+     "name": "stderr",
+     "output_type": "stream",
+     "text": [
+      "\r",
+      " 46%|████▌     | 728/1586 [00:06<00:06, 125.38it/s]"
+     ]
+    },
+    {
+     "name": "stderr",
+     "output_type": "stream",
+     "text": [
+      "\r",
+      " 47%|████▋     | 741/1586 [00:06<00:06, 125.76it/s]"
+     ]
+    },
+    {
+     "name": "stderr",
+     "output_type": "stream",
+     "text": [
+      "\r",
+      " 48%|████▊     | 755/1586 [00:06<00:06, 129.54it/s]"
+     ]
+    },
+    {
+     "name": "stderr",
+     "output_type": "stream",
+     "text": [
+      "\r",
+      " 49%|████▊     | 770/1586 [00:06<00:06, 134.96it/s]"
+     ]
+    },
+    {
+     "name": "stderr",
+     "output_type": "stream",
+     "text": [
+      "\r",
+      " 49%|████▉     | 785/1586 [00:06<00:05, 136.52it/s]"
+     ]
+    },
+    {
+     "name": "stderr",
+     "output_type": "stream",
+     "text": [
+      "\r",
+      " 50%|█████     | 799/1586 [00:06<00:06, 121.13it/s]"
+     ]
+    },
+    {
+     "name": "stderr",
+     "output_type": "stream",
+     "text": [
+      "\r",
+      " 51%|█████     | 812/1586 [00:06<00:06, 117.74it/s]"
+     ]
+    },
+    {
+     "name": "stderr",
+     "output_type": "stream",
+     "text": [
+      "\r",
+      " 52%|█████▏    | 825/1586 [00:07<00:06, 116.66it/s]"
+     ]
+    },
+    {
+     "name": "stderr",
+     "output_type": "stream",
+     "text": [
+      "\r",
+      " 53%|█████▎    | 840/1586 [00:07<00:06, 124.06it/s]"
+     ]
+    },
+    {
+     "name": "stderr",
+     "output_type": "stream",
+     "text": [
+      "\r",
+      " 54%|█████▍    | 854/1586 [00:07<00:05, 128.33it/s]"
+     ]
+    },
+    {
+     "name": "stderr",
+     "output_type": "stream",
+     "text": [
+      "\r",
+      " 55%|█████▍    | 869/1586 [00:07<00:05, 132.20it/s]"
+     ]
+    },
+    {
+     "name": "stderr",
+     "output_type": "stream",
+     "text": [
+      "\r",
+      " 56%|█████▌    | 884/1586 [00:07<00:05, 136.32it/s]"
+     ]
+    },
+    {
+     "name": "stderr",
+     "output_type": "stream",
+     "text": [
+      "\r",
+      " 57%|█████▋    | 898/1586 [00:07<00:05, 135.53it/s]"
+     ]
+    },
+    {
+     "name": "stderr",
+     "output_type": "stream",
+     "text": [
+      "\r",
+      " 58%|█████▊    | 912/1586 [00:07<00:04, 134.85it/s]"
+     ]
+    },
+    {
+     "name": "stderr",
+     "output_type": "stream",
+     "text": [
+      "\r",
+      " 58%|█████▊    | 926/1586 [00:07<00:04, 134.35it/s]"
+     ]
+    },
+    {
+     "name": "stderr",
+     "output_type": "stream",
+     "text": [
+      "\r",
+      " 59%|█████▉    | 940/1586 [00:07<00:05, 118.84it/s]"
+     ]
+    },
+    {
+     "name": "stderr",
+     "output_type": "stream",
+     "text": [
+      "\r",
+      " 60%|██████    | 955/1586 [00:08<00:05, 125.70it/s]"
+     ]
+    },
+    {
+     "name": "stderr",
+     "output_type": "stream",
+     "text": [
+      "\r",
+      " 61%|██████    | 970/1586 [00:08<00:04, 130.58it/s]"
+     ]
+    },
+    {
+     "name": "stderr",
+     "output_type": "stream",
+     "text": [
+      "\r",
+      " 62%|██████▏   | 984/1586 [00:08<00:04, 129.91it/s]"
+     ]
+    },
+    {
+     "name": "stderr",
+     "output_type": "stream",
+     "text": [
+      "\r",
+      " 63%|██████▎   | 998/1586 [00:08<00:04, 132.51it/s]"
+     ]
+    },
+    {
+     "name": "stderr",
+     "output_type": "stream",
+     "text": [
+      "\r",
+      " 64%|██████▍   | 1013/1586 [00:08<00:04, 133.95it/s]"
+     ]
+    },
+    {
+     "name": "stderr",
+     "output_type": "stream",
+     "text": [
+      "\r",
+      " 65%|██████▍   | 1027/1586 [00:08<00:04, 133.97it/s]"
+     ]
+    },
+    {
+     "name": "stderr",
+     "output_type": "stream",
+     "text": [
+      "\r",
+      " 66%|██████▌   | 1041/1586 [00:08<00:04, 127.78it/s]"
+     ]
+    },
+    {
+     "name": "stderr",
+     "output_type": "stream",
+     "text": [
+      "\r",
+      " 67%|██████▋   | 1055/1586 [00:08<00:04, 130.06it/s]"
+     ]
+    },
+    {
+     "name": "stderr",
+     "output_type": "stream",
+     "text": [
+      "\r",
+      " 67%|██████▋   | 1070/1586 [00:08<00:03, 133.15it/s]"
+     ]
+    },
+    {
+     "name": "stderr",
+     "output_type": "stream",
+     "text": [
+      "\r",
+      " 68%|██████▊   | 1084/1586 [00:09<00:03, 129.64it/s]"
+     ]
+    },
+    {
+     "name": "stderr",
+     "output_type": "stream",
+     "text": [
+      "\r",
+      " 69%|██████▉   | 1099/1586 [00:09<00:03, 131.92it/s]"
+     ]
+    },
+    {
+     "name": "stderr",
+     "output_type": "stream",
+     "text": [
+      "\r",
+      " 70%|███████   | 1113/1586 [00:09<00:03, 124.24it/s]"
+     ]
+    },
+    {
+     "name": "stderr",
+     "output_type": "stream",
+     "text": [
+      "\r",
+      " 71%|███████   | 1127/1586 [00:09<00:03, 127.74it/s]"
+     ]
+    },
+    {
+     "name": "stderr",
+     "output_type": "stream",
+     "text": [
+      "\r",
+      " 72%|███████▏  | 1142/1586 [00:09<00:03, 131.31it/s]"
+     ]
+    },
+    {
+     "name": "stderr",
+     "output_type": "stream",
+     "text": [
+      "\r",
+      " 73%|███████▎  | 1156/1586 [00:09<00:03, 129.47it/s]"
+     ]
+    },
+    {
+     "name": "stderr",
+     "output_type": "stream",
+     "text": [
+      "\r",
+      " 74%|███████▍  | 1170/1586 [00:09<00:03, 122.12it/s]"
+     ]
+    },
+    {
+     "name": "stderr",
+     "output_type": "stream",
+     "text": [
+      "\r",
+      " 75%|███████▍  | 1183/1586 [00:09<00:03, 124.23it/s]"
+     ]
+    },
+    {
+     "name": "stderr",
+     "output_type": "stream",
+     "text": [
+      "\r",
+      " 75%|███████▌  | 1196/1586 [00:09<00:03, 123.06it/s]"
+     ]
+    },
+    {
+     "name": "stderr",
+     "output_type": "stream",
+     "text": [
+      "\r",
+      " 76%|███████▌  | 1209/1586 [00:10<00:03, 120.63it/s]"
+     ]
+    },
+    {
+     "name": "stderr",
+     "output_type": "stream",
+     "text": [
+      "\r",
+      " 77%|███████▋  | 1224/1586 [00:10<00:02, 126.47it/s]"
+     ]
+    },
+    {
+     "name": "stderr",
+     "output_type": "stream",
+     "text": [
+      "\r",
+      " 78%|███████▊  | 1237/1586 [00:10<00:02, 124.65it/s]"
+     ]
+    },
+    {
+     "name": "stderr",
+     "output_type": "stream",
+     "text": [
+      "\r",
+      " 79%|███████▉  | 1250/1586 [00:10<00:02, 122.41it/s]"
+     ]
+    },
+    {
+     "name": "stderr",
+     "output_type": "stream",
+     "text": [
+      "\r",
+      " 80%|███████▉  | 1263/1586 [00:10<00:02, 122.22it/s]"
+     ]
+    },
+    {
+     "name": "stderr",
+     "output_type": "stream",
+     "text": [
+      "\r",
+      " 80%|████████  | 1276/1586 [00:10<00:02, 123.23it/s]"
+     ]
+    },
+    {
+     "name": "stderr",
+     "output_type": "stream",
+     "text": [
+      "\r",
+      " 81%|████████▏ | 1289/1586 [00:10<00:02, 117.94it/s]"
+     ]
+    },
+    {
+     "name": "stderr",
+     "output_type": "stream",
+     "text": [
+      "\r",
+      " 82%|████████▏ | 1301/1586 [00:10<00:02, 109.45it/s]"
+     ]
+    },
+    {
+     "name": "stderr",
+     "output_type": "stream",
+     "text": [
+      "\r",
+      " 83%|████████▎ | 1313/1586 [00:10<00:02, 108.03it/s]"
+     ]
+    },
+    {
+     "name": "stderr",
+     "output_type": "stream",
+     "text": [
+      "\r",
+      " 84%|████████▎ | 1327/1586 [00:11<00:02, 114.62it/s]"
+     ]
+    },
+    {
+     "name": "stderr",
+     "output_type": "stream",
+     "text": [
+      "\r",
+      " 84%|████████▍ | 1339/1586 [00:11<00:02, 114.70it/s]"
+     ]
+    },
+    {
+     "name": "stderr",
+     "output_type": "stream",
+     "text": [
+      "\r",
+      " 85%|████████▌ | 1352/1586 [00:11<00:02, 114.44it/s]"
+     ]
+    },
+    {
+     "name": "stderr",
+     "output_type": "stream",
+     "text": [
+      "\r",
+      " 86%|████████▌ | 1366/1586 [00:11<00:01, 118.07it/s]"
+     ]
+    },
+    {
+     "name": "stderr",
+     "output_type": "stream",
+     "text": [
+      "\r",
+      " 87%|████████▋ | 1380/1586 [00:11<00:01, 120.13it/s]"
+     ]
+    },
+    {
+     "name": "stderr",
+     "output_type": "stream",
+     "text": [
+      "\r",
+      " 88%|████████▊ | 1395/1586 [00:11<00:01, 126.92it/s]"
+     ]
+    },
+    {
+     "name": "stderr",
+     "output_type": "stream",
+     "text": [
+      "\r",
+      " 89%|████████▉ | 1408/1586 [00:11<00:01, 126.65it/s]"
+     ]
+    },
+    {
+     "name": "stderr",
+     "output_type": "stream",
+     "text": [
+      "\r",
+      " 90%|████████▉ | 1421/1586 [00:11<00:01, 121.95it/s]"
+     ]
+    },
+    {
+     "name": "stderr",
+     "output_type": "stream",
+     "text": [
+      "\r",
+      " 90%|█████████ | 1434/1586 [00:11<00:01, 107.89it/s]"
+     ]
+    },
+    {
+     "name": "stderr",
+     "output_type": "stream",
+     "text": [
+      "\r",
+      " 91%|█████████ | 1446/1586 [00:12<00:01, 98.16it/s] "
+     ]
+    },
+    {
+     "name": "stderr",
+     "output_type": "stream",
+     "text": [
+      "\r",
+      " 92%|█████████▏| 1458/1586 [00:12<00:01, 103.41it/s]"
+     ]
+    },
+    {
+     "name": "stderr",
+     "output_type": "stream",
+     "text": [
+      "\r",
+      " 93%|█████████▎| 1470/1586 [00:12<00:01, 106.43it/s]"
+     ]
+    },
+    {
+     "name": "stderr",
+     "output_type": "stream",
+     "text": [
+      "\r",
+      " 93%|█████████▎| 1481/1586 [00:12<00:00, 107.13it/s]"
+     ]
+    },
+    {
+     "name": "stderr",
+     "output_type": "stream",
+     "text": [
+      "\r",
+      " 94%|█████████▍| 1492/1586 [00:12<00:00, 102.71it/s]"
+     ]
+    },
+    {
+     "name": "stderr",
+     "output_type": "stream",
+     "text": [
+      "\r",
+      " 95%|█████████▍| 1505/1586 [00:12<00:00, 108.60it/s]"
+     ]
+    },
+    {
+     "name": "stderr",
+     "output_type": "stream",
+     "text": [
+      "\r",
+      " 96%|█████████▌| 1517/1586 [00:12<00:00, 107.45it/s]"
+     ]
+    },
+    {
+     "name": "stderr",
+     "output_type": "stream",
+     "text": [
+      "\r",
+      " 96%|█████████▋| 1528/1586 [00:12<00:00, 105.09it/s]"
+     ]
+    },
+    {
+     "name": "stderr",
+     "output_type": "stream",
+     "text": [
+      "\r",
+      " 97%|█████████▋| 1541/1586 [00:12<00:00, 110.34it/s]"
+     ]
+    },
+    {
+     "name": "stderr",
+     "output_type": "stream",
+     "text": [
+      "\r",
+      " 98%|█████████▊| 1553/1586 [00:13<00:00, 112.58it/s]"
+     ]
+    },
+    {
+     "name": "stderr",
+     "output_type": "stream",
+     "text": [
+      "\r",
+      " 99%|█████████▊| 1565/1586 [00:13<00:00, 107.58it/s]"
+     ]
+    },
+    {
+     "name": "stderr",
+     "output_type": "stream",
+     "text": [
+      "\r",
+      "100%|█████████▉| 1579/1586 [00:13<00:00, 114.99it/s]"
+     ]
+    },
+    {
+     "name": "stderr",
+     "output_type": "stream",
+     "text": [
+      "\r",
+      "100%|██████████| 1586/1586 [00:13<00:00, 118.90it/s]"
      ]
     },
     {
@@ -4442,103 +3763,63 @@
      "output_type": "stream",
      "text": [
       "\r",
-<<<<<<< HEAD
-      " 13%|█▎        | 13/100 [00:00<00:00, 125.38it/s]"
-     ]
-    },
-    {
-     "name": "stderr",
-     "output_type": "stream",
-     "text": [
-      "\r",
-      " 23%|██▎       | 23/100 [00:00<00:00, 115.30it/s]"
-=======
-      " 14%|█▍        | 14/100 [00:00<00:00, 126.62it/s]"
->>>>>>> b3c427a4
-     ]
-    },
-    {
-     "name": "stderr",
-     "output_type": "stream",
-     "text": [
-      "\r",
-<<<<<<< HEAD
-      " 36%|███▌      | 36/100 [00:00<00:00, 117.64it/s]"
-=======
-      " 26%|██▌       | 26/100 [00:00<00:00, 119.30it/s]"
->>>>>>> b3c427a4
-     ]
-    },
-    {
-     "name": "stderr",
-     "output_type": "stream",
-     "text": [
-      "\r",
-<<<<<<< HEAD
-      " 48%|████▊     | 48/100 [00:00<00:00, 117.82it/s]"
-=======
-      " 40%|████      | 40/100 [00:00<00:00, 124.50it/s]"
->>>>>>> b3c427a4
-     ]
-    },
-    {
-     "name": "stderr",
-     "output_type": "stream",
-     "text": [
-      "\r",
-<<<<<<< HEAD
-      " 61%|██████    | 61/100 [00:00<00:00, 118.72it/s]"
-=======
-      " 53%|█████▎    | 53/100 [00:00<00:00, 123.54it/s]"
->>>>>>> b3c427a4
-     ]
-    },
-    {
-     "name": "stderr",
-     "output_type": "stream",
-     "text": [
-      "\r",
-<<<<<<< HEAD
-      " 72%|███████▏  | 72/100 [00:00<00:00, 112.30it/s]"
-=======
-      " 65%|██████▌   | 65/100 [00:00<00:00, 121.94it/s]"
->>>>>>> b3c427a4
-     ]
-    },
-    {
-     "name": "stderr",
-     "output_type": "stream",
-     "text": [
-      "\r",
-<<<<<<< HEAD
-      " 84%|████████▍ | 84/100 [00:00<00:00, 113.13it/s]"
-=======
-      " 77%|███████▋  | 77/100 [00:00<00:00, 118.68it/s]"
->>>>>>> b3c427a4
-     ]
-    },
-    {
-     "name": "stderr",
-     "output_type": "stream",
-     "text": [
-      "\r",
-<<<<<<< HEAD
-      " 96%|█████████▌| 96/100 [00:00<00:00, 112.99it/s]"
-=======
-      " 89%|████████▉ | 89/100 [00:00<00:00, 118.60it/s]"
->>>>>>> b3c427a4
-     ]
-    },
-    {
-     "name": "stderr",
-     "output_type": "stream",
-     "text": [
-      "\r",
-<<<<<<< HEAD
-      "100%|██████████| 100/100 [00:00<00:00, 112.26it/s]"
-=======
-      "100%|██████████| 100/100 [00:00<00:00, 119.87it/s]"
->>>>>>> b3c427a4
+      " 14%|█▍        | 14/100 [00:00<00:00, 129.15it/s]"
+     ]
+    },
+    {
+     "name": "stderr",
+     "output_type": "stream",
+     "text": [
+      "\r",
+      " 26%|██▌       | 26/100 [00:00<00:00, 121.22it/s]"
+     ]
+    },
+    {
+     "name": "stderr",
+     "output_type": "stream",
+     "text": [
+      "\r",
+      " 41%|████      | 41/100 [00:00<00:00, 126.55it/s]"
+     ]
+    },
+    {
+     "name": "stderr",
+     "output_type": "stream",
+     "text": [
+      "\r",
+      " 53%|█████▎    | 53/100 [00:00<00:00, 123.94it/s]"
+     ]
+    },
+    {
+     "name": "stderr",
+     "output_type": "stream",
+     "text": [
+      "\r",
+      " 65%|██████▌   | 65/100 [00:00<00:00, 122.06it/s]"
+     ]
+    },
+    {
+     "name": "stderr",
+     "output_type": "stream",
+     "text": [
+      "\r",
+      " 77%|███████▋  | 77/100 [00:00<00:00, 118.58it/s]"
+     ]
+    },
+    {
+     "name": "stderr",
+     "output_type": "stream",
+     "text": [
+      "\r",
+      " 89%|████████▉ | 89/100 [00:00<00:00, 118.33it/s]"
+     ]
+    },
+    {
+     "name": "stderr",
+     "output_type": "stream",
+     "text": [
+      "\r",
+      "100%|██████████| 100/100 [00:00<00:00, 121.74it/s]"
      ]
     },
     {
@@ -4555,143 +3836,87 @@
      "output_type": "stream",
      "text": [
       "\r",
-<<<<<<< HEAD
-      "  8%|▊         | 9/120 [00:00<00:01, 77.53it/s]"
-=======
-      "  8%|▊         | 9/120 [00:00<00:01, 88.23it/s]"
->>>>>>> b3c427a4
-     ]
-    },
-    {
-     "name": "stderr",
-     "output_type": "stream",
-     "text": [
-      "\r",
-<<<<<<< HEAD
-      " 15%|█▌        | 18/120 [00:00<00:01, 79.67it/s]"
-=======
-      " 16%|█▌        | 19/120 [00:00<00:01, 90.59it/s]"
->>>>>>> b3c427a4
-     ]
-    },
-    {
-     "name": "stderr",
-     "output_type": "stream",
-     "text": [
-      "\r",
-<<<<<<< HEAD
-      " 23%|██▎       | 28/120 [00:00<00:01, 84.05it/s]"
-=======
-      " 24%|██▍       | 29/120 [00:00<00:01, 90.86it/s]"
->>>>>>> b3c427a4
-     ]
-    },
-    {
-     "name": "stderr",
-     "output_type": "stream",
-     "text": [
-      "\r",
-<<<<<<< HEAD
-      " 31%|███       | 37/120 [00:00<00:01, 80.31it/s]"
-=======
-      " 30%|███       | 36/120 [00:00<00:01, 63.11it/s]"
->>>>>>> b3c427a4
-     ]
-    },
-    {
-     "name": "stderr",
-     "output_type": "stream",
-     "text": [
-      "\r",
-<<<<<<< HEAD
-      " 38%|███▊      | 46/120 [00:00<00:00, 81.53it/s]"
-=======
-      " 38%|███▊      | 46/120 [00:00<00:01, 68.92it/s]"
->>>>>>> b3c427a4
-     ]
-    },
-    {
-     "name": "stderr",
-     "output_type": "stream",
-     "text": [
-      "\r",
-<<<<<<< HEAD
-      " 47%|████▋     | 56/120 [00:00<00:00, 85.43it/s]"
-=======
-      " 48%|████▊     | 57/120 [00:00<00:00, 77.17it/s]"
->>>>>>> b3c427a4
-     ]
-    },
-    {
-     "name": "stderr",
-     "output_type": "stream",
-     "text": [
-      "\r",
-<<<<<<< HEAD
-      " 55%|█████▌    | 66/120 [00:00<00:00, 88.03it/s]"
-=======
-      " 57%|█████▊    | 69/120 [00:00<00:00, 84.29it/s]"
->>>>>>> b3c427a4
-     ]
-    },
-    {
-     "name": "stderr",
-     "output_type": "stream",
-     "text": [
-      "\r",
-<<<<<<< HEAD
-      " 64%|██████▍   | 77/120 [00:00<00:00, 91.95it/s]"
-=======
-      " 68%|██████▊   | 81/120 [00:00<00:00, 90.66it/s]"
->>>>>>> b3c427a4
-     ]
-    },
-    {
-     "name": "stderr",
-     "output_type": "stream",
-     "text": [
-      "\r",
-<<<<<<< HEAD
-      " 73%|███████▎  | 88/120 [00:00<00:00, 96.02it/s]"
-=======
-      " 78%|███████▊  | 94/120 [00:01<00:00, 98.48it/s]"
->>>>>>> b3c427a4
-     ]
-    },
-    {
-     "name": "stderr",
-     "output_type": "stream",
-     "text": [
-      "\r",
-<<<<<<< HEAD
-      " 83%|████████▎ | 100/120 [00:01<00:00, 100.96it/s]"
-=======
-      " 88%|████████▊ | 106/120 [00:01<00:00, 103.71it/s]"
->>>>>>> b3c427a4
-     ]
-    },
-    {
-     "name": "stderr",
-     "output_type": "stream",
-     "text": [
-      "\r",
-<<<<<<< HEAD
-      " 93%|█████████▎| 112/120 [00:01<00:00, 104.19it/s]"
-=======
-      " 98%|█████████▊| 118/120 [00:01<00:00, 107.60it/s]"
->>>>>>> b3c427a4
-     ]
-    },
-    {
-     "name": "stderr",
-     "output_type": "stream",
-     "text": [
-      "\r",
-<<<<<<< HEAD
-      "100%|██████████| 120/120 [00:01<00:00, 94.97it/s] "
-=======
-      "100%|██████████| 120/120 [00:01<00:00, 94.09it/s] "
->>>>>>> b3c427a4
+      "  8%|▊         | 9/120 [00:00<00:01, 86.68it/s]"
+     ]
+    },
+    {
+     "name": "stderr",
+     "output_type": "stream",
+     "text": [
+      "\r",
+      " 16%|█▌        | 19/120 [00:00<00:01, 88.87it/s]"
+     ]
+    },
+    {
+     "name": "stderr",
+     "output_type": "stream",
+     "text": [
+      "\r",
+      " 24%|██▍       | 29/120 [00:00<00:01, 89.78it/s]"
+     ]
+    },
+    {
+     "name": "stderr",
+     "output_type": "stream",
+     "text": [
+      "\r",
+      " 32%|███▎      | 39/120 [00:00<00:00, 91.89it/s]"
+     ]
+    },
+    {
+     "name": "stderr",
+     "output_type": "stream",
+     "text": [
+      "\r",
+      " 40%|████      | 48/120 [00:00<00:00, 88.19it/s]"
+     ]
+    },
+    {
+     "name": "stderr",
+     "output_type": "stream",
+     "text": [
+      "\r",
+      " 50%|█████     | 60/120 [00:00<00:00, 94.90it/s]"
+     ]
+    },
+    {
+     "name": "stderr",
+     "output_type": "stream",
+     "text": [
+      "\r",
+      " 58%|█████▊    | 70/120 [00:00<00:00, 95.80it/s]"
+     ]
+    },
+    {
+     "name": "stderr",
+     "output_type": "stream",
+     "text": [
+      "\r",
+      " 68%|██████▊   | 82/120 [00:00<00:00, 100.79it/s]"
+     ]
+    },
+    {
+     "name": "stderr",
+     "output_type": "stream",
+     "text": [
+      "\r",
+      " 80%|████████  | 96/120 [00:00<00:00, 108.56it/s]"
+     ]
+    },
+    {
+     "name": "stderr",
+     "output_type": "stream",
+     "text": [
+      "\r",
+      " 91%|█████████ | 109/120 [00:01<00:00, 113.29it/s]"
+     ]
+    },
+    {
+     "name": "stderr",
+     "output_type": "stream",
+     "text": [
+      "\r",
+      "100%|██████████| 120/120 [00:01<00:00, 104.54it/s]"
      ]
     },
     {
@@ -5364,11 +4589,7 @@
      "output_type": "stream",
      "text": [
       "WARNING: Logging before flag parsing goes to stderr.\n",
-<<<<<<< HEAD
-      "W0815 13:34:40.429785 4597650880 deprecation.py:506] From /Users/braden/repos/snorkel-tutorials/.tox/spam/lib/python3.7/site-packages/tensorflow/python/ops/init_ops.py:1251: calling VarianceScaling.__init__ (from tensorflow.python.ops.init_ops) with dtype is deprecated and will be removed in a future version.\n",
-=======
-      "W0815 21:45:57.110869 139629988013888 deprecation.py:506] From /home/ubuntu/snorkel-tutorials/.tox/spam/lib/python3.6/site-packages/tensorflow/python/ops/init_ops.py:1251: calling VarianceScaling.__init__ (from tensorflow.python.ops.init_ops) with dtype is deprecated and will be removed in a future version.\n",
->>>>>>> b3c427a4
+      "W0815 16:22:50.760826 4655412672 deprecation.py:506] From /Users/braden/repos/snorkel-tutorials/.tox/spam/lib/python3.7/site-packages/tensorflow/python/ops/init_ops.py:1251: calling VarianceScaling.__init__ (from tensorflow.python.ops.init_ops) with dtype is deprecated and will be removed in a future version.\n",
       "Instructions for updating:\n",
       "Call initializer instance with the dtype argument instead of passing it to the constructor\n"
      ]
@@ -5384,11 +4605,7 @@
     {
      "data": {
       "text/plain": [
-<<<<<<< HEAD
-       "<tensorflow.python.keras.callbacks.History at 0x15272a240>"
-=======
-       "<tensorflow.python.keras.callbacks.History at 0x7efd70427e80>"
->>>>>>> b3c427a4
+       "<tensorflow.python.keras.callbacks.History at 0x15ff21b38>"
       ]
      },
      "execution_count": 49,
@@ -5462,11 +4679,7 @@
      "name": "stderr",
      "output_type": "stream",
      "text": [
-<<<<<<< HEAD
-      "W0815 13:34:42.295331 4597650880 deprecation.py:323] From /Users/braden/repos/snorkel-tutorials/.tox/spam/lib/python3.7/site-packages/tensorflow/python/ops/nn_impl.py:180: add_dispatch_support.<locals>.wrapper (from tensorflow.python.ops.array_ops) is deprecated and will be removed in a future version.\n",
-=======
-      "W0815 21:45:59.057187 139629988013888 deprecation.py:323] From /home/ubuntu/snorkel-tutorials/.tox/spam/lib/python3.6/site-packages/tensorflow/python/ops/nn_impl.py:180: add_dispatch_support.<locals>.wrapper (from tensorflow.python.ops.array_ops) is deprecated and will be removed in a future version.\n",
->>>>>>> b3c427a4
+      "W0815 16:22:52.534341 4655412672 deprecation.py:323] From /Users/braden/repos/snorkel-tutorials/.tox/spam/lib/python3.7/site-packages/tensorflow/python/ops/nn_impl.py:180: add_dispatch_support.<locals>.wrapper (from tensorflow.python.ops.array_ops) is deprecated and will be removed in a future version.\n",
       "Instructions for updating:\n",
       "Use tf.where in 2.0, which has the same broadcast rule as np.where\n"
      ]
@@ -5482,11 +4695,7 @@
     {
      "data": {
       "text/plain": [
-<<<<<<< HEAD
-       "<tensorflow.python.keras.callbacks.History at 0x161826550>"
-=======
-       "<tensorflow.python.keras.callbacks.History at 0x7efd703e6908>"
->>>>>>> b3c427a4
+       "<tensorflow.python.keras.callbacks.History at 0x160d9f4a8>"
       ]
      },
      "execution_count": 51,
@@ -5637,17 +4846,6 @@
    "cell_type": "markdown",
    "metadata": {},
    "source": [
-<<<<<<< HEAD
-    "If you enjoyed this tutorial and you've already checked out the [Getting Started](http://snorkel.org/get-started/) tutorial, check out the [Tutorials](https://snorkel.org/use-cases/) page for other tutorials that you may find interesting, including demonstrations of how to use Snorkel\n",
-    "\n",
-    "* As part of a [hybrid crowdsourcing pipeline](http://snorkel.org/use-cases/crowdsourcing-tutorial)\n",
-    "* For [visual relationship detection over images](http://snorkel.org/use-cases/visual-relation-tutorial)\n",
-    "* For [information extraction over text](http://snorkel.org/use-cases/spouse-demo)\n",
-    "* For [data augmentation](http://snorkel.org/use-cases/02-spam-data-augmentation-tutorial)\n",
-    "\n",
-    "and more!\n",
-    "You can also visit the [Snorkel homepage](http://snorkel.org) or [Snorkel API documentation](https://snorkel.readthedocs.io) for more info!"
-=======
     "If you enjoyed this tutorial and you've already checked out the [Getting Started](https://snorkel.org/get-started/) tutorial, check out the [Tutorials](https://snorkel.org/use-cases/) page for other tutorials that you may find interesting, including demonstrations of how to use Snorkel\n",
     "\n",
     "* As part of a [hybrid crowdsourcing pipeline](https://snorkel.org/use-cases/crowdsourcing-tutorial)\n",
@@ -5656,8 +4854,7 @@
     "* For [data augmentation](https://snorkel.org/use-cases/02-spam-data-augmentation-tutorial)\n",
     "\n",
     "and more!\n",
-    "You can also visit the [Snorkel homepage](https://snorkel.org) or [Snorkel API documentation](https://snorkel.readthedocs.io) for more info!"
->>>>>>> b3c427a4
+    "You can also visit the [Snorkel website](https://snorkel.org) or [Snorkel API documentation](https://snorkel.readthedocs.io) for more info!"
    ]
   }
  ],
