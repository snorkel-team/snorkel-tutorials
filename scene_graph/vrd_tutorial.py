# %% [markdown]
# # Visual Relationship Detection
#
# In this tutorial, we focus on the task of classifying visual relationships. For a given image, there might be many such relationships, defined formally as a `subject <predictate> object` (e.g. `person <riding> bike`).
#
# These are relationships among a pair of objects in images (e.g. "man riding bicycle"), where "man" and "bicycle" are the subject and object, respectively, and "riding" is the relationship predicate.
#
# ![Visual Relationships](https://cs.stanford.edu/people/ranjaykrishna/vrd/dataset.png)
#
# For the purpose of this tutorial, we operate over the [Visual Relationship Detection (VRD) dataset](https://cs.stanford.edu/people/ranjaykrishna/vrd/) and focus on action relationships. We define our three class classification task as **identifying whether a pair of bounding boxes represents a particular relationship.**
#
# In the examples of the relationships shown below, the red box represents the _subject_ while the green box represents the _object_. The _predicate_ (e.g. kick) denotes what relationship connects the subject and the object.

# %%
import os

if os.path.basename(os.getcwd()) == "scene_graph":
    os.chdir("..")

# %% [markdown]
# ### 1. Load Dataset
# We load the VRD dataset and filter images with at least one action predicate in it, since these are more difficult to classify than geometric relationships like `above` or `next to`. We load the train, valid, and test sets as Pandas DataFrame objects with the following fields:
# - `label`: The relationship between the objects. 0: `RIDE`, 1: `CARRY`, 2: `OTHER` action predicates
# - `object_bbox`: coordinates of the bounding box for the object `[ymin, ymax, xmin, xmax]`
# - `object_category`: category of the object
# - `source_img`: filename for the corresponding image the relationship is in
# - `subject_bbox`: coordinates of the bounding box for the object `[ymin, ymax, xmin, xmax]`
# - `subject_category`: category of the subject
#
# Note that the training DataFrame will have a labels field with all -1s. This denotes the lack of labels for that particular dataset. In this tutorial, we will assign probabilistic labels to the training set by writing labeling functions over attributes of the subject and objects!

# %%
# %load_ext autoreload
# %autoreload 2

import numpy as np

# %%
from scene_graph.utils import load_vrd_data

train_df, valid_df, test_df = load_vrd_data()

print("Train Relationships: ", len(train_df))
print("Dev Relationships: ", len(valid_df))
print("Test Relationships: ", len(test_df))

# %% [markdown]
# ## 2. Writing Labeling Functions
# We now write labeling functions to detect what relationship exists between pairs of bounding boxes. To do so, we can encode various intuitions into the labeling functions. _Categorical_ intution: knowledge about the categories of subjects and objects usually involved in these relationships (e.g., `person` is usually the subject for predicates like `ride` and `carry`), and _spatial_ intuition: knowledge about the relative positions of the subject and objects (e.g., subject is usually higher than the object for the predicate `ride`).

# %%
RIDE = 0
CARRY = 1
OTHER = 2
ABSTAIN = -1

# %% [markdown]
# We begin with labeling functions that encode categorical intuition: we use knowledge about common subject-object category pairs that are common for `RIDE` and `CARRY` and also knowledge about what subjects or objects are unlikely to be involved in the two relationships.

# %%
from snorkel.labeling import labeling_function

# Category-based LFs
@labeling_function()
def LF_ride_object(x):
    if x.subject_category == "person":
        if x.object_category in ["bike", "snowboard", "motorcycle", "horse"]:
            return RIDE
    return ABSTAIN


@labeling_function()
def LF_ride_rare_object(x):
    if x.subject_category == "person":
        if x.object_category in ["bus", "truck", "elephant"]:
            return RIDE
    return ABSTAIN


@labeling_function()
def LF_carry_object(x):
    if x.subject_category == "person":
        if x.object_category in ["bag", "surfboard", "skis"]:
            return CARRY
    return ABSTAIN


@labeling_function()
def LF_carry_subject(x):
    if x.object_category == "person":
        if x.subject_category in ["chair", "bike", "snowboard", "motorcycle", "horse"]:
            return CARRY
    return ABSTAIN


@labeling_function()
def LF_person(x):
    if x.subject_category != "person":
        return OTHER
    return ABSTAIN


# %% [markdown]
# We now encode our spatial intuition, which includes measuring the distance between the bounding boxes and comparing their relative areas.

# %%
# Distance-based LFs
@labeling_function()
def LF_ydist(x):
    if x.subject_bbox[3] < x.object_bbox[3]:
        return OTHER
    return ABSTAIN


@labeling_function()
def LF_dist(x):
    if np.linalg.norm(np.array(x.subject_bbox) - np.array(x.object_bbox)) <= 1000:
        return OTHER
    return ABSTAIN


# Size-based LF
@labeling_function()
def LF_area(x):
    subject_area = (x.subject_bbox[1] - x.subject_bbox[0]) * (
        x.subject_bbox[3] - x.subject_bbox[2]
    )
    object_area = (x.object_bbox[1] - x.object_bbox[0]) * (
        x.object_bbox[3] - x.object_bbox[2]
    )

    if subject_area / object_area <= 0.5:
        return OTHER
    return ABSTAIN


# %% [markdown]
# Note that the labeling functions have varying empirical accuracies and coverages. Due to class imbalance in our chosen relationships, labeling functions that label the `OTHER` class have higher coverage than labeling functions for `RIDE` or `CARRY`. This reflects the distribution of classes in the dataset as well.

# %%
from snorkel.labeling import PandasLFApplier

lfs = [
    LF_ride_object,
    LF_ride_rare_object,
    LF_carry_object,
    LF_carry_subject,
    LF_person,
    LF_ydist,
    LF_dist,
    LF_area,
]

applier = PandasLFApplier(lfs)
L_train = applier.apply(train_df)
L_valid = applier.apply(valid_df)

# %%
from snorkel.labeling import LFAnalysis

Y_valid = valid_df.label.values
LFAnalysis(L_valid, lfs).lf_summary(Y_valid)

# %% [markdown]
# ## 3. Train Label Model
# We now train a multi-class `LabelModel` to assign training labels to the unalabeled training set.

# %%
from snorkel.labeling import LabelModel

label_model = LabelModel(cardinality=3, verbose=True)
label_model.fit(L_train, seed=123, lr=0.01, log_freq=10, n_epochs=100)

# %% [markdown]
# We use [F1](https://scikit-learn.org/stable/modules/generated/sklearn.metrics.f1_score.html) Micro average for the multiclass setting, which calculates metrics globally by counting the total true positives, false negatives and false positives.

# %%
label_model.score(L_valid, Y_valid, metrics=["f1_micro"])

# %% [markdown]
# ## 4. Train a Classifier
# You can then use these training labels to train any standard discriminative model, such as [an off-the-shelf ResNet](https://github.com/KaimingHe/deep-residual-networks), which should learn to generalize beyond the LF's we've developed!

# %% [markdown]
# #### Create DataLoaders for Classifier

# %%
from snorkel.classification import DictDataLoader
from scene_graph.model import FlatConcat, SceneGraphDataset, WordEmb, init_fc

# change to "scene_graph/data/VRD/sg_dataset/sg_train_images" for full set
TRAIN_DIR = "scene_graph/data/VRD/sg_dataset/samples"
train_df["labels"] = label_model.predict(L_train)

train_dl = DictDataLoader(
    SceneGraphDataset("train_dataset", "train", TRAIN_DIR, train_df),
    batch_size=16,
    shuffle=True,
)

valid_dl = DictDataLoader(
    SceneGraphDataset("valid_dataset", "valid", TRAIN_DIR, valid_df),
    batch_size=16,
    shuffle=False,
)

# %% [markdown]
# #### Define Model Architecture

# %%
import torchvision.models as models
import torch.nn as nn

from functools import partial
<<<<<<< HEAD
from snorkel.analysis import Scorer
from snorkel.classification import Task, ce_loss, softmax
=======
from snorkel.classification import Scorer, Task
>>>>>>> 6be537db


# initialize pretrained feature extractor
cnn = models.resnet18(pretrained=True)

# freeze the resnet weights
for param in cnn.parameters():
    param.requires_grad = False

# define input features
in_features = cnn.fc.in_features
feature_extractor = nn.Sequential(*list(cnn.children())[:-1])

# initialize FC layer: maps 3 sets of image features to class logits
WEMB_SIZE = 100
fc = nn.Linear(in_features * 3 + 2 * WEMB_SIZE, 3)
init_fc(fc)

# define layers
module_pool = nn.ModuleDict(
    {
        "feat_extractor": feature_extractor,
        "prediction_head": fc,
        "feat_concat": FlatConcat(),
        "word_emb": WordEmb(),
    }
)

# %%
from scene_graph.model import get_task_flow

# define task flow through modules
task_flow = get_task_flow()
pred_cls_task = Task(
    name="scene_graph_task",
    module_pool=module_pool,
    task_flow=task_flow,
    scorer=Scorer(metrics=["f1_micro"]),
)

# %% [markdown]
# ### Train and Evaluate Model

# %%
from snorkel.classification import SnorkelClassifier, Trainer

model = SnorkelClassifier([pred_cls_task])
trainer = Trainer(
    n_epochs=1,
    lr=1e-3,
    checkpointing=True,
    checkpointer_config={"checkpoint_dir": "checkpoint"},
)
trainer.fit(model, [train_dl])

# %%
model.score([valid_dl])<|MERGE_RESOLUTION|>--- conflicted
+++ resolved
@@ -212,12 +212,7 @@
 import torch.nn as nn
 
 from functools import partial
-<<<<<<< HEAD
-from snorkel.analysis import Scorer
-from snorkel.classification import Task, ce_loss, softmax
-=======
 from snorkel.classification import Scorer, Task
->>>>>>> 6be537db
 
 
 # initialize pretrained feature extractor
