# Snorkel Tutorials
A collection of tutorials for [Snorkel](http://snorkel.org).

## Tutorials
The Snorkel tutorials are grouped by application, with some applications having multiple associated notebooks in their directory.
* `spam`: Is this YouTube comment spam?
* `spouse`: Does this sentence imply that the two marked people are spouses?
* `visual_relation`: Is object A riding object B in the image, carrying it, or neither?
* `crowdsourcing`: Is this tweet about the weather expressing a positive, negative or neutral sentiment?
<<<<<<< HEAD
* `mtl` (Multi-Task Learning): A synthetic task demonstrating the native Snorkel multi-task classifier API
=======
* `multitask` (Multi-Task Learning): A synthetic task demonstrating the native Snorkel multi-task classifier API
* `recsys` (Recommender Systems): Will this user read and like this book?
>>>>>>> ddd20f12
* [`drybell`](https://ai.googleblog.com/2019/03/harnessing-organizational-knowledge-for.html): Is a celebrity mentioned in this news article?

See the [Tutorials Index](#tutorials-index) for a listing of which tutorials demonstrate which task types, techniques, and integrations.

We recommend that all users **start with the `spam` tutorial** for a gentle introduction to the concepts and classes of Snorkel.
All other tutorials assume that you have already completed that tutorial and are familiar with its concepts.

## Getting Started

Step one is cloning this repo.

```bash
git clone https://github.com/snorkel-team/snorkel-tutorials.git
cd snorkel-tutorials
```

As with Snorkel, our tutorials require Python 3.6+.
If you're looking to quickly get started with a tutorial, we recommend using
our [Docker setup](#docker).
If you want to install things yourself using `pip` or `conda`, you can follow
our [installation steps](#install) below instead.

***A quick note for Windows users***

If you're using Windows, we highly recommend using the [Docker setup](#docker)
or the [Linux subsystem](https://docs.microsoft.com/en-us/windows/wsl/faq).
It can be tricky to get the installation right using application-specific shells
(e.g. the `conda` shell).
Additionally, the shell scripts included in this repo (such as those for
downloading datasets) use *nix-style commands.


### <a name="docker"> Running with Docker </a>

We've included a Docker setup for our tutorials to make setup easy.
First, make sure you have [Docker installed](https://docs.docker.com/install/) on your machine.
To build and run a Docker image for a tutorial, use `scripts/docker_launch.py` with the `--build` flag.
For example, run the following for the `spam` tutorial:

```bash
python3 scripts/docker_launch.py spam --build
```

Building a Docker image from scratch can take anywhere between 5 and
30 minutes depending on the machine you're using.
We're working on making prebuilt images available via DockerHub.

Once the image has been built, a Jupyter notebook server will be available
on port 8888 (you can change the port with the `--port` command line option)
and print out a link you can follow to access the browser interface.
In your browser, open a `.ipynb` file you would like to run &mdash;
such as `01_spam_tutorial.ipynb` &mdash; and execute the cells in sequence.

Once you've built a tutorial-specific image for the first time,
you can run it without the `--build` flag:

```bash
python3 scripts/docker_launch.py spam
```

### <a name="install"> Installing yourself </a>

Running a tutorial has three required steps if you're installing yourself:

1. Installing repo-wide requirements
1. Installing tutorial-specific requirements
1. Launching a Jupyter notebook server or executing as a script

We recommend installing requirements in a virtual environment using [`virtualenv`](https://virtualenv.pypa.io/en/latest/) or [`conda`](https://docs.conda.io/en/latest/).

The following example commands show you how to install the requirements for the
`spam` tutorial, then launch a notebook server to run the tutorial.
To run a different tutorial, simply replace `spam` with the desired directory.

<details><summary><b>Installing with <tt>pip</tt></b></summary>
<p>

These commands assume that your Python version is 3.6+ and that the Python 3
version of `pip` is available as `pip3`.
It may be available as `pip` depending on how your system is configured.

```bash
# [OPTIONAL] Activate a virtual environment
pip3 install --upgrade virtualenv
virtualenv -p python3 spam
source spam/bin/activate

# Install requirements (both shared and tutorial-specific)
pip3 install -r requirements.txt
pip3 install -r spam/requirements.txt

# Launch the Jupyter notebook interface
jupyter notebook spam
```

</p>
</details>


<details><summary><b>Installing with <tt>conda</tt></b></summary>
<p>

These commands assume that your conda installation is Python 3.6+.

```bash
# [OPTIONAL] Activate a virtual environment
conda create --name spam
source activate spam

# Install requirements (both shared and tutorial-specific)
conda install --yes --file requirements.txt
conda install --yes --file spam/requirements.txt

# Launch the Jupyter notebook interface
jupyter notebook spam
```

</p>
</details>

Then in the browser tab that opens, navigate to a `.ipynb` file you would like
to run &mdash; such as `01_spam_tutorial.ipynb` &mdash; and execute the
cells in sequence.

Alternatively, you can run the tutorial as a script by calling `python3` on the corresponding `.py` file directly (e.g. `python3 spam/01_spam_tutorial.py`).
The `.py` source files are written in [Jupytext `percent` format](https://jupytext.readthedocs.io/en/latest/), and contain the same content as the notebooks.


## <a name="tutorials-index"> Tutorials Index </a>
Here we provide an index pointing to different available tutorials by their task type, techniques, and integrations.
* Task
    * Text Classification (Text): `spam`, `crowdsourcing`, `drybell`
    * Relation Extraction (Text): `spouse`
    * Visual Relationship Detection (Image): `visual_relation`
    * Recommender systems: `recsys`
* Techniques
    * Labeling with Labeling Functions (LFs): `spam`, `spouse`, `visual_relation`, `crowdsourcing`
    * Augmentation with Transformation Functions (TFs): `spam`
    * Monitoring with Slicing Functions (SFs): `spam`
    * Using Crowd Worker Labels: `crowdsourcing`
    * Multi-Task Learning (MTL): `multitask`, `visual_relation`, `spam`
* Integrations
    * TensorFlow/Keras: `spam`, `spouse`
    * Scikit-Learn: `spam`, `crowdsourcing`
    * PyTorch: `multitask`
    * Dask: `drybell`
    * Spark: `drybell`<|MERGE_RESOLUTION|>--- conflicted
+++ resolved
@@ -7,12 +7,8 @@
 * `spouse`: Does this sentence imply that the two marked people are spouses?
 * `visual_relation`: Is object A riding object B in the image, carrying it, or neither?
 * `crowdsourcing`: Is this tweet about the weather expressing a positive, negative or neutral sentiment?
-<<<<<<< HEAD
-* `mtl` (Multi-Task Learning): A synthetic task demonstrating the native Snorkel multi-task classifier API
-=======
 * `multitask` (Multi-Task Learning): A synthetic task demonstrating the native Snorkel multi-task classifier API
 * `recsys` (Recommender Systems): Will this user read and like this book?
->>>>>>> ddd20f12
 * [`drybell`](https://ai.googleblog.com/2019/03/harnessing-organizational-knowledge-for.html): Is a celebrity mentioned in this news article?
 
 See the [Tutorials Index](#tutorials-index) for a listing of which tutorials demonstrate which task types, techniques, and integrations.
